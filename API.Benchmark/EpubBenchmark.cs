﻿using System;
using System.Linq;
using System.Text.RegularExpressions;
using System.Threading.Tasks;
using API.Services;
using BenchmarkDotNet.Attributes;
using BenchmarkDotNet.Order;
using HtmlAgilityPack;
using VersOne.Epub;

namespace API.Benchmark;

[StopOnFirstError]
[MemoryDiagnoser]
[RankColumn]
[Orderer(SummaryOrderPolicy.FastestToSlowest)]
<<<<<<< HEAD
[SimpleJob(launchCount: 1, warmupCount: 5, invocationCount: 20)]
public class EpubBenchmark
{
    private const string FilePath = @"E:\Books\Invaders of the Rokujouma\Invaders of the Rokujouma - Volume 01.epub";
    private readonly Regex _wordRegex = new Regex(@"\b\w+\b", RegexOptions.Compiled | RegexOptions.IgnoreCase);

    [Benchmark]
    public async Task GetWordCount_PassByRef()
    {
        using var book = await EpubReader.OpenBookAsync(FilePath, BookService.BookReaderOptions);
        foreach (var bookFile in book.Content.Html.Values)
        {
            await GetBookWordCount_PassByRef(bookFile);
        }
    }

    [Benchmark]
    public async Task GetBookWordCount_SumEarlier()
=======
[SimpleJob(launchCount: 1, warmupCount: 5, targetCount: 20)]
public class EpubBenchmark
{
    private const string FilePath = @"E:\Books\Invaders of the Rokujouma\Invaders of the Rokujouma - Volume 01.epub";
    private readonly Regex WordRegex = new Regex(@"\b\w+\b", RegexOptions.Compiled | RegexOptions.IgnoreCase);

    // [Benchmark]
    // public async Task GetWordCount_PassByString()
    // {
    //     using var book = await EpubReader.OpenBookAsync(FilePath, BookService.BookReaderOptions);
    //     foreach (var bookFile in book.Content.Html.Values)
    //     {
    //         GetBookWordCount_PassByString(await bookFile.ReadContentAsTextAsync());
    //         ;
    //     }
    // }

    [Benchmark]
    public async Task GetWordCount_PassByRef()
>>>>>>> 30bc7ccc
    {
        using var book = await EpubReader.OpenBookAsync(FilePath, BookService.BookReaderOptions);
        foreach (var bookFile in book.Content.Html.Values)
        {
<<<<<<< HEAD
            await GetBookWordCount_SumEarlier(bookFile);
=======
            await GetBookWordCount_PassByRef(bookFile);
>>>>>>> 30bc7ccc
        }
    }

    [Benchmark]
<<<<<<< HEAD
    public async Task GetBookWordCount_Regex()
=======
    public async Task GetBookWordCount_SumEarlier()
>>>>>>> 30bc7ccc
    {
        using var book = await EpubReader.OpenBookAsync(FilePath, BookService.BookReaderOptions);
        foreach (var bookFile in book.Content.Html.Values)
        {
<<<<<<< HEAD
            await GetBookWordCount_Regex(bookFile);
        }
    }

=======
            await GetBookWordCount_SumEarlier(bookFile);
        }
    }

    [Benchmark]
    public async Task GetBookWordCount_Regex()
    {
        using var book = await EpubReader.OpenBookAsync(FilePath, BookService.BookReaderOptions);
        foreach (var bookFile in book.Content.Html.Values)
        {
            await GetBookWordCount_Regex(bookFile);
        }
    }

>>>>>>> 30bc7ccc
    private int GetBookWordCount_PassByString(string fileContents)
    {
        var doc = new HtmlDocument();
        doc.LoadHtml(fileContents);
        var delimiter = new char[] {' '};

        return doc.DocumentNode.SelectNodes("//body//text()[not(parent::script)]")
            .Select(node => node.InnerText)
            .Select(text => text.Split(delimiter, StringSplitOptions.RemoveEmptyEntries)
                .Where(s => char.IsLetter(s[0])))
            .Select(words => words.Count())
            .Where(wordCount => wordCount > 0)
            .Sum();
    }

    private async Task<int> GetBookWordCount_PassByRef(EpubContentFileRef bookFile)
    {
        var doc = new HtmlDocument();
        doc.LoadHtml(await bookFile.ReadContentAsTextAsync());
        var delimiter = new char[] {' '};

        var textNodes = doc.DocumentNode.SelectNodes("//body//text()[not(parent::script)]");
        if (textNodes == null) return 0;
        return textNodes.Select(node => node.InnerText)
            .Select(text => text.Split(delimiter, StringSplitOptions.RemoveEmptyEntries)
                .Where(s => char.IsLetter(s[0])))
            .Select(words => words.Count())
            .Where(wordCount => wordCount > 0)
            .Sum();
    }

    private async Task<int> GetBookWordCount_SumEarlier(EpubContentFileRef bookFile)
    {
        var doc = new HtmlDocument();
        doc.LoadHtml(await bookFile.ReadContentAsTextAsync());

        return doc.DocumentNode.SelectNodes("//body//text()[not(parent::script)]")
            .DefaultIfEmpty()
            .Select(node => node.InnerText.Split(' ', StringSplitOptions.RemoveEmptyEntries)
                .Where(s => char.IsLetter(s[0])))
            .Sum(words => words.Count());
    }

    private async Task<int> GetBookWordCount_Regex(EpubContentFileRef bookFile)
    {
        var doc = new HtmlDocument();
        doc.LoadHtml(await bookFile.ReadContentAsTextAsync());


        return doc.DocumentNode.SelectNodes("//body//text()[not(parent::script)]")
<<<<<<< HEAD
            .Sum(node => _wordRegex.Matches(node.InnerText).Count);
=======
            .Sum(node => WordRegex.Matches(node.InnerText).Count);
>>>>>>> 30bc7ccc
    }
}<|MERGE_RESOLUTION|>--- conflicted
+++ resolved
@@ -14,26 +14,6 @@
 [MemoryDiagnoser]
 [RankColumn]
 [Orderer(SummaryOrderPolicy.FastestToSlowest)]
-<<<<<<< HEAD
-[SimpleJob(launchCount: 1, warmupCount: 5, invocationCount: 20)]
-public class EpubBenchmark
-{
-    private const string FilePath = @"E:\Books\Invaders of the Rokujouma\Invaders of the Rokujouma - Volume 01.epub";
-    private readonly Regex _wordRegex = new Regex(@"\b\w+\b", RegexOptions.Compiled | RegexOptions.IgnoreCase);
-
-    [Benchmark]
-    public async Task GetWordCount_PassByRef()
-    {
-        using var book = await EpubReader.OpenBookAsync(FilePath, BookService.BookReaderOptions);
-        foreach (var bookFile in book.Content.Html.Values)
-        {
-            await GetBookWordCount_PassByRef(bookFile);
-        }
-    }
-
-    [Benchmark]
-    public async Task GetBookWordCount_SumEarlier()
-=======
 [SimpleJob(launchCount: 1, warmupCount: 5, targetCount: 20)]
 public class EpubBenchmark
 {
@@ -53,35 +33,20 @@
 
     [Benchmark]
     public async Task GetWordCount_PassByRef()
->>>>>>> 30bc7ccc
     {
         using var book = await EpubReader.OpenBookAsync(FilePath, BookService.BookReaderOptions);
         foreach (var bookFile in book.Content.Html.Values)
         {
-<<<<<<< HEAD
-            await GetBookWordCount_SumEarlier(bookFile);
-=======
             await GetBookWordCount_PassByRef(bookFile);
->>>>>>> 30bc7ccc
         }
     }
 
     [Benchmark]
-<<<<<<< HEAD
-    public async Task GetBookWordCount_Regex()
-=======
     public async Task GetBookWordCount_SumEarlier()
->>>>>>> 30bc7ccc
     {
         using var book = await EpubReader.OpenBookAsync(FilePath, BookService.BookReaderOptions);
         foreach (var bookFile in book.Content.Html.Values)
         {
-<<<<<<< HEAD
-            await GetBookWordCount_Regex(bookFile);
-        }
-    }
-
-=======
             await GetBookWordCount_SumEarlier(bookFile);
         }
     }
@@ -96,7 +61,6 @@
         }
     }
 
->>>>>>> 30bc7ccc
     private int GetBookWordCount_PassByString(string fileContents)
     {
         var doc = new HtmlDocument();
@@ -147,10 +111,6 @@
 
 
         return doc.DocumentNode.SelectNodes("//body//text()[not(parent::script)]")
-<<<<<<< HEAD
-            .Sum(node => _wordRegex.Matches(node.InnerText).Count);
-=======
             .Sum(node => WordRegex.Matches(node.InnerText).Count);
->>>>>>> 30bc7ccc
     }
 }