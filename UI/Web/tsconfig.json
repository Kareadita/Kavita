--- conflicted
+++ resolved
@@ -17,11 +17,7 @@
     "moduleResolution": "node",
     "importHelpers": true,
     "target": "ES2022",
-<<<<<<< HEAD
-    "module": "ES2022",
-=======
     "module": "es2020",
->>>>>>> 30bc7ccc
     "useDefineForClassFields": false,
     "lib": [
       "ES2022",
