{
    "login": {
        "title": "Login",
        "username": "{{common.username}}",
        "password": "{{common.password}}",
        "password-validation": "{{validation.password-validation}}",
        "forgot-password": "Forgot Password?",
        "submit": "{{common.submit}}"
    },

    "dashboard": {
        "no-libraries": "There are no libraries setup yet. Configure some in",
        "server-settings-link": "Server settings",
        "not-granted": "You haven't been granted access to any libraries.",
        "on-deck-title": "On Deck",
        "recently-updated-title": "Recently Updated Series",
        "recently-added-title": "Newly Added Series",
        "more-in-genre-title": "More In {{genre}}"
    },

    "edit-user": {
        "edit": "{{common.edit}}",
        "close": "{{common.close}}",
        "username": "{{common.username}}",
        "required": "{{validation.required-field}}",
        "email": "{{common.email}}",
        "not-valid-email": "{{validation.valid-email}}",
        "cancel": "{{common.cancel}}",
        "saving": "Saving…",
        "update": "Update"
    },

    "user-scrobble-history": {
        "title": "Scrobble History",
        "description": "Here you will find any scrobble events linked with your account. In order for events to exist, you must have an active scrobble provider configured. All events that have been processed will clear after a month. If there are non-processed events, it is likely these cannot form matches upstream. Please reach out to your admin to get them corrected.",
        "filter-label": "{{common.filter}}",
        "created-header": "Created",
        "last-modified-header": "Last Modified",
        "type-header": "Type",
        "series-header": "Series",
        "data-header": "Data",
        "is-processed-header": "Is Processed",
        "no-data": "No Data",
        "volume-and-chapter-num": "Volume {{v}} Chapter {{n}}",
        "volume-num": "Volume {{num}}",
        "chapter-num": "Chapter {{num}}",
        "rating": "Rating {{r}}",
        "not-applicable": "Not Applicable",
        "processed": "Processed",
        "not-processed": "Not Processed"
    },

    "scrobble-event-type-pipe": {
        "chapter-read": "Reading Progress",
        "score-updated": "Rating Update",
        "want-to-read-add": "Want to Read: Add",
        "want-to-read-remove": "Want to Read: Remove",
        "review": "Review update"
    },

    "spoiler": {
        "click-to-show": "Spoiler, click to show"
    },

    "review-series-modal": {
        "title": "Edit Review",
        "review-label": "Review",
        "close": "{{common.close}}",
        "save": "{{common.save}}",
        "delete": "{{common.delete}}",
        "min-length": "Review must be at least {{count}} characters",
        "required": "{{validation.required-field}}"
    },

    "review-card-modal": {
        "close": "{{common.close}}",
        "user-review": "{{username}}'s Review",
        "external-mod": "(external)",
        "go-to-review": "Go To Review"
    },

    "review-card": {
        "your-review": "This is your review",
        "external-review": "External Review",
        "local-review": "Local Review",
        "rating-percentage": "Rating {{r}}%"
    },

    "want-to-read": {
        "title": "Want To Read",
        "series-count": "{{common.series-count}}",
        "no-items": "There are no items. Try adding a series.",
        "no-items-filtered": "No items match your current filter."
    },

    "user-preferences": {
        "title": "User Dashboard",
        "pref-description": "These are global settings that are bound to your account.",
        "account-tab": "Account",
        "preferences-tab": "Preferences",
        "3rd-party-clients-tab": "3rd Party Clients",
        "theme-tab": "Theme",
        "devices-tab": "Devices",
        "stats-tab": "Stats",
        "scrobbling-tab": "Scrobbling",
        "smart-filters-tab": "Smart Filters",
        "success-toast": "User preferences updated",

        "global-settings-title": "Global Settings",
        "page-layout-mode-label": "Page Layout Mode",
        "page-layout-mode-tooltip": "Show items as cards or list view on Series Detail page.",
        "locale-label": "Locale",
        "locale-tooltip": "The language Kavita should use",
        "blur-unread-summaries-label": "Blur Unread Summaries",
        "blur-unread-summaries-tooltip": "Blurs summary text on volumes or chapters that have no read progress (to avoid spoilers)",
        "prompt-on-download-label": "Prompt on Download",
        "prompt-on-download-tooltip": "Prompt when a download exceeds {{size}}MB in size",
        "disable-animations-label": "Disable Animations",
        "disable-animations-tooltip": "Turns off animations in the site. Useful for e-ink readers.",
        "collapse-series-relationships-label": "Collapse Series Relationships",
        "collapse-series-relationships-tooltip": "Should Kavita show Series that have no relationships or is the parent/prequel",
        "share-series-reviews-label": "Share Series Reviews",
        "share-series-reviews-tooltip": "Should Kavita include your reviews of Series for other users",

        "image-reader-settings-title": "Image Reader",
        "reading-direction-label": "Reading Direction",
        "reading-direction-tooltip": "Direction to click to move to next page. Right to Left means you click on left side of screen to move to next page.",
        "scaling-option-label": "Scaling Options",
        "scaling-option-tooltip": "How to scale the image to your screen.",
        "page-splitting-label": "Page Splitting",
        "page-splitting-tooltip": "How to split a full width image (ie both left and right images are combined)",
        "reading-mode-label": "Reading Mode",
        "layout-mode-label": "Layout Mode",
        "layout-mode-tooltip": "Render a single image to the screen or two side-by-side images",
        "background-color-label": "Background Color",
        "auto-close-menu-label": "Auto Close Menu",
        "show-screen-hints-label": "Show Screen Hints",
        "emulate-comic-book-label": "Emulate comic book",
        "swipe-to-paginate-label": "Swipe to Paginate",

        "book-reader-settings-title": "Book Reader",
        "tap-to-paginate-label": "Tap to Paginate",
        "tap-to-paginate-tooltip": "Should the sides of the book reader screen allow tapping on it to move to prev/next page",
        "immersive-mode-label": "Immersive Mode",
        "immersive-mode-tooltip": "This will hide the menu behind a click on the reader document and turn tap to paginate on",
        "reading-direction-book-label": "Reading Direction",
        "reading-direction-book-tooltip": "Direction to click to move to next page. Right to Left means you click on left side of screen to move to next page.",
        "font-family-label": "Font Family",
        "font-family-tooltip": "Font family to load up. Default will load the book's default font",
        "writing-style-label": "Writing Style",
        "writing-style-tooltip": "Changes the direction of the text. Horizontal is left to right, vertical is top to bottom.",
        "layout-mode-book-label": "Layout Mode",
        "layout-mode-book-tooltip": "How content should be laid out. Scroll is as the book packs it. 1 or 2 Column fits to the height of the device and fits 1 or 2 columns of text per page",
        "color-theme-book-label": "Color Theme",
        "color-theme-book-tooltip": "What color theme to apply to the book reader content and menu",
        "font-size-book-label": "Font Size",
        "line-height-book-label": "Line Spacing",
        "line-height-book-tooltip": "How much spacing between the lines of the book",
        "margin-book-label": "Margin",
        "margin-book-tooltip": "How much spacing on each side of the screen. This will override to 0 on mobile devices regardless of this setting.",

        "pdf-reader-settings-title": "PDF Reader",
        "pdf-layout-mode-label": "Layout Mode",
        "pdf-layout-mode-tooltip": "How the reader lays the pdf out. Default is pages stacked with scrolling and Book emulates a physical book",
        "pdf-scroll-mode-label": "Scroll Mode",
        "pdf-scroll-mode-tooltip": "How you scroll through pages. Vertical/Horizontal and Tap to Paginate (no scroll)",
        "pdf-spread-mode-label": "Spread Mode",
        "pdf-spread-mode-tooltip": "How pages should be laid out. Single or double (odd/even)",
        "pdf-theme-label": "Theme",

        "clients-opds-alert": "OPDS is not enabled on this server. This will not affect Tachiyomi users.",
        "clients-opds-description": "All 3rd Party clients will either use the API key or the Connection Url below. These are like passwords, keep it private.",
        "clients-api-key-tooltip": "The API key is like a password. Keep it secret, Keep it safe.",
        "clients-opds-url-tooltip": "OPDS URL",

        "reset": "{{common.reset}}",
        "save": "{{common.save}}"
    },

    "user-holds": {
        "title": "Scrobble Holds",
        "description": "This is a user-managed list of Series that will not be scrobbled to upstream providers. You can remove a series at any time and the next scrobble-able event (reading progress, rating, want to read status) will trigger events."
    },

    "theme-manager": {
        "title": "Theme Manager",
        "looking-for-theme": "Looking for a light or e-ink theme? We have some custom themes you can use on our ",
        "looking-for-theme-continued": "theme github.",
        "scan": "Scan",
        "site-themes": "Site Themes",
        "set-default": "Set Default",
        "apply": "{{common.apply}}",
        "applied": "Applied",
        "updated-toastr": "Site default has been updated to {{name}}",
        "scan-queued": "A site theme scan has been queued"
    },

    "theme": {
        "theme-dark": "Dark",
        "theme-black": "Black",
        "theme-paper": "Paper",
        "theme-white": "White"
    },

    "restriction-selector": {
        "title": "Age Rating Restriction",
        "description": "When selected, all series and reading lists that have at least one item that is greater than the selected restriction will be pruned from results.",
        "not-applicable-for-admins": "This is not applicable for admins.",
        "age-rating-label": "Age Rating",
        "no-restriction": "No Restriction",
        "include-unknowns-label": "Include Unknowns",
        "include-unknowns-tooltip": "If true, Unknowns will be allowed with Age Restriction. This could lead to untagged media leaking to users with Age restrictions."
    },

    "site-theme-provider-pipe": {
        "system": "System",
        "user": "User"
    },

    "manage-devices": {
        "title": "Device Manager",
        "description": "This section is for you to setup devices that cannot connect to Kavita via a web browser and instead have an email address that accepts files.",
        "devices-title": "Devices",
        "no-devices": "There are no devices setup yet",
        "platform-label": "Platform: ",
        "email-label": "Email: ",
        "email-setup-alert": "Want to send files to your devices? Have the your admin setup Email settings first!",
        "add": "{{common.add}}",
        "delete": "{{common.delete}}",
        "edit": "{{common.edit}}"
    },

    "edit-device": {
        "device-name-label": "Device Name",
        "email-label": "{{common.email}}",
        "email-tooltip": "This email will be used to accept the file via Send To",
        "device-platform-label": "Device Platform",
        "save": "{{common.save}}",
        "required-field": "{{validation.required-field}}",
        "valid-email": "{{validation.valid-email}}"
    },

    "change-password": {
        "password-label": "{{common.password}}",
        "current-password-label": "Current Password",
        "new-password-label": "New Password",
        "confirm-password-label": "Confirm Password",
        "reset": "{{common.reset}}",
        "edit": "{{common.edit}}",
        "cancel": "{{common.cancel}}",
        "save": "{{common.save}}",
        "required-field": "{{validation.required-field}}",
        "passwords-must-match": "Passwords must match",
        "permission-error": "You do not have permission to change your password. Reach out to the admin of the server."
    },

    "change-email": {
        "email-title": "Email",
        "email-label": "New Email",
        "current-password-label": "Current Password",
        "email-not-confirmed": "This email is not confirmed",
        "email-confirmed": "This email is confirmed",
        "email-updated-title": "Email Updated",
        "email-updated-description": "You can use the following link below to confirm the email for your account. If your server is externally accessible, an email will have been sent to the email and the link can be used to confirm the email.",
        "setup-user-account": "Setup user's account",
        "invite-url-label": "Invite Url",
        "invite-url-tooltip": "Copy this and paste in a new tab",
        "has-invalid-email": "It looks like you do not have a valid email set. Change email will require the admin to send you a link to complete this action.",

        "permission-error": "You do not have permission to change your email. Reach out to the admin of the server.",
        "required-field": "{{validation.required-field}}",
        "valid-email": "{{validation.valid-email}}",
        "reset": "{{common.reset}}",
        "edit": "{{common.edit}}",
        "cancel": "{{common.cancel}}",
        "save": "{{common.save}}"
    },

    "change-age-restriction": {
        "age-restriction-label": "Age Restriction",
        "unknowns": "Unknowns",
        "reset": "{{common.reset}}",
        "edit": "{{common.edit}}",
        "cancel": "{{common.cancel}}",
        "save": "{{common.save}}"
    },

    "api-key": {
        "copy": "Copy",
        "show": "Show",
        "hide": "Hide",
        "regen-warning": "Regenerating your API key will invalidate any existing clients.",
        "no-key": "ERROR - KEY NOT SET",
        "confirm-reset": "This will invalidate any OPDS configurations you have setup. Are you sure you want to continue?",
        "key-reset": "API Key reset"
    },

    "scrobbling-providers": {
        "title": "Scrobbling Providers",
        "requires": "This feature requires an active {{product}} license",
        "token-valid": "Token Valid",
        "token-expired": "Token Expired",
        "no-token-set": "No Token Set",
        "token-set":  "Token Set",
        "generate": "Generate",
        "generic-instructions": "Fill out information about different External Services you have to allow Kavita+ to interact with them.",
        "instructions": "First time users should click on \"{{scrobbling-providers.generate}}\" below to allow Kavita+ to talk with {{service}}. Once you authorize the program, copy and paste the token in the input below. You can regenerate your token at any time.",
        "mal-instructions": "Kavita uses a MAL Client Id for authentication. Create a new Client for Kavita and once approved, supply the client Id and your username.",
        "scrobbling-applicable-label": "Scrobbling Applicable",
        "token-input-label": "{{service}} Token Goes Here",
        "mal-token-input-label": "MAL Client Id",
        "mal-username-input-label": "MAL Username",
        "edit": "{{common.edit}}",
        "cancel": "{{common.cancel}}",
        "save": "{{common.save}}",
        "loading": "{{common.loading}}"
    },

    "typeahead": {
        "locked-field": "Field is locked",
        "close": "{{common.close}}",
        "loading": "{{common.loading}}",
        "add-item": "Add {{item}}…",
        "no-data": "No data",
        "add-custom-item": ", type to add a custom item"
    },

    "generic-list-modal": {
        "close": "{{common.close}}",
        "clear": "{{common.clear}}",
        "filter": "{{common.filter}}",
        "open-filtered-search": "Open a filtered search for {{item}}"
    },

    "user-stats-info-cards": {
        "total-pages-read-label": "Total Pages Read",
        "total-pages-read-tooltip": "{{user-stats-info-cards.total-pages-read-label}}: {{value}}",
        "total-words-read-label": "Total Words Read",
        "total-words-read-tooltip": "{{user-stats-info-cards.total-words-read-label}}: {{value}}",
        "time-spent-reading-label": "Time Spent Reading",
        "time-spent-reading-tooltip": "{{user-stats-info-cards.time-spent-reading-label}}: {{value}}",
        "chapters-read-label": "Chapters Read",
        "chapters-read-tooltip": "{{user-stats-info-cards.chapters-read-label}}: {{value}}",
        "avg-reading-per-week-label": "Average Reading / Week",
        "last-active-label": "Last Active",
        "chapters": "{{value}} chapters"

    },

    "user-stats": {
        "library-read-progress-title": "Library Read Progress",
        "read-percentage": "% Read"
    },

    "top-readers": {
        "title": "Top Readers",
        "time-selection-label": "Timeframe",
        "comics-label": "Comics: {{value}} hrs",
        "manga-label": "Manga: {{value}} hrs",
        "books-label": "Books: {{value}} hrs",

        "this-week": "{{time-periods.this-week}}",
        "last-7-days": "{{time-periods.last-7-days}}",
        "last-30-days": "{{time-periods.last-30-days}}",
        "last-90-days": "{{time-periods.last-90-days}}",
        "last-year": "{{time-periods.last-year}}",
        "all-time": "{{time-periods.all-time}}"
    },

    "role-selector": {
        "title": "Roles"
    },

    "directory-picker": {
        "title": "Choose a Directory",
        "close": "{{common.close}}",
        "path-label": "Path",
        "path-placeholder": "Start typing or select path",
        "instructions": "Select a folder to view breadcrumb. Don't see your directory? Try checking / first.",
        "type-header": "Type",
        "name-header": "Name",
        "cancel": "{{common.cancel}}",
        "share": "Share",
        "help": "{{common.help}}"
    },

    "library-access-modal": {
        "select-all": "{{common.select-all}}",
        "deselect-all": "{{common.deselect-all}}",
        "title": "Library Access",
        "close": "{{common.close}}",
        "reset": "{{common.reset}}",
        "cancel": "{{common.cancel}}",
        "save": "{{common.save}}",
        "no-data": "There are no libraries setup yet."
    },

    "time-periods": {
        "this-week": "This Week",
        "last-7-days": "Last 7 Days",
        "last-30-days": "Last 30 Days",
        "last-90-days": "Last 90 Days",
        "last-year": "Last Year",
        "all-time": "All Time"

    },

    "device-platform-pipe": {
        "custom": "Custom"
    },

    "day-of-week-pipe": {
        "monday": "Monday",
        "tuesday": "Tuesday",
        "wednesday": "Wednesday",
        "thursday": "Thursday",
        "friday": "Friday",
        "saturday": "Saturday",
        "sunday": "Sunday"
    },

    "cbl-import-result-pipe": {
        "success": "Success",
        "partial": "Partial",
        "failure": "Failure"
    },

    "cbl-conflict-reason-pipe": {
        "all-series-missing": "Your account is missing access to all series in the list or Kavita does not have anything present in the list.",
        "chapter-missing": "{{series}}: Chapter {{chapter}} is missing from Kavita. This item will be skipped.",
        "empty-file": "The cbl file is empty, nothing to be done.",
        "name-conflict": "A reading list ({{readingListName}}) already exists on your account that matches the cbl file.",
        "series-collision": "The series, {{seriesLink}}, collides with another series of the same name in another library.",
        "series-missing": "The series, {{series}}, is missing from Kavita or your account does not have permission. All items with this series will be skipped from import.",
        "volume-missing": "{{series}}: Volume {{volume}} is missing from Kavita or your account does not have permission. All items with this volume number will be skipped.",
        "all-chapter-missing": "All chapters cannot be matched to Chapters in Kavita.",
        "invalid-file": "The file is corrupted or not matching the expected tags/spec.",
        "success": "{{series}} volume {{volume}} chapter {{chapter}} mapped successfully."
    },

    "time-duration-pipe": {
        "hours": "{{value}} hours",
        "minutes": "{{value}} minutes",
        "days": "{{value}} days",
        "months": "{{value}} months",
        "years": "{{value}} years"
    },

    "time-ago-pipe": {
        "never": "Never",
        "just-now": "just now",
        "min-ago": "a minute ago",
        "mins-ago": "{{value}} minutes ago",
        "hour-ago": "a hour ago",
        "hours-ago": "{{value}} hours ago",
        "day-ago": "a day ago",
        "days-ago": "{{value}} days ago",
        "month-ago": "a month ago",
        "months-ago": "{{value}} months ago",
        "year-ago": "a year ago",
        "years-ago": "{{value}} years ago"
    },

    "relationship-pipe": {
        "adaptation": "Adaptation",
        "alternative-setting": "Alternative Setting",
        "alternative-version": "Alternative Version",
        "character": "Character",
        "contains": "Contains",
        "doujinshi": "Doujinshi",
        "other": "Other",
        "prequel": "Prequel",
        "sequel": "Sequel",
        "side-story": "Side Story",
        "spin-off": "Spin Off",
        "parent": "Parent",
        "edition": "Edition",
        "annual": "Annual"
    },

    "publication-status-pipe": {
        "ongoing": "Ongoing",
        "hiatus": "Hiatus",
        "completed": "Completed",
        "cancelled": "Cancelled",
        "ended": "Ended"
    },

    "person-role-pipe": {
        "artist": "Artist",
        "character": "Character",
        "colorist": "Colorist",
        "cover-artist": "Cover Artist",
        "editor": "Editor",
        "inker": "Inker",
        "letterer": "Letterer",
        "penciller": "Penciller",
        "publisher": "Publisher",
        "writer": "Writer",
        "other": "Other",
        "imprint": "Imprint",
        "translator": "Translator",
        "team": "{{filter-field-pipe.team}}",
        "location": "{{filter-field-pipe.location}}"
    },

    "manga-format-pipe": {
        "epub": "EPUB",
        "archive": "Archive",
        "image": "Image",
        "pdf": "PDF",
        "unknown": "Unknown"
    },

    "library-type-pipe": {
        "book": "Book",
        "comic": "Comic",
        "manga": "Manga",
        "comicVine": "ComicVine",
        "image": "Image",
<<<<<<< HEAD
        "lightNovel": "Light Novel",
        "generic": "Generic"
=======
        "lightNovel": "Light Novel"
>>>>>>> 6ed634f5
    },

    "age-rating-pipe": {
        "unknown": "Unknown",
        "early-childhood": "Early Childhood",
        "adults-only": "Adults Only 18+",
        "everyone": "Everyone",
        "everyone-10-plus": "Everyone 10+",
        "g": "G",
        "kids-to-adults": "Kids to Adults",
        "mature": "Mature",
        "ma15-plus": "MA15+",
        "mature-17-plus": "Mature 17+",
        "rating-pending": "Rating Pending",
        "teen": "Teen",
        "x18-plus": "X18+",
        "not-applicable": "Not Applicable",
        "pg": "PG",
        "r18-plus": "R18+"
    },

    "reset-password": {
        "title": "Password Reset",
        "description": "Enter the email of your account. Kavita will send you an email if a valid one on file, otherwise ask the admin for the link from logs.",
        "email-label": "{{common.email}}",
        "required-field": "{{validation.required-field}}",
        "valid-email": "{{validation.valid-email}}",
        "submit": "{{common.submit}}"
    },

    "reset-password-modal": {
        "title": "Reset {{username}}'s Password",
        "new-password-label": "New Password",
        "error-label": "Error: ",
        "close": "{{common.close}}",
        "cancel": "{{common.cancel}}",
        "save": "{{common.save}}"
    },

    "all-series": {
        "title": "All Series",
        "series-count": "{{common.series-count}}"
    },

    "all-filters": {
        "title": "All Smart Filters",
        "count": "{{count}} {{customize-dashboard-modal.title-smart-filters}}"
    },

    "announcements": {
        "title": "Announcements"
    },

    "out-of-date-modal": {
        "title": "Don't fall behind!",
        "close": "{{common.close}}",
        "subtitle": "It seems your install is more than {{count}} versions behind!",
        "description-1": "Please consider upgrading so that you're running the latest version of Kavita.",
        "description-2": "Take a look at our <a href='https://wiki.kavitareader.com/guides/updating/' target='_blank' rel='noreferrer noopener'>wiki</a> for instructions on how to update.",
        "description-3": "If there is a specific reason you haven't updated yet we would love to know what is keeping you on an outdated version! Stop by our discord and let us know what is blocking your upgrade path."
    },

    "changelog": {
        "installed": "Installed",
        "download": "Download",
        "nightly": "Nightly: {{version}}",
        "published-label": "Published: ",
        "available": "Available",
        "description": "If you do not see an {{installed}}",
        "description-continued": "tag, you are on a nightly release. Only major versions will show as available. A nightly tag will show when on a nightly from that stable."
    },

    "invite-user": {
        "title": "Invite User",
        "close": "{{common.close}}",
        "description": "Invite a user to your server by entering their email. They'll receive an email to create an account. For this to work you must have the Host Name and Email setting fields set in the <a href=\"/admin/dashboard#email\" rel=\"noopener noreferrer\" target=\"_blank\">Email</a> tab, otherwise a link will be presented to you to setup on the user's behalf.<br/><br/>The email is not required to be valid.",
        "email": "{{common.email}}",
        "required-field": "{{common.required-field}}",
        "setup-user-title": "User invited",
        "setup-user-description": "You can use the following link below to setup the account for your user or use the copy button. You may need to log out before using the link to register a new user. If Kavita can determine your server as accessibile externally (or Host Name is set), an email will have been sent to the user and the links can be used by them to finish setting up their account. Otherwise, use the link below or in logs to manually send to them or setup their account.",
        "setup-user-account": "Setup user's account",
        "setup-user-account-tooltip": "Copy this and paste in a new tab. You may need to log out.",
        "invite-url-label": "Invite Url",
        "invite": "Invite",
        "inviting": "Inviting…",
        "cancel": "{{common.cancel}}",
        "email-not-sent": "{{toasts.email-not-sent}}",
        "notice": "{{manage-settings.notice}}"
    },

    "library-selector": {
        "title": "Libraries",
        "select-all": "{{common.select-all}}",
        "deselect-all": "{{common.deselect-all}}",
        "no-data": "There are no libraries setup yet."
    },

    "license": {
        "title": "Kavita+ License",
        "manage": "Manage",
        "invalid-license-tooltip": "If your subscription has ended, you must email support to get a new subscription created",
        "check": "Check",
        "cancel": "{{common.cancel}}",
        "edit": "{{common.edit}}",
        "buy": "Buy",
        "activate": "Activate",
        "renew": "Renew",
        "no-license-key": "No license key",
        "license-valid": "License is Valid",
        "license-not-valid": "License Not Valid",
        "loading": "{{common.loading}}",

        "activate-description": "Enter the License Key and Email used to register with Stripe",
        "activate-license-label": "License Key",
        "activate-email-label": "{{common.email}}",
        "activate-discordId-label": "Discord User Id",
        "activate-discordId-tooltip": "Link your Discord Account with Kavita+. This grants you access to hidden channels to help shape Kavita.",
        "discord-validation": "This is not a valid Discord User Id. Your user id is not your discord username.",
        "activate-delete": "{{common.delete}}",
        "activate-reset": "{{common.reset}}",
        "activate-reset-tooltip": "Untie your license with this server. Requires both License and Email.",
        "activate-save": "{{common.save}}"
    },

    "book-line-overlay": {
        "copy": "Copy",
        "bookmark": "Bookmark",
        "close": "{{common.close}}",
        "required-field": "{{common.required-field}}",
        "bookmark-label": "Bookmark Name",
        "save": "{{common.save}}"
    },

    "book-reader": {
        "title": "Book Settings",
        "page-label": "Page",

        "pagination-header": "Section",
        "go-to-page": "Go to page",
        "go-to-last-page": "Go to last page",
        "prev-page": "Prev Page",
        "next-page": "Next Page",
        "prev-chapter": "Prev Chapter/Volume",
        "next-chapter": "Next Chapter/Volume",
        "skip-header": "Skip to main content",
        "virtual-pages": "virtual pages",

        "settings-header": "Settings",
        "table-of-contents-header": "Table of Contents",
        "bookmarks-header": "{{side-nav.bookmarks}}",
        "toc-header": "ToC",

        "loading-book": "Loading book…",
        "go-back": "Go Back",
        "close-reader": "Close Reader",
        "incognito-mode-alt": "Incognito mode is on. Toggle to turn off.",
        "incognito-mode-label": "Incognito Mode",
        "next": "Next",
        "previous": "Previous",
        "go-to-page-prompt": "There are {{totalPages}} pages. What page do you want to go to?"
    },

    "personal-table-of-contents": {
        "no-data": "Nothing Bookmarked yet",
        "page": "Page {{value}}",
        "delete": "Delete {{bookmarkName}}"
    },

    "confirm-email": {
        "title": "Register",
        "description": "Complete the form to complete your registration",
        "error-label": "Errors: ",
        "username-label": "{{common.username}}",
        "password-label": "{{common.password}}",
        "email-label": "{{common.email}}",
        "required-field": "{{common.required-field}}",
        "valid-email": "{{common.valid-email}}",
        "password-validation": "{{validation.password-validation}}",
        "register": "Register"
    },

    "confirm-email-change": {
        "title": "Validate Email Change",
        "non-confirm-description": "Please wait while your email update is validated.",
        "confirm-description": "Your email has been validated and is now changed within Kavita. You will be redirected to login.",
        "success": "Success!"
    },

    "confirm-reset-password": {
        "title": "Password Reset",
        "description": "Enter the new password",
        "password-label": "{{common.password}}",
        "required-field": "{{validation.required-field}}",
        "submit": "{{common.submit}}",
        "password-validation": "{{validation.password-validation}}"
    },

    "register": {
        "title": "Register",
        "description": "Complete the form to register an admin account",
        "username-label": "{{common.username}}",
        "email-label": "{{common.email}}",
        "email-tooltip": "Email does not need to be a real address, but provides access to forgot password. It is not sent outside the server unless Kavita emails you.",
        "password-label": "{{common.password}}",
        "required-field": "{{validation.required-field}}",
        "valid-email": "{{validation.valid-email}}",
        "password-validation": "{{validation.password-validation}}",
        "register": "Register"
    },

    "series-detail": {
        "page-settings-title": "Page Settings",
        "close": "{{common.close}}",
        "layout-mode-label": "{{user-preferences.layout-mode-book-label}}",
        "layout-mode-option-card": "Card",
        "layout-mode-option-list": "List",
        "continue-from": "Continue {{title}}",
        "read": "{{common.read}}",
        "continue": "Continue",
        "read-incognito": "Read Incognito",
        "continue-incognito": "Continue Incognito",
        "read-options-alt": "Read options",
        "incognito": "Incognito",
        "remove-from-want-to-read": "{{actionable.remove-from-want-to-read}}",
        "add-to-want-to-read": "{{actionable.add-to-want-to-read}}",
        "edit-series-alt": "Edit Series Information",
        "download-series--tooltip": "Download Series",
        "downloading-status": "Downloading…",
        "user-reviews-alt": "User Reviews",
        "storyline-tab": "Storyline",
        "books-tab": "Books",
        "volumes-tab": "Volumes",
        "specials-tab": "Specials",
        "related-tab": "Related",
        "recommendations-tab": "Recommendations",
        "send-to": "File emailed to {{deviceName}}",
        "no-pages": "{{toasts.no-pages}}",
        "no-chapters": "There are no chapters to this volume. Cannot read.",
        "cover-change": "It can take up to a minute for your browser to refresh the image. Until then, the old image may be shown on some pages."
    },

    "series-metadata-detail": {
        "links-title": "Links",
        "rating-title": "Ratings",
        "genres-title": "Genres",
        "tags-title": "Tags",
        "collections-title": "{{side-nav.collections}}",
        "reading-lists-title": "{{side-nav.reading-lists}}",

        "writers-title": "Writers",
        "cover-artists-title": "Cover Artists",
        "characters-title": "Characters",
        "colorists-title": "Colorists",
        "editors-title": "Editors",
        "inkers-title": "Inkers",
        "letterers-title": "Letterers",
        "translators-title": "Translators",
        "pencillers-title": "Pencillers",
        "publishers-title": "Publishers",
        "imprints-title": "Imprints",
        "teams-title": "Teams",
        "locations-title": "Locations",

        "promoted": "{{common.promoted}}",
        "see-more": "See More",
        "see-less": "See Less"

    },

    "badge-expander": {
        "more-items": "and {{count}} more"
    },

    "read-more": {
        "read-more": "Read More",
        "read-less": "Read Less"
    },

    "update-notification-modal": {
        "title": "New Update Available!",
        "close": "{{common.close}}",
        "help": "How to Update",
        "download": "Download"
    },

    "side-nav-companion-bar": {
        "page-settings-title": "{{series-detail.page-settings-title}}",
        "open-filter-and-sort": "Open Filtering and Sorting",
        "close-filter-and-sort": "Close Filtering and Sorting",
        "filter-and-sort-alt": "Sort / Filter"
    },

    "side-nav": {
        "home": "Home",
        "want-to-read": "Want To Read",
        "collections": "Collections",
        "reading-lists": "Reading Lists",
        "bookmarks": "Bookmarks",
        "filter-label": "{{common.filter}}",
        "all-series": "All Series",
        "clear": "{{common.clear}}",
        "donate": "Donate",
        "donate-tooltip": "You can remove this by subscribing to Kavita+",
        "back": "Back",
        "more": "More"
    },

    "library-settings-modal": {
        "close": "{{common.close}}",
        "edit-title": "Edit {{name}}",
        "add-title": "Add Library",
        "general-tab": "General",
        "folder-tab": "Folder",
        "cover-tab": "Cover",
        "advanced-tab": "Advanced",
        "name-label": "Name",
        "library-name-unique": "Library name must be unique",
        "last-scanned-label": "Last Scanned:",
        "type-label": "Type",
        "type-tooltip": "Library type determines how filenames are parsed and if the UI shows Chapters (Manga) vs Issues (Comics). Book work the same way as Manga but have different naming in the UI.",
        "kavitaplus-eligible-label": "Kavita+ Eligible",
        "kavitaplus-eligible-tooltip": "Will Kavita+ pull information or support Scrobbling",
        "folder-description": "Add folders to your library",
        "browse": "Browse for Media Folders",
        "help-us-part-1": "Help us out by following ",
        "help-us-part-2": "our guide",
        "help-us-part-3": "to naming and organizing your media.",
        "naming-conventions-part-1": "Kavita has ",
        "naming-conventions-part-2": "folder requirements.",
        "naming-conventions-part-3": "Check this link to ensure you are following, else files my not show up in scan.",
        "cover-description": "Custom library image icons are optional",
        "cover-description-extra": "Library image should not be large. Aim for a small file, 32x32 pixels in size. Kavita does not perform validation on size.",
        "manage-collection-label": "Manage Collections",
        "manage-collection-tooltip": "Should Kavita create Collections from SeriesGroup tags found within ComicInfo.xml/opf files",
        "manage-reading-list-label": "Manage Reading Lists",
        "manage-reading-list-tooltip": "Should Kavita create Reading Lists from StoryArc/StoryArcNumber and AlternativeSeries/AlternativeCount tags found within ComicInfo.xml/opf files",
        "allow-scrobbling-label": "Allow Scrobbling",
        "allow-scrobbling-tooltip": "Should Kavita scrobble reading events, want to read status, ratings, and reviews to configured providers. This will only occur if the server has an active Kavita+ Subscription.",
        "folder-watching-label": "Folder Watching",
        "folder-watching-tooltip": "Override Server folder watching for this library. If off, folder watching won't run on the folders this library contains. If libraries share folders, then folders may still be ran against. Will always wait 10 minutes before triggering scan.",
        "include-in-dashboard-label": "Include in Dashboard",
        "include-in-dashboard-tooltip": "Should series from the library be included on the Dashboard. This affects all streams, like On Deck, Recently Updated, Recently Added, or any custom additions.",
        "include-in-recommendation-label": "Include in Recommended",
        "include-in-recommendation-tooltip": "Should series from the library be included on the Recommended page.",
        "include-in-search-label": "Include in Search",
        "include-in-search-tooltip": "Should series and any derived information (genres, people, files) from the library be included in search results.",
        "force-scan": "Force Scan",
        "force-scan-tooltip": "This will force a scan on the library, treating like a fresh scan",
        "reset": "{{common.reset}}",
        "cancel": "{{common.cancel}}",
        "next": "Next",
        "save": "{{common.save}}",
        "required-field": "{{validation.required-field}}",
        "file-type-group-label": "File Types",
        "file-type-group-tooltip": "What types of files should Kavita scan for. For example, Archive will include all cb*, zip, rar, etc files.",
        "exclude-patterns-label": "Exclude Patterns",
        "exclude-patterns-tooltip": "Configure a set of patterns (Glob syntax) that Kavita will match when scanning directories and exclude from Scanner results.",
        "help": "{{common.help}}"
    },

    "file-type-group-pipe": {
        "archive": "Archive",
        "epub": "Epub",
        "pdf": "Pdf",
        "image": "Image"
    },

    "reader-settings": {
        "general-settings-title": "General Settings",
        "font-family-label": "{{user-preferences.font-family-label}}",
        "font-size-label": "{{user-preferences.font-size-book-label}}",
        "line-spacing-label": "{{user-preferences.line-height-book-label}}",
        "margin-label": "{{user-preferences.margin-book-label}}",
        "reset-to-defaults": "Reset to Defaults",
        "reader-settings-title": "Reader Settings",
        "reading-direction-label": "{{user-preferences.reading-direction-book-label}}",
        "right-to-left": "Right to Left",
        "left-to-right": "Left to Right",
        "horizontal": "Horizontal",
        "vertical": "Vertical",
        "writing-style-label": "{{user-preferences.writing-style-label}}",
        "writing-style-tooltip": "Changes the direction of the text. Horizontal is left to right, vertical is top to bottom.",
        "tap-to-paginate-label": "Tap Pagination",
        "tap-to-paginate-tooltip": "Click the edges of the screen to paginate",
        "on": "On",
        "off": "Off",
        "immersive-mode-label": "{{user-preferences.immersive-mode-label}}",
        "immersive-mode-tooltip": "This will hide the menu behind a click on the reader document and turn tap to paginate on",
        "fullscreen-label": "Fullscreen",
        "fullscreen-tooltip": "Put reader in fullscreen mode",
        "exit": "Exit",
        "enter": "Enter",
        "layout-mode-label": "{{user-preferences.layout-mode-book-label}}",
        "layout-mode-tooltip": "Scroll: Mirrors epub file (usually one long scrolling page per chapter).<br/>1 Column: Creates a single virtual page at a time.<br/>2 Column: Creates two virtual pages at a time laid out side-by-side.",
        "layout-mode-option-scroll": "Scroll",
        "layout-mode-option-1col": "1 Column",
        "layout-mode-option-2col": "2 Column",
        "color-theme-title": "Color Theme",

        "theme-dark": "Dark",
        "theme-black": "Black",
        "theme-white": "White",
        "theme-paper": "Paper"
    },

    "table-of-contents": {
        "no-data": "This book does not have Table of Contents set in the metadata or a toc file"
    },

    "bookmarks": {
        "title": "{{side-nav.bookmarks}}",
        "series-count": "{{common.series-count}}",
        "no-data": "There are no bookmarks. Try creating",
        "no-data-2": "one.",
        "confirm-delete": "Are you sure you want to clear all bookmarks for multiple series? This cannot be undone.",
        "confirm-single-delete": "Are you sure you want to clear all bookmarks for {{seriesName}}? This cannot be undone.",
        "delete-success": "Bookmarks have been removed",
        "delete-single-success": "{{seriesName}}'s bookmarks have been removed"
    },

    "bulk-operations": {
        "title": "Bulk Actions",
        "items-selected": "{{num}} items selected",
        "mark-as-unread": "Mark as Unread",
        "mark-as-read": "Mark as Read",
        "deselect-all": "{{common.deselect-all}}"
    },

    "card-detail-drawer": {
        "general-tab": "General",
        "metadata-tab": "Metadata",
        "cover-tab": "Cover",
        "info-tab": "Info",
        "progress-tab": "Progress",
        "no-summary": "No Summary available.",
        "writers-title": "{{series-metadata-detail.writers-title}}",
        "genres-title": "{{series-metadata-detail.genres-title}}",
        "publishers-title": "{{series-metadata-detail.publishers-title}}",
        "imprints-title": "{{series-metadata-detail.imprints-title}}",
        "tags-title": "{{series-metadata-detail.tags-title}}",
        "teams-title": "{{series-metadata-detail.teams-title}}",
        "locations-title": "{{series-metadata-detail.locations-title}}",
        "not-defined": "Not defined",
        "read": "{{common.read}}",
        "unread": "Unread",
        "files": "Files",
        "pages": "Pages:",
        "added": "Added:",
        "size": "Size:"
    },

    "card-detail-layout": {
        "total-items": "{{count}} total items",
        "jumpkey-count": "{{count}} Series"
    },

    "card-item": {
        "cannot-read": "Cannot Read"
    },

    "chapter-metadata-detail": {
        "no-data": "No metadata available",
        "writers-title": "{{series-metadata-detail.writers-title}}",
        "publishers-title": "{{series-metadata-detail.publishers-title}}",
        "characters-title": "{{series-metadata-detail.characters-title}}",
        "translators-title": "{{series-metadata-detail.translators-title}}",
        "letterers-title": "{{series-metadata-detail.letterers-title}}",
        "colorists-title": "{{series-metadata-detail.colorists-title}}",
        "inkers-title": "{{series-metadata-detail.inkers-title}}",
        "pencillers-title": "{{series-metadata-detail.pencillers-title}}",
        "cover-artists-title": "{{series-metadata-detail.cover-artists-title}}",
        "editors-title": "{{series-metadata-detail.editors-title}}",
        "teams-title": "{{series-metadata-detail.teams-title}}",
        "locations-title": "{{series-metadata-detail.locations-title}}"
    },

    "cover-image-chooser": {
        "enter-an-url-pre-title": "Enter an {{url}}",
        "url": "Url",
        "drag-n-drop": "Drag and drop",
        "upload": "Upload",
        "upload-continued": "an image",
        "url-label": "Url",
        "load": "Load",
        "back": "Back",
        "reset-cover-tooltip": "Reset Cover Image",
        "reset": "{{common.reset}}",
        "image-num": "Image {{num}}",
        "apply": "{{common.apply}}",
        "applied": "{{theme-manager.applied}}"
    },

    "download-indicator": {
        "progress": "{{percentage}}% downloaded"
    },

    "edit-series-relation": {
        "description-part-1": "Not sure what relationship to add? See our",
        "description-part-2": "wiki for hints.",
        "target-series": "Target Series",
        "relationship": "Relationship",
        "remove": "{{common.remove}}",
        "add-relationship": "Add Relationship",
        "parent": "{{relationship-pipe.parent}}"
    },

    "entity-info-cards": {
        "tags-title": "{{series-metadata-detail.tags-title}}",
        "characters-title": "{{series-metadata-detail.characters-title}}",
        "release-date-title": "Release",
        "release-date-tooltip": "Release Date",
        "age-rating-title": "Age Rating",
        "length-title": "Length",
        "pages-count": "{{num}} Pages",
        "words-count": "{{num}} Words",

        "reading-time-title": "Read Time",
        "date-added-title": "Date Added",
        "size-title": "Size",
        "id-title": "ID",
        "links-title": "{{series-metadata-detail.links-title}}",
        "isbn-title": "ISBN",
        "sort-order-title": "Sort Order",
        "last-read-title": "Last Read",
        "less-than-hour": "<1 Hour",
        "range-hours": "{{value}} {{hourWord}}",
        "hour": "Hour",
        "hours": "Hours",
        "read-time-title": "{{series-info-cards.read-time-title}}"
    },

    "series-info-cards": {
        "release-date-title": "{{entity-info-cards.release-date-title}}",
        "release-year-tooltip": "Release Year",
        "age-rating-title": "{{entity-info-cards.age-rating-title}}",
        "language-title": "Language",
        "publication-status-title": "Publication",
        "publication-status-tooltip": "Publication Status",
        "scrobbling-title": "Scrobbling",
        "scrobbling-tooltip": "Scrobbling Status",
        "on": "On",
        "off": "Off",
        "disabled": "Disabled",
        "format-title": "Format",
        "last-read-title": "Last Read",
        "length-title": "Length",
        "read-time-title": "Read Time",
        "less-than-hour": "{{entity-info-cards.less-than-hour}}",
        "hour": "{{entity-info-cards.hour}}",
        "hours": "{{entity-info-cards.hours}}",
        "time-left-title": "Time Left",


        "ongoing": "{{publication-status-pipe.ongoing}}",
        "pages-count": "{{entity-info-cards.pages-count}}",
        "words-count": "{{entity-info-cards.words-count}}"
    },

    "bulk-add-to-collection": {
        "title": "Add to Collection",
        "promoted": "{{common.promoted}}",
        "close": "{{common.close}}",
        "filter-label": "{{common.filter}}",
        "clear": "{{common.clear}}",
        "no-data": "No collections created yet",
        "loading": "{{common.loading}}",
        "collection-label": "Collection",
        "create": "{{common.create}}"
    },

    "entity-title": {
        "special": "Special",
        "issue-num": "Issue #",
        "chapter": "Chapter"
    },

    "external-series-card": {
        "open-external": "Open External"
    },

    "list-item": {
        "read": "{{common.read}}"
    },

    "manage-alerts": {
        "description-part-1": "This table contains issues found during scan or reading of your media. This list is non-managed. You can clear it at any time and use Library (Force) Scan to perform analysis. A list of some common errors and what they mean can be found on the ",
        "description-part-2": "wiki.",
        "filter-label": "{{common.filter}}",
        "clear-alerts": "Clear Alerts",
        "extension-header": "Extension",
        "file-header": "File",
        "comment-header": "Comment",
        "details-header": "Details"
    },

    "manage-email-settings": {
        "title": "Email Services (SMTP)",
        "description": "In order to use some functions of Kavita like Forgot Password and Send To Device, an email provider must be setup. Other features like Password change are less secure without Email setup.",
        "send-to-warning": "If you want Send to Device to work you must setup your email settings",
        "email-url-label": "Email Service URL",
        "email-url-tooltip": "Use fully qualified URL of the email service. Do not include ending slash.",
        "email-settings-title": "Email Settings",
        "reset": "{{common.reset}}",
        "test": "Test",
        "host-name-label": "Host Name",
        "host-name-tooltip": "Domain Name (of Reverse Proxy). If set, email generation will always use this.",
        "host-name-validation": "Host name must start with http(s) and not end in /",

        "sender-address-label": "Sender Address",
        "sender-address-tooltip": "This is the email address from which the receiver will see when they receive the email. Typically the email address associated with the account.",
        "sender-displayname-label": "Display Name",
        "sender-displayname-tooltip": "The name from which the receiver will see when they receive the email",
        "host-label": "Host",
        "host-tooltip": "Outgoing/SMTP address of your email server",
        "port-label": "Port",
        "username-label": "Username",
        "username-tooltip": "The username used to authenticate against the host",
        "password-label": "Password",
        "enable-ssl-label": "Use SSL on Email Server",
        "size-limit-label": "Size Limit",
        "size-limit-tooltip": "How many bytes can the Email Server handle for attachments",
        "customized-templates-label": "Customized Templates",
        "customized-templates-tooltip": "Should Kavita use config/templates directory for templates rather than default? You are responsible to keep up to date with template changes.",
        "gmail-label": "Gmail",
        "outlook-label": "Outlook",

        "reset-to-default": "{{common.reset-to-default}}",
        "save": "{{common.save}}"
    },

    "manage-library": {
        "title": "Libraries",
        "add-library": "Add Library",
        "no-data": "There are no libraries. Try creating one.",
        "loading": "{{common.loading}}",
        "last-scanned-title": "Last Scanned:",
        "shared-folders-title": "Shared Folders:",
        "type-title": "Type:",
        "scan-library": "Scan Library",
        "delete-library": "Delete Library",
        "delete-library-by-name": "Delete {{name}}",
        "edit-library": "Edit",
        "edit-library-by-name": "Delete {{name}}"
    },

    "manage-media-settings": {
        "encode-as-description-part-1": "WebP/AVIF can drastically reduce space requirements for files. WebP/AVIF is not supported on all browsers or versions. To learn if these settings are appropriate for your setup, visit ",
        "encode-as-description-part-2": "Can I Use WebP?",
        "encode-as-description-part-3": "Can I Use AVIF?",
        "encode-as-warning": "You cannot convert back to PNG once you've gone to WebP/AVIF. You would need to refresh covers on your libraries to regenerate all covers. Bookmarks and favicons cannot be converted.",
        "media-warning": "You must trigger the media conversion task in Tasks Tab.,",
        "encode-as-label": "Save Media As",
        "encode-as-tooltip": "All media Kavita manages (covers, bookmarks, favicons) will be encoded as this type.",
        "bookmark-dir-label": "Bookmarks Directory",
        "bookmark-dir-tooltip": "Location where bookmarks will be stored. Bookmarks are source files and can be large. Choose a location with adequate storage. Directory is managed; other files within directory will be deleted. If Docker, mount an additional volume and use that.",
        "change": "Change",
        "reset-to-default": "{{common.reset-to-default}}",
        "reset": "{{common.reset}}",
        "save": "{{common.save}}",

        "media-issue-title": "Media Issues",
        "scrobble-issue-title": "Scrobble Issues",
        "cover-image-size-label": "Cover Image Size",
        "cover-image-size-tooltip": "How large should cover images generate as. Note: Anything larger than the default will incur longer page load times."
    },

    "cover-image-size": {
        "default": "Default (320x455)",
        "medium": "Medium (640x909)",
        "large": "Large (900x1277)",
        "xlarge": "Extra Large (1265x1795)"
    },

    "manage-scrobble-errors": {
        "description": "This table contains issues found during scrobbling. This list is non-managed. You can clear it at any time and wait for the next scrobble upload to see. If there is an unknown series, you are best correcting the series name or localized series name or adding a weblink for the providers.",
        "filter-label": "{{common.filter}}",
        "clear-errors": "Clear Errors",
        "series-header": "Series",
        "created-header": "Created",
        "comment-header": "Comment",
        "edit-header": "Edit",
        "edit-item-alt": "Edit {{seriesName}}"
    },

    "default-date-pipe": {
        "never": "Never"
    },

    "manage-settings": {
        "notice": "Notice:",
        "restart-required": "Changing Port, Base Url, Cache Size or IPs requires a manual restart of Kavita to take effect.",
        "base-url-label": "Base Url",
        "base-url-tooltip": "Use this if you want to host Kavita on a base url ie) yourdomain.com/kavita. Not supported on Docker using non-root user.",
        "ip-address-label": "IP Addresses",
        "ip-address-tooltip": "Comma separated list of Ip addresses the server listens on. This is fixed if you are running on Docker. Requires restart to take effect.",
        "port-label": "Port",
        "port-tooltip": "Port the server listens on. This is fixed if you are running on Docker. Requires restart to take effect.",
        "backup-label": "Days of Backups",
        "backup-tooltip": "The number of backups to maintain. Default is 30, minimum is 1, maximum is 30.",
        "log-label": "Days of Logs",
        "log-tooltip": "The number of logs to maintain. Default is 30, minimum is 1, maximum is 30.",
        "logging-level-label": "Logging Level",
        "logging-level-tooltip": "Use debug to help identify issues. Debug can eat up a lot of disk space.",
        "cache-size-label": "Cache Size",
        "cache-size-tooltip": "The amount of memory allowed for caching heavy APIs. Default is 75MB.",
        "on-deck-last-progress-label": "On Deck Last Progress (days)",
        "on-deck-last-progress-tooltip": "The number of days since last progress before kicking something off On Deck.",
        "on-deck-last-chapter-add-label": "On Deck Last Chapter Add (days)",
        "on-deck-last-chapter-add-tooltip": "The number of days since last chapter was added to include something On Deck.",
        "allow-stats-label": "Allow Anonymous Usage Collection",
        "allow-stats-tooltip-part-1": "Send anonymous usage data to Kavita's servers. This includes information on certain features used, number of files, OS version, Kavita install version, CPU, and memory. We will use this information to prioritize features, bug fixes, and performance tuning. Requires restart to take effect. See the ",
        "allow-stats-tooltip-part-2": "for what is collected.",
        "send-data": "Send Data",
        "opds-label": "OPDS",
        "opds-tooltip": "OPDS support will allow all users to use OPDS to read and download content from the server.",
        "enable-opds": "Enable OPDS",
        "folder-watching-label": "Folder Watching",
        "folder-watching-tooltip": "Allows Kavita to monitor Library Folders to detect changes and invoke scanning on those changes. This allows content to be updated without manually invoking scans or waiting for nightly scans. Will always wait 10 minutes before triggering scan.",
        "enable-folder-watching": "Enable Folder Watching",
        "host-name-label": "{{manage-email-settings.host-name-label}}",
        "host-name-tooltip": "{{manage-email-settings.host-name-tooltip}}",
        "host-name-validation": "{{manage-email-settings.host-name-validation}}",


        "reset-to-default": "{{common.reset-to-default}}",
        "reset": "{{common.reset}}",
        "save": "{{common.save}}",
        "cache-size-validation": "You must have at least 50 MB.",
        "field-required": "{{validation.field-required}}",
        "max-logs-validation": "You cannot have more than {{num}} logs",
        "min-logs-validation": "You must have at least 1 log",
        "min-days-validation": "Must be at least 1 day",
        "min-cache-validation": "Must be at 50 MB.",
        "max-backup-validation": "You cannot have more than {{num}} backup",
        "min-backup-validation": "You must have at least 1 backup",
        "ip-address-validation": "IP addresses can only contain valid IPv4 or IPv6 addresses",
        "base-url-validation": "Base URL must start and end with /"
    },

    "manage-system": {
        "title": "About System",
        "version-title": "Version",
        "installId-title": "Install ID",
        "more-info-title": "More Info",
        "home-page-title": "Home page:",
        "wiki-title": "Wiki:",
        "discord-title": "Discord:",
        "donations-title": "Donations:",
        "source-title": "Source:",
        "feature-request-title": "Feature Requests:",
        "localization-title": "Localizations:",
        "updates-title": "Update History"
    },

    "manage-tasks-settings": {
        "title": "Recurring Tasks",
        "library-scan-label": "Library Scan",
        "library-scan-tooltip": "How often Kavita will scan and refresh metadata around library files.",
        "library-database-backup-label": "Kavita Backup",
        "library-database-backup-tooltip": "How often Kavita will backup the database and other related files.",
        "cleanup-label": "Cleanup",
        "cleanup-tooltip": "How often Kavita will run cleanup tasks. This can be heavy and should be performed at midnight in most cases",
        "adhoc-tasks-title": "Ad-hoc Tasks",
        "job-title-header": "Job Title",
        "description-header": "Description",
        "action-header": "Action",
        "reset-to-default": "{{common.reset-to-default}}",
        "reset": "{{common.reset}}",
        "save": "{{common.save}}",
        "required": "{{validation.required-field}}",

        "custom-label": "Custom Schedule (Cron Notation)",
        "cron-notation": "This is not valid Cron Notation",

        "recurring-tasks-title": "{{title}}",
        "last-executed-header": "Last Executed",
        "cron-header": "Cron",

        "disabled": "Disabled",
        "daily": "Daily",
        "weekly": "Weekly",
        "custom": "Custom",


        "convert-media-task": "Convert Media to Target Encoding",
        "convert-media-task-desc": "Runs a long-running task which will convert all kavita-managed media to the target encoding. This is slow (especially on ARM devices).",
        "convert-media-success": "Conversion of Media to Target Encoding has been queued",

        "bust-cache-task": "Bust Cache",
        "bust-cache-task-desc": "Busts the Kavita+ Cache - should only be used when debugging bad matches.",
        "bust-cache-task-success": "Kavita+ Cache busted",

        "bust-locale-task": "Bust Locale Cache",
        "bust-locale-task-desc": "Busts the Locale Cache. This can fix issues with strings not showing correctly after an update",
        "bust-locale-task-success": "Locale Cache busted",

        "clear-reading-cache-task": "Clear Reading Cache",
        "clear-reading-cache-task-desc": "Clears cached files for reading. Useful when you've just updated a file that you were previously reading within the last 24 hours.",
        "clear-reading-cache-task-success": "Cache has been cleared",

        "clean-up-want-to-read-task": "Clean up Want to Read",
        "clean-up-want-to-read-task-desc": "Removes any series that users have fully read that are within Want to Read and have a publication status of Completed. Runs every 24 hours.",
        "clean-up-want-to-read-task-success": "Want to Read has been cleaned up",

        "backup-database-task": "Backup Database",
        "backup-database-task-desc": "Takes a backup of the database, bookmarks, themes, manually uploaded covers, and config files.",
        "backup-database-task-success": "A job to backup the database has been queued",

        "download-logs-task": "Download Logs",
        "download-logs-task-desc": "Compiles all log files into a zip and downloads it.",

        "analyze-files-task": "Analyze Files",
        "analyze-files-task-desc": "Runs a long-running task which will analyze files to generate extension and size. This should only be ran once for the v0.7 release. Not needed if you installed post v0.7.",
        "analyze-files-task-success": "File analysis has been queued",

        "check-for-updates-task": "Check for Updates",
        "check-for-updates-task-desc": "See if there are any Stable releases ahead of your version."
    },

    "manage-users": {
        "title": "Active Users",
        "invite": "Invite",
        "you-alt": "(You)",
        "pending-title": "Pending",
        "delete-user-tooltip": "Delete User",
        "delete-user-alt": "Delete User {{user}}",
        "edit-user-tooltip": "Edit",
        "edit-user-alt": "Edit User {{user}}",
        "username-pattern": "Username can only contain the following characters and whitespace: {{characters}}",
        "resend-invite-tooltip": "Resend Invite",
        "resend-invite-alt": "Resend Invite {{user}}",
        "setup-user-tooltip": "Setup User",
        "setup-user-alt": "Setup User {{user}}",
        "change-password-tooltip": "Change Password",
        "change-password-alt": "Change Password {{user}}",
        "resend": "Resend",
        "setup": "Setup",
        "admin": "Admin",
        "last-active-title": "Last Active:",
        "roles-title": "Roles:",
        "none": "None",
        "never": "Never",
        "online-now-tooltip": "Online Now",
        "sharing-title": "Sharing:",
        "no-data": "There are no other users.",
        "loading": "{{common.loading}}"
    },

    "edit-collection-tags": {
        "title": "Edit {{collectionName}} Collection",
        "required-field": "{{validation.required-field}}",
        "save": "{{common.save}}",
        "close": "{{common.close}}",
        "cancel": "{{common.cancel}}",
        "general-tab": "General",
        "cover-image-tab": "Cover Image",
        "series-tab": "Series",
        "name-label": "Name",
        "name-validation": "Name must be unique",
        "promote-label": "Promote",
        "promote-tooltip": "Promotion means that the tag can be seen server-wide, not just for admin users. All series that have this tag will still have user-access restrictions placed on them.",
        "summary-label": "Summary",
        "deselect-all": "{{common.deselect-all}}",
        "select-all": "{{common.select-all}}",
        "filter-label": "{{common.filter}}"
    },

    "library-detail": {
        "library-tab": "Library",
        "recommended-tab": "Recommended"
    },

    "library-recommended": {
        "no-data": "Nothing to show here. Add some metadata to your library, read something or rate something. This library may also have recommendations turned off.",
        "more-in-genre": "More In {{genre}}",
        "rediscover": "Rediscover",
        "highly-rated": "Highly Rated",
        "quick-catchups": "Quick Catch-ups",
        "quick-reads": "Quick Reads",
        "on-deck": "{{dashboard.on-deck-title}}"
    },


    "admin-dashboard": {
        "title": "Admin Dashboard",
        "general-tab": "General",
        "users-tab": "Users",
        "libraries-tab": "Libraries",
        "media-tab": "Media",
        "logs-tab": "Logs",
        "email-tab": "Email",
        "tasks-tab": "Tasks",
        "statistics-tab": "Statistics",
        "system-tab": "System",
        "kavita+-tab": "Kavita+",
        "kavita+-desc-part-1": "Kavita+ is a premium subscription service which unlocks features for all users on this Kavita instance. Buy a subscription to unlock ",
        "kavita+-desc-part-2": "premium benefits",
        "kavita+-desc-part-3": "today!",
        "kavita+-requirement": "Kavita+ is designed to work only with the latest release - 2 versions. Anything outside of that is subject to not working.",
        "kavita+-releases": "See releases"
    },

    "collection-detail": {
        "no-data": "There are no items. Try adding a series.",
        "no-data-filtered": "No items match your current filter.",
        "title-alt": "Kavita - {{collectionName}} Collection",
        "series-header": "Series"
    },

    "all-collections": {
        "title": "Collections",
        "item-count": "{{common.item-count}}",
        "no-data": "There are no collections.",
        "create-one-part-1": "Try creating",
        "create-one-part-2": "one"
    },

    "carousel-reel": {
        "prev-items": "Previous Items",
        "next-items": "Next Items"
    },

    "draggable-ordered-list": {
        "instructions-alt": "When you put a number in the reorder input, the item will be inserted at that location and all other items will have their order updated.",
        "reorder-label": "Reorder",
        "bulk-select-label": "Bulk Select item",
        "remove-item-alt": "Remove item"
    },

    "reading-lists": {
        "title": "Reading Lists",
        "item-count": "{{common.item-count}}",
        "no-data": "There are no reading lists.",
        "create-one-part-1": "Try creating",
        "create-one-part-2": "one"
    },

    "reading-list-item": {
        "remove": "{{common.remove}}",
        "read": "{{common.read}}"
    },

    "stream-list-item": {
        "remove": "{{common.remove}}",
        "load-filter": "Load Filter",
        "provided": "Provided",
        "smart-filter": "Smart Filter",
        "library": "Library",
        "external-source": "External Source"
    },

    "reading-list-detail": {
        "item-count": "{{common.item-count}}",
        "page-settings-title": "Page Settings",
        "remove-read": "Remove Read",
        "order-numbers-label": "Order Numbers",
        "continue": "Continue",
        "read": "{{common.read}}",
        "read-options-alt": "Read options",
        "incognito-alt": "(Incognito)",
        "no-data": "Nothing added",
        "characters-title": "{{series-metadata-detail.characters-title}}"
    },

    "events-widget": {
        "title-alt": "Activity",
        "dismiss-all": "Dismiss All",
        "update-available": "Update available",
        "downloading-item": "Downloading {{item}}",
        "more-info": "Click for more information",
        "close": "{{common.close}}",
        "users-online-count": "{{num}} Users online",
        "active-events-title": "Active Events:",
        "no-data": "Not much going on here"
    },

    "shortcuts-modal": {
        "title": "Keyboard Shortcuts",
        "close": "{{common.close}}",
        "prev-page": "Move to previous page",
        "next-page": "Move to next page",
        "go-to": "Open Go to Page dialog",
        "bookmark": "Bookmark current page",
        "double-click": "double click",
        "close-reader": "Close reader",
        "toggle-menu": "Toggle Menu"

    },

    "grouped-typeahead": {
        "files": "Files",
        "chapters": "Chapters",
        "people": "People",
        "tags": "Tags",
        "genres": "Genres",
        "bookmarks": "{{side-nav.bookmarks}}",
        "libraries": "Libraries",
        "reading-lists": "Reading Lists",
        "collections": "Collections",
        "close": "{{common.close}}",
        "loading": "{{common.loading}}"

    },

    "nav-header": {
        "skip-alt": "Skip to main content",
        "search-series-alt": "Search series",
        "search-alt": "Search…",
        "promoted": "{{common.promoted}}",
        "no-data": "No results found",
        "scroll-to-top-alt": "Scroll to Top",
        "server-settings": "Server Settings",
        "settings": "Settings",
        "help": "{{common.help}}",
        "announcements": "Announcements",
        "logout": "Logout",
        "all-filters": "Smart Filters"
    },

    "promoted-icon": {
        "promoted": "{{common.promoted}}"
    },

    "collection-owner": {
        "collection-created-label": "Created by: {{owner}}",
        "collection-via-label": "via {{source}}"
    },

    "add-to-list-modal": {
        "title": "Add to Reading List",
        "close": "{{common.close}}",
        "filter-label": "{{common.filter}}",
        "promoted-alt": "{{common.promoted}}",
        "no-data": "No lists created yet",
        "loading": "{{common.loading}}",
        "reading-list-label": "Reading List",
        "create": "{{common.create}}"
    },

    "edit-reading-list-modal": {
        "title": "Edit Reading List: {{name}}",
        "general-tab": "General",
        "cover-image-tab": "Cover Image",
        "close": "{{common.close}}",
        "save": "{{common.save}}",
        "year-validation": "Must be greater than 1000, 0 or blank",
        "month-validation": "Must be between 1 and 12 or blank",
        "name-unique-validation": "Name must be unique",
        "required-field": "{{validation.required-field}}",
        "summary-label": "Summary",
        "year-label": "Year",
        "month-label": "Month",
        "ending-title": "Ending",
        "starting-title": "Starting",
        "promote-label": "Promote",
        "promote-tooltip": "Promotion means that the collection can be seen server-wide, not just for you. All series within this collection will still have user-access restrictions placed on them."
    },



    "import-mal-collection-modal": {
        "close": "{{common.close}}",
        "title": "MAL Interest Stack Import",
        "description": "Import your MAL Interest Stacks and create Collections within Kavita",
        "series-count": "{{common.series-count}}",
        "restack-count": "{{num}} Restacks"
    },

    "edit-chapter-progress": {
        "user-header": "User",
        "page-read-header": "Pages Read",
        "date-created-header": "Created (UTC)",
        "date-updated-header": "Last Updated (UTC)",
        "action-header": "{{common.edit}}",
        "edit-alt": "{{common.edit}}"
    },

    "import-cbl-modal": {
        "close": "{{common.close}}",
        "title": "CBL Import",
        "import-description": "To get started, import a .cbl file. Kavita will perform multiple checks before importing. Some steps will block moving forward due to issues with the file.",
        "validate-description": "All files have been validated to see if there are any operations to do on the list. Any lists have have failed will not move to the next step. Fix the CBL files and retry.",
        "validate-warning": "There are issues with the CBL that will prevent an import. Correct these issues then try again.",
        "validate-no-issue-description": "No issues found with CBL, press next.",
        "dry-run-description": "This is a dry run and shows what will happen if you press Next and perform the import. All Failures will not be imported.",
        "prev": "Prev",
        "import": "Import",
        "restart": "Restart",
        "next": "Next",
        "import-step": "Import CBLs",
        "validate-cbl-step": "Validate CBL",
        "dry-run-step": "Dry Run",
        "final-import-step": "Final Step",
        "comicvine-parsing-label": "Use ComicVine Series matching"
    },

    "pdf-reader": {
        "loading-message": "Loading……PDFs may take longer than expected",
        "incognito-mode": "Incognito Mode",
        "light-theme-alt": "Light Theme",
        "dark-theme-alt": "Dark Theme",
        "close-reader-alt": "Close Reader",
        "toggle-incognito": "Turn off Incognito Mode"
    },

    "pdf-layout-mode-pipe": {
        "single": "Single Page",
        "book": "Book mode",
        "multiple": "Default",
        "infinite-scroll": "Infinite Scroll"
    },

    "pdf-scroll-mode-pipe": {
        "vertical": "Vertical",
        "horizontal": "Horizontal",
        "wrapped": "Wrapped",
        "page": "Tap to Paginate"
    },

    "pdf-spread-mode-pipe": {
        "off": "No Spreads",
        "odd": "Odd Spreads",
        "even": "Even Spreads"
    },

    "infinite-scroller": {
        "continuous-reading-prev-chapter-alt": "Scroll up to move to previous chapter",
        "continuous-reading-prev-chapter": "Previous Chapter",
        "continuous-reading-next-chapter-alt": "Scroll up to move to next chapter",
        "continuous-reading-next-chapter": "Next Chapter"
    },

    "manga-reader": {
        "back": "Back",
        "save-globally": "Save Globally",
        "incognito-alt": "Incognito mode is on. Toggle to turn off.",
        "incognito-title": "Incognito Mode:",
        "shortcuts-menu-alt": "Keyboard Shortcuts Modal",
        "prev-page-tooltip": "Previous Page",
        "next-page-tooltip": "Next Page",
        "prev-chapter-tooltip": "Prev Chapter/Volume",
        "next-chapter-tooltip": "Next Chapter/Volume",
        "first-page-tooltip": "First Page",
        "last-page-tooltip": "Last Page",
        "left-to-right-alt": "Left to Right",
        "right-to-left-alt": "Right to Left",
        "reading-direction-tooltip": "Reading Direction: ",
        "reading-mode-tooltip": "Reading Mode",
        "collapse": "Collapse",
        "fullscreen": "Fullscreen",
        "settings-tooltip": "Settings",
        "image-splitting-label": "Image Splitting",
        "image-scaling-label": "Image Scaling",
        "height": "Height",
        "width": "Width",
        "original": "Original",
        "auto-close-menu-label": "{{user-preferences.auto-close-menu-label}}",
        "swipe-enabled-label": "Swipe Enabled",
        "enable-comic-book-label": "Emulate comic book",
        "brightness-label": "Brightness",
        "bookmark-page-tooltip": "Bookmark Page",
        "unbookmark-page-tooltip": "Unbookmark Page",
        "bookmarks-title": "Bookmarks",

        "first-time-reading-manga": "Tap the image at any time to open the menu. You can configure different settings or go to page by clicking progress bar. Tap sides of image move to next/prev page.",
        "layout-mode-switched": "Layout mode switched to Single due to insufficient space to render double layout",
        "no-next-chapter": "No Next Chapter",
        "no-prev-chapter": "No Previous Chapter",
        "user-preferences-updated": "User preferences updated",
        "emulate-comic-book-label": "{{user-preferences.emulate-comic-book-label}}",
        "series-progress": "Series Progress: {{percentage}}"
    },

    "metadata-filter": {
        "filter-title": "{{common.filter}}",
        "sort-by-label": "Sort By",
        "filter-name-label": "Filter Name",
        "ascending-alt": "Ascending",
        "descending-alt": "Descending",
        "reset": "{{common.reset}}",
        "apply": "{{common.apply}}",
        "save": "{{common.save}}",
        "limit-label": "Limit",

        "format-label": "Format",
        "libraries-label": "Libraries",
        "collections-label": "Collections",
        "genres-label": "Genres",
        "tags-label": "Tags",
        "cover-artist-label": "Cover Artist",
        "writer-label": "Writer",
        "publisher-label": "Publisher",
        "penciller-label": "Penciller",
        "letterer-label": "Letterer",
        "inker-label": "Inker",
        "editor-label": "Editor",
        "colorist-label": "Colorist",
        "character-label": "Character",
        "translator-label": "Translator",
        "read-progress-label": "Read Progress",
        "unread": "Unread",
        "read": "Read",
        "in-progress": "In Progress",
        "rating-label": "Rating",
        "age-rating-label": "Age Rating",
        "language-label": "Language",
        "publication-status-label": "Publication Status",
        "series-name-label": "Series Name",
        "series-name-tooltip": "Series name will filter against Name, Sort Name, or Localized Name",
        "release-label": "Release",
        "min": "Min",
        "max": "Max"
    },

    "metadata-filter-row": {
        "unit-reading-date": "Date",
        "unit-average-rating": "Average Rating (Kavita+) - only for cached series",
        "unit-reading-progress": "Percent"
    },

    "sort-field-pipe": {
        "sort-name": "Sort Name",
        "created": "Created",
        "last-modified": "Last Modified",
        "last-chapter-added": "Item Added",
        "time-to-read": "Time to Read",
        "release-year": "Release Year",
        "read-progress": "Last Read",
        "average-rating": "Average Rating"
    },

    "edit-series-modal": {
        "title": "{{seriesName}} Details",
        "general-tab": "General",
        "metadata-tab": "Metadata",
        "people-tab": "People",
        "web-links-tab": "Web Links",
        "cover-image-tab": "Cover Image",
        "related-tab": "Related",
        "info-tab": "Info",
        "genres-label": "Genres",
        "tags-label": "Tags",
        "cover-artist-label": "Cover Artist",
        "writer-label": "Writer",
        "publisher-label": "Publisher",
        "imprint-label": "Imprint",
        "penciller-label": "Penciller",
        "letterer-label": "Letterer",
        "inker-label": "Inker",
        "editor-label": "Editor",
        "colorist-label": "Colorist",
        "character-label": "Character",
        "translator-label": "Translator",
        "team-label": "{{filter-field-pipe.team}}",
        "location-label": "{{filter-field-pipe.location}}",
        "language-label": "Language",
        "age-rating-label": "Age Rating",
        "publication-status-label": "Publication Status",
        "required-field": "{{validation.required-field}}",
        "close": "{{common.close}}",
        "name-label": "Name",
        "sort-name-label": "Sort Name",
        "localized-name-label": "Localized Name",
        "summary-label": "Summary",
        "release-year-label": "Release Year",
        "web-link-description": "Here you can add many different links to external services.",
        "web-link-label": "Web Link",
        "cover-image-description": "Upload and choose a new cover image. Press Save to upload and override the cover.",
        "save": "{{common.save}}",
        "field-locked-alt": "Field is locked",
        "info-title": "Information",
        "library-title": "Library:",
        "format-title": "Format:",
        "created-title": "Created:",
        "last-read-title": "Last Read:",
        "last-added-title": "Last Item Added:",
        "last-scanned-title": "Last Scanned:",
        "folder-path-title": "Folder Path:",
        "publication-status-title": "Publication Status:",
        "total-pages-title": "Total Pages:",
        "total-items-title": "Total Items:",
        "max-items-title": "Max Items:",
        "size-title": "Size:",
        "loading": "{{common.loading}}",
        "added-title": "Added:",
        "last-modified-title": "Last Modified:",
        "view-files": "View Files",
        "pages-title": "Pages:",
        "chapter-title": "Chapter:",
        "volume-num": "{{common.volume-num}}",
        "highest-count-tooltip": "Highest Count found across all ComicInfo in the Series",
        "max-issue-tooltip": "Max Issue or Volume field from all ComicInfo in the series",
        "force-refresh": "Force Refresh",
        "force-refresh-tooltip": "Force refresh external metadata from Kavita+",
        "loose-leaf-volume": "Loose Leaf Chapters",
        "specials-volume": "Specials"
    },

    "day-breakdown": {
        "title": "Day Breakdown",
        "no-data": "No progress, get to reading",
        "x-axis-label": "Day of Week",
        "y-axis-label": "Reading Events"
    },

    "kavitaplus-metadata-breakdown-stats": {
        "title": "Kavita+ Metadata Breakdown",
        "description": "Kavita fetches metadata (ratings, reviews, recommendations, etc) slowly over time for eligible series.",
        "no-data": "No data",
        "errored-series-label": "Errored Series",
        "completed-series-label": "Completed Series",
        "complete": "All Series have metadata"
    },

    "file-breakdown-stats": {
        "format-title": "Format",
        "format-tooltip": "Not Classified means Kavita has not scanned some files. This occurs on old files existing prior to v0.7. You may need to run a forced scan via Library settings modal.",
        "visualisation-label": "Visualisation",
        "data-table-label": "Data Table",
        "extension-header": "Extension",
        "format-header": "Format",
        "total-size-header": "Total Size",
        "total-files-header": "Total Files",
        "not-classified": "Not Classified",
        "total-file-size-title": "Total File Size:"
    },

    "reading-activity": {
        "title": "Reading Activity",
        "legend-label": "Formats",
        "x-axis-label": "Time",
        "y-axis-label": "Hours Read",
        "no-data": "No Reading Progress",
        "time-frame-label": "Time Frame",
        "all-users": "All Users",
        "this-week": "{{time-periods.this-week}}",
        "last-7-days": "{{time-periods.last-7-days}}",
        "last-30-days": "{{time-periods.last-30-days}}",
        "last-90-days": "{{time-periods.last-90-days}}",
        "last-year": "{{time-periods.last-year}}",
        "all-time": "{{time-periods.all-time}}"
    },

    "manga-format-stats": {
        "title": "Format",
        "visualisation-label": "Visualisation",
        "data-table-label": "Data Table",
        "format-header": "Format",
        "count-header": "Count"
    },

    "publication-status-stats": {
        "title": "Publication Status",
        "visualisation-label": "Visualisation",
        "data-table-label": "Data Table",
        "year-header": "Year",
        "count-header": "Count"
    },

    "series-preview-drawer": {
        "staff-label": "Staff",
        "tags-label": "{{filter-field-pipe.tags}}",
        "genres-label": "{{filter-field-pipe.genres}}",
        "view-series": "View Series",
        "vols-and-chapters": "{{volCount}} Volumes / {{chpCount}} Chapters",
        "remove-from-want-to-read": "{{actionable.remove-from-want-to-read}}",
        "add-to-want-to-read": "{{actionable.add-to-want-to-read}}",
        "provided-by-label": "Provided by"
    },

    "next-expected-card": {
        "title": "~{{date}}"
    },

    "server-stats": {
        "total-series-label": "Total Series",
        "total-series-tooltip": "Total Series: {{count}}",
        "total-volumes-label": "Total Volumes",
        "total-volumes-tooltip": "Total Volumes: {{count}}",
        "total-files-label": "Total Files",
        "total-files-tooltip": "Total Files: {{count}}",
        "total-size-label": "Total Size",
        "total-genres-label": "Total Genres",
        "total-genres-tooltip": "Total Genres: {{count}}",
        "total-tags-label": "Total Tags",
        "total-tags-tooltip": "Total Tags: {{count}}",
        "total-people-label": "Total People",
        "total-people-tooltip": "Total People: {{count}}",
        "total-read-time-label": "Total Read Time",
        "total-read-time-tooltip": "Total Read Time: {{count}}",
        "series": "series",
        "reads": "reads",
        "release-years-title": "Release Years",
        "most-active-users-title": "Most Active Users",
        "popular-libraries-title": "Popular Libraries",
        "popular-series-title": "Popular Series",
        "recently-read-title": "Recently Read",
        "series-count": "{{num}} Series",
        "volume-count": "{{num}} Volumes",
        "file-count": "{{num}} Files",
        "genre-count": "{{num}} Genres",
        "tag-count": "{{num}} Tags",
        "people-count": "{{num}} People",
        "tags": "Tags",
        "people": "People",
        "genres": "Genres"
    },

    "errors": {
        "series-doesnt-exist": "This series no longer exists",
        "collection-invalid-access": "You don't have access to any libraries this tag belongs to or this collection is invalid",
        "unknown-crit": "There was an unknown critical error",
        "user-not-auth": "User is not authenticated",
        "error-code": "{{num}} Error",
        "download": "There was an issue downloading this file or you do not have permissions",
        "not-found": "That url does not exist",
        "generic": "Something unexpected went wrong",
        "rejected-cover-upload": "The image could not be fetched due to server refusing request. Please download and upload from file instead.",
        "invalid-confirmation-url": "Invalid confirmation url",
        "invalid-confirmation-email": "Invalid confirmation email",
        "invalid-password-reset-url": "Invalid reset password url"
    },

    "metadata-builder": {
        "or": "Match any of the following",
        "and": "Match all of the following",
        "add-rule": "Add Rule",
        "remove-rule": "Remove Row"
    },

    "customize-dashboard-modal": {
        "title-dashboard": "Customize Dashboard",
        "title-sidenav": "Customize Side Nav",
        "title-external-sources": "External Sources",
        "title-smart-filters": "Smart Filters",
        "close": "{{common.close}}",
        "dashboard": "Dashboard",
        "sidenav": "Side Nav",
        "external-sources": "External Sources",
        "smart-filters": "Smart Filters",
        "help": "{{common.help}}"
    },

    "customize-dashboard-streams": {
        "no-data": "All Smart filters added to Dashboard or none created yet.",
        "save": "{{common.save}}",
        "add": "{{common.add}}",
        "filter": "{{common.filter}}",
        "clear": "{{common.clear}}"
    },

    "customize-sidenav-streams": {
        "no-data": "All Smart filters added to Side Nav or none created yet.",
        "no-data-external-source": "All External Sources added to Side Nav or none created yet.",
        "save": "{{common.save}}",
        "add": "{{common.add}}",
        "filter": "{{common.filter}}",
        "clear": "{{common.clear}}",
        "smart-filters-title": "Smart Filters",
        "external-sources-title": "{{customize-dashboard-modal.external-sources}}",
        "reorder-when-filter-present": "You cannot reorder items via drag & drop while a filter is present. Use {{customize-sidenav-streams.order-numbers-label}}",
        "order-numbers-label": "{{reading-list-detail.order-numbers-label}}",
        "bulk-mode-label": "Bulk Mode"
    },

    "manage-external-sources": {
        "add-source": "Add",
        "help-link": "More information",
        "description": "Enhance your experience by adding external servers and conveniently include them in your Side Nav for quick access to both your server and your friend's server.",
        "clear": "{{common.clear}}",
        "filter": "{{common.filter}}",
        "no-data": "No External Sources exist"
    },

    "manage-smart-filters": {
        "delete": "{{common.delete}}",
        "no-data": "No Smart Filters created",
        "filter": "{{common.filter}}",
        "clear": "{{common.clear}}"
    },

    "edit-external-source-item": {
        "not-unique": "External source exists with this host. Ensure you don't have duplicates",
        "title": "New External Source",
        "host-label": "Host",
        "name-label": "Name",
        "api-key-label": "API Key",
        "save": "{{common.save}}",
        "edit": "{{common.edit}}",
        "cancel": "{{common.cancel}}",
        "delete": "{{common.delete}}",
        "pattern": "Host must be a valid http(s):// url",
        "required": "{{validation.required-field}}"
    },

    "stream-pipe": {
        "on-deck": "{{dashboard.on-deck-title}}",
        "recently-updated": "{{dashboard.recently-updated-title}}",
        "newly-added": "{{dashboard.recently-added-title}}",
        "more-in-genre": "{{dashboard.more-in-genre-title}}",
        "want-to-read": "{{side-nav.want-to-read}}",
        "collections": "{{side-nav.collections}}",
        "reading-lists": "{{side-nav.reading-lists}}",
        "bookmarks": "{{side-nav.bookmarks}}",
        "all-series": "{{side-nav.all-series}}"
    },

    "filter-field-pipe": {
        "age-rating": "Age Rating",
        "characters": "Characters",
        "collection-tags": "Collection Tags",
        "colorist": "Colorist",
        "cover-artist": "Cover Artist",
        "editor": "Editor",
        "formats": "Formats",
        "genres": "Genres",
        "inker": "Inker",
        "team": "Team",
        "location": "Location",
        "languages": "Languages",
        "libraries": "Libraries",
        "letterer": "Letterer",
        "publication-status": "Publication Status",
        "penciller": "Penciller",
        "imprint": "Imprint",
        "publisher": "Publisher",
        "read-progress": "Read Progress",
        "read-time": "Read Time",
        "release-year": "Release Year",
        "series-name": "Series Name",
        "summary": "Summary",
        "tags": "Tags",
        "translators": "Translators",
        "user-rating": "User Rating",
        "writers": "Writers",
        "path": "Path",
        "file-path": "File Path",
        "want-to-read": "Want to Read",
        "read-date": "Reading Date",
        "average-rating": "Average Rating"
    },

    "filter-comparison-pipe": {
        "begins-with": "Begins with",
        "contains": "Contains",
        "equal": "Equal",
        "greater-than": "Greater than",
        "greater-than-or-equal": "Greater than or equal",
        "less-than": "Less than",
        "less-than-or-equal": "Less than or equal",
        "matches": "Matches",
        "does-not-contain": "Does not contain",
        "not-equal": "Not equal",
        "ends-with": "Ends with",
        "is-before": "Is before",
        "is-after": "Is after",
        "is-in-last": "Is in last",
        "is-not-in-last": "Is not in last",
        "must-contains": "Must Contains"
    },



    "toasts": {
        "regen-cover": "A job has been enqueued to regenerate the cover image",
        "no-pages": "There are no pages. Kavita was not able to read this archive.",
        "download-in-progress": "Download is already in progress. Please wait.",
        "scan-queued": "Scan queued for {{name}}",
        "server-settings-updated": "Server settings updated",
        "reset-ip-address": "IP Addresses Reset",
        "reset-base-url": "Base Url Reset",
        "unauthorized-1": "You are not authorized to view this page.",
        "unauthorized-2": "Unauthorized",
        "no-updates": "No updates available",
        "confirm-delete-user": "Are you sure you want to delete this user?",
        "user-deleted": "{{user}} has been deleted",
        "click-email-link": "Please click this link to confirm your email. You must confirm to be able to login.",
        "series-added-to-collection": "Series added to {{collectionName}} collection",
        "no-series-collection-warning": "Warning! No series are selected, saving will delete the Collection. Are you sure you want to continue?",
        "collection-updated": "Collection updated",
        "reading-list-deleted": "Reading list deleted",
        "reading-list-updated": "Reading list updated",
        "confirm-delete-reading-list": "Are you sure you want to delete the reading list? This cannot be undone.",
        "item-removed": "Item removed",
        "nothing-to-remove": "Nothing to remove",
        "series-added-to-reading-list": "Series added to reading list",
        "volumes-added-to-reading-list": "Volume added to reading list",
        "chapter-added-to-reading-list": "Chapter added to reading list",
        "multiple-added-to-reading-list": "Chapters and Volumes added to reading list",
        "select-files-warning": "You need to select files to move forward",
        "reading-list-imported": "Reading List imported",
        "incognito-off": "Incognito mode is off. Progress will now start being tracked.",
        "email-service-reset": "Email Service Reset",
        "email-service-reachable": "Kavita Email Connection Successful",
        "email-service-unresponsive": "Email Service Url did not respond.",
        "refresh-covers-queued": "Refresh covers queued for {{name}}",
        "library-file-analysis-queued": "Library file analysis queued for {{name}}",
        "entity-read": "{{name}} is now read",
        "entity-unread": "{{name}} is now unread",
        "mark-read": "Marked as Read",
        "mark-unread": "Marked as Unread",
        "series-removed-want-to-read": "Series removed from Want to Read list",
        "series-deleted": "Series deleted",
        "delete-review": "Are you sure you want to delete your review?",
        "review-deleted": "Review deleted",
        "file-send-to": "File(s) emailed to {{name}}",
        "theme-missing": "The active theme no longer exists. Please refresh the page.",
        "email-sent": "Email sent to {{email}}",
        "email-not-sent": "Email on file is not a valid email and can not be sent. A link has been dumped in logs. The admin can provide this link to complete flow.",
        "k+-license-saved": "License Key saved, but it is not valid. Click check to revalidate the subscription. First time registration may take a min to propagate.",
        "k+-unlocked": "Kavita+ unlocked!",
        "k+-error": "There was an error when activating your license. Please try again.",
        "k+-delete-key": "This will only delete Kavita's license key and allow a buy link to show. This will not cancel your subscription! Use this only if directed by support!",
        "k+-reset-key": "This will untie your key from a server and allow you to re-register a Kavita instance.",
        "k+-reset-key-success": "Your license has been un-registered. Use Edit button to re-register your instance and re-activate Kavita+",
        "library-deleted": "Library {{name}} has been removed",
        "copied-to-clipboard": "Copied to clipboard",
        "book-settings-info": "You can modify book settings, save those settings for all books, and view table of contents from the drawer.",
        "no-next-chapter": "Could not find next {{entity}}",
        "no-prev-chapter": "Could not find previous {{entity}}",
        "load-next-chapter": "Next {{entity}} loaded",
        "load-prev-chapter": "Previous {{entity}} loaded",
        "account-registration-complete": "Account registration complete",
        "account-migration-complete": "Account migration complete",
        "password-reset": "Password reset",
        "password-updated": "Password has been updated",
        "forced-scan-queued": "A forced scan has been started for {{name}}",
        "library-created": "Library created successfully. A scan has been started.",
        "anilist-token-updated": "AniList Token has been updated",
        "age-restriction-updated": "Age Restriction has been updated",
        "email-sent-to-no-existing": "Existing email is not valid. A link has been dumped to logs. Ask admin for link to complete email change.",
        "email-sent-to": "An email has been sent to your old email address for confirmation.",
        "change-email-no-email": "Email has been updated",
        "device-updated": "Device updated",
        "device-created": "Device created",
        "delete-device": "Are you sure you want to delete this device?",
        "confirm-regen-covers": "Refresh covers will force all cover images to be recalculated. This is a heavy operation. Are you sure you don't want to perform a Scan instead?",
        "alert-long-running": "This is a long running process. Please give it the time to complete before invoking again.",
        "confirm-delete-multiple-series": "Are you sure you want to delete {{count}} series? It will not modify files on disk.",
        "confirm-delete-series": "Are you sure you want to delete this series? It will not modify files on disk.",
        "alert-bad-theme": "There is invalid or unsafe css in the theme. Please reach out to your admin to have this corrected. Defaulting to dark theme.",
        "confirm-library-delete": "Are you sure you want to delete the {{name}} library? You cannot undo this action.",
        "confirm-library-type-change": "Changing library type will trigger a new scan with different parsing rules and may lead to series being re-created and hence you may loose progress and bookmarks. You should backup before you do this. Are you sure you want to continue?",
        "confirm-download-size": "The {{entityType}} is {{size}}. Are you sure you want to continue?",
        "confirm-download-size-ios": "iOS has issues downloading files that are larger than 200MB, this download might not complete.",
        "list-doesnt-exist": "This list doesn't exist",
        "confirm-delete-smart-filter": "Are you sure you want to delete this Smart Filter?",
        "smart-filter-deleted": "Smart Filter Deleted",
        "smart-filter-updated": "Created/Updated smart filter",
        "external-source-already-exists": "An External Source already exists with the same Name/Host/API Key",
        "anilist-token-expired": "Your AniList token is expired. Scrobbling will no longer process until you re-generate it in User Settings > Account",
        "collection-tag-deleted": "Collection Tag deleted",
        "force-kavita+-refresh-success": "Kavita+ external metadata has been invalidated",
        "collection-not-owned": "You do not own this collection",
        "collections-promoted": "Collections promoted",
        "collections-unpromoted": "Collections un-promoted",
        "confirm-delete-collections": "Are you sure you want to delete multiple collections?",
        "collections-deleted": "Collections deleted",
        "pdf-book-mode-screen-size": "Screen too small for Book mode"

    },

    "actionable": {
        "scan-library": "Scan Library",
        "refresh-covers": "Refresh Covers",
        "analyze-files": "Analyze Files",
        "settings": "Settings",
        "edit": "Edit",
        "mark-as-read": "Mark as Read",
        "mark-as-unread": "Mark as Unread",
        "scan-series": "Scan Series",
        "add-to": "Add to",
        "add-to-want-to-read": "Add to Want to Read",
        "remove-from-want-to-read": "Remove from Want to Read",
        "remove-from-on-deck": "Remove From On Deck",
        "others": "Others",
        "add-to-reading-list": "Add to Reading List",
        "add-to-collection": "Add to Collection",
        "send-to": "Send To",
        "delete": "Delete",
        "download": "Download",
        "read-incognito": "Read Incognito",
        "details": "Details",
        "view-series": "View Series",
        "clear": "{{common.clear}}",
        "import-cbl": "Import CBL",
        "import-mal-stack": "Import MAL Stack",
        "read": "Read",
        "add-rule-group-and": "Add Rule Group (AND)",
        "add-rule-group-or": "Add Rule Group (OR)",
        "remove-rule-group": "Remove Rule Group",
        "customize": "Customize",
        "mark-visible": "Mark as Visible",
        "mark-invisible": "Mark as Invisible",
        "unpromote": "Un-Promote",
        "promote": "Promote"
    },

    "preferences": {
        "left-to-right": "Left to Right",
        "right-to-left": "Right to Left",
        "horizontal": "Horizontal",
        "vertical": "Vertical",
        "automatic": "Automatic",
        "fit-to-height": "Fit to Height",
        "fit-to-width": "Fit to Width",
        "original": "Original",
        "fit-to-screen": "Fit to Screen",
        "no-split": "No Split",
        "webtoon": "Webtoon",
        "single": "Single",
        "double": "Double",
        "double-manga": "Double (Manga)",
        "scroll": "Scroll",
        "1-column": "1 Column",
        "2-column": "2 Column",
        "cards": "Cards",
        "list": "List",
        "up-to-down": "Up to Down",
        "pdf-multiple": "Default",
        "pdf-book": "Book",
        "pdf-vertical": "Scroll Vertical",
        "pdf-horizontal": "Scroll Horizontal",
        "pdf-page": "Tap to Paginate",
        "pdf-none": "None",
        "pdf-odd": "Odd",
        "pdf-even": "Even",
        "pdf-light": "Light",
        "pdf-dark": "Dark"
    },


    "validation": {
        "required-field": "This field is required",
        "valid-email": "This must be a valid email",
        "password-validation": "Password must be between 6 and 32 characters in length"
    },

    "entity-type": {
        "volume": "volume",
        "chapter": "chapter",
        "series": "series",
        "bookmark": "bookmark",
        "logs": "logs"
    },

    "common": {
        "reset-to-default": "Reset to Default",
        "close": "Close",
        "clear": "Clear",
        "filter": "Filter",
        "cancel": "Cancel",
        "create": "Create",
        "save": "Save",
        "reset": "Reset",
        "add": "Add",
        "apply": "Apply",
        "delete": "Delete",
        "remove": "Remove",
        "edit": "Edit",
        "help": "Help",
        "submit": "Submit",
        "email": "Email",
        "read": "Read",
        "loading": "Loading…",
        "username": "Username",
        "password": "Password",
        "promoted": "Promoted",
        "select-all": "Select All",
        "deselect-all": "Deselect All",
        "series-count": "{{num}} Series",
        "item-count": "{{num}} Items",
        "book-num": "Book",
        "issue-hash-num": "Issue #",
        "issue-num": "Issue",
        "chapter-num": "Chapter",
        "volume-num": "Volume"
    }

}<|MERGE_RESOLUTION|>--- conflicted
+++ resolved
@@ -518,12 +518,8 @@
         "manga": "Manga",
         "comicVine": "ComicVine",
         "image": "Image",
-<<<<<<< HEAD
         "lightNovel": "Light Novel",
         "generic": "Generic"
-=======
-        "lightNovel": "Light Novel"
->>>>>>> 6ed634f5
     },
 
     "age-rating-pipe": {
