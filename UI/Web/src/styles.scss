@use '../node_modules/swiper/swiper.scss' as swiper;

// Import themes which define the css variables we use to customize the app
@import './theme/themes/light';
@import './theme/themes/dark';
@import './theme/themes/e-ink';

// Import colors for overrides of bootstrap theme
@import './theme/toastr';
@import './theme/variables';

// Bootstrap must be after _colors since we define the colors there
@import '~bootstrap/scss/bootstrap';


// Import all the customized theme overrides
@import './theme/components/input';
@import './theme/components/anchors';
@import './theme/components/nav';
@import './theme/components/buttons';
@import './theme/components/toast';
@import './theme/components/checkbox';
@import './theme/components/tagbadge';
@import './theme/components/list';
@import './theme/components/navbar';
@import './theme/components/popover';
@import './theme/components/pagination';
@import './theme/components/dropdown';
@import './theme/components/accordion';
@import './theme/components/breadcrumb';
@import './theme/components/ratingstar';
@import './theme/components/modal';
@import './theme/components/card';
@import './theme/components/slider';
@import './theme/components/radios';
@import './theme/components/selects';
@import './theme/components/progress';
<<<<<<< HEAD
@import './theme/components/sidenav';
@import './theme/components/carousel';
=======
>>>>>>> 4b0ed189


@import './theme/utilities/utilities';
@import './theme/utilities/animations';
@import './theme/utilities/global';


// Global Styles
@font-face {
  font-family: "EBGarmond";
  src: url("assets/fonts/EBGarmond/EBGaramond-VariableFont_wght.ttf") format("truetype");
}

@font-face {
  font-family: "Spartan";
  src: url("assets/fonts/Spartan/Spartan-VariableFont_wght.ttf");
}

label, select, .clickable {
  cursor: pointer;
}

.form-check-input[disabled] ~ .form-check-label, .form-check-input:disabled ~ .form-check-label {
  cursor: default;
}

html, body { height: 100%; color-scheme: var(--color-scheme); }
body {
  margin: 0; 
  font-family: var(--body-font-family);
  color: var(--body-text-color);
}

// Needed for fullscreen
app-root {
  background-color: inherit;
}<|MERGE_RESOLUTION|>--- conflicted
+++ resolved
@@ -35,11 +35,9 @@
 @import './theme/components/radios';
 @import './theme/components/selects';
 @import './theme/components/progress';
-<<<<<<< HEAD
 @import './theme/components/sidenav';
 @import './theme/components/carousel';
-=======
->>>>>>> 4b0ed189
+@import './theme/components/progress';
 
 
 @import './theme/utilities/utilities';
@@ -68,7 +66,7 @@
 
 html, body { height: 100%; color-scheme: var(--color-scheme); }
 body {
-  margin: 0; 
+  margin: 0;
   font-family: var(--body-font-family);
   color: var(--body-text-color);
 }
