import { ChangeDetectionStrategy, ChangeDetectorRef, Component, OnDestroy, OnInit } from '@angular/core';
import { FormControl, FormGroup } from '@angular/forms';
import { ToastrService } from 'ngx-toastr';
import { take, takeUntil } from 'rxjs/operators';
import { Title } from '@angular/platform-browser';
<<<<<<< HEAD
import {
  readingDirections,
  scalingOptions,
  pageSplitOptions,
  readingModes,
  Preferences,
  bookLayoutModes,
  layoutModes,
  pageLayoutModes,
  bookWritingStyles
} from 'src/app/_models/preferences/preferences';
=======
import { readingDirections, scalingOptions, pageSplitOptions, readingModes, Preferences, bookLayoutModes, layoutModes, pageLayoutModes } from 'src/app/_models/preferences/preferences';
>>>>>>> 30bc7ccc
import { User } from 'src/app/_models/user';
import { AccountService } from 'src/app/_services/account.service';
import { ActivatedRoute, Router } from '@angular/router';
import { SettingsService } from 'src/app/admin/settings.service';
import { BookPageLayoutMode } from 'src/app/_models/readers/book-page-layout-mode';
import { forkJoin, Subject } from 'rxjs';
import { bookColorThemes } from 'src/app/book-reader/_components/reader-settings/reader-settings.component';
import { BookService } from 'src/app/book-reader/_services/book.service';
<<<<<<< HEAD
import { environment } from 'src/environments/environment';
=======
>>>>>>> 30bc7ccc

enum AccordionPanelID {
  ImageReader = 'image-reader',
  BookReader = 'book-reader',
  GlobalSettings = 'global-settings'
}

enum FragmentID {
  Account = 'account',
  Prefernces = '',
  Clients = 'clients',
  Theme = 'theme',
  Devices = 'devices',
  Stats = 'stats',

}

@Component({
  selector: 'app-user-preferences',
  templateUrl: './user-preferences.component.html',
  styleUrls: ['./user-preferences.component.scss'],
  changeDetection: ChangeDetectionStrategy.OnPush
})
export class UserPreferencesComponent implements OnInit, OnDestroy {

  readingDirections = readingDirections;
  scalingOptions = scalingOptions;
  pageSplitOptions = pageSplitOptions;
  readingModes = readingModes;
  layoutModes = layoutModes;
  bookLayoutModes = bookLayoutModes;
  bookColorThemes = bookColorThemes;
  pageLayoutModes = pageLayoutModes;
  bookWritingStyles = bookWritingStyles;

  settingsForm: FormGroup = new FormGroup({});
  user: User | undefined = undefined;

  passwordsMatch = false;
  resetPasswordErrors: string[] = [];

  observableHandles: Array<any> = [];
  fontFamilies: Array<string> = [];

  tabs: Array<{title: string, fragment: string}> = [
    {title: 'Account', fragment: FragmentID.Account},
    {title: 'Preferences', fragment: FragmentID.Prefernces},
    {title: '3rd Party Clients', fragment: FragmentID.Clients},
    {title: 'Theme', fragment: FragmentID.Theme},
    {title: 'Devices', fragment: FragmentID.Devices},
    {title: 'Stats', fragment: FragmentID.Stats},
  ];
  active = this.tabs[1];
  opdsEnabled: boolean = false;
  baseUrl: string = '';
  makeUrl: (val: string) => string = (val: string) => {return this.transformKeyToOpdsUrl(val)};

  private onDestroy = new Subject<void>();

  get AccordionPanelID() {
    return AccordionPanelID;
  }

  get FragmentID() {
    return FragmentID;
  }


  constructor(private accountService: AccountService, private toastr: ToastrService, private bookService: BookService,
    private titleService: Title, private route: ActivatedRoute, private settingsService: SettingsService,
    private router: Router, private readonly cdRef: ChangeDetectorRef) {
    this.fontFamilies = this.bookService.getFontFamilies().map(f => f.title);
    this.cdRef.markForCheck();

    this.route.fragment.subscribe(frag => {
      const tab = this.tabs.filter(item => item.fragment === frag);
      if (tab.length > 0) {
        this.active = tab[0];
      } else {
        this.active = this.tabs[1]; // Default to preferences
      }
      this.cdRef.markForCheck();
    });

    this.settingsService.getBaseUrl().subscribe(url => this.baseUrl = url);

    this.settingsService.getOpdsEnabled().subscribe(res => {
      this.opdsEnabled = res;
      this.cdRef.markForCheck();
    });
  }

  ngOnInit(): void {
    this.titleService.setTitle('Kavita - User Preferences');

    forkJoin({
      user: this.accountService.currentUser$.pipe(take(1)),
      pref: this.accountService.getPreferences()
    }).subscribe(results => {
      if (results.user === undefined) {
        this.router.navigateByUrl('/login');
        return;
      }

      this.user = results.user;
      this.user.preferences = results.pref;

      if (this.fontFamilies.indexOf(this.user.preferences.bookReaderFontFamily) < 0) {
        this.user.preferences.bookReaderFontFamily = 'default';
      }

      this.settingsForm.addControl('readingDirection', new FormControl(this.user.preferences.readingDirection, []));
      this.settingsForm.addControl('scalingOption', new FormControl(this.user.preferences.scalingOption, []));
      this.settingsForm.addControl('pageSplitOption', new FormControl(this.user.preferences.pageSplitOption, []));
      this.settingsForm.addControl('autoCloseMenu', new FormControl(this.user.preferences.autoCloseMenu, []));
      this.settingsForm.addControl('showScreenHints', new FormControl(this.user.preferences.showScreenHints, []));
      this.settingsForm.addControl('readerMode', new FormControl(this.user.preferences.readerMode, []));
      this.settingsForm.addControl('layoutMode', new FormControl(this.user.preferences.layoutMode, []));
      this.settingsForm.addControl('emulateBook', new FormControl(this.user.preferences.emulateBook, []));
      this.settingsForm.addControl('swipeToPaginate', new FormControl(this.user.preferences.swipeToPaginate, []));

      this.settingsForm.addControl('bookReaderFontFamily', new FormControl(this.user.preferences.bookReaderFontFamily, []));
      this.settingsForm.addControl('bookReaderFontSize', new FormControl(this.user.preferences.bookReaderFontSize, []));
      this.settingsForm.addControl('bookReaderLineSpacing', new FormControl(this.user.preferences.bookReaderLineSpacing, []));
      this.settingsForm.addControl('bookReaderMargin', new FormControl(this.user.preferences.bookReaderMargin, []));
      this.settingsForm.addControl('bookReaderReadingDirection', new FormControl(this.user.preferences.bookReaderReadingDirection, []));
      this.settingsForm.addControl('bookReaderWritingStyle', new FormControl(this.user.preferences.bookReaderWritingStyle, []))
      this.settingsForm.addControl('bookReaderTapToPaginate', new FormControl(!!this.user.preferences.bookReaderTapToPaginate, []));
      this.settingsForm.addControl('bookReaderLayoutMode', new FormControl(this.user.preferences.bookReaderLayoutMode || BookPageLayoutMode.Default, []));
      this.settingsForm.addControl('bookReaderThemeName', new FormControl(this.user?.preferences.bookReaderThemeName || bookColorThemes[0].name, []));
      this.settingsForm.addControl('bookReaderImmersiveMode', new FormControl(this.user?.preferences.bookReaderImmersiveMode, []));

      this.settingsForm.addControl('theme', new FormControl(this.user.preferences.theme, []));
      this.settingsForm.addControl('globalPageLayoutMode', new FormControl(this.user.preferences.globalPageLayoutMode, []));
      this.settingsForm.addControl('blurUnreadSummaries', new FormControl(this.user.preferences.blurUnreadSummaries, []));
      this.settingsForm.addControl('promptForDownloadSize', new FormControl(this.user.preferences.promptForDownloadSize, []));
      this.settingsForm.addControl('noTransitions', new FormControl(this.user.preferences.noTransitions, []));
      this.settingsForm.addControl('collapseSeriesRelationships', new FormControl(this.user.preferences.collapseSeriesRelationships, []));

      this.cdRef.markForCheck();
    });

    this.settingsForm.get('bookReaderImmersiveMode')?.valueChanges.pipe(takeUntil(this.onDestroy)).subscribe(mode => {
      if (mode) {
        this.settingsForm.get('bookReaderTapToPaginate')?.setValue(true);
        this.cdRef.markForCheck();
      }
    });
    this.cdRef.markForCheck();
  }

  ngOnDestroy() {
    this.observableHandles.forEach(o => o.unsubscribe());
    this.onDestroy.next();
    this.onDestroy.complete();
  }


  resetForm() {
    if (this.user === undefined) { return; }
    this.settingsForm.get('readingDirection')?.setValue(this.user.preferences.readingDirection);
    this.settingsForm.get('scalingOption')?.setValue(this.user.preferences.scalingOption);
    this.settingsForm.get('autoCloseMenu')?.setValue(this.user.preferences.autoCloseMenu);
    this.settingsForm.get('showScreenHints')?.setValue(this.user.preferences.showScreenHints);
    this.settingsForm.get('readerMode')?.setValue(this.user.preferences.readerMode);
    this.settingsForm.get('layoutMode')?.setValue(this.user.preferences.layoutMode);
    this.settingsForm.get('pageSplitOption')?.setValue(this.user.preferences.pageSplitOption);
    this.settingsForm.get('bookReaderFontFamily')?.setValue(this.user.preferences.bookReaderFontFamily);
    this.settingsForm.get('bookReaderFontSize')?.setValue(this.user.preferences.bookReaderFontSize);
    this.settingsForm.get('bookReaderLineSpacing')?.setValue(this.user.preferences.bookReaderLineSpacing);
    this.settingsForm.get('bookReaderMargin')?.setValue(this.user.preferences.bookReaderMargin);
    this.settingsForm.get('bookReaderTapToPaginate')?.setValue(this.user.preferences.bookReaderTapToPaginate);
    this.settingsForm.get('bookReaderReadingDirection')?.setValue(this.user.preferences.bookReaderReadingDirection);
    this.settingsForm.get('bookReaderWritingStyle')?.setValue(this.user.preferences.bookReaderWritingStyle);
    this.settingsForm.get('bookReaderLayoutMode')?.setValue(this.user.preferences.bookReaderLayoutMode);
    this.settingsForm.get('bookReaderThemeName')?.setValue(this.user.preferences.bookReaderThemeName);
    this.settingsForm.get('theme')?.setValue(this.user.preferences.theme);
    this.settingsForm.get('bookReaderImmersiveMode')?.setValue(this.user.preferences.bookReaderImmersiveMode);
    this.settingsForm.get('globalPageLayoutMode')?.setValue(this.user.preferences.globalPageLayoutMode);
    this.settingsForm.get('blurUnreadSummaries')?.setValue(this.user.preferences.blurUnreadSummaries);
    this.settingsForm.get('promptForDownloadSize')?.setValue(this.user.preferences.promptForDownloadSize);
    this.settingsForm.get('noTransitions')?.setValue(this.user.preferences.noTransitions);
    this.settingsForm.get('emulateBook')?.setValue(this.user.preferences.emulateBook);
    this.settingsForm.get('swipeToPaginate')?.setValue(this.user.preferences.swipeToPaginate);
<<<<<<< HEAD
    this.settingsForm.get('collapseSeriesRelationships')?.setValue(this.user.preferences.collapseSeriesRelationships);
=======
>>>>>>> 30bc7ccc
    this.cdRef.markForCheck();
    this.settingsForm.markAsPristine();
  }

  save() {
    if (this.user === undefined) return;
    const modelSettings = this.settingsForm.value;
    const data: Preferences = {
      readingDirection: parseInt(modelSettings.readingDirection, 10),
      scalingOption: parseInt(modelSettings.scalingOption, 10),
      pageSplitOption: parseInt(modelSettings.pageSplitOption, 10),
      autoCloseMenu: modelSettings.autoCloseMenu,
      readerMode: parseInt(modelSettings.readerMode, 10),
      layoutMode: parseInt(modelSettings.layoutMode, 10),
      showScreenHints: modelSettings.showScreenHints,
      backgroundColor: this.user.preferences.backgroundColor,
      bookReaderFontFamily: modelSettings.bookReaderFontFamily,
      bookReaderLineSpacing: modelSettings.bookReaderLineSpacing,
      bookReaderFontSize: modelSettings.bookReaderFontSize,
      bookReaderMargin: modelSettings.bookReaderMargin,
      bookReaderTapToPaginate: modelSettings.bookReaderTapToPaginate,
      bookReaderReadingDirection: parseInt(modelSettings.bookReaderReadingDirection, 10),
      bookReaderWritingStyle: parseInt(modelSettings.bookReaderWritingStyle, 10),
      bookReaderLayoutMode: parseInt(modelSettings.bookReaderLayoutMode, 10),
      bookReaderThemeName: modelSettings.bookReaderThemeName,
      theme: modelSettings.theme,
      bookReaderImmersiveMode: modelSettings.bookReaderImmersiveMode,
      globalPageLayoutMode: parseInt(modelSettings.globalPageLayoutMode, 10),
      blurUnreadSummaries: modelSettings.blurUnreadSummaries,
      promptForDownloadSize: modelSettings.promptForDownloadSize,
      noTransitions: modelSettings.noTransitions,
      emulateBook: modelSettings.emulateBook,
<<<<<<< HEAD
      swipeToPaginate: modelSettings.swipeToPaginate,
      collapseSeriesRelationships: modelSettings.collapseSeriesRelationships
=======
      swipeToPaginate: modelSettings.swipeToPaginate
>>>>>>> 30bc7ccc
    };

    this.observableHandles.push(this.accountService.updatePreferences(data).subscribe((updatedPrefs) => {
      this.toastr.success('User preferences updated');
      if (this.user) {
        this.user.preferences = updatedPrefs;
        this.cdRef.markForCheck();
      }
      this.resetForm();
    }));
  }


  transformKeyToOpdsUrl(key: string) {
    if (environment.production) {
      return `${location.origin}` + `${this.baseUrl}${environment.apiUrl}opds/${key}`.replace('//', '/');
    }

    return `${location.origin}${this.baseUrl.replace('//', '/')}api/opds/${key}`;
  }

  handleBackgroundColorChange() {
    this.settingsForm.markAsDirty();
    this.settingsForm.markAsTouched();
    this.cdRef.markForCheck();
  }
}<|MERGE_RESOLUTION|>--- conflicted
+++ resolved
@@ -3,21 +3,7 @@
 import { ToastrService } from 'ngx-toastr';
 import { take, takeUntil } from 'rxjs/operators';
 import { Title } from '@angular/platform-browser';
-<<<<<<< HEAD
-import {
-  readingDirections,
-  scalingOptions,
-  pageSplitOptions,
-  readingModes,
-  Preferences,
-  bookLayoutModes,
-  layoutModes,
-  pageLayoutModes,
-  bookWritingStyles
-} from 'src/app/_models/preferences/preferences';
-=======
 import { readingDirections, scalingOptions, pageSplitOptions, readingModes, Preferences, bookLayoutModes, layoutModes, pageLayoutModes } from 'src/app/_models/preferences/preferences';
->>>>>>> 30bc7ccc
 import { User } from 'src/app/_models/user';
 import { AccountService } from 'src/app/_services/account.service';
 import { ActivatedRoute, Router } from '@angular/router';
@@ -26,10 +12,6 @@
 import { forkJoin, Subject } from 'rxjs';
 import { bookColorThemes } from 'src/app/book-reader/_components/reader-settings/reader-settings.component';
 import { BookService } from 'src/app/book-reader/_services/book.service';
-<<<<<<< HEAD
-import { environment } from 'src/environments/environment';
-=======
->>>>>>> 30bc7ccc
 
 enum AccordionPanelID {
   ImageReader = 'image-reader',
@@ -63,7 +45,6 @@
   bookLayoutModes = bookLayoutModes;
   bookColorThemes = bookColorThemes;
   pageLayoutModes = pageLayoutModes;
-  bookWritingStyles = bookWritingStyles;
 
   settingsForm: FormGroup = new FormGroup({});
   user: User | undefined = undefined;
@@ -84,7 +65,6 @@
   ];
   active = this.tabs[1];
   opdsEnabled: boolean = false;
-  baseUrl: string = '';
   makeUrl: (val: string) => string = (val: string) => {return this.transformKeyToOpdsUrl(val)};
 
   private onDestroy = new Subject<void>();
@@ -113,8 +93,6 @@
       }
       this.cdRef.markForCheck();
     });
-
-    this.settingsService.getBaseUrl().subscribe(url => this.baseUrl = url);
 
     this.settingsService.getOpdsEnabled().subscribe(res => {
       this.opdsEnabled = res;
@@ -156,7 +134,6 @@
       this.settingsForm.addControl('bookReaderLineSpacing', new FormControl(this.user.preferences.bookReaderLineSpacing, []));
       this.settingsForm.addControl('bookReaderMargin', new FormControl(this.user.preferences.bookReaderMargin, []));
       this.settingsForm.addControl('bookReaderReadingDirection', new FormControl(this.user.preferences.bookReaderReadingDirection, []));
-      this.settingsForm.addControl('bookReaderWritingStyle', new FormControl(this.user.preferences.bookReaderWritingStyle, []))
       this.settingsForm.addControl('bookReaderTapToPaginate', new FormControl(!!this.user.preferences.bookReaderTapToPaginate, []));
       this.settingsForm.addControl('bookReaderLayoutMode', new FormControl(this.user.preferences.bookReaderLayoutMode || BookPageLayoutMode.Default, []));
       this.settingsForm.addControl('bookReaderThemeName', new FormControl(this.user?.preferences.bookReaderThemeName || bookColorThemes[0].name, []));
@@ -167,7 +144,6 @@
       this.settingsForm.addControl('blurUnreadSummaries', new FormControl(this.user.preferences.blurUnreadSummaries, []));
       this.settingsForm.addControl('promptForDownloadSize', new FormControl(this.user.preferences.promptForDownloadSize, []));
       this.settingsForm.addControl('noTransitions', new FormControl(this.user.preferences.noTransitions, []));
-      this.settingsForm.addControl('collapseSeriesRelationships', new FormControl(this.user.preferences.collapseSeriesRelationships, []));
 
       this.cdRef.markForCheck();
     });
@@ -203,7 +179,6 @@
     this.settingsForm.get('bookReaderMargin')?.setValue(this.user.preferences.bookReaderMargin);
     this.settingsForm.get('bookReaderTapToPaginate')?.setValue(this.user.preferences.bookReaderTapToPaginate);
     this.settingsForm.get('bookReaderReadingDirection')?.setValue(this.user.preferences.bookReaderReadingDirection);
-    this.settingsForm.get('bookReaderWritingStyle')?.setValue(this.user.preferences.bookReaderWritingStyle);
     this.settingsForm.get('bookReaderLayoutMode')?.setValue(this.user.preferences.bookReaderLayoutMode);
     this.settingsForm.get('bookReaderThemeName')?.setValue(this.user.preferences.bookReaderThemeName);
     this.settingsForm.get('theme')?.setValue(this.user.preferences.theme);
@@ -214,10 +189,6 @@
     this.settingsForm.get('noTransitions')?.setValue(this.user.preferences.noTransitions);
     this.settingsForm.get('emulateBook')?.setValue(this.user.preferences.emulateBook);
     this.settingsForm.get('swipeToPaginate')?.setValue(this.user.preferences.swipeToPaginate);
-<<<<<<< HEAD
-    this.settingsForm.get('collapseSeriesRelationships')?.setValue(this.user.preferences.collapseSeriesRelationships);
-=======
->>>>>>> 30bc7ccc
     this.cdRef.markForCheck();
     this.settingsForm.markAsPristine();
   }
@@ -240,7 +211,6 @@
       bookReaderMargin: modelSettings.bookReaderMargin,
       bookReaderTapToPaginate: modelSettings.bookReaderTapToPaginate,
       bookReaderReadingDirection: parseInt(modelSettings.bookReaderReadingDirection, 10),
-      bookReaderWritingStyle: parseInt(modelSettings.bookReaderWritingStyle, 10),
       bookReaderLayoutMode: parseInt(modelSettings.bookReaderLayoutMode, 10),
       bookReaderThemeName: modelSettings.bookReaderThemeName,
       theme: modelSettings.theme,
@@ -250,12 +220,7 @@
       promptForDownloadSize: modelSettings.promptForDownloadSize,
       noTransitions: modelSettings.noTransitions,
       emulateBook: modelSettings.emulateBook,
-<<<<<<< HEAD
-      swipeToPaginate: modelSettings.swipeToPaginate,
-      collapseSeriesRelationships: modelSettings.collapseSeriesRelationships
-=======
       swipeToPaginate: modelSettings.swipeToPaginate
->>>>>>> 30bc7ccc
     };
 
     this.observableHandles.push(this.accountService.updatePreferences(data).subscribe((updatedPrefs) => {
@@ -270,11 +235,7 @@
 
 
   transformKeyToOpdsUrl(key: string) {
-    if (environment.production) {
-      return `${location.origin}` + `${this.baseUrl}${environment.apiUrl}opds/${key}`.replace('//', '/');
-    }
-
-    return `${location.origin}${this.baseUrl.replace('//', '/')}api/opds/${key}`;
+    return `${location.origin}/api/opds/${key}`;
   }
 
   handleBackgroundColorChange() {
