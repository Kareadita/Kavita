import { Component, OnDestroy, OnInit } from '@angular/core';
import { FormControl, FormGroup, Validators } from '@angular/forms';
import { ToastrService } from 'ngx-toastr';
import { take } from 'rxjs/operators';
import { Options } from '@angular-slider/ngx-slider';
import { Title } from '@angular/platform-browser';
import { BookService } from 'src/app/book-reader/book.service';
<<<<<<< HEAD
import { readingDirections, scalingOptions, pageSplitOptions, readingModes, Preferences, bookLayoutModes } from 'src/app/_models/preferences/preferences';
=======
import { readingDirections, scalingOptions, pageSplitOptions, readingModes, Preferences, layoutModes } from 'src/app/_models/preferences/preferences';
>>>>>>> d2f05cf5
import { User } from 'src/app/_models/user';
import { AccountService } from 'src/app/_services/account.service';
import { NavService } from 'src/app/_services/nav.service';
import { ActivatedRoute, Router } from '@angular/router';
import { SettingsService } from 'src/app/admin/settings.service';
<<<<<<< HEAD
import { bookColorThemes } from 'src/app/book-reader/reader-settings/reader-settings.component';
import { BookPageLayoutMode } from 'src/app/_models/book-page-layout-mode';
=======
import { forkJoin } from 'rxjs';
>>>>>>> d2f05cf5

@Component({
  selector: 'app-user-preferences',
  templateUrl: './user-preferences.component.html',
  styleUrls: ['./user-preferences.component.scss']
})
export class UserPreferencesComponent implements OnInit, OnDestroy {

  readingDirections = readingDirections;
  scalingOptions = scalingOptions;
  pageSplitOptions = pageSplitOptions;
  readingModes = readingModes;
<<<<<<< HEAD
  bookLayoutModes = bookLayoutModes;
  bookColorThemes = bookColorThemes;
=======
  layoutModes = layoutModes;
>>>>>>> d2f05cf5

  settingsForm: FormGroup = new FormGroup({});
  passwordChangeForm: FormGroup = new FormGroup({});
  user: User | undefined = undefined;
  isAdmin: boolean = false;
  hasChangePasswordRole: boolean = false;

  passwordsMatch = false;
  resetPasswordErrors: string[] = [];

  obserableHandles: Array<any> = [];

  bookReaderLineSpacingOptions: Options = {
    floor: 100,
    ceil: 250,
    step: 10,
  };
  bookReaderMarginOptions: Options = {
    floor: 0,
    ceil: 30,
    step: 5,
  };
  bookReaderFontSizeOptions: Options = {
    floor: 50,
    ceil: 300,
    step: 10,
  };
  fontFamilies: Array<string> = [];

  tabs: Array<{title: string, fragment: string}> = [
    {title: 'Preferences', fragment: ''},
    {title: 'Bookmarks', fragment: 'bookmarks'},
    {title: 'Password', fragment: 'password'},
    {title: '3rd Party Clients', fragment: 'clients'},
    {title: 'Theme', fragment: 'theme'},
  ];
  active = this.tabs[0];
  opdsEnabled: boolean = false;
  makeUrl: (val: string) => string = (val: string) => {return this.transformKeyToOpdsUrl(val)};

  backgroundColor: any; // TODO: Hook into user pref

  constructor(private accountService: AccountService, private toastr: ToastrService, private bookService: BookService, 
    private navService: NavService, private titleService: Title, private route: ActivatedRoute, private settingsService: SettingsService,
    private router: Router) {
    this.fontFamilies = this.bookService.getFontFamilies();

    this.route.fragment.subscribe(frag => {
      const tab = this.tabs.filter(item => item.fragment === frag);
      if (tab.length > 0) {
        this.active = tab[0];
      } else {
        this.active = this.tabs[0]; // Default to first tab
      }
    });

    this.settingsService.getOpdsEnabled().subscribe(res => {
      this.opdsEnabled = res;
    });
  }

  ngOnInit(): void {
    this.titleService.setTitle('Kavita - User Preferences');
<<<<<<< HEAD
    this.accountService.currentUser$.pipe(take(1)).subscribe((user) => {
      if (user) {
        this.user = user;
        this.isAdmin = this.accountService.hasAdminRole(user);
        this.hasChangePasswordRole = this.accountService.hasChangePasswordRole(user);

        if (this.fontFamilies.indexOf(this.user.preferences.bookReaderFontFamily) < 0) {
          this.user.preferences.bookReaderFontFamily = 'default';
        }
        
        this.settingsForm.addControl('readingDirection', new FormControl(user.preferences.readingDirection, []));
        this.settingsForm.addControl('scalingOption', new FormControl(user.preferences.scalingOption, []));
        this.settingsForm.addControl('pageSplitOption', new FormControl(user.preferences.pageSplitOption, []));
        this.settingsForm.addControl('autoCloseMenu', new FormControl(user.preferences.autoCloseMenu, []));
        this.settingsForm.addControl('readerMode', new FormControl(user.preferences.readerMode, []));
        this.settingsForm.addControl('bookReaderFontFamily', new FormControl(user.preferences.bookReaderFontFamily, []));
        this.settingsForm.addControl('bookReaderFontSize', new FormControl(user.preferences.bookReaderFontSize, []));
        this.settingsForm.addControl('bookReaderLineSpacing', new FormControl(user.preferences.bookReaderLineSpacing, []));
        this.settingsForm.addControl('bookReaderMargin', new FormControl(user.preferences.bookReaderMargin, []));
        this.settingsForm.addControl('bookReaderReadingDirection', new FormControl(user.preferences.bookReaderReadingDirection, []));
        this.settingsForm.addControl('bookReaderTapToPaginate', new FormControl(!!user.preferences.bookReaderTapToPaginate, []));
        this.settingsForm.addControl('bookReaderLayoutMode', new FormControl(user.preferences.bookReaderLayoutMode || BookPageLayoutMode.Default, []));
        this.settingsForm.addControl('bookReaderThemeName', new FormControl(user.preferences.bookReaderThemeName || 'Dark', []));

        this.settingsForm.addControl('theme', new FormControl(user.preferences.theme, []));
=======

    forkJoin({
      user: this.accountService.currentUser$.pipe(take(1)),
      pref: this.accountService.getPreferences()
    }).subscribe(results => {
      if (results.user === undefined) {
        this.router.navigateByUrl('/login');
        return;
      }

      this.user = results.user;
      this.user.preferences = results.pref;
      this.isAdmin = this.accountService.hasAdminRole(results.user);
      this.hasChangePasswordRole = this.accountService.hasChangePasswordRole(results.user);

      if (this.fontFamilies.indexOf(this.user.preferences.bookReaderFontFamily) < 0) {
        this.user.preferences.bookReaderFontFamily = 'default';
>>>>>>> d2f05cf5
      }
      
      this.settingsForm.addControl('readingDirection', new FormControl(this.user.preferences.readingDirection, []));
      this.settingsForm.addControl('scalingOption', new FormControl(this.user.preferences.scalingOption, []));
      this.settingsForm.addControl('pageSplitOption', new FormControl(this.user.preferences.pageSplitOption, []));
      this.settingsForm.addControl('autoCloseMenu', new FormControl(this.user.preferences.autoCloseMenu, []));
      this.settingsForm.addControl('showScreenHints', new FormControl(this.user.preferences.showScreenHints, []));
      this.settingsForm.addControl('readerMode', new FormControl(this.user.preferences.readerMode, []));
      this.settingsForm.addControl('layoutMode', new FormControl(this.user.preferences.layoutMode, []));
      this.settingsForm.addControl('bookReaderDarkMode', new FormControl(this.user.preferences.bookReaderDarkMode, []));
      this.settingsForm.addControl('bookReaderFontFamily', new FormControl(this.user.preferences.bookReaderFontFamily, []));
      this.settingsForm.addControl('bookReaderFontSize', new FormControl(this.user.preferences.bookReaderFontSize, []));
      this.settingsForm.addControl('bookReaderLineSpacing', new FormControl(this.user.preferences.bookReaderLineSpacing, []));
      this.settingsForm.addControl('bookReaderMargin', new FormControl(this.user.preferences.bookReaderMargin, []));
      this.settingsForm.addControl('bookReaderReadingDirection', new FormControl(this.user.preferences.bookReaderReadingDirection, []));
      this.settingsForm.addControl('bookReaderTapToPaginate', new FormControl(!!this.user.preferences.bookReaderTapToPaginate, []));

      this.settingsForm.addControl('theme', new FormControl(this.user.preferences.theme, []));
    });

    this.passwordChangeForm.addControl('password', new FormControl('', [Validators.required]));
    this.passwordChangeForm.addControl('confirmPassword', new FormControl('', [Validators.required]));

    this.obserableHandles.push(this.passwordChangeForm.valueChanges.subscribe(() => {
      const values = this.passwordChangeForm.value;
      this.passwordsMatch = values.password === values.confirmPassword;
    }));
  }

  ngOnDestroy() {
    this.obserableHandles.forEach(o => o.unsubscribe());
  }

  public get password() { return this.passwordChangeForm.get('password'); }
  public get confirmPassword() { return this.passwordChangeForm.get('confirmPassword'); }

  resetForm() {
    if (this.user === undefined) { return; }
    this.settingsForm.get('readingDirection')?.setValue(this.user.preferences.readingDirection);
    this.settingsForm.get('scalingOption')?.setValue(this.user.preferences.scalingOption);
    this.settingsForm.get('autoCloseMenu')?.setValue(this.user.preferences.autoCloseMenu);
    this.settingsForm.get('showScreenHints')?.setValue(this.user.preferences.showScreenHints);
    this.settingsForm.get('readerMode')?.setValue(this.user.preferences.readerMode);
    this.settingsForm.get('layoutMode')?.setValue(this.user.preferences.layoutMode);
    this.settingsForm.get('pageSplitOption')?.setValue(this.user.preferences.pageSplitOption);
    this.settingsForm.get('bookReaderFontFamily')?.setValue(this.user.preferences.bookReaderFontFamily);
    this.settingsForm.get('bookReaderFontSize')?.setValue(this.user.preferences.bookReaderFontSize);
    this.settingsForm.get('bookReaderLineSpacing')?.setValue(this.user.preferences.bookReaderLineSpacing);
    this.settingsForm.get('bookReaderMargin')?.setValue(this.user.preferences.bookReaderMargin);
    this.settingsForm.get('bookReaderTapToPaginate')?.setValue(this.user.preferences.bookReaderTapToPaginate);
    this.settingsForm.get('bookReaderReadingDirection')?.setValue(this.user.preferences.bookReaderReadingDirection);
    this.settingsForm.get('bookReaderLayoutMode')?.setValue(this.user.preferences.bookReaderLayoutMode);
    this.settingsForm.get('bookReaderThemeName')?.setValue(this.user.preferences.bookReaderThemeName);
    this.settingsForm.get('theme')?.setValue(this.user.preferences.theme);
  }

  resetPasswordForm() {
    this.passwordChangeForm.get('password')?.setValue('');
    this.passwordChangeForm.get('confirmPassword')?.setValue('');
    this.resetPasswordErrors = [];
  }

  save() {
    if (this.user === undefined) return;
    const modelSettings = this.settingsForm.value;
    const data: Preferences = {
      readingDirection: parseInt(modelSettings.readingDirection, 10), 
      scalingOption: parseInt(modelSettings.scalingOption, 10), 
      pageSplitOption: parseInt(modelSettings.pageSplitOption, 10), 
      autoCloseMenu: modelSettings.autoCloseMenu, 
<<<<<<< HEAD
      readerMode: parseInt(modelSettings.readerMode), 
=======
      readerMode: parseInt(modelSettings.readerMode, 10), 
      layoutMode: parseInt(modelSettings.layoutMode, 10),
      showScreenHints: modelSettings.showScreenHints,
      backgroundColor: this.user.preferences.backgroundColor,
      bookReaderDarkMode: modelSettings.bookReaderDarkMode,
>>>>>>> d2f05cf5
      bookReaderFontFamily: modelSettings.bookReaderFontFamily,
      bookReaderLineSpacing: modelSettings.bookReaderLineSpacing,
      bookReaderFontSize: modelSettings.bookReaderFontSize,
      bookReaderMargin: modelSettings.bookReaderMargin,
      bookReaderTapToPaginate: modelSettings.bookReaderTapToPaginate,
      bookReaderReadingDirection: parseInt(modelSettings.bookReaderReadingDirection, 10),
      bookReaderLayoutMode: parseInt(modelSettings.bookReaderLayoutMode, 10),
      bookReaderThemeName: modelSettings.bookReaderThemeName,
      theme: modelSettings.theme
    };

    this.obserableHandles.push(this.accountService.updatePreferences(data).subscribe((updatedPrefs) => {
      this.toastr.success('Server settings updated');
      if (this.user) {
        this.user.preferences = updatedPrefs;
      }
      this.resetForm();
    }));
  }

  savePasswordForm() {
    if (this.user === undefined) { return; }

    const model = this.passwordChangeForm.value;
    this.resetPasswordErrors = [];
    this.obserableHandles.push(this.accountService.resetPassword(this.user?.username, model.confirmPassword).subscribe(() => {
      this.toastr.success('Password has been updated');
      this.resetPasswordForm();
    }, err => {
      this.resetPasswordErrors = err;
    }));
  }

  transformKeyToOpdsUrl(key: string) {
    return `${location.origin}/api/opds/${key}`;
  }
}<|MERGE_RESOLUTION|>--- conflicted
+++ resolved
@@ -5,22 +5,15 @@
 import { Options } from '@angular-slider/ngx-slider';
 import { Title } from '@angular/platform-browser';
 import { BookService } from 'src/app/book-reader/book.service';
-<<<<<<< HEAD
-import { readingDirections, scalingOptions, pageSplitOptions, readingModes, Preferences, bookLayoutModes } from 'src/app/_models/preferences/preferences';
-=======
-import { readingDirections, scalingOptions, pageSplitOptions, readingModes, Preferences, layoutModes } from 'src/app/_models/preferences/preferences';
->>>>>>> d2f05cf5
+import { readingDirections, scalingOptions, pageSplitOptions, readingModes, Preferences, bookLayoutModes, layoutModes } from 'src/app/_models/preferences/preferences';
 import { User } from 'src/app/_models/user';
 import { AccountService } from 'src/app/_services/account.service';
 import { NavService } from 'src/app/_services/nav.service';
 import { ActivatedRoute, Router } from '@angular/router';
 import { SettingsService } from 'src/app/admin/settings.service';
-<<<<<<< HEAD
 import { bookColorThemes } from 'src/app/book-reader/reader-settings/reader-settings.component';
 import { BookPageLayoutMode } from 'src/app/_models/book-page-layout-mode';
-=======
 import { forkJoin } from 'rxjs';
->>>>>>> d2f05cf5
 
 @Component({
   selector: 'app-user-preferences',
@@ -33,12 +26,9 @@
   scalingOptions = scalingOptions;
   pageSplitOptions = pageSplitOptions;
   readingModes = readingModes;
-<<<<<<< HEAD
+  layoutModes = layoutModes;
   bookLayoutModes = bookLayoutModes;
   bookColorThemes = bookColorThemes;
-=======
-  layoutModes = layoutModes;
->>>>>>> d2f05cf5
 
   settingsForm: FormGroup = new FormGroup({});
   passwordChangeForm: FormGroup = new FormGroup({});
@@ -81,7 +71,7 @@
 
   backgroundColor: any; // TODO: Hook into user pref
 
-  constructor(private accountService: AccountService, private toastr: ToastrService, private bookService: BookService, 
+  constructor(private accountService: AccountService, private toastr: ToastrService, private bookService: BookService,
     private navService: NavService, private titleService: Title, private route: ActivatedRoute, private settingsService: SettingsService,
     private router: Router) {
     this.fontFamilies = this.bookService.getFontFamilies();
@@ -102,33 +92,6 @@
 
   ngOnInit(): void {
     this.titleService.setTitle('Kavita - User Preferences');
-<<<<<<< HEAD
-    this.accountService.currentUser$.pipe(take(1)).subscribe((user) => {
-      if (user) {
-        this.user = user;
-        this.isAdmin = this.accountService.hasAdminRole(user);
-        this.hasChangePasswordRole = this.accountService.hasChangePasswordRole(user);
-
-        if (this.fontFamilies.indexOf(this.user.preferences.bookReaderFontFamily) < 0) {
-          this.user.preferences.bookReaderFontFamily = 'default';
-        }
-        
-        this.settingsForm.addControl('readingDirection', new FormControl(user.preferences.readingDirection, []));
-        this.settingsForm.addControl('scalingOption', new FormControl(user.preferences.scalingOption, []));
-        this.settingsForm.addControl('pageSplitOption', new FormControl(user.preferences.pageSplitOption, []));
-        this.settingsForm.addControl('autoCloseMenu', new FormControl(user.preferences.autoCloseMenu, []));
-        this.settingsForm.addControl('readerMode', new FormControl(user.preferences.readerMode, []));
-        this.settingsForm.addControl('bookReaderFontFamily', new FormControl(user.preferences.bookReaderFontFamily, []));
-        this.settingsForm.addControl('bookReaderFontSize', new FormControl(user.preferences.bookReaderFontSize, []));
-        this.settingsForm.addControl('bookReaderLineSpacing', new FormControl(user.preferences.bookReaderLineSpacing, []));
-        this.settingsForm.addControl('bookReaderMargin', new FormControl(user.preferences.bookReaderMargin, []));
-        this.settingsForm.addControl('bookReaderReadingDirection', new FormControl(user.preferences.bookReaderReadingDirection, []));
-        this.settingsForm.addControl('bookReaderTapToPaginate', new FormControl(!!user.preferences.bookReaderTapToPaginate, []));
-        this.settingsForm.addControl('bookReaderLayoutMode', new FormControl(user.preferences.bookReaderLayoutMode || BookPageLayoutMode.Default, []));
-        this.settingsForm.addControl('bookReaderThemeName', new FormControl(user.preferences.bookReaderThemeName || 'Dark', []));
-
-        this.settingsForm.addControl('theme', new FormControl(user.preferences.theme, []));
-=======
 
     forkJoin({
       user: this.accountService.currentUser$.pipe(take(1)),
@@ -146,9 +109,8 @@
 
       if (this.fontFamilies.indexOf(this.user.preferences.bookReaderFontFamily) < 0) {
         this.user.preferences.bookReaderFontFamily = 'default';
->>>>>>> d2f05cf5
-      }
-      
+      }
+
       this.settingsForm.addControl('readingDirection', new FormControl(this.user.preferences.readingDirection, []));
       this.settingsForm.addControl('scalingOption', new FormControl(this.user.preferences.scalingOption, []));
       this.settingsForm.addControl('pageSplitOption', new FormControl(this.user.preferences.pageSplitOption, []));
@@ -156,13 +118,14 @@
       this.settingsForm.addControl('showScreenHints', new FormControl(this.user.preferences.showScreenHints, []));
       this.settingsForm.addControl('readerMode', new FormControl(this.user.preferences.readerMode, []));
       this.settingsForm.addControl('layoutMode', new FormControl(this.user.preferences.layoutMode, []));
-      this.settingsForm.addControl('bookReaderDarkMode', new FormControl(this.user.preferences.bookReaderDarkMode, []));
       this.settingsForm.addControl('bookReaderFontFamily', new FormControl(this.user.preferences.bookReaderFontFamily, []));
       this.settingsForm.addControl('bookReaderFontSize', new FormControl(this.user.preferences.bookReaderFontSize, []));
       this.settingsForm.addControl('bookReaderLineSpacing', new FormControl(this.user.preferences.bookReaderLineSpacing, []));
       this.settingsForm.addControl('bookReaderMargin', new FormControl(this.user.preferences.bookReaderMargin, []));
       this.settingsForm.addControl('bookReaderReadingDirection', new FormControl(this.user.preferences.bookReaderReadingDirection, []));
       this.settingsForm.addControl('bookReaderTapToPaginate', new FormControl(!!this.user.preferences.bookReaderTapToPaginate, []));
+      this.settingsForm.addControl('bookReaderLayoutMode', new FormControl(this.user.preferences.bookReaderLayoutMode || BookPageLayoutMode.Default, []));
+      this.settingsForm.addControl('bookReaderThemeName', new FormControl(this.user.preferences.bookReaderThemeName || 'Dark', []));
 
       this.settingsForm.addControl('theme', new FormControl(this.user.preferences.theme, []));
     });
@@ -213,19 +176,14 @@
     if (this.user === undefined) return;
     const modelSettings = this.settingsForm.value;
     const data: Preferences = {
-      readingDirection: parseInt(modelSettings.readingDirection, 10), 
-      scalingOption: parseInt(modelSettings.scalingOption, 10), 
-      pageSplitOption: parseInt(modelSettings.pageSplitOption, 10), 
-      autoCloseMenu: modelSettings.autoCloseMenu, 
-<<<<<<< HEAD
-      readerMode: parseInt(modelSettings.readerMode), 
-=======
-      readerMode: parseInt(modelSettings.readerMode, 10), 
+      readingDirection: parseInt(modelSettings.readingDirection, 10),
+      scalingOption: parseInt(modelSettings.scalingOption, 10),
+      pageSplitOption: parseInt(modelSettings.pageSplitOption, 10),
+      autoCloseMenu: modelSettings.autoCloseMenu,
+      readerMode: parseInt(modelSettings.readerMode, 10),
       layoutMode: parseInt(modelSettings.layoutMode, 10),
       showScreenHints: modelSettings.showScreenHints,
       backgroundColor: this.user.preferences.backgroundColor,
-      bookReaderDarkMode: modelSettings.bookReaderDarkMode,
->>>>>>> d2f05cf5
       bookReaderFontFamily: modelSettings.bookReaderFontFamily,
       bookReaderLineSpacing: modelSettings.bookReaderLineSpacing,
       bookReaderFontSize: modelSettings.bookReaderFontSize,
