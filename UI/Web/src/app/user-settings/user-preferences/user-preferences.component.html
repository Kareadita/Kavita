--- conflicted
+++ resolved
@@ -10,47 +10,16 @@
             <ng-template ngbNavContent>
               <ng-container *ngIf="tab.fragment === ''">
                 <p>
-                    These are global settings that are bound to your account. 
+                    These are global settings that are bound to your account.
                 </p>
-                 
+
                 <ngb-accordion [closeOthers]="true" activeIds="reading-panel" #acc="ngbAccordion">
-<<<<<<< HEAD
-=======
-                        <!-- <ngb-panel id="site-panel" title="Site">
-                            <ng-template ngbPanelHeader>
-                                <h2 class="accordion-header">
-                                    <button class="accordion-button" ngbPanelToggle type="button" [attr.aria-expanded]="acc.isExpanded('site-panel')" aria-controls="collapseOne">
-                                        Site
-                                      </button>
-                                </h2>
-                              </ng-template>
-                            <ng-template ngbPanelContent>
-                                <form [formGroup]="settingsForm" *ngIf="user !== undefined">
-                                    <div class="mb-3">
-                                        <label id="site-dark-mode-label" aria-describedby="site-heading" class="form-label">Dark Mode</label>
-                                        <div class="mb-3">
-                                            <div class="custom-control custom-radio custom-control-inline">
-                                                <input type="radio" id="site-dark-mode" formControlName="siteDarkMode" class=" form-check-input" [value]="true" aria-labelledby="site-dark-mode-label">
-                                                <label class="form-check-label" for="site-dark-mode">True</label>
-                                            </div>
-                                            <div class="custom-control custom-radio custom-control-inline">
-                                                <input type="radio" id="site-not-dark-mode" formControlName="siteDarkMode" class="form-check-input" [value]="false" aria-labelledby="site-dark-mode-label">
-                                                <label class="form-check-label" for="site-not-dark-mode">False</label>
-                                            </div>
-                                        </div>
-                                    </div>
-                                    <div class="">
-                                        <div class="col-auto d-flex d-md-block justify-content-sm-center text-md-end mb-3">
-                                            <button type="button" class="flex-fill btn btn-secondary me-2" (click)="resetForm()" aria-describedby="site-dark-mode-label">Reset</button>
-                                            <button type="submit" class="flex-fill btn btn-primary" (click)="save()" aria-describedby="site-dark-mode-label" [disabled]="!settingsForm.touched && !settingsForm.dirty">Save</button>
-                                        </div>
-                                    </div>
-                                </form>
-                            </ng-template>
-                        </ngb-panel> -->
->>>>>>> 4b0ed189
                         <ngb-panel id="reading-panel" title="Reading">
                             <ng-template ngbPanelHeader>
+                                <!-- <div class="d-flex align-items-center justify-content-between">
+                                  <button ngbPanelToggle class="btn container-fluid text-start ps-0 accordion-header">Reading</button>
+                                  <span class="pull-right"><i class="fa fa-angle-{{acc.isExpanded('reading-panel') ? 'down' : 'up'}}" aria-hidden="true"></i></span>
+                                </div> -->
                                 <h2 class="accordion-header">
                                     <button class="accordion-button" ngbPanelToggle type="button" [attr.aria-expanded]="acc.isExpanded('reading-panel')" aria-controls="collapseOne">
                                         Reading
@@ -60,7 +29,7 @@
                             <ng-template ngbPanelContent>
                                 <form [formGroup]="settingsForm" *ngIf="user !== undefined">
                                     <h3 id="manga-header">Image Reader</h3>
-                                    
+
                                     <div class="row g-0">
                                         <div class="col-md-6 col-sm-12 pe-2 mb-2">
                                             <label for="settings-reading-direction" class="form-label">Reading Direction</label>&nbsp;<i class="fa fa-info-circle" aria-hidden="true" placement="right" [ngbTooltip]="readingDirectionTooltip" role="button" tabindex="0"></i>
@@ -70,7 +39,7 @@
                                                 <option *ngFor="let opt of readingDirections" [value]="opt.value">{{opt.text | titlecase}}</option>
                                             </select>
                                         </div>
-                                
+
                                         <div class="col-md-6 col-sm-12 pe-2 mb-2">
                                             <label for="settings-scaling-option" class="form-label">Scaling Options</label>&nbsp;<i class="fa fa-info-circle" aria-hidden="true" placement="right" [ngbTooltip]="taskBackupTooltip" role="button" tabindex="0"></i>
                                             <ng-template #taskBackupTooltip>How to scale the image to your screen.</ng-template>
@@ -80,7 +49,7 @@
                                             </select>
                                         </div>
                                     </div>
-                                    
+
                                     <div class="row g-0">
                                         <div class="col-md-6 col-sm-12 pe-2 mb-2">
                                             <label for="settings-pagesplit-option" class="form-label">Page Splitting</label>&nbsp;<i class="fa fa-info-circle" aria-hidden="true" placement="right" [ngbTooltip]="pageSplitOptionTooltip" role="button" tabindex="0"></i>
@@ -117,8 +86,8 @@
                                                 [(colorPicker)]="user.preferences.backgroundColor"/>
                                         </div>
                                     </div>
-                            
-                                    
+
+
                                     <div class="row g-0">
                                         <div class="col-md-6 col-sm-12 pe-2 mb-2">
                                             <div class="mb-3">
@@ -155,7 +124,7 @@
                                                 </div>
                                             </div>
                                         </div>
-    
+
                                         <div class="col-md-6 col-sm-12 pe-2 mb-3">
                                             <label id="taptopaginate-label" class="form-label"></label>
                                             <div class="mb-3">
@@ -178,8 +147,8 @@
                                                 <option *ngFor="let opt of readingDirections" [value]="opt.value">{{opt.text | titlecase}}</option>
                                             </select>
                                         </div>
-                                        
-                                        
+
+
                                         <div class="col-md-6 col-sm-12 pe-2 mb-3">
                                             <label for="settings-fontfamily-option" class="form-label">Font Family</label>&nbsp;<i class="fa fa-info-circle" aria-hidden="true" placement="right" [ngbTooltip]="fontFamilyOptionTooltip" role="button" tabindex="0"></i>
                                             <ng-template #fontFamilyOptionTooltip>Font familty to load up. Default will load the book's default font</ng-template>
@@ -190,7 +159,7 @@
                                         </div>
                                     </div>
 
-                                    
+
 
                                     <div class="row g-0">
                                         <div class="col-md-4 col-sm-12 pe-2 mb-3">
@@ -203,7 +172,7 @@
                                             <span class="visually-hidden" id="settings-booklineheight-option-help">How much spacing between the lines of the book</span>
                                             <div class="custom-slider"><ngx-slider [options]="bookReaderLineSpacingOptions" formControlName="bookReaderLineSpacing" aria-describedby="settings-booklineheight-option-help"></ngx-slider></div>
                                         </div>
-        
+
                                         <div class="col-md-4 col-sm-12 pe-2 mb-3">
                                             <label class="form-label">Margin</label>&nbsp;<i class="fa fa-info-circle" aria-hidden="true" placement="right" [ngbTooltip]="bookReaderMarginOptionTooltip" role="button" tabindex="0"></i>
                                             <ng-template #bookReaderMarginOptionTooltip>How much spacing on each side of the screen. This will override to 0 on mobile devices regardless of this setting.</ng-template>
@@ -212,8 +181,8 @@
                                         </div>
                                     </div>
 
-                                    
-    
+
+
                                     <div class="col-auto d-flex d-md-block justify-content-sm-center text-md-end mb-3">
                                         <button type="button" class="flex-fill btn btn-secondary me-2" (click)="resetForm()" aria-describedby="reading-panel">Reset</button>
                                         <button type="submit" class="flex-fill btn btn-primary" (click)="save()" aria-describedby="reading-panel" [disabled]="!settingsForm.touched && !settingsForm.dirty">Save</button>
