<app-side-nav-companion-bar>
    <h2 title>
        User Dashboard
    </h2>
</app-side-nav-companion-bar>
<div class="container-fluid">
    <ul ngbNav #nav="ngbNav" [(activeId)]="active" class="nav nav-tabs">
        <li *ngFor="let tab of tabs" [ngbNavItem]="tab">
            <a ngbNavLink routerLink="." [fragment]="tab.fragment">{{ tab.title | sentenceCase }}</a>
            <ng-template ngbNavContent>
              <ng-container *ngIf="tab.fragment === ''">
                <p>
                    These are global settings that are bound to your account.
                </p>

                <ngb-accordion [closeOthers]="true" activeIds="reading-panel" #acc="ngbAccordion">
                        <ngb-panel id="reading-panel" title="Reading">
                            <ng-template ngbPanelHeader>
<<<<<<< HEAD
                                <!-- <div class="d-flex align-items-center justify-content-between">
                                  <button ngbPanelToggle class="btn container-fluid text-start ps-0 accordion-header">Reading</button>
                                  <span class="pull-right"><i class="fa fa-angle-{{acc.isExpanded('reading-panel') ? 'down' : 'up'}}" aria-hidden="true"></i></span>
                                </div> -->
=======
>>>>>>> 38de67bf
                                <h2 class="accordion-header">
                                    <button class="accordion-button" ngbPanelToggle type="button" [attr.aria-expanded]="acc.isExpanded('reading-panel')" aria-controls="collapseOne">
                                        Reading
                                      </button>
                                </h2>
                              </ng-template>
                            <ng-template ngbPanelContent>
                                <form [formGroup]="settingsForm" *ngIf="user !== undefined">
                                    <h3 id="manga-header">Image Reader</h3>

                                    <div class="row g-0">
                                        <div class="col-md-6 col-sm-12 pe-2 mb-2">
                                            <label for="settings-reading-direction" class="form-label">Reading Direction</label>&nbsp;<i class="fa fa-info-circle" aria-hidden="true" placement="right" [ngbTooltip]="readingDirectionTooltip" role="button" tabindex="0"></i>
                                            <ng-template #readingDirectionTooltip>Direction to click to move to next page. Right to Left means you click on left side of screen to move to next page.</ng-template>
                                            <span class="visually-hidden" id="settings-reading-direction-help">Direction to click to move to next page. Right to Left means you click on left side of screen to move to next page.</span>
                                            <select class="form-select" aria-describedby="manga-header" formControlName="readingDirection" id="settings-reading-direction">
                                                <option *ngFor="let opt of readingDirections" [value]="opt.value">{{opt.text | titlecase}}</option>
                                            </select>
                                        </div>

                                        <div class="col-md-6 col-sm-12 pe-2 mb-2">
                                            <label for="settings-scaling-option" class="form-label">Scaling Options</label>&nbsp;<i class="fa fa-info-circle" aria-hidden="true" placement="right" [ngbTooltip]="taskBackupTooltip" role="button" tabindex="0"></i>
                                            <ng-template #taskBackupTooltip>How to scale the image to your screen.</ng-template>
                                            <span class="visually-hidden" id="settings-scaling-option-help">How to scale the image to your screen.</span>
                                            <select class="form-select" aria-describedby="manga-header" formControlName="scalingOption" id="settings-scaling-option">
                                                <option *ngFor="let opt of scalingOptions" [value]="opt.value">{{opt.text | titlecase}}</option>
                                            </select>
                                        </div>
                                    </div>

                                    <div class="row g-0">
                                        <div class="col-md-6 col-sm-12 pe-2 mb-2">
                                            <label for="settings-pagesplit-option" class="form-label">Page Splitting</label>&nbsp;<i class="fa fa-info-circle" aria-hidden="true" placement="right" [ngbTooltip]="pageSplitOptionTooltip" role="button" tabindex="0"></i>
                                            <ng-template #pageSplitOptionTooltip>How to split a full width image (ie both left and right images are combined)</ng-template>
                                            <span class="visually-hidden" id="settings-pagesplit-option-help">How to split a full width image (ie both left and right images are combined)</span>
                                            <select class="form-select" aria-describedby="manga-header" formControlName="pageSplitOption" id="settings-pagesplit-option">
                                                <option *ngFor="let opt of pageSplitOptions" [value]="opt.value">{{opt.text | titlecase}}</option>
                                            </select>
                                        </div>
                                        <div class="col-md-6 col-sm-12 pe-2 mb-2">
                                            <label for="settings-readingmode-option" class="form-label">Reading Mode</label>
                                            <select class="form-select" aria-describedby="manga-header" formControlName="readerMode" id="settings-readingmode-option">
                                                <option *ngFor="let opt of readingModes" [value]="opt.value">{{opt.text | titlecase}}</option>
                                            </select>
                                        </div>
                                    </div>

                                    <div class="row g-0">
                                        <div class="col-md-6 col-sm-12 pe-2 mb-2" *ngIf="false">
                                            <label for="settings-layoutmode-option" class="form-label">Layout Mode</label>&nbsp;<i class="fa fa-info-circle" aria-hidden="true" placement="right" [ngbTooltip]="layoutModeTooltip" role="button" tabindex="0"></i>
                                            <ng-template #layoutModeTooltip>Render a single image to the screen to two side-by-side images</ng-template>
                                            <span class="visually-hidden" id="settings-layoutmode-option-help"><ng-container [ngTemplateOutlet]="layoutModeTooltip"></ng-container></span>
                                            <select class="form-select" aria-describedby="manga-header" formControlName="layoutMode" id="settings-layoutmode-option">
                                                <option *ngFor="let opt of layoutModes" [value]="opt.value">{{opt.text | titlecase}}</option>
                                            </select>
                                        </div>
                                        <div class="col-md-6 col-sm-12 pe-2 mb-2">
                                            <label for="settings-backgroundcolor-option" class="form-label">Background Color</label>
                                            <input [value]="user.preferences.backgroundColor"
                                                class="form-control"
                                                (colorPickerChange)="settingsForm.markAsTouched()"
                                                [style.background]="user.preferences.backgroundColor"
                                                [cpAlphaChannel]="'disabled'"
                                                [(colorPicker)]="user.preferences.backgroundColor"/>
                                        </div>
                                    </div>


                                    <div class="row g-0">
                                        <div class="col-md-6 col-sm-12 pe-2 mb-2">
                                            <div class="mb-3">
                                                <label id="auto-close-label" class="form-label"></label>
                                                <div class="mb-3">
                                                    <div class="form-check form-switch">
                                                        <input type="checkbox" id="auto-close" formControlName="autoCloseMenu" class="form-check-input" [value]="true" aria-labelledby="auto-close-label">
                                                        <label class="form-check-label" for="auto-close">Auto Close Menu</label>
                                                    </div>
                                                </div>
                                            </div>
                                        </div>
                                        <div class="col-md-6 col-sm-12 pe-2 mb-2">
                                            <div class="mb-3">
                                                <label id="show-screen-hints-label" class="form-label"></label>
                                                <div class="mb-3">
                                                    <div class="form-check form-switch">
                                                        <input type="checkbox" id="show-screen-hints" formControlName="showScreenHints" class="form-check-input" [value]="true" aria-labelledby="auto-close-label">
                                                        <label class="form-check-label" for="show-screen-hints">Show Screen Hints</label>
                                                    </div>
                                                </div>
                                            </div>
                                        </div>
                                    </div>
                                    <hr>
                                    <h3>Book Reader</h3>
                                    <div class="row g-0">
                                        <!-- <div class="col-md-6 col-sm-12 pe-2 mb-3">
                                            <label id="dark-mode-label" class="form-label"></label>
                                            <div class="mb-3">
                                                <div class="form-check form-switch">
                                                    <input type="checkbox" id="dark-mode" formControlName="bookReaderDarkMode" class="form-check-input" [value]="true" aria-labelledby="dark-mode-label">
                                                    <label class="form-check-label" for="dark-mode">Dark Mode</label>
                                                </div>
                                            </div>
<<<<<<< HEAD
                                        </div>
=======
                                        </div> -->
>>>>>>> 38de67bf

                                        <div class="col-md-6 col-sm-12 pe-2 mb-3">
                                            <label id="taptopaginate-label" class="form-label"></label>
                                            <div class="mb-3">
                                                <div class="form-check form-switch">
                                                    <input type="checkbox" id="taptopaginate" formControlName="bookReaderTapToPaginate" class="form-check-input" [value]="true" aria-labelledby="taptopaginate-label">
                                                    <label id="taptopaginate" class="form-check-label">Tap to Paginate</label>&nbsp;<i class="fa fa-info-circle" aria-hidden="true" placement="right" [ngbTooltip]="tapToPaginateOptionTooltip" role="button" tabindex="0"></i>
                                            <ng-template #tapToPaginateOptionTooltip>Should the sides of the book reader screen allow tapping on it to move to prev/next page</ng-template>
                                            <span class="visually-hidden" id="settings-taptopaginate-option-help">Should the sides of the book reader screen allow tapping on it to move to prev/next page</span>
                                                </div>
                                            </div>
                                        </div>
                                    </div>

                                    <div class="row g-0">
                                        <div class="col-md-6 col-sm-12 pe-2 mb-3">
                                            <label for="settings-book-reading-direction" class="form-label">Book Reading Direction</label>&nbsp;<i class="fa fa-info-circle" aria-hidden="true" placement="right" [ngbTooltip]="bookReadingDirectionTooltip" role="button" tabindex="0"></i>
                                            <ng-template #bookReadingDirectionTooltip>Direction to click to move to next page. Right to Left means you click on left side of screen to move to next page.</ng-template>
                                            <span class="visually-hidden" id="settings-reading-direction-help">Direction to click to move to next page. Right to Left means you click on left side of screen to move to next page.</span>
                                            <select class="form-select" aria-describedby="settings-reading-direction-help" formControlName="bookReaderReadingDirection">
                                                <option *ngFor="let opt of readingDirections" [value]="opt.value">{{opt.text | titlecase}}</option>
                                            </select>
                                        </div>


                                        <div class="col-md-6 col-sm-12 pe-2 mb-3">
                                            <label for="settings-fontfamily-option" class="form-label">Font Family</label>&nbsp;<i class="fa fa-info-circle" aria-hidden="true" placement="right" [ngbTooltip]="fontFamilyOptionTooltip" role="button" tabindex="0"></i>
                                            <ng-template #fontFamilyOptionTooltip>Font familty to load up. Default will load the book's default font</ng-template>
                                            <span class="visually-hidden" id="settings-fontfamily-option-help">Font familty to load up. Default will load the book's default font</span>
                                            <select class="form-select" aria-describedby="settings-fontfamily-option-help" formControlName="bookReaderFontFamily">
                                                <option *ngFor="let opt of fontFamilies" [value]="opt">{{opt | titlecase}}</option>
                                            </select>
                                        </div>
                                    </div>



                                    <div class="row g-0">
                                        <div class="col-md-4 col-sm-12 pe-2 mb-3">
                                            <label id="font-size" class="form-label">Font Size</label>
                                            <div class="custom-slider"><ngx-slider [options]="bookReaderFontSizeOptions" formControlName="bookReaderFontSize" aria-labelledby="font-size"></ngx-slider></div>
                                        </div>
                                        <div class="col-md-4 col-sm-12 pe-2 mb-3">
                                            <label class="form-label">Line Height</label>&nbsp;<i class="fa fa-info-circle" aria-hidden="true" placement="right" [ngbTooltip]="bookLineHeightOptionTooltip" role="button" tabindex="0"></i>
                                            <ng-template #bookLineHeightOptionTooltip>How much spacing between the lines of the book</ng-template>
                                            <span class="visually-hidden" id="settings-booklineheight-option-help">How much spacing between the lines of the book</span>
                                            <div class="custom-slider"><ngx-slider [options]="bookReaderLineSpacingOptions" formControlName="bookReaderLineSpacing" aria-describedby="settings-booklineheight-option-help"></ngx-slider></div>
                                        </div>

<<<<<<< HEAD
                                        <div class="col-md-4 col-sm-12 pe-2 mb-3">
=======
                                        <div class="form-group col-md-4 col-sm-12 pe-2 mb-3">
>>>>>>> 38de67bf
                                            <label class="form-label">Margin</label>&nbsp;<i class="fa fa-info-circle" aria-hidden="true" placement="right" [ngbTooltip]="bookReaderMarginOptionTooltip" role="button" tabindex="0"></i>
                                            <ng-template #bookReaderMarginOptionTooltip>How much spacing on each side of the screen. This will override to 0 on mobile devices regardless of this setting.</ng-template>
                                            <span class="visually-hidden" id="settings-bookmargin-option-help">How much spacing on each side of the screen. This will override to 0 on mobile devices regardless of this setting.</span>
                                            <div class="custom-slider"><ngx-slider [options]="bookReaderMarginOptions" formControlName="bookReaderMargin" aria-describedby="bookmargin"></ngx-slider></div>
                                        </div>
                                    </div>



                                    <div class="col-auto d-flex d-md-block justify-content-sm-center text-md-end mb-3">
                                        <button type="button" class="flex-fill btn btn-secondary me-2" (click)="resetForm()" aria-describedby="reading-panel">Reset</button>
                                        <button type="submit" class="flex-fill btn btn-primary" (click)="save()" aria-describedby="reading-panel" [disabled]="!settingsForm.touched && !settingsForm.dirty">Save</button>
                                    </div>
                                </form>
                            </ng-template>
                        </ngb-panel>
                </ngb-accordion>
              </ng-container>
              <ng-container *ngIf="tab.fragment === 'password'">
                <ng-container *ngIf="(isAdmin || hasChangePasswordRole); else noPermission">
                    <p>Change your Password</p>
                    <div class="alert alert-danger" role="alert" *ngIf="resetPasswordErrors.length > 0">
                        <div *ngFor="let error of resetPasswordErrors">{{error}}</div>
                    </div>
                    <form [formGroup]="passwordChangeForm">
                        <div class="mb-3">
                            <label for="new-password">New Password</label>
                            <input class="form-control" type="password" id="new-password" formControlName="password" required>
                            <div id="password-validations" class="invalid-feedback" *ngIf="passwordChangeForm.dirty || passwordChangeForm.touched">
                                <div *ngIf="password?.errors?.required">
                                    This field is required
                                </div>
                            </div>
                        </div>
                        <div class="mb-3">
                            <label for="confirm-password">Confirm Password</label>
                            <input class="form-control" type="password" id="confirm-password" formControlName="confirmPassword" aria-describedby="password-validations" required>
                            <div id="password-validations" class="invalid-feedback" *ngIf="passwordChangeForm.dirty || passwordChangeForm.touched">
                                <div *ngIf="!passwordsMatch">
                                    Passwords must match
                                </div>
                                <div *ngIf="confirmPassword?.errors?.required">
                                    This field is required
                                </div>
                            </div>
                        </div>
                        <div class="col-auto d-flex d-md-block justify-content-sm-center text-md-end mb-3">
                            <button type="button" class="flex-fill btn btn-secondary me-2" aria-describedby="password-panel" (click)="resetPasswordForm()">Reset</button>
                            <button type="submit" class="flex-fill btn btn-primary" aria-describedby="password-panel" (click)="savePasswordForm()" [disabled]="!passwordChangeForm.valid || !(passwordChangeForm.dirty || passwordChangeForm.touched)">Save</button>
                        </div>
                    </form>
                </ng-container>
                <ng-template #noPermission>
                    <p>You do not have permission to change your password. Reach out to the admin of the server.</p>
                </ng-template>
              </ng-container>
              <ng-container *ngIf="tab.fragment === 'clients'">
                <p>All 3rd Party clients will either use the API key or the Connection Url below. These are like passwords, keep it private.</p>
                <p class="alert alert-warning" role="alert" *ngIf="!opdsEnabled">OPDS is not enabled on this server.</p>
                <app-api-key tooltipText="The API key is like a password. Keep it secret, Keep it safe."></app-api-key>
                <app-api-key title="OPDS URL" [showRefresh]="false" [transform]="makeUrl"></app-api-key>
              </ng-container>
              <ng-container *ngIf="tab.fragment === 'theme'">
                <app-theme-manager></app-theme-manager>
              </ng-container>
            </ng-template>
        </li>
    </ul>
    <div [ngbNavOutlet]="nav" class="mt-3"></div>
</div><|MERGE_RESOLUTION|>--- conflicted
+++ resolved
@@ -16,13 +16,10 @@
                 <ngb-accordion [closeOthers]="true" activeIds="reading-panel" #acc="ngbAccordion">
                         <ngb-panel id="reading-panel" title="Reading">
                             <ng-template ngbPanelHeader>
-<<<<<<< HEAD
                                 <!-- <div class="d-flex align-items-center justify-content-between">
                                   <button ngbPanelToggle class="btn container-fluid text-start ps-0 accordion-header">Reading</button>
                                   <span class="pull-right"><i class="fa fa-angle-{{acc.isExpanded('reading-panel') ? 'down' : 'up'}}" aria-hidden="true"></i></span>
                                 </div> -->
-=======
->>>>>>> 38de67bf
                                 <h2 class="accordion-header">
                                     <button class="accordion-button" ngbPanelToggle type="button" [attr.aria-expanded]="acc.isExpanded('reading-panel')" aria-controls="collapseOne">
                                         Reading
@@ -126,11 +123,7 @@
                                                     <label class="form-check-label" for="dark-mode">Dark Mode</label>
                                                 </div>
                                             </div>
-<<<<<<< HEAD
-                                        </div>
-=======
                                         </div> -->
->>>>>>> 38de67bf
 
                                         <div class="col-md-6 col-sm-12 pe-2 mb-3">
                                             <label id="taptopaginate-label" class="form-label"></label>
@@ -180,11 +173,7 @@
                                             <div class="custom-slider"><ngx-slider [options]="bookReaderLineSpacingOptions" formControlName="bookReaderLineSpacing" aria-describedby="settings-booklineheight-option-help"></ngx-slider></div>
                                         </div>
 
-<<<<<<< HEAD
                                         <div class="col-md-4 col-sm-12 pe-2 mb-3">
-=======
-                                        <div class="form-group col-md-4 col-sm-12 pe-2 mb-3">
->>>>>>> 38de67bf
                                             <label class="form-label">Margin</label>&nbsp;<i class="fa fa-info-circle" aria-hidden="true" placement="right" [ngbTooltip]="bookReaderMarginOptionTooltip" role="button" tabindex="0"></i>
                                             <ng-template #bookReaderMarginOptionTooltip>How much spacing on each side of the screen. This will override to 0 on mobile devices regardless of this setting.</ng-template>
                                             <span class="visually-hidden" id="settings-bookmargin-option-help">How much spacing on each side of the screen. This will override to 0 on mobile devices regardless of this setting.</span>
