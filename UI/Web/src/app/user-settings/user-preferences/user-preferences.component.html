--- conflicted
+++ resolved
@@ -6,9 +6,9 @@
             <ng-template ngbNavContent>
               <ng-container *ngIf="tab.fragment === ''">
                 <p>
-                    These are global settings that are bound to your account. 
+                    These are global settings that are bound to your account.
                 </p>
-                 
+
                 <ngb-accordion [closeOthers]="true" activeIds="reading-panel" #acc="ngbAccordion">
                         <ngb-panel id="reading-panel" title="Reading">
                             <ng-template ngbPanelHeader>
@@ -21,7 +21,7 @@
                             <ng-template ngbPanelContent>
                                 <form [formGroup]="settingsForm" *ngIf="user !== undefined">
                                     <h3 id="manga-header">Image Reader</h3>
-                                    
+
                                     <div class="row g-0">
                                         <div class="col-md-6 col-sm-12 pe-2 mb-2">
                                             <label for="settings-reading-direction" class="form-label">Reading Direction</label>&nbsp;<i class="fa fa-info-circle" aria-hidden="true" placement="right" [ngbTooltip]="readingDirectionTooltip" role="button" tabindex="0"></i>
@@ -31,7 +31,7 @@
                                                 <option *ngFor="let opt of readingDirections" [value]="opt.value">{{opt.text | titlecase}}</option>
                                             </select>
                                         </div>
-                                
+
                                         <div class="col-md-6 col-sm-12 pe-2 mb-2">
                                             <label for="settings-scaling-option" class="form-label">Scaling Options</label>&nbsp;<i class="fa fa-info-circle" aria-hidden="true" placement="right" [ngbTooltip]="taskBackupTooltip" role="button" tabindex="0"></i>
                                             <ng-template #taskBackupTooltip>How to scale the image to your screen.</ng-template>
@@ -41,7 +41,7 @@
                                             </select>
                                         </div>
                                     </div>
-                                    
+
                                     <div class="row g-0">
                                         <div class="col-md-6 col-sm-12 pe-2 mb-2">
                                             <label for="settings-pagesplit-option" class="form-label">Page Splitting</label>&nbsp;<i class="fa fa-info-circle" aria-hidden="true" placement="right" [ngbTooltip]="pageSplitOptionTooltip" role="button" tabindex="0"></i>
@@ -78,16 +78,8 @@
                                                 [(colorPicker)]="user.preferences.backgroundColor"/>
                                         </div>
                                     </div>
-                            
-                                    
-<<<<<<< HEAD
-                                    <div class="mb-3">
-                                        <label id="auto-close-label" class="form-label"></label>
-                                        <div class="mb-3">
-                                            <div class="form-check form-switch">
-                                                <input type="checkbox" id="auto-close" formControlName="autoCloseMenu" class="form-check-input" [value]="true" aria-labelledby="auto-close-label">
-                                                <label class="form-check-label" for="auto-close">Auto Close Menu</label>
-=======
+
+
                                     <div class="row g-0">
                                         <div class="col-md-6 col-sm-12 pe-2 mb-2">
                                             <div class="mb-3">
@@ -109,18 +101,13 @@
                                                         <label class="form-check-label" for="show-screen-hints">Show Screen Hints</label>
                                                     </div>
                                                 </div>
->>>>>>> d2f05cf5
                                             </div>
                                         </div>
                                     </div>
                                     <hr>
                                     <h3>Book Reader</h3>
                                     <div class="row g-0">
-<<<<<<< HEAD
                                         <!-- <div class="col-md-6 col-sm-12 pe-2 mb-3">
-=======
-                                        <div class="col-md-6 col-sm-12 pe-2 mb-3">
->>>>>>> d2f05cf5
                                             <label id="dark-mode-label" class="form-label"></label>
                                             <div class="mb-3">
                                                 <div class="form-check form-switch">
@@ -129,7 +116,7 @@
                                                 </div>
                                             </div>
                                         </div> -->
-    
+
                                         <div class="col-md-6 col-sm-12 pe-2 mb-3">
                                             <label id="taptopaginate-label" class="form-label"></label>
                                             <div class="mb-3">
@@ -152,8 +139,8 @@
                                                 <option *ngFor="let opt of readingDirections" [value]="opt.value">{{opt.text | titlecase}}</option>
                                             </select>
                                         </div>
-                                        
-                                        
+
+
                                         <div class="col-md-6 col-sm-12 pe-2 mb-3">
                                             <label for="settings-fontfamily-option" class="form-label">Font Family</label>&nbsp;<i class="fa fa-info-circle" aria-hidden="true" placement="right" [ngbTooltip]="fontFamilyOptionTooltip" role="button" tabindex="0"></i>
                                             <ng-template #fontFamilyOptionTooltip>Font familty to load up. Default will load the book's default font</ng-template>
@@ -164,7 +151,7 @@
                                         </div>
                                     </div>
 
-                                    
+
 
                                     <div class="row g-0">
                                         <div class="col-md-4 col-sm-12 pe-2 mb-3">
@@ -177,8 +164,8 @@
                                             <span class="visually-hidden" id="settings-booklineheight-option-help">How much spacing between the lines of the book</span>
                                             <div class="custom-slider"><ngx-slider [options]="bookReaderLineSpacingOptions" formControlName="bookReaderLineSpacing" aria-describedby="settings-booklineheight-option-help"></ngx-slider></div>
                                         </div>
-        
-                                        <div class="col-md-4 col-sm-12 pe-2 mb-3">
+
+                                        <div class="form-group col-md-4 col-sm-12 pe-2 mb-3">
                                             <label class="form-label">Margin</label>&nbsp;<i class="fa fa-info-circle" aria-hidden="true" placement="right" [ngbTooltip]="bookReaderMarginOptionTooltip" role="button" tabindex="0"></i>
                                             <ng-template #bookReaderMarginOptionTooltip>How much spacing on each side of the screen. This will override to 0 on mobile devices regardless of this setting.</ng-template>
                                             <span class="visually-hidden" id="settings-bookmargin-option-help">How much spacing on each side of the screen. This will override to 0 on mobile devices regardless of this setting.</span>
@@ -186,29 +173,8 @@
                                         </div>
                                     </div>
 
-                                    <div class="row g-0">
-                                        
-                                        <div class="col-md-6 col-sm-12 pe-2 mb-3">
-                                            <label for="settings-bookcolortheme-option" class="form-label">Color Theme</label>&nbsp;<i class="fa fa-info-circle" aria-hidden="true" placement="right" [ngbTooltip]="bookColorThemeTooltip" role="button" tabindex="0"></i>
-                                            <ng-template #bookColorThemeTooltip>Color Theme to use for the book</ng-template>
-                                            <span class="visually-hidden" id="settings-bookcolortheme-option-help">Color Theme to use for the book</span>
-                                            <select class="form-select" aria-describedby="settings-bookcolortheme-option-help" formControlName="bookReaderThemeName">
-                                                <option *ngFor="let opt of bookColorThemes" [value]="opt.name">{{opt.name | titlecase}}</option>
-                                            </select>
-                                        </div>
-
-                                        <div class="col-md-6 col-sm-12 pe-2 mb-3">
-                                            <label for="settings-booklayoutmode-option" class="form-label">Page Layout Mode</label>&nbsp;<i class="fa fa-info-circle" aria-hidden="true" placement="right" [ngbTooltip]="booklayoutmodeTooltip" role="button" tabindex="0"></i>
-                                            <ng-template #booklayoutmodeTooltip>How to render the page. Default is as book dictates, 1 column will fit the height to device, 2 column will also split into 2 columns</ng-template>
-                                            <span class="visually-hidden" id="settings-booklayoutmode-option-help"><ng-container [ngTemplateOutlet]="booklayoutmodeTooltip"></ng-container></span>
-                                            <select class="form-select" aria-describedby="settings-booklayoutmode-option-help" formControlName="bookReaderLayoutMode">
-                                                <option *ngFor="let opt of bookLayoutModes" [value]="opt.value">{{opt.text | titlecase}}</option>
-                                            </select>
-                                        </div>
-                                    </div>
-
-                                    
-    
+
+
                                     <div class="col-auto d-flex d-md-block justify-content-sm-center text-md-end mb-3">
                                         <button type="button" class="flex-fill btn btn-secondary me-2" (click)="resetForm()" aria-describedby="reading-panel">Reset</button>
                                         <button type="submit" class="flex-fill btn btn-primary" (click)="save()" aria-describedby="reading-panel" [disabled]="!settingsForm.touched && !settingsForm.dirty">Save</button>
