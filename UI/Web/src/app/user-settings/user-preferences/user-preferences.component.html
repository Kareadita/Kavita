--- conflicted
+++ resolved
@@ -341,7 +341,6 @@
 
                 <div ngbAccordionItem [id]="AccordionPanelID.BookReader">
                   <h2 class="accordion-header" ngbAccordionHeader>
-<<<<<<< HEAD
                     <button class="accordion-button" ngbAccordionButton type="button" [attr.aria-expanded]="acc.isExpanded(AccordionPanelID.BookReader)" aria-controls="collapseOne">
         {{t('book-reader-settings-title')}}
         </button>
@@ -444,54 +443,6 @@
                 <input type="range" class="form-range" id="speedThreshold" min="0.01" max="200" step="0.01" formControlName="bookReaderSpeedThreshold">
               </div>
             </div>
-=======
-                    <button class="accordion-button" ngbAccordionButton type="button"
-                      [attr.aria-expanded]="acc.isExpanded(AccordionPanelID.BookReader)" aria-controls="collapseOne">
-                      {{t('book-reader-settings-title')}}
-                    </button>
-                  </h2>
-                  <div ngbAccordionCollapse>
-                    <div ngbAccordionBody>
-                      <ng-template>
-                        <div class="row g-0">
-                          <div class="col-md-4 col-sm-12 pe-2 mb-3">
-                            <label id="taptopaginate-label" class="form-label"></label>
-                            <div class="mb-3">
-                              <div class="form-check form-switch">
-                                <input type="checkbox" role="switch" id="taptopaginate"
-                                  formControlName="bookReaderTapToPaginate" class="form-check-input" [value]="true"
-                                  aria-labelledby="taptopaginate-label">
-                                <label for="taptopaginate"
-                                  class="form-check-label">{{t('tap-to-paginate-label')}}</label><i
-                                  class="fa fa-info-circle ms-1" aria-hidden="true" placement="right"
-                                  [ngbTooltip]="tapToPaginateOptionTooltip" role="button" tabindex="0"></i>
-                                <ng-template #tapToPaginateOptionTooltip>{{t('tap-to-paginate-tooltip')}}</ng-template>
-                                <span class="visually-hidden" id="settings-taptopaginate-option-help">
-                                  <ng-container [ngTemplateOutlet]="tapToPaginateOptionTooltip"></ng-container>
-                                </span>
-                              </div>
-                            </div>
-                          </div>
-                          <div class="col-md-4 col-sm-12 pe-2 mb-3">
-                            <label id="immersivemode-label" class="form-label"></label>
-                            <div class="mb-3">
-                              <div class="form-check form-switch">
-                                <input type="checkbox" role="switch" id="immersivemode"
-                                  formControlName="bookReaderImmersiveMode" class="form-check-input" [value]="true"
-                                  aria-labelledby="immersivemode-label">
-                                <label for="immersivemode"
-                                  class="form-check-label">{{t('immersive-mode-label')}}</label><i
-                                  class="fa fa-info-circle ms-1" aria-hidden="true" placement="right"
-                                  [ngbTooltip]="immersivemodeOptionTooltip" role="button" tabindex="0"></i>
-                                <ng-template #immersivemodeOptionTooltip>{{t('immersive-mode-label')}}</ng-template>
-                                <span class="visually-hidden" id="settings-immersivemode-option-help">
-                                  <ng-container [ngTemplateOutlet]="immersivemodeOptionTooltip"></ng-container>
-                                </span>
-                              </div>
-                            </div>
-                          </div>
-                        </div>
->>>>>>> 57fb2d01
 
                         <div class="row g-0">
                           <div class="col-md-6 col-sm-12 pe-2 mb-3">
