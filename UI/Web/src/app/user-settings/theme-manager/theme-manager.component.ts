--- conflicted
+++ resolved
@@ -1,12 +1,8 @@
 import { Component, OnDestroy, OnInit } from '@angular/core';
 import { ToastrService } from 'ngx-toastr';
 import { distinctUntilChanged, Subject, take, takeUntil } from 'rxjs';
-<<<<<<< HEAD
-import { ThemeService } from 'src/app/theme.service';
+import { ThemeService } from 'src/app/_services/theme.service';
 import { BookTheme } from 'src/app/_models/preferences/book-theme';
-=======
-import { ThemeService } from 'src/app/_services/theme.service';
->>>>>>> 7f456770
 import { SiteTheme, ThemeProvider } from 'src/app/_models/preferences/site-theme';
 import { User } from 'src/app/_models/user';
 import { AccountService } from 'src/app/_services/account.service';
@@ -50,7 +46,7 @@
   }
 
   applyTheme(theme: SiteTheme) {
-    
+
     if (this.user) {
       const pref = Object.assign({}, this.user.preferences);
       pref.theme = theme;
@@ -61,7 +57,7 @@
         this.themeService.setTheme(theme.name);
       });
     }
-    
+
   }
 
   updateDefault(theme: SiteTheme) {
