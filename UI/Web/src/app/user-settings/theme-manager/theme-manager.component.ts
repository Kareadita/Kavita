--- conflicted
+++ resolved
@@ -129,14 +129,8 @@
   }
 
   selectTheme(theme: SiteTheme | DownloadableSiteTheme | undefined) {
-<<<<<<< HEAD
-    if (!theme) {
-      this.selectedTheme = undefined;
-      this.cdRef.markForCheck();
-=======
     if (theme === undefined) {
       this.selectedTheme = undefined;
->>>>>>> e574caf7
       return;
     }
 
