--- conflicted
+++ resolved
@@ -10,20 +10,6 @@
 
   <p class="ps-2">{{t('description')}}</p>
 
-<<<<<<< HEAD
-    <div class="row g-0 theme-container">
-      <div class="col-lg-3 col-md-5 col-sm-7 col-xs-7 scroller">
-        <div class="pe-2">
-
-          <div class="d-flex justify-content-between mb-2 align-items-center {{!selectedTheme ? 'active' : ''}}">
-            <button class="btn btn-primary me-1" (click)="selectTheme(undefined)" [disabled]="selectedTheme === undefined">
-              <i class="fa fa-plus me-1" aria-hidden="true"></i> {{t("add-new-theme")}}
-            </button>
-          </div>
-
-          <ul style="height: 100%" class="list-group list-group-flush">
-=======
->>>>>>> e574caf7
 
   <div class="row g-0 theme-container">
     <div class="col-lg-3 col-md-5 col-sm-7 col-xs-7 scroller">
@@ -85,22 +71,6 @@
 
               </ng-template>
 
-<<<<<<< HEAD
-          } @else {
-            <h4>
-              {{selectedTheme.name | sentenceCase}}
-              <div class="float-end">
-                @if (selectedTheme.isSiteTheme) {
-                  @if (selectedTheme.name !== 'Dark') {
-                    <button class="btn btn-danger me-1" (click)="deleteTheme(selectedTheme.site!)">{{t('delete')}}</button>
-                  }
-                  @if (hasAdmin$ | async) {
-                    <button class="btn btn-secondary me-1" [disabled]="selectedTheme.site?.isDefault" (click)="updateDefault(selectedTheme.site!)">{{t('set-default')}}</button>
-                  }
-                  <button class="btn btn-primary me-1" [disabled]="currentTheme && selectedTheme.name === currentTheme.name" (click)="applyTheme(selectedTheme.site!)">{{t('apply')}}</button>
-                } @else {
-                  <button class="btn btn-primary" [disabled]="selectedTheme.downloadable?.alreadyDownloaded" (click)="downloadTheme(selectedTheme.downloadable!)">{{t('download')}}</button>
-=======
             </ngx-file-drop>
           }
 
@@ -111,7 +81,6 @@
               @if (selectedTheme.isSiteTheme) {
                 @if (selectedTheme.name !== 'Dark') {
                   <button class="btn btn-danger me-1" (click)="deleteTheme(selectedTheme.site!)">{{t('delete')}}</button>
->>>>>>> e574caf7
                 }
                 @if (hasAdmin$ | async) {
                   <button class="btn btn-secondary me-1" [disabled]="selectedTheme.site?.isDefault" (click)="updateDefault(selectedTheme.site!)">{{t('set-default')}}</button>
