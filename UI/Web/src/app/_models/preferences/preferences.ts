
<<<<<<< HEAD
import { BookPageLayoutMode } from '../book-page-layout-mode';
=======
import { LayoutMode } from 'src/app/manga-reader/_models/layout-mode';
>>>>>>> d2f05cf5
import { PageSplitOption } from './page-split-option';
import { ReaderMode } from './reader-mode';
import { ReadingDirection } from './reading-direction';
import { ScalingOption } from './scaling-option';
import { SiteTheme } from './site-theme';

export interface Preferences {
    // Manga Reader
    readingDirection: ReadingDirection;
    scalingOption: ScalingOption;
    pageSplitOption: PageSplitOption;
    readerMode: ReaderMode;
    autoCloseMenu: boolean;
    layoutMode: LayoutMode;
    backgroundColor: string;
    showScreenHints: boolean;
    
    // Book Reader
    bookReaderMargin: number;
    bookReaderLineSpacing: number;
    bookReaderFontSize: number;
    bookReaderFontFamily: string;
    bookReaderTapToPaginate: boolean;
    bookReaderReadingDirection: ReadingDirection;
    bookReaderThemeName: string;
    bookReaderLayoutMode: BookPageLayoutMode;

    // Global
    theme: SiteTheme;
}

export const readingDirections = [{text: 'Left to Right', value: ReadingDirection.LeftToRight}, {text: 'Right to Left', value: ReadingDirection.RightToLeft}];
export const scalingOptions = [{text: 'Automatic', value: ScalingOption.Automatic}, {text: 'Fit to Height', value: ScalingOption.FitToHeight}, {text: 'Fit to Width', value: ScalingOption.FitToWidth}, {text: 'Original', value: ScalingOption.Original}];
export const pageSplitOptions = [{text: 'Fit to Screen', value: PageSplitOption.FitSplit}, {text: 'Right to Left', value: PageSplitOption.SplitRightToLeft}, {text: 'Left to Right', value: PageSplitOption.SplitLeftToRight}, {text: 'No Split', value: PageSplitOption.NoSplit}];
<<<<<<< HEAD
export const readingModes = [{text: 'Left to Right', value: READER_MODE.MANGA_LR}, {text: 'Up to Down', value: READER_MODE.MANGA_UD}, {text: 'Webtoon', value: READER_MODE.WEBTOON}];
export const bookLayoutModes = [{text: 'Default', value: BookPageLayoutMode.Default}, {text: '1 Column', value: BookPageLayoutMode.Column1}, {text: '2 Column', value: BookPageLayoutMode.Column2}];
=======
export const readingModes = [{text: 'Left to Right', value: ReaderMode.LeftRight}, {text: 'Up to Down', value: ReaderMode.UpDown}, {text: 'Webtoon', value: ReaderMode.Webtoon}];
export const layoutModes = [{text: 'Single', value: LayoutMode.Single}, {text: 'Double', value: LayoutMode.Double}, {text: 'Double (Manga)', value: LayoutMode.DoubleReversed}];
>>>>>>> d2f05cf5
<|MERGE_RESOLUTION|>--- conflicted
+++ resolved
@@ -1,9 +1,6 @@
 
-<<<<<<< HEAD
+import { LayoutMode } from 'src/app/manga-reader/_models/layout-mode';
 import { BookPageLayoutMode } from '../book-page-layout-mode';
-=======
-import { LayoutMode } from 'src/app/manga-reader/_models/layout-mode';
->>>>>>> d2f05cf5
 import { PageSplitOption } from './page-split-option';
 import { ReaderMode } from './reader-mode';
 import { ReadingDirection } from './reading-direction';
@@ -20,7 +17,7 @@
     layoutMode: LayoutMode;
     backgroundColor: string;
     showScreenHints: boolean;
-    
+
     // Book Reader
     bookReaderMargin: number;
     bookReaderLineSpacing: number;
@@ -38,10 +35,6 @@
 export const readingDirections = [{text: 'Left to Right', value: ReadingDirection.LeftToRight}, {text: 'Right to Left', value: ReadingDirection.RightToLeft}];
 export const scalingOptions = [{text: 'Automatic', value: ScalingOption.Automatic}, {text: 'Fit to Height', value: ScalingOption.FitToHeight}, {text: 'Fit to Width', value: ScalingOption.FitToWidth}, {text: 'Original', value: ScalingOption.Original}];
 export const pageSplitOptions = [{text: 'Fit to Screen', value: PageSplitOption.FitSplit}, {text: 'Right to Left', value: PageSplitOption.SplitRightToLeft}, {text: 'Left to Right', value: PageSplitOption.SplitLeftToRight}, {text: 'No Split', value: PageSplitOption.NoSplit}];
-<<<<<<< HEAD
-export const readingModes = [{text: 'Left to Right', value: READER_MODE.MANGA_LR}, {text: 'Up to Down', value: READER_MODE.MANGA_UD}, {text: 'Webtoon', value: READER_MODE.WEBTOON}];
-export const bookLayoutModes = [{text: 'Default', value: BookPageLayoutMode.Default}, {text: '1 Column', value: BookPageLayoutMode.Column1}, {text: '2 Column', value: BookPageLayoutMode.Column2}];
-=======
 export const readingModes = [{text: 'Left to Right', value: ReaderMode.LeftRight}, {text: 'Up to Down', value: ReaderMode.UpDown}, {text: 'Webtoon', value: ReaderMode.Webtoon}];
 export const layoutModes = [{text: 'Single', value: LayoutMode.Single}, {text: 'Double', value: LayoutMode.Double}, {text: 'Double (Manga)', value: LayoutMode.DoubleReversed}];
->>>>>>> d2f05cf5
+export const bookLayoutModes = [{text: 'Default', value: BookPageLayoutMode.Default}, {text: '1 Column', value: BookPageLayoutMode.Column1}, {text: '2 Column', value: BookPageLayoutMode.Column2}];