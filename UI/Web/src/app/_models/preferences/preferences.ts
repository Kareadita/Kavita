--- conflicted
+++ resolved
@@ -26,10 +26,5 @@
 
 export const readingDirections = [{text: 'Left to Right', value: ReadingDirection.LeftToRight}, {text: 'Right to Left', value: ReadingDirection.RightToLeft}];
 export const scalingOptions = [{text: 'Automatic', value: ScalingOption.Automatic}, {text: 'Fit to Height', value: ScalingOption.FitToHeight}, {text: 'Fit to Width', value: ScalingOption.FitToWidth}, {text: 'Original', value: ScalingOption.Original}];
-<<<<<<< HEAD
-export const pageSplitOptions = [{text: 'Right to Left', value: PageSplitOption.SplitRightToLeft}, {text: 'Left to Right', value: PageSplitOption.SplitLeftToRight}, {text: 'No Split', value: PageSplitOption.NoSplit}];
-export const readingModes = [{text: 'Left to Right', value: READER_MODE.MANGA_LR}, {text: 'Up to Down', value: READER_MODE.MANGA_UD}, {text: 'Webtoon', value: READER_MODE.WEBTOON}, {text: 'Webtoon Horizontal', value: READER_MODE.WEBTOON_HORIZONTAL}];
-=======
 export const pageSplitOptions = [{text: 'Fit to Screen', value: PageSplitOption.FitSplit}, {text: 'Right to Left', value: PageSplitOption.SplitRightToLeft}, {text: 'Left to Right', value: PageSplitOption.SplitLeftToRight}, {text: 'No Split', value: PageSplitOption.NoSplit}];
-export const readingModes = [{text: 'Left to Right', value: READER_MODE.MANGA_LR}, {text: 'Up to Down', value: READER_MODE.MANGA_UD}, {text: 'Webtoon', value: READER_MODE.WEBTOON}];
->>>>>>> 223ad7ab
+export const readingModes = [{text: 'Left to Right', value: READER_MODE.MANGA_LR}, {text: 'Up to Down', value: READER_MODE.MANGA_UD}, {text: 'Webtoon', value: READER_MODE.WEBTOON}, {text: 'Webtoon Horizontal', value: READER_MODE.WEBTOON_HORIZONTAL}];