--- conflicted
+++ resolved
@@ -15,9 +15,5 @@
     includeInDashboard: boolean;
     includeInRecommended: boolean;
     includeInSearch: boolean;
-<<<<<<< HEAD
     manageCollections: boolean;
-=======
-    createCollections: boolean;
->>>>>>> 565dd04d
 }