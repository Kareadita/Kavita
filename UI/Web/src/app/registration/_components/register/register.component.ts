--- conflicted
+++ resolved
@@ -27,12 +27,8 @@
   registerForm: FormGroup = new FormGroup({
     email: new FormControl('', [Validators.required]),
     username: new FormControl('', [Validators.required]),
-<<<<<<< HEAD
-    password: new FormControl('', [Validators.required, Validators.maxLength(256), Validators.minLength(6), Validators.pattern("^.{6,256}$")]),
-=======
-    password: new FormControl('', [Validators.required, Validators.maxLength(32),
-      Validators.minLength(6), Validators.pattern("^.{6,32}$")]),
->>>>>>> e43b6110
+    password: new FormControl('', [Validators.required, Validators.maxLength(256),
+      Validators.minLength(6), Validators.pattern("^.{6,256}$")]),
   });
 
   private readonly navService = inject(NavService);
