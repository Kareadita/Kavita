--- conflicted
+++ resolved
@@ -1,38 +1,34 @@
 <app-splash-container>
-    <ng-container title><h2>Login</h2></ng-container>
-    <ng-container body>
-        <ng-container *ngIf="isLoaded">
-            <form [formGroup]="loginForm" (ngSubmit)="login()" novalidate class="needs-validation" *ngIf="!firstTimeFlow">
-                <div class="card-text">
-                    <div class="mb-3">
-                        <label for="username" class="form-label visually-hidden">Username</label>
-                        <input class="form-control custom-input" formControlName="username" id="username" type="text" autofocus>
-                    </div>
+  <ng-container title><h2>Login</h2></ng-container>
+  <ng-container body>
+    <ng-container *ngIf="isLoaded">
+      <form [formGroup]="loginForm" (ngSubmit)="login()" novalidate class="needs-validation" *ngIf="!firstTimeFlow">
+        <div class="card-text">
+          <div class="mb-3">
+            <label for="username" class="form-label visually-hidden">Username</label>
+            <input class="form-control custom-input" formControlName="username" id="username" type="text" autofocus placeholder="Username">
+          </div>
 
-                    <div class="mb-2">
-                        <label for="password" class="form-label visually-hidden">Password</label>
-<<<<<<< HEAD
-                        <input class="form-control custom-input" formControlName="password" id="password" type="password">
-=======
-                        <input class="form-control custom-input" formControlName="password" name="password"
-                         id="password" type="password" pattern="^.{6,32}$" placeholder="Password">
-                        <div id="inviteForm-validations" class="invalid-feedback" *ngIf="loginForm.get('password')?.errors?.pattern"  >
-                            <div class="" *ngIf="loginForm.get('password')?.errors?.pattern">
-                                Password must be between 6 and 32 characters in length
-                            </div>
-                        </div>
->>>>>>> 7e3cce5b
-                    </div>
+          <div class="mb-2">
+            <label for="password" class="form-label visually-hidden">Password</label>
+            <input class="form-control custom-input" formControlName="password" name="password"
+                   id="password" type="password" pattern="^.{6,32}$" placeholder="Password">
+            <div id="inviteForm-validations" class="invalid-feedback" *ngIf="loginForm.get('password')?.errors?.pattern"  >
+              <div class="" *ngIf="loginForm.get('password')?.errors?.pattern">
+                Password must be between 6 and 32 characters in length
+              </div>
+            </div>
+          </div>
 
-                    <div class="mb-3">
-                        <a routerLink="/registration/reset-password" style="color: white">Forgot Password?</a>
-                    </div>
+          <div class="mb-3">
+            <a routerLink="/registration/reset-password" style="color: white">Forgot Password?</a>
+          </div>
 
-                    <div>
-                        <button class="btn btn-secondary alt" type="submit">Submit</button>
-                    </div>
-                </div>
-            </form>
-        </ng-container>
+          <div>
+            <button class="btn btn-secondary alt" type="submit">Submit</button>
+          </div>
+        </div>
+      </form>
     </ng-container>
+  </ng-container>
 </app-splash-container>