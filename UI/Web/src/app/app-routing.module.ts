import { NgModule } from '@angular/core';
import { Routes, RouterModule } from '@angular/router';
import { LibraryDetailComponent } from './library-detail/library-detail.component';
import { SeriesDetailComponent } from './series-detail/series-detail.component';
import { RecentlyAddedComponent } from './recently-added/recently-added.component';
import { UserLoginComponent } from './user-login/user-login.component';
import { AuthGuard } from './_guards/auth.guard';
import { LibraryAccessGuard } from './_guards/library-access.guard';
import { OnDeckComponent } from './on-deck/on-deck.component';
import { DashboardComponent } from './dashboard/dashboard.component';
import { AllSeriesComponent } from './all-series/all-series.component';
import { AdminGuard } from './_guards/admin.guard';
import { ThemeTestComponent } from './theme-test/theme-test.component';
import { ReadingListsComponent } from './reading-list/reading-lists/reading-lists.component';
import { AllCollectionsComponent } from './collections/all-collections/all-collections.component';

// TODO: Once we modularize the components, use this and measure performance impact: https://angular.io/guide/lazy-loading-ngmodules#preloading-modules

const routes: Routes = [
  {path: '', component: UserLoginComponent},
  {
    path: 'admin',
    canActivate: [AdminGuard],
    loadChildren: () => import('./admin/admin.module').then(m => m.AdminModule)
  },
  {
    path: 'collections',
    canActivate: [AuthGuard],
    loadChildren: () => import('./collections/collections.module').then(m => m.CollectionsModule)
  },
  {
    path: 'preferences',
    canActivate: [AuthGuard],
    loadChildren: () => import('./user-settings/user-settings.module').then(m => m.UserSettingsModule)
  },
  {
    path: 'lists',
    canActivate: [AuthGuard],
    loadChildren: () => import('./reading-list/reading-list.module').then(m => m.ReadingListModule)
  },
  {
    path: 'registration',
    loadChildren: () => import('../app/registration/registration.module').then(m => m.RegistrationModule)
  },
  {
<<<<<<< HEAD
    path: 'announcements',
    loadChildren: () => import('../app/announcements/announcements.module').then(m => m.AnnouncementsModule)
  },
  {
=======
>>>>>>> 4b0ed189
    path: '',
    runGuardsAndResolvers: 'always',
    canActivate: [AuthGuard, LibraryAccessGuard],
    children: [
      {path: 'library/:id', component: LibraryDetailComponent},
      {path: 'library/:libraryId/series/:seriesId', component: SeriesDetailComponent},
      {
        path: 'library/:libraryId/series/:seriesId/manga',
        loadChildren: () => import('../app/manga-reader/manga-reader.module').then(m => m.MangaReaderModule)
      },
      {
        path: 'library/:libraryId/series/:seriesId/book',
        loadChildren: () => import('../app/book-reader/book-reader.module').then(m => m.BookReaderModule)
      }
    ]
  },
  {
    path: '',
    runGuardsAndResolvers: 'always',
    canActivate: [AuthGuard],
    children: [
      {path: 'library', component: DashboardComponent},
      {path: 'recently-added', component: RecentlyAddedComponent},
      {path: 'on-deck', component: OnDeckComponent},
      {path: 'all-series', component: AllSeriesComponent},

    ]
  },
<<<<<<< HEAD
  
  {path: 'login', component: UserLoginComponent}, // TODO: move this to registration module
  {path: 'no-connection', component: NotConnectedComponent},
=======
>>>>>>> 4b0ed189
  {path: 'theme', component: ThemeTestComponent},

  {path: 'login', component: UserLoginComponent}, // TODO: move this to registration module
  {path: '**', component: UserLoginComponent, pathMatch: 'full'}
];

@NgModule({
  imports: [RouterModule.forRoot(routes, {scrollPositionRestoration: 'enabled'})],
  exports: [RouterModule]
})
export class AppRoutingModule { }<|MERGE_RESOLUTION|>--- conflicted
+++ resolved
@@ -43,13 +43,10 @@
     loadChildren: () => import('../app/registration/registration.module').then(m => m.RegistrationModule)
   },
   {
-<<<<<<< HEAD
     path: 'announcements',
     loadChildren: () => import('../app/announcements/announcements.module').then(m => m.AnnouncementsModule)
   },
   {
-=======
->>>>>>> 4b0ed189
     path: '',
     runGuardsAndResolvers: 'always',
     canActivate: [AuthGuard, LibraryAccessGuard],
@@ -78,12 +75,6 @@
 
     ]
   },
-<<<<<<< HEAD
-  
-  {path: 'login', component: UserLoginComponent}, // TODO: move this to registration module
-  {path: 'no-connection', component: NotConnectedComponent},
-=======
->>>>>>> 4b0ed189
   {path: 'theme', component: ThemeTestComponent},
 
   {path: 'login', component: UserLoginComponent}, // TODO: move this to registration module
