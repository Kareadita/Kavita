--- conflicted
+++ resolved
@@ -1,11 +1,18 @@
-import {ChangeDetectionStrategy, ChangeDetectorRef, Component, DestroyRef, inject, Input, OnInit} from '@angular/core';
-import {NavigationEnd, Router, RouterLink} from '@angular/router';
-import {filter, map, tap} from 'rxjs';
-import {NavService} from 'src/app/_services/nav.service';
-import {takeUntilDestroyed} from "@angular/core/rxjs-interop";
-import {AsyncPipe, NgClass, NgOptimizedImage, NgTemplateOutlet} from "@angular/common";
-import {ImageComponent} from "../../../shared/image/image.component";
-import {Breakpoint, UtilityService} from "../../../shared/_services/utility.service";
+import {
+  ChangeDetectionStrategy,
+  ChangeDetectorRef,
+  Component,
+  DestroyRef,
+  inject,
+  Input,
+  OnInit
+} from '@angular/core';
+import { NavigationEnd, Router, RouterLink } from '@angular/router';
+import { filter, map, tap } from 'rxjs';
+import { NavService } from 'src/app/_services/nav.service';
+import { takeUntilDestroyed } from "@angular/core/rxjs-interop";
+import { AsyncPipe, NgClass, NgOptimizedImage, NgTemplateOutlet } from "@angular/common";
+import { ImageComponent } from "../../../shared/image/image.component";
 
 
 @Component({
@@ -21,7 +28,6 @@
   private readonly router = inject(Router);
   private readonly cdRef = inject(ChangeDetectorRef);
   protected readonly navService = inject(NavService);
-  protected readonly utilityService = inject(UtilityService);
 
   /**
    * Id for automatic scrolling to.
@@ -72,21 +78,15 @@
   constructor() {
     this.router.events
       .pipe(filter(event => event instanceof NavigationEnd),
-            takeUntilDestroyed(this.destroyRef),
-            map(evt => evt as NavigationEnd),
-            tap((evt: NavigationEnd) => this.triggerHighlightCheck(evt.url))
+        takeUntilDestroyed(this.destroyRef),
+        map(evt => evt as NavigationEnd),
+        tap((evt: NavigationEnd) => this.triggerHighlightCheck(evt.url))
       ).subscribe();
   }
 
   ngOnInit(): void {
     setTimeout(() => {
-<<<<<<< HEAD
-      const tokens = this.router.url.split('?');
-      const [token1, token2 = undefined] = tokens;
-      this.updateHighlight(token1, token2);
-=======
       this.triggerHighlightCheck(this.router.url);
->>>>>>> 0247bc50
     }, 100);
   }
 
@@ -108,10 +108,6 @@
       page = page + '/';
     }
 
-<<<<<<< HEAD
-    if (this.comparisonMethod === 'startsWith') {
-      this.highlighted = page.startsWith(this.link);
-=======
     let fragmentEqual = false;
     if (fragment === this.fragment) {
       fragmentEqual = true;
@@ -120,40 +116,33 @@
       fragmentEqual = true;
     }
 
+    if (this.comparisonMethod === 'startsWith') {
+      this.highlighted = page.startsWith(this.link);
+      this.cdRef.markForCheck();
+      return
+    }
 
-    if (this.comparisonMethod === 'equals' && page === this.link && fragmentEqual) {
-      this.highlighted = true;
->>>>>>> 0247bc50
+    if (this.comparisonMethod === 'equals') {
+      let equals = page === this.link && fragmentEqual;
+
+      if (this.queryParams) {
+        if (queryParams) {
+          equals = equals && queryParams === this.queryParams;
+        } else {
+          equals = false;
+        }
+      }
+
+      this.highlighted = equals;
       this.cdRef.markForCheck();
       return;
     }
 
-<<<<<<< HEAD
-    if (this.queryParams) {
-      if (!queryParams) {
-        this.highlighted = false;
-      } else {
-        this.highlighted = queryParams === this.queryParams && page === this.link;
-=======
-    if (this.comparisonMethod === 'startsWith' && page.startsWith(this.link)) {
-      if (queryParams && queryParams === this.queryParams && fragmentEqual) {
-        this.highlighted = true;
-        this.cdRef.markForCheck();
-        return;
->>>>>>> 0247bc50
-      }
-
-      this.cdRef.markForCheck();
-      return;
-    }
-
-    this.highlighted = page === this.link;
+    this.highlighted = false;
     this.cdRef.markForCheck();
   }
 
   openLink() {
-    this.collapseNavIfApplicable();
-
     if (Object.keys(this.queryParams).length !== 0) {
       this.router.navigateByUrl(this.link + '?' + this.queryParams);
       return;
@@ -165,11 +154,4 @@
     this.router.navigateByUrl(this.link!);
   }
 
-  // If on mobile, automatically collapse the side nav after making a selection
-  collapseNavIfApplicable() {
-    if (this.utilityService.getActiveBreakpoint() < Breakpoint.Tablet) {
-      this.navService.collapseSideNav(true);
-    }
-  }
-
-}+}
