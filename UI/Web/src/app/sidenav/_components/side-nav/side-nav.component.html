<ng-container *transloco="let t; read: 'side-nav'">
<<<<<<< HEAD
    <div class="side-nav" [ngClass]="{'closed' : (navService.sideNavCollapsed$ | async), 'hidden': (navService.sideNavVisibility$ | async) === false, 'no-donate': (accountService.hasValidLicense$ | async) === true}"  *ngIf="accountService.currentUser$ | async as user">
      <app-side-nav-item icon="fa-home" [title]="t('home')" link="/home/">
        <ng-container actions>
          <app-card-actionables [actions]="homeActions" [labelBy]="t('home')" iconClass="fa-ellipsis-v" (actionHandler)="handleHomeActions($event)"></app-card-actionables>
        </ng-container>
      </app-side-nav-item>

      <ng-container *ngIf="navStreams$ | async as streams">
        <ng-container *ngIf="showAll">
          <app-side-nav-item icon="fa fa-chevron-left" [title]="t('back')" (click)="showLess()"></app-side-nav-item>
          <div class="mb-2 mt-3 ms-2 me-2" *ngIf="streams.length > 10 && (navService?.sideNavCollapsed$ | async) === false">
            <label for="filter" class="form-label visually-hidden">{{t('filter-label')}}</label>
            <div class="form-group">
              <input id="filter" autocomplete="off" class="form-control" [(ngModel)]="filterQuery" type="text" aria-describedby="reset-input">
              <button type="button" [attr.aria-label]="t('clear')" class="btn-close" id="reset-input" (click)="filterQuery = '';"></button>
            </div>
          </div>
        </ng-container>

        <ng-container *ngFor="let navStream of streams | filter: filterLibrary">
          <ng-container [ngSwitch]="navStream.streamType">
            <ng-container *ngSwitchCase="SideNavStreamType.Library">
              <app-side-nav-item [link]="'/library/' + navStream.libraryId + '/'"
                                 [icon]="getLibraryTypeIcon(navStream.library!.type)" [imageUrl]="getLibraryImage(navStream.library!)" [title]="navStream.library!.name" [comparisonMethod]="'startsWith'">
                <ng-container actions>
                  <app-card-actionables [actions]="actions" [labelBy]="navStream.name" iconClass="fa-ellipsis-v"
                                        (actionHandler)="performAction($event, navStream.library!)"></app-card-actionables>
                </ng-container>
              </app-side-nav-item>
            </ng-container>

            <ng-container *ngSwitchCase="SideNavStreamType.AllSeries">
              <app-side-nav-item icon="fa-regular fa-rectangle-list" [title]="t('all-series')" link="/all-series/"></app-side-nav-item>
            </ng-container>

            <ng-container *ngSwitchCase="SideNavStreamType.Bookmarks">
              <app-side-nav-item icon="fa-bookmark" [title]="t('bookmarks')" link="/bookmarks/"></app-side-nav-item>
            </ng-container>
            <ng-container *ngSwitchCase="SideNavStreamType.ReadingLists">
              <app-side-nav-item icon="fa-list-ol" [title]="t('reading-lists')" link="/lists/">
                <ng-container actions>
                  <app-card-actionables [actions]="readingListActions" [labelBy]="t('reading-lists')" iconClass="fa-ellipsis-v" (actionHandler)="importCbl()"></app-card-actionables>
                </ng-container>
              </app-side-nav-item>
            </ng-container>

            <ng-container *ngSwitchCase="SideNavStreamType.Collections">
              <app-side-nav-item icon="fa-list" [title]="t('collections')" link="/collections/"></app-side-nav-item>
            </ng-container>

            <ng-container *ngSwitchCase="SideNavStreamType.WantToRead">
              <app-side-nav-item icon="fa-star" [title]="t('want-to-read')" link="/want-to-read/"></app-side-nav-item>
            </ng-container>

            <ng-container *ngSwitchCase="SideNavStreamType.BrowseAuthors">
              <app-side-nav-item icon="fa-image-portrait" [title]="t('browse-authors')" link="/browse/authors"></app-side-nav-item>
            </ng-container>

            <ng-container *ngSwitchCase="SideNavStreamType.SmartFilter">
              <app-side-nav-item icon="fa-bars-staggered" [title]="navStream.name" link="/all-series" [queryParams]="navStream.smartFilterEncoded"></app-side-nav-item>
            </ng-container>

            <ng-container *ngSwitchCase="SideNavStreamType.ExternalSource">
              <app-side-nav-item icon="fa-server" [title]="navStream.name" [link]="navStream.externalSource.host + 'login?apiKey=' + navStream.externalSource.apiKey" [external]="true"></app-side-nav-item>
            </ng-container>


          </ng-container>
        </ng-container>

        <ng-container *ngIf="totalSize > 10 && !showAll">
          <app-side-nav-item icon="fa fa-chevron-right" [title]="t('more')" (click)="showMore()"></app-side-nav-item>
        </ng-container>
      </ng-container>
=======
  @if (accountService.currentUser$ | async; as user) {
    <div class="side-nav-container" [ngClass]="{'closed' : (navService.sideNavCollapsed$ | async),
    'hidden': (navService.sideNavVisibility$ | async) === false,
    'no-donate': (accountService.hasValidLicense$ | async) === true}">
      <div class="side-nav">


        <app-side-nav-item icon="fa-home" [title]="t('home')" link="/home/"></app-side-nav-item>

        @if (navStreams$ | async; as streams) {
          @if (showAll) {
            <app-side-nav-item icon="fa fa-chevron-left" [title]="t('back')" (click)="showLess()"></app-side-nav-item>
            <app-side-nav-item icon="fa-cogs" [title]="t('customize')" link="/settings" [fragment]="SettingsTabId.Customize"></app-side-nav-item>
            @if (streams.length > ItemLimit && (navService.sideNavCollapsed$ | async) === false) {
              <div class="mb-2 mt-3 ms-2 me-2">
                <label for="filter" class="form-label visually-hidden">{{t('filter-label')}}</label>
                <div class="form-group position-relative">
                  <input id="filter" autocomplete="off" class="form-control" [(ngModel)]="filterQuery" type="text" aria-describedby="reset-input">
                  <button type="button" [attr.aria-label]="t('clear')" class="btn-close" id="reset-input" (click)="filterQuery = '';"></button>
                </div>
              </div>
            }

          }

          @for (navStream of streams | filter: filterLibrary; track navStream.name + navStream.order) {
            @switch (navStream.streamType) {
              @case (SideNavStreamType.Library) {
                <app-side-nav-item [link]="'/library/' + navStream.libraryId + '/'"
                                  [icon]="getLibraryTypeIcon(navStream.library!.type)" [imageUrl]="getLibraryImage(navStream.library!)" [title]="navStream.library!.name" [comparisonMethod]="'startsWith'">
                  <ng-container actions>
                    <app-card-actionables [actions]="actions" [labelBy]="navStream.name" iconClass="fa-ellipsis-v"
                                          (actionHandler)="performAction($event, navStream.library!)"></app-card-actionables>
                  </ng-container>
                </app-side-nav-item>
              }

              @case (SideNavStreamType.AllSeries) {
                <app-side-nav-item icon="fa-regular fa-rectangle-list" [title]="t('all-series')" link="/all-series/"></app-side-nav-item>
              }

              @case (SideNavStreamType.Bookmarks) {
                <app-side-nav-item icon="fa-bookmark" [title]="t('bookmarks')" link="/bookmarks/"></app-side-nav-item>
              }

              @case (SideNavStreamType.ReadingLists) {
                <app-side-nav-item icon="fa-list-ol" [title]="t('reading-lists')" link="/lists/"></app-side-nav-item>
              }

              @case (SideNavStreamType.Collections) {
                <app-side-nav-item icon="fa-list" [title]="t('collections')" link="/collections/"></app-side-nav-item>
              }

              @case (SideNavStreamType.WantToRead) {
                <app-side-nav-item icon="fa-star" [title]="t('want-to-read')" link="/want-to-read/"></app-side-nav-item>
              }

              @case (SideNavStreamType.SmartFilter) {
                <app-side-nav-item icon="fa-bars-staggered" [title]="navStream.name" link="/all-series" [queryParams]="navStream.smartFilterEncoded"></app-side-nav-item>
              }

              @case (SideNavStreamType.ExternalSource) {
                <app-side-nav-item icon="fa-server" [title]="navStream.name" [link]="navStream.externalSource.host + 'login?apiKey=' + navStream.externalSource.apiKey" [external]="true"></app-side-nav-item>
              }

            }
          }

          @if (totalSize > ItemLimit && !showAll) {
            <app-side-nav-item icon="fa fa-chevron-right" [title]="t('more')" (click)="showMore()"></app-side-nav-item>
          }
        }
      </div>
>>>>>>> c3a84734
    </div>
    }

    @if (utilityService.activeBreakpoint$ | async; as breakpoint) {
      @if (breakpoint < Breakpoint.Desktop) {
        <div class="side-nav-overlay" (click)="toggleNavBar()" [ngClass]="{'closed' : (navService.sideNavCollapsed$ | async)}"></div>
      }
    }

    <div class="sidenav-bottom" [ngClass]="{'closed' : (navService.sideNavCollapsed$ | async),
        'hidden': (navService.sideNavVisibility$ | async) === false || (accountService.hasValidLicense$ | async) === true}">
      @if ((accountService.hasValidLicense$ | async) === false) {
        <app-side-nav-item [ngClass]="'donate'" icon="fa-heart"
                          [ngbTooltip]="t('donate-tooltip')"
                          [link]="WikiLink.Donation"
                          [external]="true"></app-side-nav-item>
      }
    </div>

</ng-container><|MERGE_RESOLUTION|>--- conflicted
+++ resolved
@@ -1,80 +1,4 @@
 <ng-container *transloco="let t; read: 'side-nav'">
-<<<<<<< HEAD
-    <div class="side-nav" [ngClass]="{'closed' : (navService.sideNavCollapsed$ | async), 'hidden': (navService.sideNavVisibility$ | async) === false, 'no-donate': (accountService.hasValidLicense$ | async) === true}"  *ngIf="accountService.currentUser$ | async as user">
-      <app-side-nav-item icon="fa-home" [title]="t('home')" link="/home/">
-        <ng-container actions>
-          <app-card-actionables [actions]="homeActions" [labelBy]="t('home')" iconClass="fa-ellipsis-v" (actionHandler)="handleHomeActions($event)"></app-card-actionables>
-        </ng-container>
-      </app-side-nav-item>
-
-      <ng-container *ngIf="navStreams$ | async as streams">
-        <ng-container *ngIf="showAll">
-          <app-side-nav-item icon="fa fa-chevron-left" [title]="t('back')" (click)="showLess()"></app-side-nav-item>
-          <div class="mb-2 mt-3 ms-2 me-2" *ngIf="streams.length > 10 && (navService?.sideNavCollapsed$ | async) === false">
-            <label for="filter" class="form-label visually-hidden">{{t('filter-label')}}</label>
-            <div class="form-group">
-              <input id="filter" autocomplete="off" class="form-control" [(ngModel)]="filterQuery" type="text" aria-describedby="reset-input">
-              <button type="button" [attr.aria-label]="t('clear')" class="btn-close" id="reset-input" (click)="filterQuery = '';"></button>
-            </div>
-          </div>
-        </ng-container>
-
-        <ng-container *ngFor="let navStream of streams | filter: filterLibrary">
-          <ng-container [ngSwitch]="navStream.streamType">
-            <ng-container *ngSwitchCase="SideNavStreamType.Library">
-              <app-side-nav-item [link]="'/library/' + navStream.libraryId + '/'"
-                                 [icon]="getLibraryTypeIcon(navStream.library!.type)" [imageUrl]="getLibraryImage(navStream.library!)" [title]="navStream.library!.name" [comparisonMethod]="'startsWith'">
-                <ng-container actions>
-                  <app-card-actionables [actions]="actions" [labelBy]="navStream.name" iconClass="fa-ellipsis-v"
-                                        (actionHandler)="performAction($event, navStream.library!)"></app-card-actionables>
-                </ng-container>
-              </app-side-nav-item>
-            </ng-container>
-
-            <ng-container *ngSwitchCase="SideNavStreamType.AllSeries">
-              <app-side-nav-item icon="fa-regular fa-rectangle-list" [title]="t('all-series')" link="/all-series/"></app-side-nav-item>
-            </ng-container>
-
-            <ng-container *ngSwitchCase="SideNavStreamType.Bookmarks">
-              <app-side-nav-item icon="fa-bookmark" [title]="t('bookmarks')" link="/bookmarks/"></app-side-nav-item>
-            </ng-container>
-            <ng-container *ngSwitchCase="SideNavStreamType.ReadingLists">
-              <app-side-nav-item icon="fa-list-ol" [title]="t('reading-lists')" link="/lists/">
-                <ng-container actions>
-                  <app-card-actionables [actions]="readingListActions" [labelBy]="t('reading-lists')" iconClass="fa-ellipsis-v" (actionHandler)="importCbl()"></app-card-actionables>
-                </ng-container>
-              </app-side-nav-item>
-            </ng-container>
-
-            <ng-container *ngSwitchCase="SideNavStreamType.Collections">
-              <app-side-nav-item icon="fa-list" [title]="t('collections')" link="/collections/"></app-side-nav-item>
-            </ng-container>
-
-            <ng-container *ngSwitchCase="SideNavStreamType.WantToRead">
-              <app-side-nav-item icon="fa-star" [title]="t('want-to-read')" link="/want-to-read/"></app-side-nav-item>
-            </ng-container>
-
-            <ng-container *ngSwitchCase="SideNavStreamType.BrowseAuthors">
-              <app-side-nav-item icon="fa-image-portrait" [title]="t('browse-authors')" link="/browse/authors"></app-side-nav-item>
-            </ng-container>
-
-            <ng-container *ngSwitchCase="SideNavStreamType.SmartFilter">
-              <app-side-nav-item icon="fa-bars-staggered" [title]="navStream.name" link="/all-series" [queryParams]="navStream.smartFilterEncoded"></app-side-nav-item>
-            </ng-container>
-
-            <ng-container *ngSwitchCase="SideNavStreamType.ExternalSource">
-              <app-side-nav-item icon="fa-server" [title]="navStream.name" [link]="navStream.externalSource.host + 'login?apiKey=' + navStream.externalSource.apiKey" [external]="true"></app-side-nav-item>
-            </ng-container>
-
-
-          </ng-container>
-        </ng-container>
-
-        <ng-container *ngIf="totalSize > 10 && !showAll">
-          <app-side-nav-item icon="fa fa-chevron-right" [title]="t('more')" (click)="showMore()"></app-side-nav-item>
-        </ng-container>
-      </ng-container>
-=======
   @if (accountService.currentUser$ | async; as user) {
     <div class="side-nav-container" [ngClass]="{'closed' : (navService.sideNavCollapsed$ | async),
     'hidden': (navService.sideNavVisibility$ | async) === false,
@@ -148,7 +72,6 @@
           }
         }
       </div>
->>>>>>> c3a84734
     </div>
     }
 
