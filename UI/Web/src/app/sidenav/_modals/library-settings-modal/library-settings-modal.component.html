<ng-container *transloco="let t; read: 'library-settings-modal'">
  <div class="modal-header">
    <h4 class="modal-title" id="modal-basic-title">
      <ng-container *ngIf="!isAddLibrary; else addLibraryTitle">
        {{t('edit-title', {name: library!.name | sentenceCase})}}
      </ng-container>
      <ng-template #addLibraryTitle>
        {{t('add-title')}}
      </ng-template>
    </h4>
    <button type="button" class="btn-close" [attr.aria-label]="t('close')" (click)="close()"></button>
  </div>
  <form [formGroup]="libraryForm">
    <div class="modal-body scrollable-modal {{utilityService.getActiveBreakpoint() === Breakpoint.Mobile ? '' : 'd-flex'}}">
      <ul ngbNav #nav="ngbNav" [(activeId)]="active" class="nav-pills"
          orientation="{{utilityService.getActiveBreakpoint() === Breakpoint.Mobile ? 'horizontal' : 'vertical'}}" style="min-width: 135px;">

        <li [ngbNavItem]="TabID.General">
          <a ngbNavLink>{{t(TabID.General)}}</a>
          <ng-template ngbNavContent>
            <div class="mb-3">
              <label for="library-name" class="form-label">{{t('name-label')}}</label>
              <input id="library-name" class="form-control" formControlName="name" type="text" [class.is-invalid]="libraryForm.get('name')?.invalid && libraryForm.get('name')?.touched">
              <div id="inviteForm-validations" class="invalid-feedback" *ngIf="libraryForm.dirty || libraryForm.touched">
                <div *ngIf="libraryForm.get('name')?.errors?.required">
                  {{t('required-field')}}
                </div>
                <div *ngIf="libraryForm.get('name')?.errors?.duplicateName">
                  {{t('library-name-unique')}}
                </div>
              </div>
            </div>

            <div class="mb-3">
              <label for="library-type" class="form-label">{{t('type-label')}}</label>
              <i class="fa fa-info-circle ms-1" placement="right" [ngbTooltip]="typeTooltip" role="button" tabindex="0"></i>
<<<<<<< HEAD
              @if(IsKavitaPlusEligible) {
                <span class="float-end">
                  {{t('kavitaplus-eligible-label')}}
                  <i class="fa fa-info-circle ms-1" placement="right" [ngbTooltip]="kavitaplusEligibleTooltip" role="button" tabindex="0"></i>
                </span>
              }
=======
>>>>>>> e5c8c48d
              <ng-template #typeTooltip>{{t('type-tooltip')}}</ng-template>
              <ng-template #kavitaplusEligibleTooltip>{{t('kavitaplus-eligible-tooltip')}}</ng-template>
              <span class="visually-hidden" id="library-type-help">
                <ng-container [ngTemplateOutlet]="typeTooltip"></ng-container>
              </span>
              <select class="form-select" id="library-type" formControlName="type" aria-describedby="library-type-help">
                <option [value]="i" *ngFor="let opt of libraryTypes; let i = index">{{opt}}</option>
              </select>
            </div>
            <div *ngIf="!isAddLibrary">
              {{t('last-scanned-label')}}
              <span>{{library?.lastScanned | date: 'short' | defaultDate}}</span>
            </div>
          </ng-template>
        </li>


        <li [ngbNavItem]="TabID.Folder" [disabled]="isAddLibrary && setupStep < 1">
          <a ngbNavLink>{{t(TabID.Folder)}}</a>
          <ng-template ngbNavContent>
            <p>{{t('folder-description')}}</p>
            <ul class="list-group" style="width: 100%">
              <li class="list-group-item" *ngFor="let folder of selectedFolders; let i = index">
                {{folder}}
                <button class="btn float-end btn-sm" (click)="removeFolder(folder)"><i class="fa fa-times-circle" aria-hidden="true"></i></button>
              </li>
            </ul>
            <div class="row mt-2">
              <button class="btn btn-secondary float-end btn-sm" (click)="openDirectoryPicker()">
                <i class="fa fa-plus" aria-hidden="true"></i>
                {{t('browse')}}
              </button>
            </div>
            <div class="row mt-2">
              <p>{{t('help-us-part-1')}}<a href="https://wiki.kavitareader.com/en/guides/managing-your-files" rel="noopener noreferrer" target="_blank" referrerpolicy="no-referrer">{{t('help-us-part-2')}}</a> {{t('help-us-part-3')}}</p>
            </div>
            <div class="row mt-2">
              <p>{{t('naming-conventions-part-1')}}<a href="https://wiki.kavitareader.com/en/guides/managing-your-files/scanner#introduction" rel="noopener noreferrer" target="_blank" referrerpolicy="no-referrer">{{t('naming-conventions-part-2')}}</a> {{t('naming-conventions-part-3')}}</p>
            </div>
          </ng-template>
        </li>

        <li [ngbNavItem]="TabID.Cover" [disabled]="isAddLibrary && setupStep < 2">
          <a ngbNavLink>{{t(TabID.Cover)}}</a>
          <ng-template ngbNavContent>
            <p *ngIf="isAddLibrary" class="alert alert-secondary" role="alert">{{t('cover-description')}}</p>
            <p>{{t('cover-description-extra')}}</p>
            <app-cover-image-chooser [(imageUrls)]="imageUrls" (imageSelected)="updateCoverImageIndex($event)"
                                     (selectedBase64Url)="applyCoverImage($event)" [showReset]="library?.coverImage !== null"
                                     (resetClicked)="resetCoverImage()"></app-cover-image-chooser>
          </ng-template>
        </li>

        <li [ngbNavItem]="TabID.Advanced" [disabled]="isAddLibrary && setupStep < 3">
          <a ngbNavLink>{{t(TabID.Advanced)}}</a>
          <ng-template ngbNavContent>
            <div class="row">
              <div class="col-md-12 col-sm-12 pe-2 mb-2">
                <div class="mb-3 mt-1">
                  <h6>{{t('file-type-group-label')}}</h6>
                  <p class="accent">
                    {{t('file-type-group-tooltip')}}
                  </p>
                  <div class="hstack gap-2">
                    <div class="form-check form-switch" *ngFor="let group of fileTypeGroups; let i = index">
                      <input class="form-check-input" [formControlName]="group" type="checkbox" [id]="group">
                      <label class="form-check-label" [for]="group">{{ group | fileTypeGroup }}</label>
                    </div>
                  </div>
                </div>
              </div>
            </div>

            <div class="row">
              <div class="col-md-12 col-sm-12 pe-2 mb-2">
                <div ngbAccordion>
                  <div ngbAccordionItem>
                    <h2 ngbAccordionHeader>
                      <button ngbAccordionButton>{{t('exclude-patterns-label')}}</button>
                    </h2>
                    <div ngbAccordionCollapse>
                      <div ngbAccordionBody>
                        <ng-template>
                          <span >{{t('exclude-patterns-tooltip')}}<a class="ms-1" href="https://wiki.kavitareader.com/en/guides/managing-your-files/scanner/excluding-files-folders" rel="noopener noreferrer" target="_blank">{{t('help')}}<i class="fa fa-external-link-alt ms-1" aria-hidden="true"></i></a></span>
                          <div class="mt-2">
                            <app-edit-list [items]="excludePatterns" [label]="t('exclude-patterns-label')" (updateItems)="updateGlobs($event)"></app-edit-list>
                          </div>
                        </ng-template>
                      </div>
                    </div>
                  </div>
                </div>

              </div>

            </div>



            <div class="row">
              <div class="col-md-12 col-sm-12 pe-2 mb-2">
                <div class="mb-3 mt-1">
                  <div class="form-check form-switch">
                    <input type="checkbox" id="manage-collections" role="switch" formControlName="manageCollections" class="form-check-input">
                    <label class="form-check-label" for="manage-collections">{{t('manage-collection-label')}}</label>
                  </div>
                </div>
                <p class="accent">
                  {{t('manage-collection-tooltip')}}
                </p>
              </div>
            </div>

            <div class="row">
              <div class="col-md-12 col-sm-12 pe-2 mb-2">
                <div class="mb-3 mt-1">
                  <div class="form-check form-switch">
                    <input type="checkbox" id="manage-readinglists" role="switch" formControlName="manageReadingLists" class="form-check-input">
                    <label class="form-check-label" for="manage-readinglists">{{t('manage-reading-list-label')}}</label>
                  </div>
                </div>
                <p class="accent">
                  {{t('manage-reading-list-tooltip')}}
                </p>
              </div>
            </div>

            <div class="row">
              <div class="col-md-12 col-sm-12 pe-2 mb-2">
                <div class="mb-3 mt-1">
                  <div class="form-check form-switch">
                    <input type="checkbox" id="scrobbling" role="switch" formControlName="allowScrobbling" class="form-check-input">
                    <label class="form-check-label" for="scrobbling">{{t('allow-scrobbling-label')}}</label>
                  </div>
                </div>
                <p class="accent">
                  {{t('allow-scrobbling-tooltip')}}
                </p>
              </div>
            </div>

            <div class="row">
              <div class="col-md-12 col-sm-12 pe-2 mb-2">
                <div class="mb-3 mt-1">
                  <div class="form-check form-switch">
                    <input type="checkbox" id="lib-folder-watching" role="switch" formControlName="folderWatching" class="form-check-input" aria-labelledby="auto-close-label">
                    <label class="form-check-label" for="lib-folder-watching">{{t('folder-watching-label')}}</label>
                  </div>
                </div>
                <p class="accent">
                  {{t('folder-watching-tooltip')}}
                </p>
              </div>
            </div>
            <div class="row">
              <div class="col-md-12 col-sm-12 pe-2 mb-2">
                <div class="mb-3 mt-1">
                  <div class="form-check form-switch">
                    <input type="checkbox" id="include-dashboard" role="switch" formControlName="includeInDashboard" class="form-check-input" aria-labelledby="auto-close-label">
                    <label class="form-check-label" for="include-dashboard">{{t('include-in-dashboard-label')}}</label>
                  </div>
                </div>
                <p class="accent">
                  {{t('include-in-dashboard-tooltip')}}
                </p>
              </div>
            </div>
            <div class="row">
              <div class="col-md-12 col-sm-12 pe-2 mb-2">
                <div class="mb-3 mt-1">
                  <div class="form-check form-switch">
                    <input type="checkbox" id="include-recommended" role="switch" formControlName="includeInRecommended" class="form-check-input" aria-labelledby="auto-close-label">
                    <label class="form-check-label" for="include-recommended">{{t('include-in-recommendation-label')}}</label>
                  </div>
                </div>
                <p class="accent">
                  {{t('include-in-recommendation-tooltip')}}
                </p>
              </div>
            </div>
            <div class="row">
              <div class="col-md-12 col-sm-12 pe-2 mb-2">
                <div class="mb-3 mt-1">
                  <div class="form-check form-switch">
                    <input type="checkbox" id="include-search" role="switch" formControlName="includeInSearch" class="form-check-input" aria-labelledby="auto-close-label">
                    <label class="form-check-label" for="include-search">{{t('include-in-search-label')}}</label>
                  </div>
                </div>
                <p class="accent">
                  {{t('include-in-search-tooltip')}}
                </p>
              </div>
            </div>
          </ng-template>
        </li>
      </ul>

      <div [ngbNavOutlet]="nav" class="tab-content {{utilityService.getActiveBreakpoint() === Breakpoint.Mobile ? 'mt-3' : 'ms-4 flex-fill'}}"></div>
    </div>
  </form>
  <div class="modal-footer">
    <button type="button" class="btn btn-light" (click)="forceScan()" [placement]="'above'"
            [ngbTooltip]="t('force-scan-tooltip')">{{t('force-scan')}}</button>
    <button type="button" class="btn btn-light" (click)="reset()">{{t('reset')}}</button>
    <button type="button" class="btn btn-secondary" (click)="close()">{{t('cancel')}}</button>

    <ng-container *ngIf="isAddLibrary && setupStep !== 3; else editLibraryButton">
      <button type="button" class="btn btn-primary" (click)="nextStep()" [disabled]="isNextDisabled() || libraryForm.invalid">{{t('next')}}</button>
    </ng-container>
    <ng-template #editLibraryButton>
      <button type="button" class="btn btn-primary" [disabled]="isDisabled()" (click)="save()">{{t('save')}}</button>
    </ng-template>
  </div>

</ng-container><|MERGE_RESOLUTION|>--- conflicted
+++ resolved
@@ -34,15 +34,12 @@
             <div class="mb-3">
               <label for="library-type" class="form-label">{{t('type-label')}}</label>
               <i class="fa fa-info-circle ms-1" placement="right" [ngbTooltip]="typeTooltip" role="button" tabindex="0"></i>
-<<<<<<< HEAD
               @if(IsKavitaPlusEligible) {
                 <span class="float-end">
                   {{t('kavitaplus-eligible-label')}}
                   <i class="fa fa-info-circle ms-1" placement="right" [ngbTooltip]="kavitaplusEligibleTooltip" role="button" tabindex="0"></i>
                 </span>
               }
-=======
->>>>>>> e5c8c48d
               <ng-template #typeTooltip>{{t('type-tooltip')}}</ng-template>
               <ng-template #kavitaplusEligibleTooltip>{{t('kavitaplus-eligible-tooltip')}}</ng-template>
               <span class="visually-hidden" id="library-type-help">
