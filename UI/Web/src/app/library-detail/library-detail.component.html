<<<<<<< HEAD
<ng-container *transloco="let t">
  <app-side-nav-companion-bar [hasFilter]="true" (filterOpen)="filterOpen.emit($event)" [filterActive]="filterActive">
    <h2 title>
      <app-card-actionables [actions]="actions" (actionHandler)="performAction($event)"></app-card-actionables>
      <span>{{libraryName}}</span>
    </h2>
    <h6 subtitle class="subtitle-with-actionables">{{t('common.series-count', {num: pagination.totalItems | number})}} </h6>
  </app-side-nav-companion-bar>

  <app-bulk-operations [actionCallback]="bulkActionCallback"></app-bulk-operations>

  <app-loading [absolute]="true" [loading]="bulkLoader"></app-loading>
  @if (filter) {
    <app-card-detail-layout
                            [isLoading]="loadingSeries"
                            [items]="series"
                            [pagination]="pagination"
                            [filterSettings]="filterSettings"
                            [trackByIdentity]="trackByIdentity"
                            [filterOpen]="filterOpen"
                            [jumpBarKeys]="jumpKeys"
                            [refresh]="refresh"
                            (applyFilter)="updateFilter($event)"
    >
      <ng-template #cardItem let-item let-position="idx">
        <app-series-card [data]="item" [libraryId]="libraryId" [suppressLibraryLink]="true" (reload)="loadPage()"
                         (selection)="bulkSelectionService.handleCardSelection('series', position, series.length, $event)"
                         [selected]="bulkSelectionService.isCardSelected('series', position)" [allowSelection]="true"></app-series-card>
      </ng-template>
    </app-card-detail-layout>
  }
=======
<div class="main-container container-fluid">
  <ng-container *transloco="let t">
    <app-side-nav-companion-bar [hasFilter]="true" (filterOpen)="filterOpen.emit($event)" [filterActive]="filterActive">
      <h4 title>
        <span>{{libraryName}}</span>
        <app-card-actionables [actions]="actions" (actionHandler)="performAction($event)"></app-card-actionables>
      </h4>
      @if (active.fragment === '') {
        <h5 subtitle class="subtitle-with-actionables">{{t('common.series-count', {num: pagination.totalItems | number})}} </h5>
      }

    </app-side-nav-companion-bar>
    <app-bulk-operations [actionCallback]="bulkActionCallback"></app-bulk-operations>
    <app-loading [absolute]="true" [loading]="bulkLoader"></app-loading>
    @if (filter) {
      <app-card-detail-layout
                              [isLoading]="loadingSeries"
                              [items]="series"
                              [pagination]="pagination"
                              [filterSettings]="filterSettings"
                              [trackByIdentity]="trackByIdentity"
                              [filterOpen]="filterOpen"
                              [jumpBarKeys]="jumpKeys"
                              [refresh]="refresh"
                              (applyFilter)="updateFilter($event)"
      >
        <ng-template #cardItem let-item let-position="idx">
          <app-series-card [series]="item" [libraryId]="libraryId" [suppressLibraryLink]="true" (reload)="loadPage()"
                          (selection)="bulkSelectionService.handleCardSelection('series', position, series.length, $event)"
                          [selected]="bulkSelectionService.isCardSelected('series', position)" [allowSelection]="true"></app-series-card>
        </ng-template>
      </app-card-detail-layout>
    }
>>>>>>> c3a84734



  </ng-container>
</div><|MERGE_RESOLUTION|>--- conflicted
+++ resolved
@@ -1,36 +1,3 @@
-<<<<<<< HEAD
-<ng-container *transloco="let t">
-  <app-side-nav-companion-bar [hasFilter]="true" (filterOpen)="filterOpen.emit($event)" [filterActive]="filterActive">
-    <h2 title>
-      <app-card-actionables [actions]="actions" (actionHandler)="performAction($event)"></app-card-actionables>
-      <span>{{libraryName}}</span>
-    </h2>
-    <h6 subtitle class="subtitle-with-actionables">{{t('common.series-count', {num: pagination.totalItems | number})}} </h6>
-  </app-side-nav-companion-bar>
-
-  <app-bulk-operations [actionCallback]="bulkActionCallback"></app-bulk-operations>
-
-  <app-loading [absolute]="true" [loading]="bulkLoader"></app-loading>
-  @if (filter) {
-    <app-card-detail-layout
-                            [isLoading]="loadingSeries"
-                            [items]="series"
-                            [pagination]="pagination"
-                            [filterSettings]="filterSettings"
-                            [trackByIdentity]="trackByIdentity"
-                            [filterOpen]="filterOpen"
-                            [jumpBarKeys]="jumpKeys"
-                            [refresh]="refresh"
-                            (applyFilter)="updateFilter($event)"
-    >
-      <ng-template #cardItem let-item let-position="idx">
-        <app-series-card [data]="item" [libraryId]="libraryId" [suppressLibraryLink]="true" (reload)="loadPage()"
-                         (selection)="bulkSelectionService.handleCardSelection('series', position, series.length, $event)"
-                         [selected]="bulkSelectionService.isCardSelected('series', position)" [allowSelection]="true"></app-series-card>
-      </ng-template>
-    </app-card-detail-layout>
-  }
-=======
 <div class="main-container container-fluid">
   <ng-container *transloco="let t">
     <app-side-nav-companion-bar [hasFilter]="true" (filterOpen)="filterOpen.emit($event)" [filterActive]="filterActive">
@@ -64,7 +31,6 @@
         </ng-template>
       </app-card-detail-layout>
     }
->>>>>>> c3a84734
 
 
 
