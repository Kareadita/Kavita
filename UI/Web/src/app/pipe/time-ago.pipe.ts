import { inject } from '@angular/core';
import { ChangeDetectorRef, NgZone, OnDestroy, Pipe, PipeTransform } from '@angular/core';

/**
 * MIT License

Copyright (c) 2016 Andrew Poyntz

Permission is hereby granted, free of charge, to any person obtaining a copy
of this software and associated documentation files (the "Software"), to deal
in the Software without restriction, including without limitation the rights
to use, copy, modify, merge, publish, distribute, sublicense, and/or sell
copies of the Software, and to permit persons to whom the Software is
furnished to do so, subject to the following conditions:

The above copyright notice and this permission notice shall be included in all
copies or substantial portions of the Software.

THE SOFTWARE IS PROVIDED "AS IS", WITHOUT WARRANTY OF ANY KIND, EXPRESS OR
IMPLIED, INCLUDING BUT NOT LIMITED TO THE WARRANTIES OF MERCHANTABILITY,
FITNESS FOR A PARTICULAR PURPOSE AND NONINFRINGEMENT. IN NO EVENT SHALL THE
AUTHORS OR COPYRIGHT HOLDERS BE LIABLE FOR ANY CLAIM, DAMAGES OR OTHER
LIABILITY, WHETHER IN AN ACTION OF CONTRACT, TORT OR OTHERWISE, ARISING FROM,
OUT OF OR IN CONNECTION WITH THE SOFTWARE OR THE USE OR OTHER DEALINGS IN THE
SOFTWARE.

This code was taken from https://github.com/AndrewPoyntz/time-ago-pipe/blob/master/time-ago.pipe.ts 
and modified
 */

@Pipe({
  name: 'timeAgo',
  pure: false
})
export class TimeAgoPipe implements PipeTransform, OnDestroy {

<<<<<<< HEAD
  private timer: number | null = null;
  private readonly cdRef = inject(ChangeDetectorRef);
  private readonly ngZone = inject(NgZone);

  constructor() {}
  
  transform(value: string) {
    this.removeTimer();
    const d = new Date(value);
    const now = new Date();
    const seconds = Math.round(Math.abs((now.getTime() - d.getTime()) / 1000));
    const timeToUpdate = (Number.isNaN(seconds)) ? 1000 : this.getSecondsUntilUpdate(seconds) * 1000;
    
    this.timer = this.ngZone.runOutsideAngular(() => {
      if (typeof window !== 'undefined') {
        return window.setTimeout(() => {
          this.ngZone.run(() => this.cdRef.markForCheck());
        }, timeToUpdate);
      }
      return null;
    });

    const minutes = Math.round(Math.abs(seconds / 60));
    const hours = Math.round(Math.abs(minutes / 60));
    const days = Math.round(Math.abs(hours / 24));
    const months = Math.round(Math.abs(days/30.416));
    const years = Math.round(Math.abs(days/365));

    if (Number.isNaN(seconds)){
      return '';
    }

    if (seconds <= 45) {
        return 'just now';
      }
    if (seconds <= 90) {
        return 'a minute ago';
      }
    if (minutes <= 45) {
        return minutes + ' minutes ago';
      }
    if (minutes <= 90) {
        return 'an hour ago';
      }
    if (hours <= 22) {
        return hours + ' hours ago';
      }
    if (hours <= 36) {
        return 'a day ago';
      }
    if (days <= 25) {
        return days + ' days ago';
      }
    if (days <= 45) {
        return 'a month ago';
      }
    if (days <= 345) {
        return months + ' months ago';
      }
    if (days <= 545) {
        return 'a year ago';
      }
    return years + ' years ago';
    }

    ngOnDestroy(): void {
      this.removeTimer();
    }

    private removeTimer() {
      if (this.timer) {
        window.clearTimeout(this.timer);
        this.timer = null;
      }
    }

    private getSecondsUntilUpdate(seconds:number) {
      const min = 60;
      const hr = min * 60;
      const day = hr * 24;
      if (seconds < min) { // less than 1 min, update every 2 secs
        return 2;
      } else if (seconds < hr) { // less than an hour, update every 30 secs
        return 30;
      } else if (seconds < day) { // less then a day, update every 5 mins
        return 300;
      } else { // update every hour
        return 3600;
      }
    }
=======
	private timer: number | null = null;
	constructor(private readonly changeDetectorRef: ChangeDetectorRef, private ngZone: NgZone) {}
	transform(value: string) {
		this.removeTimer();
		const d = new Date(value);
		const now = new Date();
		const seconds = Math.round(Math.abs((now.getTime() - d.getTime()) / 1000));
		const timeToUpdate = (Number.isNaN(seconds)) ? 1000 : this.getSecondsUntilUpdate(seconds) * 1000;
		
    	this.timer = this.ngZone.runOutsideAngular(() => {
			if (typeof window !== 'undefined') {
				return window.setTimeout(() => {
					this.ngZone.run(() => this.changeDetectorRef.markForCheck());
				}, timeToUpdate);
			}
			return null;
		});

		const minutes = Math.round(Math.abs(seconds / 60));
		const hours = Math.round(Math.abs(minutes / 60));
		const days = Math.round(Math.abs(hours / 24));
		const months = Math.round(Math.abs(days/30.416));
		const years = Math.round(Math.abs(days/365));

		if (Number.isNaN(seconds)){
			return '';
		}
    
		if (seconds <= 45) {
				return 'just now';
			}
		if (seconds <= 90) {
				return 'a minute ago';
			}
		if (minutes <= 45) {
				return minutes + ' minutes ago';
			}
		if (minutes <= 90) {
				return 'an hour ago';
			}
		if (hours <= 22) {
				return hours + ' hours ago';
			}
		if (hours <= 36) {
				return 'a day ago';
			}
		if (days <= 25) {
				return days + ' days ago';
			}
		if (days <= 45) {
				return 'a month ago';
			}
		if (days <= 345) {
				return months + ' months ago';
			}
		if (days <= 545) {
				return 'a year ago';
			}
		return years + ' years ago';
	}

	ngOnDestroy(): void {
		this.removeTimer();
	}

	private removeTimer() {
		if (this.timer) {
			window.clearTimeout(this.timer);
			this.timer = null;
		}
	}

	private getSecondsUntilUpdate(seconds:number) {
		const min = 60;
		const hr = min * 60;
		const day = hr * 24;
		if (seconds < min) { // less than 1 min, update every 2 secs
			return 2;
		} else if (seconds < hr) { // less than an hour, update every 30 secs
			return 30;
		} else if (seconds < day) { // less then a day, update every 5 mins
			return 300;
		} else { // update every hour
			return 3600;
		}
	}
>>>>>>> 7e3cce5b

}<|MERGE_RESOLUTION|>--- conflicted
+++ resolved
@@ -24,7 +24,7 @@
 OUT OF OR IN CONNECTION WITH THE SOFTWARE OR THE USE OR OTHER DEALINGS IN THE
 SOFTWARE.
 
-This code was taken from https://github.com/AndrewPoyntz/time-ago-pipe/blob/master/time-ago.pipe.ts 
+This code was taken from https://github.com/AndrewPoyntz/time-ago-pipe/blob/master/time-ago.pipe.ts
 and modified
  */
 
@@ -34,20 +34,19 @@
 })
 export class TimeAgoPipe implements PipeTransform, OnDestroy {
 
-<<<<<<< HEAD
   private timer: number | null = null;
   private readonly cdRef = inject(ChangeDetectorRef);
   private readonly ngZone = inject(NgZone);
 
   constructor() {}
-  
+
   transform(value: string) {
     this.removeTimer();
     const d = new Date(value);
     const now = new Date();
     const seconds = Math.round(Math.abs((now.getTime() - d.getTime()) / 1000));
     const timeToUpdate = (Number.isNaN(seconds)) ? 1000 : this.getSecondsUntilUpdate(seconds) * 1000;
-    
+
     this.timer = this.ngZone.runOutsideAngular(() => {
       if (typeof window !== 'undefined') {
         return window.setTimeout(() => {
@@ -125,93 +124,5 @@
         return 3600;
       }
     }
-=======
-	private timer: number | null = null;
-	constructor(private readonly changeDetectorRef: ChangeDetectorRef, private ngZone: NgZone) {}
-	transform(value: string) {
-		this.removeTimer();
-		const d = new Date(value);
-		const now = new Date();
-		const seconds = Math.round(Math.abs((now.getTime() - d.getTime()) / 1000));
-		const timeToUpdate = (Number.isNaN(seconds)) ? 1000 : this.getSecondsUntilUpdate(seconds) * 1000;
-		
-    	this.timer = this.ngZone.runOutsideAngular(() => {
-			if (typeof window !== 'undefined') {
-				return window.setTimeout(() => {
-					this.ngZone.run(() => this.changeDetectorRef.markForCheck());
-				}, timeToUpdate);
-			}
-			return null;
-		});
-
-		const minutes = Math.round(Math.abs(seconds / 60));
-		const hours = Math.round(Math.abs(minutes / 60));
-		const days = Math.round(Math.abs(hours / 24));
-		const months = Math.round(Math.abs(days/30.416));
-		const years = Math.round(Math.abs(days/365));
-
-		if (Number.isNaN(seconds)){
-			return '';
-		}
-    
-		if (seconds <= 45) {
-				return 'just now';
-			}
-		if (seconds <= 90) {
-				return 'a minute ago';
-			}
-		if (minutes <= 45) {
-				return minutes + ' minutes ago';
-			}
-		if (minutes <= 90) {
-				return 'an hour ago';
-			}
-		if (hours <= 22) {
-				return hours + ' hours ago';
-			}
-		if (hours <= 36) {
-				return 'a day ago';
-			}
-		if (days <= 25) {
-				return days + ' days ago';
-			}
-		if (days <= 45) {
-				return 'a month ago';
-			}
-		if (days <= 345) {
-				return months + ' months ago';
-			}
-		if (days <= 545) {
-				return 'a year ago';
-			}
-		return years + ' years ago';
-	}
-
-	ngOnDestroy(): void {
-		this.removeTimer();
-	}
-
-	private removeTimer() {
-		if (this.timer) {
-			window.clearTimeout(this.timer);
-			this.timer = null;
-		}
-	}
-
-	private getSecondsUntilUpdate(seconds:number) {
-		const min = 60;
-		const hr = min * 60;
-		const day = hr * 24;
-		if (seconds < min) { // less than 1 min, update every 2 secs
-			return 2;
-		} else if (seconds < hr) { // less than an hour, update every 30 secs
-			return 30;
-		} else if (seconds < day) { // less then a day, update every 5 mins
-			return 300;
-		} else { // update every hour
-			return 3600;
-		}
-	}
->>>>>>> 7e3cce5b
 
 }