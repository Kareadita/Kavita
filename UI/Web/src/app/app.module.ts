--- conflicted
+++ resolved
@@ -24,75 +24,12 @@
 import { PersonBadgeComponent } from './person-badge/person-badge.component';
 import { TypeaheadModule } from './typeahead/typeahead.module';
 import { RecentlyAddedComponent } from './recently-added/recently-added.component';
-<<<<<<< HEAD
-import { LibraryCardComponent } from './library-card/library-card.component';
-import { SeriesCardComponent } from './series-card/series-card.component';
-import { APP_BASE_HREF } from '@angular/common';
-import { InProgressComponent } from './in-progress/in-progress.component';
-import { BookmarksModalComponent } from './_modals/bookmarks-modal/bookmarks-modal.component';
-
-// let appBase = '/';
-// if (window.hasOwnProperty('_app_base')) {
-//   appBase = window[<any>'_app_base'];
-// }
-
-export function getBaseUrl() {
-  return document.getElementsByTagName('base')[0].href;
-}
-
-
-let sentryProviders: any[] = [];
-
-if (environment.production) {
-  Sentry.init({
-    dsn: 'https://db1a1f6445994b13a6f479512aecdd48@o641015.ingest.sentry.io/5757426',
-    environment: environment.production ? 'prod' : 'dev',
-    release: version,
-    integrations: [
-      new Sentry.Integrations.GlobalHandlers({
-        onunhandledrejection: true,
-        onerror: true
-      }),
-      new DedupeIntegration(),
-      new RewriteFramesIntegration(),
-    ],
-    ignoreErrors: [new RegExp(/\/api\/admin/)],
-    tracesSampleRate: 0,
-  });
-
-  Sentry.configureScope(scope => {
-    scope.setUser({
-      username: 'Not authorized'
-    });
-    scope.setTag('production', environment.production);
-    scope.setTag('version', version);
-  });
-
-  sentryProviders = [{
-    provide: ErrorHandler,
-    useValue: Sentry.createErrorHandler({
-      showDialog: false,
-    }),
-  },
-  {
-    provide: Sentry.TraceService,
-    deps: [Router],
-  },
-  {
-    provide: APP_INITIALIZER,
-    useFactory: () => () => {},
-    deps: [Sentry.TraceService],
-    multi: true,
-  }];
-}
-=======
 import { CardsModule } from './cards/cards.module';
 import { CollectionsModule } from './collections/collections.module';
 import { InProgressComponent } from './in-progress/in-progress.component';
 import { SAVER, getSaver } from './shared/_providers/saver.provider';
 import { ReadingListModule } from './reading-list/reading-list.module';
 import { DashboardComponent } from './dashboard/dashboard.component';
->>>>>>> 56239ee0
 
 @NgModule({
   declarations: [
@@ -144,12 +81,7 @@
     {provide: HTTP_INTERCEPTORS, useClass: ErrorInterceptor, multi: true},
     {provide: HTTP_INTERCEPTORS, useClass: JwtInterceptor, multi: true},
     Title,
-<<<<<<< HEAD
-    { provide: APP_BASE_HREF, useFactory: getBaseUrl }, // useValue: ((window as { [key: string]: any })["_app_base"] as string) || '/'
-    ...sentryProviders,
-=======
     {provide: SAVER, useFactory: getSaver}
->>>>>>> 56239ee0
   ],
   entryComponents: [],
   bootstrap: [AppComponent]
