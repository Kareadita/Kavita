import { EventEmitter, Injectable } from '@angular/core';
import { Router } from '@angular/router';
import { HubConnection, HubConnectionBuilder } from '@microsoft/signalr';
import { ToastrService } from 'ngx-toastr';
import { BehaviorSubject, ReplaySubject } from 'rxjs';
import { environment } from 'src/environments/environment';
<<<<<<< HEAD
import { RefreshMetadataEvent } from '../_models/events/refresh-metadata-event';
=======
>>>>>>> 70b85e06
import { ProgressEvent } from '../_models/events/scan-library-progress-event';
import { ScanSeriesEvent } from '../_models/events/scan-series-event';
import { SeriesAddedEvent } from '../_models/events/series-added-event';
import { SiteThemeProgressEvent } from '../_models/events/site-theme-progress-event';
import { User } from '../_models/user';

export enum EVENTS {
  UpdateAvailable = 'UpdateAvailable',
  ScanSeries = 'ScanSeries',
  RefreshMetadataProgress = 'RefreshMetadataProgress',
  SeriesAdded = 'SeriesAdded',
  SeriesRemoved = 'SeriesRemoved',
  ScanLibraryProgress = 'ScanLibraryProgress',
  OnlineUsers = 'OnlineUsers',
  SeriesAddedToCollection = 'SeriesAddedToCollection',
  ScanLibraryError = 'ScanLibraryError',
  BackupDatabaseProgress = 'BackupDatabaseProgress',
  CleanupProgress = 'CleanupProgress',
  DownloadProgress = 'DownloadProgress',
<<<<<<< HEAD
  NotificationProgress = 'NotificationProgress',
  FileScanProgress = 'FileScanProgress'
=======
  /**
   * A custom user site theme is added or removed during a scan
   */
  SiteThemeProgress = 'SiteThemeProgress',
  /**
   * A cover is updated
   */
  CoverUpdate = 'CoverUpdate'
>>>>>>> 70b85e06
}

export interface Message<T> {
  event: EVENTS;
  payload: T;
}

export interface SignalRMessage {
  body: any;
  name: string;
  title: string;
  subTitle: string; 
  eventType: 'single' | 'started' | 'updated' | 'ended';
  eventTime: string;
}

@Injectable({
  providedIn: 'root'
})
export class MessageHubService {
  hubUrl = environment.hubUrl;
  private hubConnection!: HubConnection;

  private messagesSource = new ReplaySubject<Message<any>>(1);
  public messages$ = this.messagesSource.asObservable();

  private onlineUsersSource = new BehaviorSubject<string[]>([]);
  onlineUsers$ = this.onlineUsersSource.asObservable();

  public scanSeries: EventEmitter<ScanSeriesEvent> = new EventEmitter<ScanSeriesEvent>();
  public scanLibrary: EventEmitter<ProgressEvent> = new EventEmitter<ProgressEvent>(); // TODO: Refactor this name to be generic
  public seriesAdded: EventEmitter<SeriesAddedEvent> = new EventEmitter<SeriesAddedEvent>();

  isAdmin: boolean = false;

  constructor(private toastr: ToastrService, private router: Router) {
    
  }

  createHubConnection(user: User, isAdmin: boolean) {
    this.isAdmin = isAdmin;

    this.hubConnection = new HubConnectionBuilder()
      .withUrl(this.hubUrl + 'messages', {
        accessTokenFactory: () => user.token
      })
      .withAutomaticReconnect()
      .build();

    this.hubConnection
    .start()
    .catch(err => console.error(err));

    this.hubConnection.on(EVENTS.OnlineUsers, (usernames: string[]) => {
      this.onlineUsersSource.next(usernames);
    });

    this.hubConnection.on(EVENTS.NotificationProgress, (resp: SignalRMessage) => {
      this.messagesSource.next({
        event: EVENTS.NotificationProgress,
        payload: resp
      });
    });


<<<<<<< HEAD
    // this.hubConnection.on(EVENTS.ScanSeries, (resp: SignalRMessage) => {
    //   this.messagesSource.next({
    //     event: EVENTS.ScanSeries,
    //     payload: resp.body
    //   });
    //   this.scanSeries.emit(resp.body);
    // });

    // this.hubConnection.on(EVENTS.ScanLibraryProgress, (resp: SignalRMessage) => {
    //   this.messagesSource.next({
    //     event: EVENTS.ScanLibraryProgress,
    //     payload: resp.body
    //   });
    //   this.scanLibrary.emit(resp.body);
    // });

    // this.hubConnection.on(EVENTS.BackupDatabaseProgress, (resp: SignalRMessage) => {
    //   this.messagesSource.next({
    //     event: EVENTS.BackupDatabaseProgress,
    //     payload: resp.body
    //   });
    // });

    // this.hubConnection.on(EVENTS.CleanupProgress, (resp: SignalRMessage) => {
    //   this.messagesSource.next({
    //     event: EVENTS.CleanupProgress,
    //     payload: resp.body
    //   });
    // });

    // this.hubConnection.on(EVENTS.DownloadProgress, (resp: SignalRMessage) => {
    //   this.messagesSource.next({
    //     event: EVENTS.DownloadProgress,
    //     payload: resp.body
    //   });
    // });

    // this.hubConnection.on(EVENTS.RefreshMetadataProgress, (resp: SignalRMessage) => {
    //   this.messagesSource.next({
    //     event: EVENTS.RefreshMetadataProgress,
    //     payload: resp.body
    //   });
    // });


    // this.hubConnection.on(EVENTS.SeriesAddedToCollection, (resp: SignalRMessage) => {
    //   this.messagesSource.next({
    //     event: EVENTS.SeriesAddedToCollection,
    //     payload: resp.body
    //   });
    // });

    // this.hubConnection.on(EVENTS.ScanLibraryError, (resp: SignalRMessage) => {
    //   this.messagesSource.next({
    //     event: EVENTS.ScanLibraryError,
    //     payload: resp.body
    //   });
    //   if (this.isAdmin) {
    //     this.toastr.error('Library Scan had a critical error. Some series were not saved. Check logs');
    //   }
    // });

    // this.hubConnection.on(EVENTS.SeriesAdded, (resp: SignalRMessage) => {
    //   this.messagesSource.next({
    //     event: EVENTS.SeriesAdded,
    //     payload: resp.body
    //   });
    //   this.seriesAdded.emit(resp.body);
    //   // Don't show the toast when user has reader open
    //   if (this.isAdmin && this.router.url.match(/\d+\/manga|book\/\d+/gi) !== null) {
    //     this.toastr.info('Series ' + (resp.body as SeriesAddedEvent).seriesName + ' added');
    //   }
    // });

    // this.hubConnection.on(EVENTS.SeriesRemoved, (resp: SignalRMessage) => {
    //   this.messagesSource.next({
    //     event: EVENTS.SeriesRemoved,
    //     payload: resp.body
    //   });
    // });

    // this.hubConnection.on(EVENTS.RefreshMetadata, (resp: SignalRMessage) => {
=======
    this.hubConnection.on(EVENTS.CleanupProgress, resp => {
      this.messagesSource.next({
        event: EVENTS.CleanupProgress,
        payload: resp.body
      });
    });

    this.hubConnection.on(EVENTS.DownloadProgress, resp => {
      this.messagesSource.next({
        event: EVENTS.DownloadProgress,
        payload: resp.body
      });
    });

    this.hubConnection.on(EVENTS.RefreshMetadataProgress, resp => {
      this.messagesSource.next({
        event: EVENTS.RefreshMetadataProgress,
        payload: resp.body
      });
    });

    this.hubConnection.on(EVENTS.SiteThemeProgress, resp => {
      this.messagesSource.next({
        event: EVENTS.SiteThemeProgress,
        payload: resp.body as SiteThemeProgressEvent
      });
    });

    this.hubConnection.on(EVENTS.SeriesAddedToCollection, resp => {
      this.messagesSource.next({
        event: EVENTS.SeriesAddedToCollection,
        payload: resp.body
      });
    });

    this.hubConnection.on(EVENTS.ScanLibraryError, resp => {
      this.messagesSource.next({
        event: EVENTS.ScanLibraryError,
        payload: resp.body
      });
      if (this.isAdmin) {
        this.toastr.error('Library Scan had a critical error. Some series were not saved. Check logs');
      }
    });

    this.hubConnection.on(EVENTS.SeriesAdded, resp => {
      this.messagesSource.next({
        event: EVENTS.SeriesAdded,
        payload: resp.body
      });
      this.seriesAdded.emit(resp.body);
    });

    this.hubConnection.on(EVENTS.SeriesRemoved, resp => {
      this.messagesSource.next({
        event: EVENTS.SeriesRemoved,
        payload: resp.body
      });
    });

    // this.hubConnection.on(EVENTS.RefreshMetadata, resp => {
>>>>>>> 70b85e06
    //   this.messagesSource.next({
    //     event: EVENTS.RefreshMetadata,
    //     payload: resp.body
    //   });
<<<<<<< HEAD
    //   this.refreshMetadata.emit(resp.body);
    // });

    // this.hubConnection.on(EVENTS.UpdateAvailable, (resp: SignalRMessage) => {
    //   this.messagesSource.next({
    //     event: EVENTS.UpdateAvailable,
    //     payload: resp.body
    //   });
    // });
=======
    //   this.refreshMetadata.emit(resp.body); // TODO: Remove this
    // });

    this.hubConnection.on(EVENTS.CoverUpdate, resp => {
      this.messagesSource.next({
        event: EVENTS.CoverUpdate,
        payload: resp.body
      });
    });

    this.hubConnection.on(EVENTS.UpdateAvailable, resp => {
      this.messagesSource.next({
        event: EVENTS.UpdateAvailable,
        payload: resp.body
      });
    });
>>>>>>> 70b85e06
  }

  stopHubConnection() {
    if (this.hubConnection) {
      this.hubConnection.stop().catch(err => console.error(err));
    }
  }

  sendMessage(methodName: string, body?: any) {
    return this.hubConnection.invoke(methodName, body);
  }
  
}<|MERGE_RESOLUTION|>--- conflicted
+++ resolved
@@ -4,10 +4,7 @@
 import { ToastrService } from 'ngx-toastr';
 import { BehaviorSubject, ReplaySubject } from 'rxjs';
 import { environment } from 'src/environments/environment';
-<<<<<<< HEAD
 import { RefreshMetadataEvent } from '../_models/events/refresh-metadata-event';
-=======
->>>>>>> 70b85e06
 import { ProgressEvent } from '../_models/events/scan-library-progress-event';
 import { ScanSeriesEvent } from '../_models/events/scan-series-event';
 import { SeriesAddedEvent } from '../_models/events/series-added-event';
@@ -17,6 +14,7 @@
 export enum EVENTS {
   UpdateAvailable = 'UpdateAvailable',
   ScanSeries = 'ScanSeries',
+  RefreshMetadata = 'RefreshMetadata',
   RefreshMetadataProgress = 'RefreshMetadataProgress',
   SeriesAdded = 'SeriesAdded',
   SeriesRemoved = 'SeriesRemoved',
@@ -27,10 +25,8 @@
   BackupDatabaseProgress = 'BackupDatabaseProgress',
   CleanupProgress = 'CleanupProgress',
   DownloadProgress = 'DownloadProgress',
-<<<<<<< HEAD
   NotificationProgress = 'NotificationProgress',
-  FileScanProgress = 'FileScanProgress'
-=======
+  FileScanProgress = 'FileScanProgress',
   /**
    * A custom user site theme is added or removed during a scan
    */
@@ -39,7 +35,6 @@
    * A cover is updated
    */
   CoverUpdate = 'CoverUpdate'
->>>>>>> 70b85e06
 }
 
 export interface Message<T> {
@@ -51,7 +46,7 @@
   body: any;
   name: string;
   title: string;
-  subTitle: string; 
+  subTitle: string;
   eventType: 'single' | 'started' | 'updated' | 'ended';
   eventTime: string;
 }
@@ -76,7 +71,7 @@
   isAdmin: boolean = false;
 
   constructor(private toastr: ToastrService, private router: Router) {
-    
+
   }
 
   createHubConnection(user: User, isAdmin: boolean) {
@@ -97,109 +92,48 @@
       this.onlineUsersSource.next(usernames);
     });
 
+
+    this.hubConnection.on(EVENTS.ScanSeries, resp => {
+      this.messagesSource.next({
+        event: EVENTS.ScanSeries,
+        payload: resp.body
+      });
+      this.scanSeries.emit(resp.body);
+    });
+
+    this.hubConnection.on(EVENTS.ScanLibraryProgress, resp => {
+      this.messagesSource.next({
+        event: EVENTS.ScanLibraryProgress,
+        payload: resp.body
+      });
+      this.scanLibrary.emit(resp.body);
+    });
+
+    this.hubConnection.on(EVENTS.BackupDatabaseProgress, resp => {
+      this.messagesSource.next({
+        event: EVENTS.BackupDatabaseProgress,
+        payload: resp.body
+      });
+    });
+
+    this.hubConnection.on(EVENTS.CleanupProgress, resp => {
+      this.messagesSource.next({
+        event: EVENTS.CleanupProgress,
+        payload: resp.body
+      });
+    });
+
+    this.hubConnection.on(EVENTS.DownloadProgress, resp => {
+      this.messagesSource.next({
+        event: EVENTS.DownloadProgress,
+        payload: resp.body
+      });
+    });
+
     this.hubConnection.on(EVENTS.NotificationProgress, (resp: SignalRMessage) => {
       this.messagesSource.next({
         event: EVENTS.NotificationProgress,
         payload: resp
-      });
-    });
-
-
-<<<<<<< HEAD
-    // this.hubConnection.on(EVENTS.ScanSeries, (resp: SignalRMessage) => {
-    //   this.messagesSource.next({
-    //     event: EVENTS.ScanSeries,
-    //     payload: resp.body
-    //   });
-    //   this.scanSeries.emit(resp.body);
-    // });
-
-    // this.hubConnection.on(EVENTS.ScanLibraryProgress, (resp: SignalRMessage) => {
-    //   this.messagesSource.next({
-    //     event: EVENTS.ScanLibraryProgress,
-    //     payload: resp.body
-    //   });
-    //   this.scanLibrary.emit(resp.body);
-    // });
-
-    // this.hubConnection.on(EVENTS.BackupDatabaseProgress, (resp: SignalRMessage) => {
-    //   this.messagesSource.next({
-    //     event: EVENTS.BackupDatabaseProgress,
-    //     payload: resp.body
-    //   });
-    // });
-
-    // this.hubConnection.on(EVENTS.CleanupProgress, (resp: SignalRMessage) => {
-    //   this.messagesSource.next({
-    //     event: EVENTS.CleanupProgress,
-    //     payload: resp.body
-    //   });
-    // });
-
-    // this.hubConnection.on(EVENTS.DownloadProgress, (resp: SignalRMessage) => {
-    //   this.messagesSource.next({
-    //     event: EVENTS.DownloadProgress,
-    //     payload: resp.body
-    //   });
-    // });
-
-    // this.hubConnection.on(EVENTS.RefreshMetadataProgress, (resp: SignalRMessage) => {
-    //   this.messagesSource.next({
-    //     event: EVENTS.RefreshMetadataProgress,
-    //     payload: resp.body
-    //   });
-    // });
-
-
-    // this.hubConnection.on(EVENTS.SeriesAddedToCollection, (resp: SignalRMessage) => {
-    //   this.messagesSource.next({
-    //     event: EVENTS.SeriesAddedToCollection,
-    //     payload: resp.body
-    //   });
-    // });
-
-    // this.hubConnection.on(EVENTS.ScanLibraryError, (resp: SignalRMessage) => {
-    //   this.messagesSource.next({
-    //     event: EVENTS.ScanLibraryError,
-    //     payload: resp.body
-    //   });
-    //   if (this.isAdmin) {
-    //     this.toastr.error('Library Scan had a critical error. Some series were not saved. Check logs');
-    //   }
-    // });
-
-    // this.hubConnection.on(EVENTS.SeriesAdded, (resp: SignalRMessage) => {
-    //   this.messagesSource.next({
-    //     event: EVENTS.SeriesAdded,
-    //     payload: resp.body
-    //   });
-    //   this.seriesAdded.emit(resp.body);
-    //   // Don't show the toast when user has reader open
-    //   if (this.isAdmin && this.router.url.match(/\d+\/manga|book\/\d+/gi) !== null) {
-    //     this.toastr.info('Series ' + (resp.body as SeriesAddedEvent).seriesName + ' added');
-    //   }
-    // });
-
-    // this.hubConnection.on(EVENTS.SeriesRemoved, (resp: SignalRMessage) => {
-    //   this.messagesSource.next({
-    //     event: EVENTS.SeriesRemoved,
-    //     payload: resp.body
-    //   });
-    // });
-
-    // this.hubConnection.on(EVENTS.RefreshMetadata, (resp: SignalRMessage) => {
-=======
-    this.hubConnection.on(EVENTS.CleanupProgress, resp => {
-      this.messagesSource.next({
-        event: EVENTS.CleanupProgress,
-        payload: resp.body
-      });
-    });
-
-    this.hubConnection.on(EVENTS.DownloadProgress, resp => {
-      this.messagesSource.next({
-        event: EVENTS.DownloadProgress,
-        payload: resp.body
       });
     });
 
@@ -250,22 +184,10 @@
     });
 
     // this.hubConnection.on(EVENTS.RefreshMetadata, resp => {
->>>>>>> 70b85e06
     //   this.messagesSource.next({
     //     event: EVENTS.RefreshMetadata,
     //     payload: resp.body
     //   });
-<<<<<<< HEAD
-    //   this.refreshMetadata.emit(resp.body);
-    // });
-
-    // this.hubConnection.on(EVENTS.UpdateAvailable, (resp: SignalRMessage) => {
-    //   this.messagesSource.next({
-    //     event: EVENTS.UpdateAvailable,
-    //     payload: resp.body
-    //   });
-    // });
-=======
     //   this.refreshMetadata.emit(resp.body); // TODO: Remove this
     // });
 
@@ -282,7 +204,6 @@
         payload: resp.body
       });
     });
->>>>>>> 70b85e06
   }
 
   stopHubConnection() {
@@ -294,5 +215,5 @@
   sendMessage(methodName: string, body?: any) {
     return this.hubConnection.invoke(methodName, body);
   }
-  
+
 }