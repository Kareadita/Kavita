import { Injectable } from '@angular/core';
import { Router } from '@angular/router';
import { HubConnection, HubConnectionBuilder } from '@microsoft/signalr';
import { ToastrService } from 'ngx-toastr';
import { BehaviorSubject, ReplaySubject } from 'rxjs';
import { environment } from 'src/environments/environment';
import { LibraryModifiedEvent } from '../_models/events/library-modified-event';
import { NotificationProgressEvent } from '../_models/events/notification-progress-event';
import { ThemeProgressEvent } from '../_models/events/theme-progress-event';
import { UserUpdateEvent } from '../_models/events/user-update-event';
import { User } from '../_models/user';

export enum EVENTS {
  UpdateAvailable = 'UpdateAvailable',
  ScanSeries = 'ScanSeries',
  SeriesAdded = 'SeriesAdded',
  SeriesRemoved = 'SeriesRemoved',
  ScanLibraryProgress = 'ScanLibraryProgress',
  OnlineUsers = 'OnlineUsers',
  SeriesAddedToCollection = 'SeriesAddedToCollection',
  /**
   * A generic error that occurs during operations on the server
   */
  Error = 'Error',
  BackupDatabaseProgress = 'BackupDatabaseProgress',
  /**
   * A subtype of NotificationProgress that represents maintenance cleanup on server-owned resources
   */
  CleanupProgress = 'CleanupProgress',
  /**
   * A subtype of NotificationProgress that represnts a user downloading a file or group of files.
   * Note: In v0.5.5, this is being replaced by an inbrowser experience. The message is changed and this will be moved to dashboard view once built
   */
  DownloadProgress = 'DownloadProgress',
  /**
   * A generic progress event
   */
  NotificationProgress = 'NotificationProgress',
  /**
   * A subtype of NotificationProgress that represents the underlying file being processed during a scan
   */
  FileScanProgress = 'FileScanProgress',
  /**
   * A custom user site theme is added or removed during a scan
   */
  SiteThemeProgress = 'SiteThemeProgress',
  /**
   * A cover is updated
   */
  CoverUpdate = 'CoverUpdate',
  /**
   * A subtype of NotificationProgress that represents a file being processed for cover image extraction
   */
  CoverUpdateProgress = 'CoverUpdateProgress',
   /**
    * A library is created or removed from the instance
    */
  LibraryModified = 'LibraryModified',
   /**
    * A user updates an entities read progress
    */
  UserProgressUpdate = 'UserProgressUpdate',
   /**
    * A user updates account or preferences
    */
  UserUpdate = 'UserUpdate',
   /**
    * When bulk bookmarks are being converted
    */
  ConvertBookmarksProgress = 'ConvertBookmarksProgress',
   /**
    * When files are being scanned to calculate word count
    */
  WordCountAnalyzerProgress = 'WordCountAnalyzerProgress',
   /**
    * When the user needs to be informed, but it's not a big deal
    */
  Info = 'Info',
   /**
    * A user is sending files to their device
    */
  SendingToDevice = 'SendingToDevice',
}

export interface Message<T> {
  event: EVENTS;
  payload: T;
}


@Injectable({
  providedIn: 'root'
})
export class MessageHubService {
  hubUrl = environment.hubUrl;
  private hubConnection!: HubConnection;

  private messagesSource = new ReplaySubject<Message<any>>(1);
<<<<<<< HEAD
  private onlineUsersSource = new BehaviorSubject<string[]>([]); // UserNames
=======
  private onlineUsersSource = new BehaviorSubject<number[]>([]); // UserIds
>>>>>>> 30bc7ccc

  /**
   * Any events that come from the backend
   */
  public messages$ = this.messagesSource.asObservable();
  /**
   * Users that are online
   */
  public onlineUsers$ = this.onlineUsersSource.asObservable();


  isAdmin: boolean = false;

  constructor(private toastr: ToastrService, private router: Router) {

  }

  /**
   * Tests that an event is of the type passed
   * @param event
   * @param eventType
   * @returns
   */
  public isEventType(event: Message<any>, eventType: EVENTS) {
    if (event.event == EVENTS.NotificationProgress) {
      const notification = event.payload as NotificationProgressEvent;
      return notification.eventType.toLowerCase() == eventType.toLowerCase();
    }
    return event.event === eventType;
  }

  createHubConnection(user: User, isAdmin: boolean) {
    this.isAdmin = isAdmin;

    this.hubConnection = new HubConnectionBuilder()
      .withUrl(this.hubUrl + 'messages', {
        accessTokenFactory: () => user.token
      })
      .withAutomaticReconnect()
      .build();

    this.hubConnection
    .start()
    .catch(err => console.error(err));

    this.hubConnection.on(EVENTS.OnlineUsers, (usernames: number[]) => {
      this.onlineUsersSource.next(usernames);
    });

    this.hubConnection.on(EVENTS.ScanSeries, resp => {
      this.messagesSource.next({
        event: EVENTS.ScanSeries,
        payload: resp.body
      });
    });

    this.hubConnection.on(EVENTS.ScanLibraryProgress, resp => {
      this.messagesSource.next({
        event: EVENTS.ScanLibraryProgress,
        payload: resp.body
      });
    });

    this.hubConnection.on(EVENTS.ConvertBookmarksProgress, resp => {
      this.messagesSource.next({
        event: EVENTS.ConvertBookmarksProgress,
        payload: resp.body
      });
    });

    this.hubConnection.on(EVENTS.WordCountAnalyzerProgress, resp => {
      this.messagesSource.next({
        event: EVENTS.WordCountAnalyzerProgress,
        payload: resp.body
      });
    });

    this.hubConnection.on(EVENTS.LibraryModified, resp => {
      this.messagesSource.next({
        event: EVENTS.LibraryModified,
        payload: resp.body as LibraryModifiedEvent
      });
    });


    this.hubConnection.on(EVENTS.NotificationProgress, (resp: NotificationProgressEvent) => {
      this.messagesSource.next({
        event: EVENTS.NotificationProgress,
        payload: resp
      });
    });

    this.hubConnection.on(EVENTS.SiteThemeProgress, resp => {
      this.messagesSource.next({
        event: EVENTS.SiteThemeProgress,
        payload: resp.body as ThemeProgressEvent
      });
    });

    this.hubConnection.on(EVENTS.SeriesAddedToCollection, resp => {
      this.messagesSource.next({
        event: EVENTS.SeriesAddedToCollection,
        payload: resp.body
      });
    });

    this.hubConnection.on(EVENTS.UserProgressUpdate, resp => {
      this.messagesSource.next({
        event: EVENTS.UserProgressUpdate,
        payload: resp.body
      });
    });

    this.hubConnection.on(EVENTS.UserUpdate, resp => {
      this.messagesSource.next({
        event: EVENTS.UserUpdate,
        payload: resp.body as UserUpdateEvent
      });
    });

    this.hubConnection.on(EVENTS.Error, resp => {
      this.messagesSource.next({
        event: EVENTS.Error,
        payload: resp.body
      });
    });

    this.hubConnection.on(EVENTS.Info, resp => {
      this.messagesSource.next({
        event: EVENTS.Info,
        payload: resp.body
      });
    });

    this.hubConnection.on(EVENTS.SeriesAdded, resp => {
      this.messagesSource.next({
        event: EVENTS.SeriesAdded,
        payload: resp.body
      });
    });

    this.hubConnection.on(EVENTS.SeriesRemoved, resp => {
      this.messagesSource.next({
        event: EVENTS.SeriesRemoved,
        payload: resp.body
      });
    });

    this.hubConnection.on(EVENTS.CoverUpdate, resp => {
      this.messagesSource.next({
        event: EVENTS.CoverUpdate,
        payload: resp.body
      });
    });

    this.hubConnection.on(EVENTS.UpdateAvailable, resp => {
      this.messagesSource.next({
        event: EVENTS.UpdateAvailable,
        payload: resp.body
      });
    });

    this.hubConnection.on(EVENTS.SendingToDevice, resp => {
      this.messagesSource.next({
        event: EVENTS.SendingToDevice,
        payload: resp.body
      });
    });
  }

  stopHubConnection() {
    if (this.hubConnection) {
      this.hubConnection.stop().catch(err => console.error(err));
    }
  }

  sendMessage(methodName: string, body?: any) {
    return this.hubConnection.invoke(methodName, body);
  }

}<|MERGE_RESOLUTION|>--- conflicted
+++ resolved
@@ -96,11 +96,7 @@
   private hubConnection!: HubConnection;
 
   private messagesSource = new ReplaySubject<Message<any>>(1);
-<<<<<<< HEAD
-  private onlineUsersSource = new BehaviorSubject<string[]>([]); // UserNames
-=======
   private onlineUsersSource = new BehaviorSubject<number[]>([]); // UserIds
->>>>>>> 30bc7ccc
 
   /**
    * Any events that come from the backend
