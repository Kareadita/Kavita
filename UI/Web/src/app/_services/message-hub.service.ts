--- conflicted
+++ resolved
@@ -22,13 +22,9 @@
   ScanLibraryProgress = 'ScanLibraryProgress',
   OnlineUsers = 'OnlineUsers',
   SeriesAddedToCollection = 'SeriesAddedToCollection',
-<<<<<<< HEAD
-  ScanLibraryError = 'ScanLibraryError'
-=======
   ScanLibraryError = 'ScanLibraryError',
   BackupDatabaseProgress = 'BackupDatabaseProgress',
   CleanupProgress = 'CleanupProgress'
->>>>>>> 34d34ef2
 }
 
 export interface Message<T> {
