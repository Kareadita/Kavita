import { Injectable } from '@angular/core';
import { Chapter } from '../_models/chapter';
import { CollectionTag } from '../_models/collection-tag';
import { Library } from '../_models/library';
import { MangaFormat } from '../_models/manga-format';
import { ReadingList } from '../_models/reading-list';
import { Series } from '../_models/series';
import { Volume } from '../_models/volume';
import { AccountService } from './account.service';

export enum Action {
  MarkAsRead = 0,
  MarkAsUnread = 1,
  ScanLibrary = 2,
  Delete = 3,
  Edit = 4,
  Info = 5,
  RefreshMetadata = 6,
  Download = 7,
  Bookmarks = 8,
<<<<<<< HEAD
  AddToReadingList = 9
=======
  IncognitoRead = 9
>>>>>>> d65e4992
}

export interface ActionItem<T> {
  title: string;
  action: Action;
  callback: (action: Action, data: T) => void;
  requiresAdmin: boolean;
}

@Injectable({
  providedIn: 'root'
})
export class ActionFactoryService {

  libraryActions: Array<ActionItem<Library>> = [];

  seriesActions: Array<ActionItem<Series>> = [];

  volumeActions: Array<ActionItem<Volume>> = [];

  chapterActions: Array<ActionItem<Chapter>> = [];

  collectionTagActions: Array<ActionItem<CollectionTag>> = [];

  readingListActions: Array<ActionItem<ReadingList>> = [];

  isAdmin = false;
  hasDownloadRole = false;

  constructor(private accountService: AccountService) {
    this.accountService.currentUser$.subscribe(user => {
      if (user) {
        this.isAdmin = this.accountService.hasAdminRole(user);
        this.hasDownloadRole = this.accountService.hasDownloadRole(user);
      } else {
        this._resetActions();
        return; // If user is logged out, we don't need to do anything
      }

      this._resetActions();

      if (this.isAdmin) {
        this.collectionTagActions.push({
          action: Action.Edit,
          title: 'Edit',
          callback: this.dummyCallback,
          requiresAdmin: true
        });

        this.seriesActions.push({
          action: Action.ScanLibrary,
          title: 'Scan Series',
          callback: this.dummyCallback,
          requiresAdmin: true
        });

        this.seriesActions.push({
          action: Action.RefreshMetadata,
          title: 'Refresh Metadata',
          callback: this.dummyCallback,
          requiresAdmin: true
        });

        this.seriesActions.push({
          action: Action.Delete,
          title: 'Delete',
          callback: this.dummyCallback,
          requiresAdmin: true
        });

        this.seriesActions.push({
          action: Action.Edit,
          title: 'Edit',
          callback: this.dummyCallback,
          requiresAdmin: true
        });

        this.libraryActions.push({
          action: Action.ScanLibrary,
          title: 'Scan Library',
          callback: this.dummyCallback,
          requiresAdmin: true
        });

        this.libraryActions.push({
          action: Action.RefreshMetadata,
          title: 'Refresh Metadata',
          callback: this.dummyCallback,
          requiresAdmin: true
        });
    
        this.chapterActions.push({
          action: Action.Edit,
          title: 'Edit',
          callback: this.dummyCallback,
          requiresAdmin: false
        });

        // this.readingListActions.push({
        //   action: Action.Promote, // Should I just use CollectionTag modal-like instead?
        //   title: 'Delete',
        //   callback: this.dummyCallback,
        //   requiresAdmin: true
        // });
      }

      if (this.hasDownloadRole || this.isAdmin) {
        this.volumeActions.push({
          action: Action.Download,
          title: 'Download',
          callback: this.dummyCallback,
          requiresAdmin: false
        });

        this.chapterActions.push({
          action: Action.Download,
          title: 'Download',
          callback: this.dummyCallback,
          requiresAdmin: false
        });
      }
    });
  }

  getLibraryActions(callback: (action: Action, library: Library) => void) {
    this.libraryActions.forEach(action => action.callback = callback);
    return this.libraryActions;
  }

  getSeriesActions(callback: (action: Action, series: Series) => void) {
    this.seriesActions.forEach(action => action.callback = callback);
    return this.seriesActions;
  }

  getVolumeActions(callback: (action: Action, volume: Volume) => void) {
    this.volumeActions.forEach(action => action.callback = callback);
    return this.volumeActions;
  }

  getChapterActions(callback: (action: Action, chapter: Chapter) => void) {
    this.chapterActions.forEach(action => action.callback = callback);
    return this.chapterActions;
  }

  getCollectionTagActions(callback: (action: Action, collectionTag: CollectionTag) => void) {
    this.collectionTagActions.forEach(action => action.callback = callback);
    return this.collectionTagActions;
  }

  getReadingListActions(callback: (action: Action, readingList: ReadingList) => void) {
    this.readingListActions.forEach(action => action.callback = callback);
    return this.readingListActions;
  }

  filterBookmarksForFormat(action: ActionItem<Series>, series: Series) {
    if (action.action === Action.Bookmarks && series?.format === MangaFormat.EPUB) return false;
    return true;
  }

  dummyCallback(action: Action, data: any) {}

  _resetActions() {
    this.libraryActions = [];

    this.collectionTagActions = [];
    
    this.seriesActions = [
      {
        action: Action.MarkAsRead,
        title: 'Mark as Read',
        callback: this.dummyCallback,
          requiresAdmin: false
      },
      {
        action: Action.MarkAsUnread,
        title: 'Mark as Unread',
        callback: this.dummyCallback,
          requiresAdmin: false
      }, 
      {
        action: Action.Bookmarks,
        title: 'Bookmarks',
        callback: this.dummyCallback,
          requiresAdmin: false
      },
      {
        action: Action.AddToReadingList,
        title: 'Add to Reading List',
        callback: this.dummyCallback,
        requiresAdmin: false
      },
    ];

    this.volumeActions = [
      {
        action: Action.MarkAsRead,
        title: 'Mark as Read',
        callback: this.dummyCallback,
          requiresAdmin: false
      },
      {
        action: Action.MarkAsUnread,
        title: 'Mark as Unread',
        callback: this.dummyCallback,
        requiresAdmin: false
      },
      {
<<<<<<< HEAD
        action: Action.AddToReadingList,
        title: 'Add to Reading List',
=======
        action: Action.IncognitoRead,
        title: 'Read in Incognito',
>>>>>>> d65e4992
        callback: this.dummyCallback,
        requiresAdmin: false
      },
      {
        action: Action.Edit,
        title: 'Info',
        callback: this.dummyCallback,
        requiresAdmin: false
      }
    ];

    this.chapterActions = [
      {
        action: Action.MarkAsRead,
        title: 'Mark as Read',
        callback: this.dummyCallback,
        requiresAdmin: false
      },
      {
        action: Action.MarkAsUnread,
        title: 'Mark as Unread',
        callback: this.dummyCallback,
        requiresAdmin: false
      },
      {
<<<<<<< HEAD
        action: Action.AddToReadingList,
        title: 'Add to Reading List',
        callback: this.dummyCallback,
        requiresAdmin: false
      },
    ];

    this.readingListActions = [
      {
        action: Action.Delete,
        title: 'Delete',
        callback: this.dummyCallback,
        requiresAdmin: false
      },
      {
        action: Action.Edit,
        title: 'Edit',
        callback: this.dummyCallback,
        requiresAdmin: false
      }
=======
        action: Action.IncognitoRead,
        title: 'Read in Incognito',
        callback: this.dummyCallback,
        requiresAdmin: false
      },
>>>>>>> d65e4992
    ];
  }
}<|MERGE_RESOLUTION|>--- conflicted
+++ resolved
@@ -18,11 +18,8 @@
   RefreshMetadata = 6,
   Download = 7,
   Bookmarks = 8,
-<<<<<<< HEAD
-  AddToReadingList = 9
-=======
-  IncognitoRead = 9
->>>>>>> d65e4992
+  IncognitoRead = 9,
+  AddToReadingList = 10
 }
 
 export interface ActionItem<T> {
@@ -230,13 +227,14 @@
         requiresAdmin: false
       },
       {
-<<<<<<< HEAD
         action: Action.AddToReadingList,
         title: 'Add to Reading List',
-=======
+        callback: this.dummyCallback,
+        requiresAdmin: false
+      },
+      {
         action: Action.IncognitoRead,
         title: 'Read in Incognito',
->>>>>>> d65e4992
         callback: this.dummyCallback,
         requiresAdmin: false
       },
@@ -262,7 +260,6 @@
         requiresAdmin: false
       },
       {
-<<<<<<< HEAD
         action: Action.AddToReadingList,
         title: 'Add to Reading List',
         callback: this.dummyCallback,
@@ -282,14 +279,13 @@
         title: 'Edit',
         callback: this.dummyCallback,
         requiresAdmin: false
-      }
-=======
+      },
+      {
         action: Action.IncognitoRead,
         title: 'Read in Incognito',
         callback: this.dummyCallback,
         requiresAdmin: false
       },
->>>>>>> d65e4992
     ];
   }
 }