--- conflicted
+++ resolved
@@ -88,15 +88,12 @@
    * Import some data into Kavita
    */
   Import = 18,
-<<<<<<< HEAD
-  AddRuleGroup = 19,
-  RemoveRuleGroup = 20
-=======
   /**
    * Removes the Series from On Deck inclusion
    */
   RemoveFromOnDeck = 19,
->>>>>>> 6e4ac4c3
+  AddRuleGroup = 20,
+  RemoveRuleGroup = 21
 }
 
 export interface ActionItem<T> {
