import { Injectable, OnDestroy } from '@angular/core';
import { NgbModal, NgbModalRef } from '@ng-bootstrap/ng-bootstrap';
import { ToastrService } from 'ngx-toastr';
import { Subject } from 'rxjs';
import { take } from 'rxjs/operators';
import { BookmarksModalComponent } from '../cards/_modals/bookmarks-modal/bookmarks-modal.component';
import { AddToListModalComponent, ADD_FLOW } from '../reading-list/_modals/add-to-list-modal/add-to-list-modal.component';
import { EditReadingListModalComponent } from '../reading-list/_modals/edit-reading-list-modal/edit-reading-list-modal.component';
<<<<<<< HEAD
=======
import { ConfirmService } from '../shared/confirm.service';
>>>>>>> 4f18519f
import { Chapter } from '../_models/chapter';
import { Library } from '../_models/library';
import { ReadingList } from '../_models/reading-list';
import { Series } from '../_models/series';
import { Volume } from '../_models/volume';
import { LibraryService } from './library.service';
import { ReaderService } from './reader.service';
import { SeriesService } from './series.service';

export type LibraryActionCallback = (library: Partial<Library>) => void;
export type SeriesActionCallback = (series: Series) => void;
export type VolumeActionCallback = (volume: Volume) => void;
export type ChapterActionCallback = (chapter: Chapter) => void;
export type ReadingListActionCallback = (readingList: ReadingList) => void;
export type VoidActionCallback = () => void;

/**
 * Responsible for executing actions
 */
@Injectable({
  providedIn: 'root'
})
export class ActionService implements OnDestroy {

  private readonly onDestroy = new Subject<void>();
  private bookmarkModalRef: NgbModalRef | null = null;
  private readingListModalRef: NgbModalRef | null = null;

  constructor(private libraryService: LibraryService, private seriesService: SeriesService, 
    private readerService: ReaderService, private toastr: ToastrService, private modalService: NgbModal,
    private confirmService: ConfirmService) { }

  ngOnDestroy() {
    this.onDestroy.next();
    this.onDestroy.complete();
  }

  /**
   * Request a file scan for a given Library
   * @param library Partial Library, must have id and name populated
   * @param callback Optional callback to perform actions after API completes
   * @returns 
   */
  scanLibrary(library: Partial<Library>, callback?: LibraryActionCallback) {
    if (!library.hasOwnProperty('id') || library.id === undefined) {
      return;
    }
    this.libraryService.scan(library?.id).pipe(take(1)).subscribe((res: any) => {
      this.toastr.success('Scan started for ' + library.name);
      if (callback) {
        callback(library);
      }
    });
  }

  /**
   * Request a refresh of Metadata for a given Library
   * @param library Partial Library, must have id and name populated
   * @param callback Optional callback to perform actions after API completes
   * @returns 
   */
  async refreshMetadata(library: Partial<Library>, callback?: LibraryActionCallback) {
    if (!library.hasOwnProperty('id') || library.id === undefined) {
      return;
    }

    if (!await this.confirmService.confirm('Refresh metadata will force all cover images and metadata to be recalculated. This is a heavy operation. Are you sure you don\'t want to perform a Scan instead?')) {
      return;
    }

    this.libraryService.refreshMetadata(library?.id).pipe(take(1)).subscribe((res: any) => {
      this.toastr.success('Scan started for ' + library.name);
      if (callback) {
        callback(library);
      }
    });
  }

  /**
   * Mark a series as read; updates the series pagesRead
   * @param series Series, must have id and name populated
   * @param callback Optional callback to perform actions after API completes
   */
  markSeriesAsRead(series: Series, callback?: SeriesActionCallback) {
    this.seriesService.markRead(series.id).pipe(take(1)).subscribe(res => {
      series.pagesRead = series.pages;
      this.toastr.success(series.name + ' is now read');
      if (callback) {
        callback(series);
      }
    });
  }

  /**
   * Mark a series as unread; updates the series pagesRead
   * @param series Series, must have id and name populated
   * @param callback Optional callback to perform actions after API completes
   */
  markSeriesAsUnread(series: Series, callback?: SeriesActionCallback) {
    this.seriesService.markUnread(series.id).pipe(take(1)).subscribe(res => {
      series.pagesRead = 0;
      this.toastr.success(series.name + ' is now unread');
      if (callback) {
        callback(series);
      }
    });
  }

  /**
   * Start a file scan for a Series (currently just does the library not the series directly)
   * @param series Series, must have libraryId and name populated
   * @param callback Optional callback to perform actions after API completes
   */
  scanSeries(series: Series, callback?: SeriesActionCallback) {
    this.seriesService.scan(series.libraryId, series.id).pipe(take(1)).subscribe((res: any) => {
      this.toastr.success('Scan started for ' + series.name);
      if (callback) {
        callback(series);
      }
    });
  }

  /**
   * Start a metadata refresh for a Series
   * @param series Series, must have libraryId, id and name populated
   * @param callback Optional callback to perform actions after API completes
   */
  async refreshMetdata(series: Series, callback?: SeriesActionCallback) {
    if (!await this.confirmService.confirm('Refresh metadata will force all cover images and metadata to be recalculated. This is a heavy operation. Are you sure you don\'t want to perform a Scan instead?')) {
      return;
    }

    this.seriesService.refreshMetadata(series).pipe(take(1)).subscribe((res: any) => {
      this.toastr.success('Refresh started for ' + series.name);
      if (callback) {
        callback(series);
      }
    });
  }

  /**
   * Mark all chapters and the volume as Read
   * @param seriesId Series Id
   * @param volume Volume, should have id, chapters and pagesRead populated
   * @param callback Optional callback to perform actions after API completes
   */
  markVolumeAsRead(seriesId: number, volume: Volume, callback?: VolumeActionCallback) {
    this.readerService.markVolumeRead(seriesId, volume.id).pipe(take(1)).subscribe(() => {
      volume.pagesRead = volume.pages;
      volume.chapters?.forEach(c => c.pagesRead = c.pages);
      this.toastr.success('Marked as Read');

      if (callback) {
        callback(volume);
      }
    });
  }

  /**
   * Mark all chapters and the volume as unread
   * @param seriesId Series Id
   * @param volume Volume, should have id, chapters and pagesRead populated
   * @param callback Optional callback to perform actions after API completes
   */
  markVolumeAsUnread(seriesId: number, volume: Volume, callback?: VolumeActionCallback) {
    this.readerService.markVolumeUnread(seriesId, volume.id).subscribe(() => {
      volume.pagesRead = 0;
      volume.chapters?.forEach(c => c.pagesRead = 0);
      this.toastr.success('Marked as Unread');
      if (callback) {
        callback(volume);
      }
    });
  }

  /**
   * Mark a chapter as read
   * @param seriesId Series Id
   * @param chapter Chapter, should have id, pages, volumeId populated
   * @param callback Optional callback to perform actions after API completes
   */
  markChapterAsRead(seriesId: number, chapter: Chapter, callback?: ChapterActionCallback) {
    this.readerService.saveProgress(seriesId, chapter.volumeId, chapter.id, chapter.pages).pipe(take(1)).subscribe(results => {
      chapter.pagesRead = chapter.pages;
      this.toastr.success('Marked as Read');
      if (callback) {
        callback(chapter);
      }
    });
  }

  /**
   * Mark a chapter as unread
   * @param seriesId Series Id
   * @param chapter Chapter, should have id, pages, volumeId populated
   * @param callback Optional callback to perform actions after API completes
   */
  markChapterAsUnread(seriesId: number, chapter: Chapter, callback?: ChapterActionCallback) {
    this.readerService.saveProgress(seriesId, chapter.volumeId, chapter.id, chapter.pages).pipe(take(1)).subscribe(results => {
      chapter.pagesRead = 0;
      this.toastr.success('Marked as unread');
      if (callback) {
        callback(chapter);
      }
    });
  }

  /**
   * Mark all chapters and the volumes as Read. All volumes and chapters must belong to a series
   * @param seriesId Series Id
   * @param volumes Volumes, should have id, chapters and pagesRead populated
   * @param chapters? Chapters, should have id
   * @param callback Optional callback to perform actions after API completes 
   */
   markMultipleAsRead(seriesId: number, volumes: Array<Volume>, chapters?: Array<Chapter>, callback?: VoidActionCallback) {
    this.readerService.markMultipleRead(seriesId, volumes.map(v => v.id), chapters?.map(c => c.id)).pipe(take(1)).subscribe(() => {
      volumes.forEach(volume => {
        volume.pagesRead = volume.pages;
        volume.chapters?.forEach(c => c.pagesRead = c.pages);
      });
      chapters?.forEach(c => c.pagesRead = c.pages);
      this.toastr.success('Marked as Read');

      if (callback) {
        callback();
      }
    });
  }

  /**
   * Mark all chapters and the volumes as Unread. All volumes must belong to a series
   * @param seriesId Series Id
   * @param volumes Volumes, should have id, chapters and pagesRead populated
   * @param callback Optional callback to perform actions after API completes 
   */
   markMultipleAsUnread(seriesId: number, volumes: Array<Volume>, chapters?: Array<Chapter>, callback?: VoidActionCallback) {
    this.readerService.markMultipleUnread(seriesId, volumes.map(v => v.id), chapters?.map(c => c.id)).pipe(take(1)).subscribe(() => {
      volumes.forEach(volume => {
<<<<<<< HEAD
        volume.pagesRead = volume.pages;
        volume.chapters?.forEach(c => c.pagesRead = c.pages);
      });
      chapters?.forEach(c => c.pagesRead = c.pages);
=======
        volume.pagesRead = 0;
        volume.chapters?.forEach(c => c.pagesRead = 0);
      });
      chapters?.forEach(c => c.pagesRead = 0);
>>>>>>> 4f18519f
      this.toastr.success('Marked as Read');

      if (callback) {
        callback();
      }
    });
  }

  /**
   * Mark all series as Read.
   * @param series Series, should have id, pagesRead populated
   * @param callback Optional callback to perform actions after API completes 
   */
   markMultipleSeriesAsRead(series: Array<Series>, callback?: VoidActionCallback) {
    this.readerService.markMultipleSeriesRead(series.map(v => v.id)).pipe(take(1)).subscribe(() => {
      series.forEach(s => {
        s.pagesRead = s.pages;
      });
      this.toastr.success('Marked as Read');

      if (callback) {
        callback();
      }
    });
  }

  /**
   * Mark all series as Unread. 
   * @param series Series, should have id, pagesRead populated
   * @param callback Optional callback to perform actions after API completes 
   */
   markMultipleSeriesAsUnread(series: Array<Series>, callback?: VoidActionCallback) {
    this.readerService.markMultipleSeriesUnread(series.map(v => v.id)).pipe(take(1)).subscribe(() => {
      series.forEach(s => {
        s.pagesRead = s.pages;
      });
      this.toastr.success('Marked as Unread');

      if (callback) {
        callback();
      }
    });
  }


  openBookmarkModal(series: Series, callback?: SeriesActionCallback) {
    if (this.bookmarkModalRef != null) { return; }
      this.bookmarkModalRef = this.modalService.open(BookmarksModalComponent, { scrollable: true, size: 'lg' });
      this.bookmarkModalRef.componentInstance.series = series;
      this.bookmarkModalRef.closed.pipe(take(1)).subscribe(() => {
        this.bookmarkModalRef = null;
        if (callback) {
          callback(series);
        }
      });
      this.bookmarkModalRef.dismissed.pipe(take(1)).subscribe(() => {
        this.bookmarkModalRef = null;
        if (callback) {
          callback(series);
        }
      });
  }

  addMultipleToReadingList(seriesId: number, volumes: Array<Volume>, chapters?: Array<Chapter>, callback?: VoidActionCallback) {
    if (this.readingListModalRef != null) { return; }
      this.readingListModalRef = this.modalService.open(AddToListModalComponent, { scrollable: true, size: 'md' });
      this.readingListModalRef.componentInstance.seriesId = seriesId;
      this.readingListModalRef.componentInstance.volumeIds = volumes.map(v => v.id);
      this.readingListModalRef.componentInstance.chapterIds = chapters?.map(c => c.id);
      this.readingListModalRef.componentInstance.title = 'Multiple Selections';
      this.readingListModalRef.componentInstance.type = ADD_FLOW.Multiple;


      this.readingListModalRef.closed.pipe(take(1)).subscribe(() => {
        this.readingListModalRef = null;
        if (callback) {
          callback();
        }
      });
      this.readingListModalRef.dismissed.pipe(take(1)).subscribe(() => {
        this.readingListModalRef = null;
        if (callback) {
          callback();
        }
      });
  }

  addMultipleSeriesToReadingList(series: Array<Series>, callback?: VoidActionCallback) {
    if (this.readingListModalRef != null) { return; }
      this.readingListModalRef = this.modalService.open(AddToListModalComponent, { scrollable: true, size: 'md' });
      this.readingListModalRef.componentInstance.seriesIds = series.map(v => v.id);
      this.readingListModalRef.componentInstance.title = 'Multiple Selections';
      this.readingListModalRef.componentInstance.type = ADD_FLOW.Multiple_Series;


      this.readingListModalRef.closed.pipe(take(1)).subscribe(() => {
        this.readingListModalRef = null;
        if (callback) {
          callback();
        }
      });
      this.readingListModalRef.dismissed.pipe(take(1)).subscribe(() => {
        this.readingListModalRef = null;
        if (callback) {
          callback();
        }
      });
  }

  addSeriesToReadingList(series: Series, callback?: SeriesActionCallback) {
    if (this.readingListModalRef != null) { return; }
      this.readingListModalRef = this.modalService.open(AddToListModalComponent, { scrollable: true, size: 'md' });
      this.readingListModalRef.componentInstance.seriesId = series.id; 
      this.readingListModalRef.componentInstance.title = series.name;
      this.readingListModalRef.componentInstance.type = ADD_FLOW.Series;


      this.readingListModalRef.closed.pipe(take(1)).subscribe(() => {
        this.readingListModalRef = null;
        if (callback) {
          callback(series);
        }
      });
      this.readingListModalRef.dismissed.pipe(take(1)).subscribe(() => {
        this.readingListModalRef = null;
        if (callback) {
          callback(series);
        }
      });
  }

  addVolumeToReadingList(volume: Volume, seriesId: number, callback?: VolumeActionCallback) {
    if (this.readingListModalRef != null) { return; }
      this.readingListModalRef = this.modalService.open(AddToListModalComponent, { scrollable: true, size: 'md' });
      this.readingListModalRef.componentInstance.seriesId = seriesId; 
      this.readingListModalRef.componentInstance.volumeId = volume.id;
      this.readingListModalRef.componentInstance.type = ADD_FLOW.Volume;


      this.readingListModalRef.closed.pipe(take(1)).subscribe(() => {
        this.readingListModalRef = null;
        if (callback) {
          callback(volume);
        }
      });
      this.readingListModalRef.dismissed.pipe(take(1)).subscribe(() => {
        this.readingListModalRef = null;
        if (callback) {
          callback(volume);
        }
      });
  }

  addChapterToReadingList(chapter: Chapter, seriesId: number, callback?: ChapterActionCallback) {
    if (this.readingListModalRef != null) { return; }
      this.readingListModalRef = this.modalService.open(AddToListModalComponent, { scrollable: true, size: 'md' });
      this.readingListModalRef.componentInstance.seriesId = seriesId; 
      this.readingListModalRef.componentInstance.chapterId = chapter.id;
      this.readingListModalRef.componentInstance.type = ADD_FLOW.Chapter;


      this.readingListModalRef.closed.pipe(take(1)).subscribe(() => {
        this.readingListModalRef = null;
        if (callback) {
          callback(chapter);
        }
      });
      this.readingListModalRef.dismissed.pipe(take(1)).subscribe(() => {
        this.readingListModalRef = null;
        if (callback) {
          callback(chapter);
        }
      });
  }

  editReadingList(readingList: ReadingList, callback?: ReadingListActionCallback) {
    const readingListModalRef = this.modalService.open(EditReadingListModalComponent, { scrollable: true, size: 'md' });
    readingListModalRef.componentInstance.readingList = readingList; 
    readingListModalRef.closed.pipe(take(1)).subscribe((list) => {
      if (callback && list !== undefined) {
        callback(readingList);
      }
    });
    readingListModalRef.dismissed.pipe(take(1)).subscribe((list) => {
      if (callback && list !== undefined) {
        callback(readingList);
      }
    });
  }

}<|MERGE_RESOLUTION|>--- conflicted
+++ resolved
@@ -6,10 +6,7 @@
 import { BookmarksModalComponent } from '../cards/_modals/bookmarks-modal/bookmarks-modal.component';
 import { AddToListModalComponent, ADD_FLOW } from '../reading-list/_modals/add-to-list-modal/add-to-list-modal.component';
 import { EditReadingListModalComponent } from '../reading-list/_modals/edit-reading-list-modal/edit-reading-list-modal.component';
-<<<<<<< HEAD
-=======
 import { ConfirmService } from '../shared/confirm.service';
->>>>>>> 4f18519f
 import { Chapter } from '../_models/chapter';
 import { Library } from '../_models/library';
 import { ReadingList } from '../_models/reading-list';
@@ -248,17 +245,10 @@
    markMultipleAsUnread(seriesId: number, volumes: Array<Volume>, chapters?: Array<Chapter>, callback?: VoidActionCallback) {
     this.readerService.markMultipleUnread(seriesId, volumes.map(v => v.id), chapters?.map(c => c.id)).pipe(take(1)).subscribe(() => {
       volumes.forEach(volume => {
-<<<<<<< HEAD
-        volume.pagesRead = volume.pages;
-        volume.chapters?.forEach(c => c.pagesRead = c.pages);
-      });
-      chapters?.forEach(c => c.pagesRead = c.pages);
-=======
         volume.pagesRead = 0;
         volume.chapters?.forEach(c => c.pagesRead = 0);
       });
       chapters?.forEach(c => c.pagesRead = 0);
->>>>>>> 4f18519f
       this.toastr.success('Marked as Read');
 
       if (callback) {
