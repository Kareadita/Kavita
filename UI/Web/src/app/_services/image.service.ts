import { Injectable, OnDestroy } from '@angular/core';
import { Subject } from 'rxjs';
import { takeUntil } from 'rxjs/operators';
import { environment } from 'src/environments/environment';
import { ThemeService } from './theme.service';
import { RecentlyAddedItem } from '../_models/recently-added-item';
import { AccountService } from './account.service';

@Injectable({
  providedIn: 'root'
})
export class ImageService implements OnDestroy {

  baseUrl = environment.apiUrl;
  apiKey: string = '';
  encodedKey: string = '';
  public placeholderImage = 'assets/images/image-placeholder-min.png';
  public errorImage = 'assets/images/error-placeholder2-min.png';
  public resetCoverImage = 'assets/images/image-reset-cover-min.png';

  private onDestroy: Subject<void> = new Subject();

  constructor(private accountService: AccountService, private themeService: ThemeService) {
    this.themeService.currentTheme$.pipe(takeUntil(this.onDestroy)).subscribe(theme => {
      if (this.themeService.isDarkTheme()) {
        this.placeholderImage = 'assets/images/image-placeholder.dark-min.png';
        this.errorImage = 'assets/images/error-placeholder2.dark-min.png';
      } else {
        this.placeholderImage = 'assets/images/image-placeholder-min.png';
        this.errorImage = 'assets/images/error-placeholder2-min.png';
      }
    });

    this.accountService.currentUser$.pipe(takeUntil(this.onDestroy)).subscribe(user => {
      if (user) {
        this.apiKey = user.apiKey;
        this.encodedKey = encodeURIComponent(this.apiKey);
      }
    });
  }

  ngOnDestroy(): void {
      this.onDestroy.next();
      this.onDestroy.complete();
  }

  getRecentlyAddedItem(item: RecentlyAddedItem) {
    if (item.chapterId === 0) {
      return this.getVolumeCoverImage(item.volumeId);
    }
    return this.getChapterCoverImage(item.chapterId);
  }

  /**
   * Returns the entity type from a cover image url. Undefied if not applicable
   * @param url 
   * @returns 
   */
  getEntityTypeFromUrl(url: string) {
    if (url.indexOf('?') < 0) return undefined;
    const part = url.split('?')[1];
    const equalIndex = part.indexOf('=');
    return part.substring(0, equalIndex).replace('Id', '');
  }

  getLibraryCoverImage(libraryId: number) {
<<<<<<< HEAD
    return `${this.baseUrl}image/library-cover?libraryId=${libraryId}&apiKey=${this.encodedKey}`;
=======
    return this.baseUrl + 'image/library-cover?libraryId=' + libraryId;
>>>>>>> 30bc7ccc
  }

  getVolumeCoverImage(volumeId: number) {
    return `${this.baseUrl}image/volume-cover?volumeId=${volumeId}&apiKey=${this.encodedKey}`;
  }

  getSeriesCoverImage(seriesId: number) {
    return `${this.baseUrl}image/series-cover?seriesId=${seriesId}&apiKey=${this.encodedKey}`;
  }

  getCollectionCoverImage(collectionTagId: number) {
    return `${this.baseUrl}image/collection-cover?collectionTagId=${collectionTagId}&apiKey=${this.encodedKey}`;
  }

  getReadingListCoverImage(readingListId: number) {
    return `${this.baseUrl}image/readinglist-cover?readingListId=${readingListId}&apiKey=${this.encodedKey}`;
  }

  getChapterCoverImage(chapterId: number) {
    return `${this.baseUrl}image/chapter-cover?chapterId=${chapterId}&apiKey=${this.encodedKey}`;
  }

  getBookmarkedImage(chapterId: number, pageNum: number) {
    return `${this.baseUrl}image/bookmark?chapterId=${chapterId}&apiKey=${this.encodedKey}&pageNum=${pageNum}`;
  }

  getCoverUploadImage(filename: string) {
    return `${this.baseUrl}image/cover-upload?filename=${encodeURIComponent(filename)}&apiKey=${this.encodedKey}`;
  }

  updateErroredImage(event: any) {
    event.target.src = this.placeholderImage;
  }

  /**
   * Used to refresh an existing loaded image (lazysizes). If random already attached, will append another number onto it.
   * @param url Existing request url from ImageService only
   * @returns Url with a random parameter attached
   */
  randomize(url: string) {
    const r = Math.round(Math.random() * 100 + 1);
    if (url.indexOf('&random') >= 0) {
      return url + 1;
    }
    return url + '&random=' + r;
  }
}<|MERGE_RESOLUTION|>--- conflicted
+++ resolved
@@ -13,7 +13,6 @@
 
   baseUrl = environment.apiUrl;
   apiKey: string = '';
-  encodedKey: string = '';
   public placeholderImage = 'assets/images/image-placeholder-min.png';
   public errorImage = 'assets/images/error-placeholder2-min.png';
   public resetCoverImage = 'assets/images/image-reset-cover-min.png';
@@ -34,7 +33,6 @@
     this.accountService.currentUser$.pipe(takeUntil(this.onDestroy)).subscribe(user => {
       if (user) {
         this.apiKey = user.apiKey;
-        this.encodedKey = encodeURIComponent(this.apiKey);
       }
     });
   }
@@ -64,39 +62,35 @@
   }
 
   getLibraryCoverImage(libraryId: number) {
-<<<<<<< HEAD
-    return `${this.baseUrl}image/library-cover?libraryId=${libraryId}&apiKey=${this.encodedKey}`;
-=======
     return this.baseUrl + 'image/library-cover?libraryId=' + libraryId;
->>>>>>> 30bc7ccc
   }
 
   getVolumeCoverImage(volumeId: number) {
-    return `${this.baseUrl}image/volume-cover?volumeId=${volumeId}&apiKey=${this.encodedKey}`;
+    return this.baseUrl + 'image/volume-cover?volumeId=' + volumeId;
   }
 
   getSeriesCoverImage(seriesId: number) {
-    return `${this.baseUrl}image/series-cover?seriesId=${seriesId}&apiKey=${this.encodedKey}`;
+    return this.baseUrl + 'image/series-cover?seriesId=' + seriesId;
   }
 
   getCollectionCoverImage(collectionTagId: number) {
-    return `${this.baseUrl}image/collection-cover?collectionTagId=${collectionTagId}&apiKey=${this.encodedKey}`;
+    return this.baseUrl + 'image/collection-cover?collectionTagId=' + collectionTagId;
   }
 
   getReadingListCoverImage(readingListId: number) {
-    return `${this.baseUrl}image/readinglist-cover?readingListId=${readingListId}&apiKey=${this.encodedKey}`;
+    return this.baseUrl + 'image/readinglist-cover?readingListId=' + readingListId;
   }
 
   getChapterCoverImage(chapterId: number) {
-    return `${this.baseUrl}image/chapter-cover?chapterId=${chapterId}&apiKey=${this.encodedKey}`;
+    return this.baseUrl + 'image/chapter-cover?chapterId=' + chapterId;
   }
 
   getBookmarkedImage(chapterId: number, pageNum: number) {
-    return `${this.baseUrl}image/bookmark?chapterId=${chapterId}&apiKey=${this.encodedKey}&pageNum=${pageNum}`;
+    return this.baseUrl + 'image/bookmark?chapterId=' + chapterId + '&pageNum=' + pageNum + '&apiKey=' + encodeURIComponent(this.apiKey);
   }
 
   getCoverUploadImage(filename: string) {
-    return `${this.baseUrl}image/cover-upload?filename=${encodeURIComponent(filename)}&apiKey=${this.encodedKey}`;
+    return this.baseUrl + 'image/cover-upload?filename=' + encodeURIComponent(filename);
   }
 
   updateErroredImage(event: any) {
