import { Injectable, OnDestroy } from '@angular/core';
import { Subject } from 'rxjs';
import { takeUntil } from 'rxjs/operators';
import { environment } from 'src/environments/environment';
<<<<<<< HEAD
=======
import { RecentlyAddedItem } from '../_models/recently-added-item';
>>>>>>> d7450497
import { AccountService } from './account.service';
import { NavService } from './nav.service';

@Injectable({
  providedIn: 'root'
})
export class ImageService implements OnDestroy {

  baseUrl = environment.apiUrl;
  apiKey: string = '';
  public placeholderImage = 'assets/images/image-placeholder-min.png';
  public errorImage = 'assets/images/error-placeholder2-min.png';
  public resetCoverImage = 'assets/images/image-reset-cover-min.png';

  private onDestroy: Subject<void> = new Subject();

  constructor(private navSerivce: NavService, private accountService: AccountService) {
    this.navSerivce.darkMode$.subscribe(res => {
      if (res) {
        this.placeholderImage = 'assets/images/image-placeholder.dark-min.png';
        this.errorImage = 'assets/images/error-placeholder2.dark-min.png';
      } else {
        this.placeholderImage = 'assets/images/image-placeholder-min.png';
        this.errorImage = 'assets/images/error-placeholder2-min.png';
      }
    });

    this.accountService.currentUser$.pipe(takeUntil(this.onDestroy)).subscribe(user => {
      if (user) {
        this.apiKey = user.apiKey;
      }
    });
  }

  ngOnDestroy(): void {
      this.onDestroy.next();
      this.onDestroy.complete();
<<<<<<< HEAD
=======
  }

  getRecentlyAddedItem(item: RecentlyAddedItem) {
    if (item.chapterId === 0) {
      return this.getVolumeCoverImage(item.volumeId);
    }
    return this.getChapterCoverImage(item.chapterId);
  }

  /**
   * Returns the entity type from a cover image url. Undefied if not applicable
   * @param url 
   * @returns 
   */
  getEntityTypeFromUrl(url: string) {
    if (url.indexOf('?') < 0) return undefined;
    const part = url.split('?')[1];
    const equalIndex = part.indexOf('=');
    return part.substring(0, equalIndex).replace('Id', '');
>>>>>>> d7450497
  }

  getVolumeCoverImage(volumeId: number) {
    return this.baseUrl + 'image/volume-cover?volumeId=' + volumeId;
  }

  getSeriesCoverImage(seriesId: number) {
    return this.baseUrl + 'image/series-cover?seriesId=' + seriesId;
  }

  getCollectionCoverImage(collectionTagId: number) {
    return this.baseUrl + 'image/collection-cover?collectionTagId=' + collectionTagId;
  }

  getChapterCoverImage(chapterId: number) {
    return this.baseUrl + 'image/chapter-cover?chapterId=' + chapterId;
  }

  getBookmarkedImage(chapterId: number, pageNum: number) {
    return this.baseUrl + 'image/bookmark?chapterId=' + chapterId + '&pageNum=' + pageNum + '&apiKey=' + encodeURIComponent(this.apiKey);
  }

  updateErroredImage(event: any) {
    event.target.src = this.placeholderImage;
  }

  /**
   * Used to refresh an existing loaded image (lazysizes). If random already attached, will append another number onto it.
   * @param url Existing request url from ImageService only
   * @returns Url with a random parameter attached
   */
  randomize(url: string) {
    const r = Math.round(Math.random() * 100 + 1);
    if (url.indexOf('&random') >= 0) {
      return url + 1;
    }
    return url + '&random=' + r;
  }
}<|MERGE_RESOLUTION|>--- conflicted
+++ resolved
@@ -2,10 +2,7 @@
 import { Subject } from 'rxjs';
 import { takeUntil } from 'rxjs/operators';
 import { environment } from 'src/environments/environment';
-<<<<<<< HEAD
-=======
 import { RecentlyAddedItem } from '../_models/recently-added-item';
->>>>>>> d7450497
 import { AccountService } from './account.service';
 import { NavService } from './nav.service';
 
@@ -43,8 +40,6 @@
   ngOnDestroy(): void {
       this.onDestroy.next();
       this.onDestroy.complete();
-<<<<<<< HEAD
-=======
   }
 
   getRecentlyAddedItem(item: RecentlyAddedItem) {
@@ -64,7 +59,6 @@
     const part = url.split('?')[1];
     const equalIndex = part.indexOf('=');
     return part.substring(0, equalIndex).replace('Id', '');
->>>>>>> d7450497
   }
 
   getVolumeCoverImage(volumeId: number) {
