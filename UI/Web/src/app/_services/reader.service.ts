--- conflicted
+++ resolved
@@ -16,12 +16,6 @@
 import { FileDimension } from '../manga-reader/_models/file-dimension';
 import screenfull from 'screenfull';
 import { TextResonse } from '../_types/text-response';
-<<<<<<< HEAD
-import { AccountService } from './account.service';
-import { Subject, takeUntil } from 'rxjs';
-import { OnDestroy } from '@angular/core';
-=======
->>>>>>> 30bc7ccc
 
 export const CHAPTER_ID_DOESNT_EXIST = -1;
 export const CHAPTER_ID_NOT_FETCHED = -2;
@@ -29,29 +23,16 @@
 @Injectable({
   providedIn: 'root'
 })
-export class ReaderService implements OnDestroy {
+export class ReaderService {
 
   baseUrl = environment.apiUrl;
-  encodedKey: string = '';
-  private onDestroy: Subject<void> = new Subject();
 
   // Override background color for reader and restore it onDestroy
   private originalBodyColor!: string;
 
   constructor(private httpClient: HttpClient, private router: Router, 
     private location: Location, private utilityService: UtilityService,
-    private filterUtilitySerivce: FilterUtilitiesService, private accountService: AccountService) {
-      this.accountService.currentUser$.pipe(takeUntil(this.onDestroy)).subscribe(user => {
-        if (user) {
-          this.encodedKey = encodeURIComponent(user.apiKey);
-        }
-      });
-  }
-
-  ngOnDestroy() {
-    this.onDestroy.next();
-    this.onDestroy.complete();
-  }
+    private filterUtilitySerivce: FilterUtilitiesService) { }
 
   getNavigationArray(libraryId: number, seriesId: number, chapterId: number, format: MangaFormat) {
     if (format === undefined) format = MangaFormat.ARCHIVE;
@@ -66,7 +47,7 @@
   }
 
   downloadPdf(chapterId: number) {
-    return `${this.baseUrl}reader/pdf?chapterId=${chapterId}&apiKey=${this.encodedKey}`;
+    return this.baseUrl + 'reader/pdf?chapterId=' + chapterId;
   }
 
   bookmark(seriesId: number, volumeId: number, chapterId: number, page: number) {
@@ -117,11 +98,7 @@
   }
 
   getPageUrl(chapterId: number, page: number) {
-    return `${this.baseUrl}reader/image?chapterId=${chapterId}&apiKey=${this.encodedKey}&page=${page}`;
-  }
-
-  getThumbnailUrl(chapterId: number, page: number) {
-    return `${this.baseUrl}reader/thumbnail?chapterId=${chapterId}&apiKey=${this.encodedKey}&page=${page}`;
+    return this.baseUrl + 'reader/image?chapterId=' + chapterId + '&page=' + page;
   }
 
   getBookmarkPageUrl(seriesId: number, apiKey: string, page: number) {
@@ -130,21 +107,12 @@
 
   getChapterInfo(chapterId: number, includeDimensions = false) {
     return this.httpClient.get<ChapterInfo>(this.baseUrl + 'reader/chapter-info?chapterId=' + chapterId + '&includeDimensions=' + includeDimensions);
-<<<<<<< HEAD
   }
 
   getFileDimensions(chapterId: number) {
     return this.httpClient.get<Array<FileDimension>>(this.baseUrl + 'reader/file-dimensions?chapterId=' + chapterId);
   }
 
-=======
-  }
-
-  getFileDimensions(chapterId: number) {
-    return this.httpClient.get<Array<FileDimension>>(this.baseUrl + 'reader/file-dimensions?chapterId=' + chapterId);
-  }
-
->>>>>>> 30bc7ccc
   saveProgress(libraryId: number, seriesId: number, volumeId: number, chapterId: number, page: number, bookScrollId: string | null = null) {
     return this.httpClient.post(this.baseUrl + 'reader/progress', {libraryId, seriesId, volumeId, chapterId, pageNum: page, bookScrollId});
   }
