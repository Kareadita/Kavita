--- conflicted
+++ resolved
@@ -10,17 +10,9 @@
 import { PageBookmark } from '../_models/page-bookmark';
 import { ProgressBookmark } from '../_models/progress-bookmark';
 
-<<<<<<< HEAD
-export const MAX_WORDS_PER_HOUR = 30_000;
-export const MIN_WORDS_PER_HOUR = 10_260;
-export const MAX_PAGES_PER_MINUTE = 2.75;
-export const MIN_PAGES_PER_MINUTE = 3.33;
-
 export const CHAPTER_ID_DOESNT_EXIST = -1;
 export const CHAPTER_ID_NOT_FETCHED = -2;
 
-=======
->>>>>>> 1edf23d8
 @Injectable({
   providedIn: 'root'
 })
@@ -79,7 +71,7 @@
 
   /**
    * Used exclusively for reading multiple bookmarks from a series
-   * @param seriesId 
+   * @param seriesId
    */
   getBookmarkInfo(seriesId: number) {
     return this.httpClient.get<BookmarkInfo>(this.baseUrl + 'reader/bookmark-info?seriesId=' + seriesId);
@@ -128,7 +120,7 @@
   markVolumeUnread(seriesId: number, volumeId: number) {
     return this.httpClient.post(this.baseUrl + 'reader/mark-volume-unread', {seriesId, volumeId});
   }
-  
+
 
   getNextChapter(seriesId: number, volumeId: number, currentChapterId: number, readingListId: number = -1) {
     if (readingListId > 0) {
@@ -178,7 +170,7 @@
   /**
    * Parses out the page number from a Image src url
    * @param imageSrc Src attribute of Image
-   * @returns 
+   * @returns
    */
   imageUrlToPageNum(imageSrc: string) {
     if (imageSrc === undefined || imageSrc === '') { return -1; }
@@ -220,7 +212,7 @@
   }
 
   enterFullscreen(el: Element, callback?: VoidFunction) {
-    if (!document.fullscreenElement) { 
+    if (!document.fullscreenElement) {
       if (el.requestFullscreen) {
         el.requestFullscreen().then(() => {
           if (callback) {
@@ -242,7 +234,7 @@
   }
 
   /**
-   * 
+   *
    * @returns If document is in fullscreen mode
    */
   checkFullscreenMode() {
