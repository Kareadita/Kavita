--- conflicted
+++ resolved
@@ -13,11 +13,7 @@
 import { SeriesAddedToCollectionEvent } from 'src/app/_models/events/series-added-to-collection-event';
 import { Pagination } from 'src/app/_models/pagination';
 import { Series } from 'src/app/_models/series';
-<<<<<<< HEAD
-import { SeriesFilter } from 'src/app/_models/series-filter';
-=======
 import { FilterEvent, SeriesFilter } from 'src/app/_models/series-filter';
->>>>>>> d7450497
 import { AccountService } from 'src/app/_services/account.service';
 import { Action, ActionFactoryService, ActionItem } from 'src/app/_services/action-factory.service';
 import { ActionService } from 'src/app/_services/action.service';
@@ -179,15 +175,9 @@
     });
   }
 
-<<<<<<< HEAD
-  updateFilter(data: SeriesFilter) {
-    this.filter = data;
-    if (this.seriesPagination !== undefined && this.seriesPagination !== null) {
-=======
   updateFilter(data: FilterEvent) {
     this.filter = data.filter;
     if (this.seriesPagination !== undefined && this.seriesPagination !== null && !data.isFirst) {
->>>>>>> d7450497
       this.seriesPagination.currentPage = 1;
       this.onPageChange(this.seriesPagination);
     } else {
