import { Component, OnInit } from '@angular/core';
import { FormGroup, FormControl, Validators } from '@angular/forms';
import { Router } from '@angular/router';
import { NgbModal } from '@ng-bootstrap/ng-bootstrap';
import { ToastrService } from 'ngx-toastr';
import { take } from 'rxjs/operators';
import { SettingsService } from '../admin/settings.service';
import { AddEmailToAccountMigrationModalComponent } from '../registration/add-email-to-account-migration-modal/add-email-to-account-migration-modal.component';
import { User } from '../_models/user';
import { AccountService } from '../_services/account.service';
import { MemberService } from '../_services/member.service';
import { NavService } from '../_services/nav.service';

// TODO: Move this into registration module
@Component({
  selector: 'app-user-login',
  templateUrl: './user-login.component.html',
  styleUrls: ['./user-login.component.scss']
})
export class UserLoginComponent implements OnInit {

  model: any = {username: '', password: ''};
  loginForm: FormGroup = new FormGroup({
      username: new FormControl('', [Validators.required]),
      password: new FormControl('', [Validators.required]) 
  });

  memberNames: Array<string> = [];
  isCollapsed: {[key: string]: boolean} = {};
  /**
   * If there are no admins on the server, this will enable the registration to kick in.
   */
  firstTimeFlow: boolean = true;
  /**
   * Used for first time the page loads to ensure no flashing
   */
  isLoaded: boolean = false;

  constructor(private accountService: AccountService, private router: Router, private memberService: MemberService, 
    private toastr: ToastrService, private navService: NavService, private settingsService: SettingsService, private modalService: NgbModal) { }

  ngOnInit(): void {
    this.navService.showNavBar();
    this.accountService.currentUser$.pipe(take(1)).subscribe(user => {
      if (user) {
        this.router.navigateByUrl('/library');
      }
    });

    this.memberService.adminExists().pipe(take(1)).subscribe(adminExists => {
      this.firstTimeFlow = !adminExists;

<<<<<<< HEAD
      if (this.firstTimeFlow) {
        this.router.navigateByUrl('registration/register');
        return;
=======
        // This API is only useable on disabled authentication
        this.memberService.getMemberNames().pipe(take(1)).subscribe(members => {
          this.memberNames = members;
          const isOnlyOne = this.memberNames.length === 1;
          this.memberNames.forEach(name => this.isCollapsed[name] = !isOnlyOne);
          this.firstTimeFlow = members.length === 0;
          this.isLoaded = true;
        });
      } else {
        this.memberService.adminExists().pipe(take(1)).subscribe(adminExists => {
          this.firstTimeFlow = !adminExists;

          if (this.firstTimeFlow) {
            this.router.navigateByUrl('registration/register');
            return;
          }

          this.setupAuthenticatedLoginFlow();
          this.isLoaded = true;
        });
>>>>>>> 1a72c537
      }

      this.setupAuthenticatedLoginFlow();
      this.isLoaded = true;
    }); 
  }

  setupAuthenticatedLoginFlow() {
    if (this.memberNames.indexOf(' Login ') >= 0) { return; }
    this.memberNames.push(' Login ');
      this.memberNames.forEach(name => this.isCollapsed[name] = false);
      const lastLogin = localStorage.getItem(this.accountService.lastLoginKey);
      if (lastLogin != undefined && lastLogin != null && lastLogin != '') {
        this.loginForm.get('username')?.setValue(lastLogin);
      }
  }

  onAdminCreated(user: User | null) {
    if (user != null) {
      this.firstTimeFlow = false;
    } else {
      this.toastr.error('There was an issue creating the new user. Please refresh and try again.');
    }
  }

  login() {
    this.model = this.loginForm.getRawValue();
    this.accountService.login(this.model).subscribe(() => {
      this.loginForm.reset();
      this.navService.showNavBar();

      // Check if user came here from another url, else send to library route
      const pageResume = localStorage.getItem('kavita--auth-intersection-url');
      if (pageResume && pageResume !== '/no-connection' && pageResume !== '/login') {
        localStorage.setItem('kavita--auth-intersection-url', '');
        this.router.navigateByUrl(pageResume);
      } else {
        this.router.navigateByUrl('/library');
      }
    }, err => {
      if (err.error === 'You are missing an email on your account. Please wait while we migrate your account.') {
<<<<<<< HEAD
=======
        // TODO: Implement this flow
>>>>>>> 1a72c537
        const modalRef = this.modalService.open(AddEmailToAccountMigrationModalComponent, { scrollable: true, size: 'md' });
        modalRef.componentInstance.username = this.model.username; 
        modalRef.closed.pipe(take(1)).subscribe(() => {
          
        });
      } else {
        this.toastr.error(err.error);
<<<<<<< HEAD
=======
      }
    });

    // TODO: Move this into account service so it always happens
    this.accountService.currentUser$
      .pipe(first(x => (x !== null && x !== undefined && typeof x !== 'undefined')))
      .subscribe(currentUser => {
        this.navService.setDarkMode(currentUser.preferences.siteDarkMode);
      });
  }

  select(member: string) {
    // This is a special case
    if (member === ' Login ' && !this.authDisabled) {
      return;
    }

    this.loginForm.get('username')?.setValue(member);

    this.isCollapsed[member] = !this.isCollapsed[member];
    this.collapseAllButName(member);
    // ?! Scroll to the newly opened element? 
  }

  collapseAllButName(name: string) {
    Object.keys(this.isCollapsed).forEach(key => {
      if (key !== name) {
        this.isCollapsed[key] = true;
>>>>>>> 1a72c537
      }
    });
  }
}<|MERGE_RESOLUTION|>--- conflicted
+++ resolved
@@ -22,7 +22,7 @@
   model: any = {username: '', password: ''};
   loginForm: FormGroup = new FormGroup({
       username: new FormControl('', [Validators.required]),
-      password: new FormControl('', [Validators.required]) 
+      password: new FormControl('', [Validators.required])
   });
 
   memberNames: Array<string> = [];
@@ -36,7 +36,7 @@
    */
   isLoaded: boolean = false;
 
-  constructor(private accountService: AccountService, private router: Router, private memberService: MemberService, 
+  constructor(private accountService: AccountService, private router: Router, private memberService: MemberService,
     private toastr: ToastrService, private navService: NavService, private settingsService: SettingsService, private modalService: NgbModal) { }
 
   ngOnInit(): void {
@@ -50,37 +50,14 @@
     this.memberService.adminExists().pipe(take(1)).subscribe(adminExists => {
       this.firstTimeFlow = !adminExists;
 
-<<<<<<< HEAD
       if (this.firstTimeFlow) {
         this.router.navigateByUrl('registration/register');
         return;
-=======
-        // This API is only useable on disabled authentication
-        this.memberService.getMemberNames().pipe(take(1)).subscribe(members => {
-          this.memberNames = members;
-          const isOnlyOne = this.memberNames.length === 1;
-          this.memberNames.forEach(name => this.isCollapsed[name] = !isOnlyOne);
-          this.firstTimeFlow = members.length === 0;
-          this.isLoaded = true;
-        });
-      } else {
-        this.memberService.adminExists().pipe(take(1)).subscribe(adminExists => {
-          this.firstTimeFlow = !adminExists;
-
-          if (this.firstTimeFlow) {
-            this.router.navigateByUrl('registration/register');
-            return;
-          }
-
-          this.setupAuthenticatedLoginFlow();
-          this.isLoaded = true;
-        });
->>>>>>> 1a72c537
       }
 
       this.setupAuthenticatedLoginFlow();
       this.isLoaded = true;
-    }); 
+    });
   }
 
   setupAuthenticatedLoginFlow() {
@@ -117,48 +94,13 @@
       }
     }, err => {
       if (err.error === 'You are missing an email on your account. Please wait while we migrate your account.') {
-<<<<<<< HEAD
-=======
-        // TODO: Implement this flow
->>>>>>> 1a72c537
         const modalRef = this.modalService.open(AddEmailToAccountMigrationModalComponent, { scrollable: true, size: 'md' });
-        modalRef.componentInstance.username = this.model.username; 
+        modalRef.componentInstance.username = this.model.username;
         modalRef.closed.pipe(take(1)).subscribe(() => {
-          
+
         });
       } else {
         this.toastr.error(err.error);
-<<<<<<< HEAD
-=======
-      }
-    });
-
-    // TODO: Move this into account service so it always happens
-    this.accountService.currentUser$
-      .pipe(first(x => (x !== null && x !== undefined && typeof x !== 'undefined')))
-      .subscribe(currentUser => {
-        this.navService.setDarkMode(currentUser.preferences.siteDarkMode);
-      });
-  }
-
-  select(member: string) {
-    // This is a special case
-    if (member === ' Login ' && !this.authDisabled) {
-      return;
-    }
-
-    this.loginForm.get('username')?.setValue(member);
-
-    this.isCollapsed[member] = !this.isCollapsed[member];
-    this.collapseAllButName(member);
-    // ?! Scroll to the newly opened element? 
-  }
-
-  collapseAllButName(name: string) {
-    Object.keys(this.isCollapsed).forEach(key => {
-      if (key !== name) {
-        this.isCollapsed[key] = true;
->>>>>>> 1a72c537
       }
     });
   }
