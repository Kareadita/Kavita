import { ChangeDetectionStrategy, ChangeDetectorRef, Component, Input, OnDestroy, OnInit } from '@angular/core';
import { FormGroup, FormControl, Validators } from '@angular/forms';
import { NgbActiveModal } from '@ng-bootstrap/ng-bootstrap';
import { ToastrService } from 'ngx-toastr';
import { debounceTime, distinctUntilChanged, forkJoin, Subject, switchMap, takeUntil, tap } from 'rxjs';
import { Breakpoint, UtilityService } from 'src/app/shared/_services/utility.service';
import { ReadingList } from 'src/app/_models/reading-list';
import { AccountService } from 'src/app/_services/account.service';
import { ImageService } from 'src/app/_services/image.service';
import { ReadingListService } from 'src/app/_services/reading-list.service';
import { UploadService } from 'src/app/_services/upload.service';

enum TabID {
  General = 'General',
  CoverImage = 'Cover Image'
}

@Component({
  selector: 'app-edit-reading-list-modal',
  templateUrl: './edit-reading-list-modal.component.html',
  styleUrls: ['./edit-reading-list-modal.component.scss'],
  changeDetection: ChangeDetectionStrategy.OnPush
})
export class EditReadingListModalComponent implements OnInit, OnDestroy {

  @Input() readingList!: ReadingList;
  reviewGroup!: FormGroup;

  coverImageIndex: number = 0;
   /**
    * Url of the selected cover
  */
  selectedCover: string = '';
  coverImageLocked: boolean = false;
  imageUrls: Array<string> = [];
  active = TabID.General;

  private readonly onDestroy = new Subject<void>();

  get Breakpoint() { return Breakpoint; }
  get TabID() { return TabID; }

  constructor(private ngModal: NgbActiveModal, private readingListService: ReadingListService, 
    public utilityService: UtilityService, private uploadService: UploadService, private toastr: ToastrService, 
    private imageService: ImageService, private readonly cdRef: ChangeDetectorRef, public accountService: AccountService) { }

  ngOnInit(): void {
    this.reviewGroup = new FormGroup({
      title: new FormControl(this.readingList.title, { nonNullable: true, validators: [Validators.required] }),
      summary: new FormControl(this.readingList.summary, { nonNullable: true, validators: [] }),
      promoted: new FormControl(this.readingList.promoted, { nonNullable: true, validators: [] }),
<<<<<<< HEAD
      startingMonth: new FormControl(this.readingList.startingMonth, { nonNullable: true, validators: [Validators.min(1), Validators.max(12)] }),
      startingYear: new FormControl(this.readingList.startingYear, { nonNullable: true, validators: [Validators.min(1000)] }),
      endingMonth: new FormControl(this.readingList.endingMonth, { nonNullable: true, validators: [Validators.min(1), Validators.max(12)] }),
      endingYear: new FormControl(this.readingList.endingYear, { nonNullable: true, validators: [Validators.min(1000)] }),
    });

    this.coverImageLocked = this.readingList.coverImageLocked;

=======
    });

>>>>>>> 30bc7ccc
    this.reviewGroup.get('title')?.valueChanges.pipe(
      debounceTime(100), 
      distinctUntilChanged(),
      switchMap(name => this.readingListService.nameExists(name)),
      tap(exists => {
        const isExistingName = this.reviewGroup.get('title')?.value === this.readingList.title;
        if (!exists || isExistingName) {
          this.reviewGroup.get('title')?.setErrors(null);
        } else {
          this.reviewGroup.get('title')?.setErrors({duplicateName: true})  
        }
        this.cdRef.markForCheck();
      }),
      takeUntil(this.onDestroy)
      ).subscribe();

    this.imageUrls.push(this.imageService.randomize(this.imageService.getReadingListCoverImage(this.readingList.id)));
    if (!this.readingList.items || this.readingList.items.length === 0) {
      this.readingListService.getListItems(this.readingList.id).subscribe(items => {
        this.imageUrls.push(...(items).map(rli => this.imageService.getChapterCoverImage(rli.chapterId)));
      });
    } else {
      this.imageUrls.push(...(this.readingList.items).map(rli => this.imageService.getChapterCoverImage(rli.chapterId)));
    }
  }

  ngOnDestroy() {
    this.onDestroy.next();
    this.onDestroy.complete();
  }

  ngOnDestroy() {
    this.onDestroy.next();
    this.onDestroy.complete();
  }

  close() {
    this.ngModal.dismiss(undefined);
  }

  save() {
    if (this.reviewGroup.value.title.trim() === '') return;

    const model = {...this.reviewGroup.value, readingListId: this.readingList.id, coverImageLocked: this.coverImageLocked};
<<<<<<< HEAD
    model.startingMonth = model.startingMonth || 0;
    model.startingYear = model.startingYear || 0;
    model.endingMonth = model.endingMonth || 0;
    model.endingYear = model.endingYear || 0;
=======
>>>>>>> 30bc7ccc
    const apis = [this.readingListService.update(model)];
    
    if (this.selectedCover !== '') {
      apis.push(this.uploadService.updateReadingListCoverImage(this.readingList.id, this.selectedCover))
    }
  
    forkJoin(apis).subscribe(results => {
      this.readingList.title = model.title;
      this.readingList.summary = model.summary;
      this.readingList.coverImageLocked = this.coverImageLocked;
      this.readingList.promoted = model.promoted;
      this.ngModal.close(this.readingList);
      this.toastr.success('Reading List updated');
    });
  }

  updateSelectedIndex(index: number) {
    this.coverImageIndex = index;
    console.log(this.coverImageIndex)
    this.cdRef.detectChanges();
  }

  updateSelectedImage(url: string) {
    this.selectedCover = url;
  }

  handleReset() {
    this.coverImageLocked = false;
  }

}<|MERGE_RESOLUTION|>--- conflicted
+++ resolved
@@ -49,19 +49,8 @@
       title: new FormControl(this.readingList.title, { nonNullable: true, validators: [Validators.required] }),
       summary: new FormControl(this.readingList.summary, { nonNullable: true, validators: [] }),
       promoted: new FormControl(this.readingList.promoted, { nonNullable: true, validators: [] }),
-<<<<<<< HEAD
-      startingMonth: new FormControl(this.readingList.startingMonth, { nonNullable: true, validators: [Validators.min(1), Validators.max(12)] }),
-      startingYear: new FormControl(this.readingList.startingYear, { nonNullable: true, validators: [Validators.min(1000)] }),
-      endingMonth: new FormControl(this.readingList.endingMonth, { nonNullable: true, validators: [Validators.min(1), Validators.max(12)] }),
-      endingYear: new FormControl(this.readingList.endingYear, { nonNullable: true, validators: [Validators.min(1000)] }),
     });
 
-    this.coverImageLocked = this.readingList.coverImageLocked;
-
-=======
-    });
-
->>>>>>> 30bc7ccc
     this.reviewGroup.get('title')?.valueChanges.pipe(
       debounceTime(100), 
       distinctUntilChanged(),
@@ -79,18 +68,6 @@
       ).subscribe();
 
     this.imageUrls.push(this.imageService.randomize(this.imageService.getReadingListCoverImage(this.readingList.id)));
-    if (!this.readingList.items || this.readingList.items.length === 0) {
-      this.readingListService.getListItems(this.readingList.id).subscribe(items => {
-        this.imageUrls.push(...(items).map(rli => this.imageService.getChapterCoverImage(rli.chapterId)));
-      });
-    } else {
-      this.imageUrls.push(...(this.readingList.items).map(rli => this.imageService.getChapterCoverImage(rli.chapterId)));
-    }
-  }
-
-  ngOnDestroy() {
-    this.onDestroy.next();
-    this.onDestroy.complete();
   }
 
   ngOnDestroy() {
@@ -106,13 +83,6 @@
     if (this.reviewGroup.value.title.trim() === '') return;
 
     const model = {...this.reviewGroup.value, readingListId: this.readingList.id, coverImageLocked: this.coverImageLocked};
-<<<<<<< HEAD
-    model.startingMonth = model.startingMonth || 0;
-    model.startingYear = model.startingYear || 0;
-    model.endingMonth = model.endingMonth || 0;
-    model.endingYear = model.endingYear || 0;
-=======
->>>>>>> 30bc7ccc
     const apis = [this.readingListService.update(model)];
     
     if (this.selectedCover !== '') {
@@ -131,8 +101,6 @@
 
   updateSelectedIndex(index: number) {
     this.coverImageIndex = index;
-    console.log(this.coverImageIndex)
-    this.cdRef.detectChanges();
   }
 
   updateSelectedImage(url: string) {
