
<div class="modal-header">
    <h4 class="modal-title" id="modal-basic-title">Edit Reading List: {{readingList.title}}</h4>
    <button type="button" class="btn-close" aria-label="Close" (click)="close()"></button>
</div>
<div class="modal-body scrollable-modal {{utilityService.getActiveBreakpoint() === Breakpoint.Mobile ? '' : 'd-flex'}}">
    <ul ngbNav #nav="ngbNav" [(activeId)]="active" class="nav-pills"
     orientation="{{utilityService.getActiveBreakpoint() === Breakpoint.Mobile ? 'horizontal' : 'vertical'}}" style="min-width: 135px;">     
        <li [ngbNavItem]="TabID.General">
            <a ngbNavLink>{{TabID.General}}</a>
            <ng-template ngbNavContent>
                <form [formGroup]="reviewGroup">
                    <div class="row g-0 mb-3">
                        <div class="col-md-8 col-sm-12">
                            <label for="library-name" class="form-label">Name</label>
                            <input id="library-name" class="form-control" formControlName="title" type="text" [class.is-invalid]="reviewGroup.get('title')?.invalid && reviewGroup.get('title')?.touched">
                            <div id="inviteForm-validations" class="invalid-feedback" *ngIf="reviewGroup.dirty || reviewGroup.touched">
                                <div *ngIf="reviewGroup.get('title')?.errors?.required">
                                    This field is required
                                </div>
                                <div *ngIf="reviewGroup.get('title')?.errors?.duplicateName">
                                    Name must be unique
                                </div>
                            </div>
                        </div>
                        <ng-container *ngIf="(accountService.currentUser$ | async) as user">
                            <div class="col-md-3 col-sm-12 ms-2" *ngIf="accountService.hasAdminRole(user)">
                                <div class="form-check form-switch">
                                    <input type="checkbox" id="tag-promoted" role="switch" formControlName="promoted" class="form-check-input"
                                        aria-labelledby="auto-close-label" aria-describedby="tag-promoted-help">
                                    <label class="form-check-label me-1" for="tag-promoted">Promote</label>
                                    <i class="fa fa-info-circle" aria-hidden="true" placement="left" [ngbTooltip]="promotedTooltip" role="button" tabindex="0"></i>
                                    <ng-template #promotedTooltip>Promotion means that the tag can be seen server-wide, not just for admin users. All series that have this tag will still have user-access restrictions placed on them.</ng-template>
                                    <span class="visually-hidden" id="tag-promoted-help"><ng-container [ngTemplateOutlet]="promotedTooltip"></ng-container></span>
                                </div>
                            </div>
                        </ng-container>
                    </div>
<<<<<<< HEAD

                    <div class="row g-0 mb-3">
                        <div class="col-md-6 col-sm-12">
                            <h6 id="starting-year-header">Starting</h6>
                            <div class="col-md-6 col-sm-12" *ngIf="reviewGroup.get('startingMonth') as formControl" style="width: 90%">
                                <label for="start-month" class="form-label">Month</label>
                                <input id="start-month" class="form-control" formControlName="startingMonth" 
                                type="number" inputmode="numeric" [class.is-invalid]="formControl?.invalid && formControl?.touched"
                                aria-describedby="starting-year-header">
                                <div id="inviteForm-validations" class="invalid-feedback" *ngIf="reviewGroup.dirty || reviewGroup.touched">
                                    <div *ngIf="formControl.errors?.min || formControl.errors?.max">
                                        Must be between 1 and 12 or blank
                                    </div>
                                </div>
                            </div>
                            <div class="col-md-6 col-sm-12" *ngIf="reviewGroup.get('startingYear') as formControl" style="width: 90%">
                                <label for="start-year" class="form-label">Year</label>
                                <input id="start-year" class="form-control" formControlName="startingYear" type="number" inputmode="numeric"
                                [class.is-invalid]="formControl.invalid && formControl.touched"
                                aria-describedby="starting-year-header">
                                <div id="inviteForm-validations" class="invalid-feedback" *ngIf="reviewGroup.dirty || reviewGroup.touched">
                                    <div *ngIf="formControl.errors?.min || formControl.errors?.max">
                                        Must be greater than 1000, 0 or blank
                                    </div>
                                </div>
                            </div>
                        </div>

                        <div class="col-md-6 col-sm-12">
                            <h6 id="ending-year-heading">Ending</h6>
                            <div class="col-md-6 col-sm-12" *ngIf="reviewGroup.get('endingMonth') as formControl" style="width: 90%">
                                <label for="library-name" class="form-label">Month</label>
                                <input id="library-name" class="form-control" formControlName="endingMonth" type="number" inputmode="numeric"
                                 [class.is-invalid]="formControl?.invalid && formControl?.touched"
                                 aria-describedby="ending-year-header">
                                <div id="inviteForm-validations" class="invalid-feedback" *ngIf="reviewGroup.dirty || reviewGroup.touched">
                                    <div *ngIf="formControl.errors?.min || formControl.errors?.max">
                                        Must be between 1 and 12 or blank
                                    </div>
                                </div>
                            </div>
                            <div class="col-md-6 col-sm-12" *ngIf="reviewGroup.get('endingYear') as formControl" style="width: 90%">
                                <label for="library-name" class="form-label">Year</label>
                                <input id="library-name" class="form-control" formControlName="endingYear" type="number" inputmode="numeric"
                                [class.is-invalid]="formControl?.invalid && formControl?.touched"
                                aria-describedby="ending-year-header">
                                <div id="inviteForm-validations" class="invalid-feedback" *ngIf="reviewGroup.dirty || reviewGroup.touched">
                                    <div *ngIf="formControl.errors?.min || formControl.errors?.max">
                                        Must be greater than 1000, 0 or blank
                                    </div>
                                </div>
                            </div>
                        </div>
                    </div>
=======
>>>>>>> 30bc7ccc
    
                    <div class="row g-0 mb-3">
                        <label for="summary" class="form-label">Summary</label>
                        <textarea id="summary" class="form-control" formControlName="summary" rows="3"></textarea>
                    </div>
                </form>
            </ng-template>
        </li>
        <li [ngbNavItem]="TabID.CoverImage">
            <a ngbNavLink>{{TabID.CoverImage}}</a>
            <ng-template ngbNavContent>
                <app-cover-image-chooser [(imageUrls)]="imageUrls" (imageSelected)="updateSelectedIndex($event)" (selectedBase64Url)="updateSelectedImage($event)" [showReset]="readingList.coverImageLocked" (resetClicked)="handleReset()"></app-cover-image-chooser>
            </ng-template>
        </li>
    </ul>
    <div [ngbNavOutlet]="nav" class="tab-content {{utilityService.getActiveBreakpoint() === Breakpoint.Mobile ? 'mt-3' : 'ms-4 flex-fill'}}"></div>
</div>
<div class="modal-footer">
    <button type="button" class="btn btn-secondary" (click)="close()">Close</button>
<<<<<<< HEAD
    <button type="submit" class="btn btn-primary" (click)="save()">Save</button>
=======
    <button type="submit" class="btn btn-primary" [disabled]="!reviewGroup.valid" (click)="save()">Save</button>
>>>>>>> 30bc7ccc
</div>

<|MERGE_RESOLUTION|>--- conflicted
+++ resolved
@@ -1,6 +1,6 @@
 
 <div class="modal-header">
-    <h4 class="modal-title" id="modal-basic-title">Edit Reading List: {{readingList.title}}</h4>
+    <h4 class="modal-title" id="modal-basic-title">Edit {{readingList.title}} Reading List</h4>
     <button type="button" class="btn-close" aria-label="Close" (click)="close()"></button>
 </div>
 <div class="modal-body scrollable-modal {{utilityService.getActiveBreakpoint() === Breakpoint.Mobile ? '' : 'd-flex'}}">
@@ -36,63 +36,6 @@
                             </div>
                         </ng-container>
                     </div>
-<<<<<<< HEAD
-
-                    <div class="row g-0 mb-3">
-                        <div class="col-md-6 col-sm-12">
-                            <h6 id="starting-year-header">Starting</h6>
-                            <div class="col-md-6 col-sm-12" *ngIf="reviewGroup.get('startingMonth') as formControl" style="width: 90%">
-                                <label for="start-month" class="form-label">Month</label>
-                                <input id="start-month" class="form-control" formControlName="startingMonth" 
-                                type="number" inputmode="numeric" [class.is-invalid]="formControl?.invalid && formControl?.touched"
-                                aria-describedby="starting-year-header">
-                                <div id="inviteForm-validations" class="invalid-feedback" *ngIf="reviewGroup.dirty || reviewGroup.touched">
-                                    <div *ngIf="formControl.errors?.min || formControl.errors?.max">
-                                        Must be between 1 and 12 or blank
-                                    </div>
-                                </div>
-                            </div>
-                            <div class="col-md-6 col-sm-12" *ngIf="reviewGroup.get('startingYear') as formControl" style="width: 90%">
-                                <label for="start-year" class="form-label">Year</label>
-                                <input id="start-year" class="form-control" formControlName="startingYear" type="number" inputmode="numeric"
-                                [class.is-invalid]="formControl.invalid && formControl.touched"
-                                aria-describedby="starting-year-header">
-                                <div id="inviteForm-validations" class="invalid-feedback" *ngIf="reviewGroup.dirty || reviewGroup.touched">
-                                    <div *ngIf="formControl.errors?.min || formControl.errors?.max">
-                                        Must be greater than 1000, 0 or blank
-                                    </div>
-                                </div>
-                            </div>
-                        </div>
-
-                        <div class="col-md-6 col-sm-12">
-                            <h6 id="ending-year-heading">Ending</h6>
-                            <div class="col-md-6 col-sm-12" *ngIf="reviewGroup.get('endingMonth') as formControl" style="width: 90%">
-                                <label for="library-name" class="form-label">Month</label>
-                                <input id="library-name" class="form-control" formControlName="endingMonth" type="number" inputmode="numeric"
-                                 [class.is-invalid]="formControl?.invalid && formControl?.touched"
-                                 aria-describedby="ending-year-header">
-                                <div id="inviteForm-validations" class="invalid-feedback" *ngIf="reviewGroup.dirty || reviewGroup.touched">
-                                    <div *ngIf="formControl.errors?.min || formControl.errors?.max">
-                                        Must be between 1 and 12 or blank
-                                    </div>
-                                </div>
-                            </div>
-                            <div class="col-md-6 col-sm-12" *ngIf="reviewGroup.get('endingYear') as formControl" style="width: 90%">
-                                <label for="library-name" class="form-label">Year</label>
-                                <input id="library-name" class="form-control" formControlName="endingYear" type="number" inputmode="numeric"
-                                [class.is-invalid]="formControl?.invalid && formControl?.touched"
-                                aria-describedby="ending-year-header">
-                                <div id="inviteForm-validations" class="invalid-feedback" *ngIf="reviewGroup.dirty || reviewGroup.touched">
-                                    <div *ngIf="formControl.errors?.min || formControl.errors?.max">
-                                        Must be greater than 1000, 0 or blank
-                                    </div>
-                                </div>
-                            </div>
-                        </div>
-                    </div>
-=======
->>>>>>> 30bc7ccc
     
                     <div class="row g-0 mb-3">
                         <label for="summary" class="form-label">Summary</label>
@@ -112,10 +55,6 @@
 </div>
 <div class="modal-footer">
     <button type="button" class="btn btn-secondary" (click)="close()">Close</button>
-<<<<<<< HEAD
-    <button type="submit" class="btn btn-primary" (click)="save()">Save</button>
-=======
     <button type="submit" class="btn btn-primary" [disabled]="!reviewGroup.valid" (click)="save()">Save</button>
->>>>>>> 30bc7ccc
 </div>
 
