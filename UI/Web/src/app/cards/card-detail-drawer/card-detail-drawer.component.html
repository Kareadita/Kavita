--- conflicted
+++ resolved
@@ -67,12 +67,7 @@
             }
             <ul class="list-unstyled">
               <li class="d-flex my-4" *ngFor="let chapter of chapters">
-<<<<<<< HEAD
-                <!-- TODO: Localize title -->
-                <a (click)="readChapter(chapter)" href="javascript:void(0);" title="Read">
-=======
                 <a (click)="readChapter(chapter)" href="javascript:void(0);" [title]="t('read')">
->>>>>>> 6ed634f5
                   <app-image class="me-2" width="74px" [imageUrl]="imageService.getChapterCoverImage(chapter.id)"></app-image>
                 </a>
                 <div class="flex-grow-1">
