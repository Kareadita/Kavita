<ng-container *transloco="let t; read: 'series-info-cards'">
  <div class="row g-0 mt-3">
    <ng-container *ngIf="seriesMetadata.releaseYear > 0">
      <div class="col-lg-1 col-md-4 col-sm-4 col-4 mb-2">
        <app-icon-and-title [label]="t('release-date-title')" [clickable]="false" fontClasses="fa-regular fa-calendar" [title]="t('release-year-tooltip')">
          {{seriesMetadata.releaseYear}}
        </app-icon-and-title>
      </div>
      <div class="vr d-none d-lg-block m-2"></div>
    </ng-container>

    <ng-container *ngIf="seriesMetadata">
      <ng-container *ngIf="seriesMetadata.ageRating">
        <div class="col-lg-1 col-md-4 col-sm-4 col-4 mb-2">
          <app-icon-and-title [label]="t('age-rating-title')" [clickable]="true" fontClasses="fas fa-eye" (click)="handleGoTo(FilterQueryParam.AgeRating, seriesMetadata.ageRating)" [title]="t('age-rating-title')">
            {{this.seriesMetadata.ageRating | ageRating}}
          </app-icon-and-title>
        </div>
        <div class="vr d-none d-lg-block m-2"></div>
      </ng-container>

      <ng-container *ngIf="seriesMetadata.language !== null">
        <div class="col-lg-1 col-md-4 col-sm-4 col-4 mb-2">
          <app-icon-and-title [label]="t('language-title')" [clickable]="true" fontClasses="fas fa-language" (click)="handleGoTo(FilterQueryParam.Languages, seriesMetadata.language)" [title]="t('language-title')">
            {{seriesMetadata.language | defaultValue:'en' | languageName | async}}
          </app-icon-and-title>
        </div>
        <div class="vr d-none d-lg-block m-2"></div>
      </ng-container>
    </ng-container>

<<<<<<< HEAD
    <ng-container *ngIf="seriesMetadata">
        <ng-container *ngIf="seriesMetadata.ageRating">
            <div class="col-lg-1 col-md-4 col-sm-4 col-4 mb-3">
                <app-icon-and-title label="Age Rating" [clickable]="true" fontClasses="fas fa-eye" (click)="handleGoTo(FilterField.AgeRating, seriesMetadata.ageRating)" title="Age Rating">
                    {{this.seriesMetadata.ageRating | ageRating | async}}
                </app-icon-and-title>
            </div>
            <div class="vr d-none d-lg-block m-2"></div>
=======
    <ng-container>
      <div class="col-lg-1 col-md-4 col-sm-4 col-4 mb-2">
        <ng-container *ngIf="seriesMetadata.publicationStatus | publicationStatus as pubStatus">
          <app-icon-and-title [label]="t('publication-status-title')" [clickable]="true" fontClasses="fa-solid fa-hourglass-{{pubStatus === t('ongoing') ? 'empty' : 'end'}}"
                              (click)="handleGoTo(FilterQueryParam.PublicationStatus, seriesMetadata.publicationStatus)"
                              [ngbTooltip]="t('publication-status-tooltip') + ' (' + seriesMetadata.maxCount + ' / ' + seriesMetadata.totalCount + ')'">
            {{pubStatus}}
          </app-icon-and-title>
>>>>>>> 6e4ac4c3
        </ng-container>
      </div>
      <div class="vr m-2 d-none d-lg-block"></div>
    </ng-container>

<<<<<<< HEAD
        <ng-container *ngIf="seriesMetadata.language !== null">
            <div class="col-lg-1 col-md-4 col-sm-4 col-4 mb-3">
                <app-icon-and-title label="Language" [clickable]="true" fontClasses="fas fa-language" (click)="handleGoTo(FilterField.Languages, seriesMetadata.language)" title="Language">
                    {{seriesMetadata.language | defaultValue:'en' | languageName | async}}
                </app-icon-and-title>
            </div>
            <div class="vr d-none d-lg-block m-2"></div>
        </ng-container>
=======
    <ng-container *ngIf="accountService.hasValidLicense$ | async">
      <div class="col-lg-1 col-md-4 col-sm-4 col-4 mb-2">
        <app-icon-and-title [label]="t('scrobbling-title')" [clickable]="libraryAllowsScrobbling"
                            fontClasses="fa-solid fa-tower-{{(isScrobbling && libraryAllowsScrobbling) ? 'broadcast' : 'observation'}}"
                            (click)="toggleScrobbling($event)"
                            [ngbTooltip]="t('scrobbling-tooltip')">
          <ng-container *ngIf="libraryAllowsScrobbling; else noScrobble">
            {{ isScrobbling ? t('on') : t('off') }}
          </ng-container>
          <ng-template #noScrobble>
            {{t('disabled')}}
          </ng-template>

        </app-icon-and-title>
      </div>
      <div class="vr d-none d-lg-block m-2"></div>
>>>>>>> 6e4ac4c3
    </ng-container>

    <ng-container *ngIf="series">
      <ng-container>
        <div class="d-none d-md-block col-lg-1 col-md-4 col-sm-4 col-4 mb-2">
<<<<<<< HEAD
            <ng-container *ngIf="seriesMetadata.publicationStatus | publicationStatus as pubStatus">
                <app-icon-and-title label="Publication" [clickable]="true" fontClasses="fa-solid fa-hourglass-{{pubStatus === 'Ongoing' ? 'empty' : 'end'}}"
                                    (click)="handleGoTo(FilterField.PublicationStatus, seriesMetadata.publicationStatus)"
                                    ngbTooltip="Publication Status ({{seriesMetadata.maxCount}} / {{seriesMetadata.totalCount}})">
                    {{pubStatus}}
                </app-icon-and-title>
            </ng-container>
=======
          <app-icon-and-title [label]="t('format-title')" [clickable]="true"
                              [fontClasses]="'fa ' + (series.format | mangaFormatIcon)"
                              (click)="handleGoTo(FilterQueryParam.Format, series.format)" [title]="t('format-title')">
            {{series.format | mangaFormat}}
          </app-icon-and-title>
>>>>>>> 6e4ac4c3
        </div>
        <div class="vr d-none d-lg-block m-2"></div>
      </ng-container>

<<<<<<< HEAD
    <ng-container *ngIf="series">
        <ng-container>
            <div class="d-none d-md-block col-lg-1 col-md-4 col-sm-4 col-4 mb-2">
                <app-icon-and-title label="Format" [clickable]="true" [fontClasses]="'fa ' + (series.format | mangaFormatIcon)" (click)="handleGoTo(FilterField.Formats, series.format)" title="Format">
                    {{series.format | mangaFormat}}
                </app-icon-and-title>
            </div>
            <div class="vr d-none d-lg-block m-2"></div>
        </ng-container>
=======
      <ng-container *ngIf="series.latestReadDate && series.latestReadDate !== '' && (series.latestReadDate | date: 'shortDate') !== '1/1/01'">
        <div class="d-none d-md-block col-lg-1 col-md-4 col-sm-4 col-4 mb-2">
          <app-icon-and-title [label]="t('last-read-title')" [clickable]="false" fontClasses="fa-regular fa-clock" [title]="t('last-read-title')">
            {{series.latestReadDate | timeAgo}}
          </app-icon-and-title>
        </div>
        <div class="vr d-none d-lg-block m-2"></div>
      </ng-container>
>>>>>>> 6e4ac4c3

      <ng-container *ngIf="series.format === MangaFormat.EPUB; else showPages">
        <ng-container *ngIf="series.wordCount > 0">
          <div class="col-lg-1 col-md-4 col-sm-4 col-4 mb-2">
            <app-icon-and-title [label]="t('length-title')" [clickable]="false" fontClasses="fa-solid fa-book-open">
              {{t('words-count', {num: series.wordCount | compactNumber})}}
            </app-icon-and-title>
          </div>
          <div class="vr d-none d-lg-block m-2"></div>
        </ng-container>

      </ng-container>
      <ng-template #showPages>
        <div class="d-none d-md-block col-lg-1 col-md-4 col-sm-4 col-4 mb-2">
          <app-icon-and-title [label]="t('length-title')" [clickable]="false" fontClasses="fa-regular fa-file-lines">
            {{t('pages-count', {num: series.pages | compactNumber})}}
          </app-icon-and-title>
        </div>
        <div class="vr d-none d-lg-block m-2"></div>
      </ng-template>

      <ng-container *ngIf="series.format === MangaFormat.EPUB && series.wordCount > 0 || series.format !== MangaFormat.EPUB">
        <div class="col-lg-1 col-md-4 col-sm-4 col-4 mb-2">
          <app-icon-and-title [label]="t('read-time-title')" [clickable]="false" fontClasses="fa-regular fa-clock">
            <ng-container *ngIf="readingTime.maxHours === 0 || readingTime.minHours === 0; else normalReadTime">{{t('less-than-hour')}}</ng-container>
            <ng-template #normalReadTime>
              {{readingTime.minHours}}{{readingTime.maxHours !== readingTime.minHours ? ('-' + readingTime.maxHours) : ''}} {{readingTime.minHours > 1 ? t('hours') : t('hour')}}
            </ng-template>
          </app-icon-and-title>
        </div>
      </ng-container>

      <ng-container *ngIf="hasReadingProgress && showReadingTimeLeft && readingTimeLeft && readingTimeLeft.avgHours !== 0">
        <div class="vr d-none d-lg-block m-2"></div>
        <div class="col-lg-1 col-md-4 col-sm-4 col-4 mb-2">
          <app-icon-and-title label="Time Left" [clickable]="false" fontClasses="fa-solid fa-clock">
            ~{{readingTimeLeft.avgHours}} {{readingTimeLeft.avgHours > 1 ? t('hours') : t('hour')}}
          </app-icon-and-title>
        </div>
      </ng-container>
    </ng-container>
  </div>

</ng-container><|MERGE_RESOLUTION|>--- conflicted
+++ resolved
@@ -12,7 +12,7 @@
     <ng-container *ngIf="seriesMetadata">
       <ng-container *ngIf="seriesMetadata.ageRating">
         <div class="col-lg-1 col-md-4 col-sm-4 col-4 mb-2">
-          <app-icon-and-title [label]="t('age-rating-title')" [clickable]="true" fontClasses="fas fa-eye" (click)="handleGoTo(FilterQueryParam.AgeRating, seriesMetadata.ageRating)" [title]="t('age-rating-title')">
+          <app-icon-and-title [label]="t('age-rating-title')" [clickable]="true" fontClasses="fas fa-eye" (click)="handleGoTo(FilterField.AgeRating, seriesMetadata.ageRating)" [title]="t('age-rating-title')">
             {{this.seriesMetadata.ageRating | ageRating}}
           </app-icon-and-title>
         </div>
@@ -21,7 +21,7 @@
 
       <ng-container *ngIf="seriesMetadata.language !== null">
         <div class="col-lg-1 col-md-4 col-sm-4 col-4 mb-2">
-          <app-icon-and-title [label]="t('language-title')" [clickable]="true" fontClasses="fas fa-language" (click)="handleGoTo(FilterQueryParam.Languages, seriesMetadata.language)" [title]="t('language-title')">
+          <app-icon-and-title [label]="t('language-title')" [clickable]="true" fontClasses="fas fa-language" (click)="handleGoTo(FilterField.Languages, seriesMetadata.language)" [title]="t('language-title')">
             {{seriesMetadata.language | defaultValue:'en' | languageName | async}}
           </app-icon-and-title>
         </div>
@@ -29,40 +29,19 @@
       </ng-container>
     </ng-container>
 
-<<<<<<< HEAD
-    <ng-container *ngIf="seriesMetadata">
-        <ng-container *ngIf="seriesMetadata.ageRating">
-            <div class="col-lg-1 col-md-4 col-sm-4 col-4 mb-3">
-                <app-icon-and-title label="Age Rating" [clickable]="true" fontClasses="fas fa-eye" (click)="handleGoTo(FilterField.AgeRating, seriesMetadata.ageRating)" title="Age Rating">
-                    {{this.seriesMetadata.ageRating | ageRating | async}}
-                </app-icon-and-title>
-            </div>
-            <div class="vr d-none d-lg-block m-2"></div>
-=======
     <ng-container>
       <div class="col-lg-1 col-md-4 col-sm-4 col-4 mb-2">
         <ng-container *ngIf="seriesMetadata.publicationStatus | publicationStatus as pubStatus">
           <app-icon-and-title [label]="t('publication-status-title')" [clickable]="true" fontClasses="fa-solid fa-hourglass-{{pubStatus === t('ongoing') ? 'empty' : 'end'}}"
-                              (click)="handleGoTo(FilterQueryParam.PublicationStatus, seriesMetadata.publicationStatus)"
+                              (click)="handleGoTo(FilterField.PublicationStatus, seriesMetadata.publicationStatus)"
                               [ngbTooltip]="t('publication-status-tooltip') + ' (' + seriesMetadata.maxCount + ' / ' + seriesMetadata.totalCount + ')'">
             {{pubStatus}}
           </app-icon-and-title>
->>>>>>> 6e4ac4c3
         </ng-container>
       </div>
       <div class="vr m-2 d-none d-lg-block"></div>
     </ng-container>
 
-<<<<<<< HEAD
-        <ng-container *ngIf="seriesMetadata.language !== null">
-            <div class="col-lg-1 col-md-4 col-sm-4 col-4 mb-3">
-                <app-icon-and-title label="Language" [clickable]="true" fontClasses="fas fa-language" (click)="handleGoTo(FilterField.Languages, seriesMetadata.language)" title="Language">
-                    {{seriesMetadata.language | defaultValue:'en' | languageName | async}}
-                </app-icon-and-title>
-            </div>
-            <div class="vr d-none d-lg-block m-2"></div>
-        </ng-container>
-=======
     <ng-container *ngIf="accountService.hasValidLicense$ | async">
       <div class="col-lg-1 col-md-4 col-sm-4 col-4 mb-2">
         <app-icon-and-title [label]="t('scrobbling-title')" [clickable]="libraryAllowsScrobbling"
@@ -79,42 +58,20 @@
         </app-icon-and-title>
       </div>
       <div class="vr d-none d-lg-block m-2"></div>
->>>>>>> 6e4ac4c3
     </ng-container>
 
     <ng-container *ngIf="series">
       <ng-container>
         <div class="d-none d-md-block col-lg-1 col-md-4 col-sm-4 col-4 mb-2">
-<<<<<<< HEAD
-            <ng-container *ngIf="seriesMetadata.publicationStatus | publicationStatus as pubStatus">
-                <app-icon-and-title label="Publication" [clickable]="true" fontClasses="fa-solid fa-hourglass-{{pubStatus === 'Ongoing' ? 'empty' : 'end'}}"
-                                    (click)="handleGoTo(FilterField.PublicationStatus, seriesMetadata.publicationStatus)"
-                                    ngbTooltip="Publication Status ({{seriesMetadata.maxCount}} / {{seriesMetadata.totalCount}})">
-                    {{pubStatus}}
-                </app-icon-and-title>
-            </ng-container>
-=======
           <app-icon-and-title [label]="t('format-title')" [clickable]="true"
                               [fontClasses]="'fa ' + (series.format | mangaFormatIcon)"
-                              (click)="handleGoTo(FilterQueryParam.Format, series.format)" [title]="t('format-title')">
+                              (click)="handleGoTo(FilterField.Formats, series.format)" [title]="t('format-title')">
             {{series.format | mangaFormat}}
           </app-icon-and-title>
->>>>>>> 6e4ac4c3
         </div>
         <div class="vr d-none d-lg-block m-2"></div>
       </ng-container>
 
-<<<<<<< HEAD
-    <ng-container *ngIf="series">
-        <ng-container>
-            <div class="d-none d-md-block col-lg-1 col-md-4 col-sm-4 col-4 mb-2">
-                <app-icon-and-title label="Format" [clickable]="true" [fontClasses]="'fa ' + (series.format | mangaFormatIcon)" (click)="handleGoTo(FilterField.Formats, series.format)" title="Format">
-                    {{series.format | mangaFormat}}
-                </app-icon-and-title>
-            </div>
-            <div class="vr d-none d-lg-block m-2"></div>
-        </ng-container>
-=======
       <ng-container *ngIf="series.latestReadDate && series.latestReadDate !== '' && (series.latestReadDate | date: 'shortDate') !== '1/1/01'">
         <div class="d-none d-md-block col-lg-1 col-md-4 col-sm-4 col-4 mb-2">
           <app-icon-and-title [label]="t('last-read-title')" [clickable]="false" fontClasses="fa-regular fa-clock" [title]="t('last-read-title')">
@@ -123,7 +80,6 @@
         </div>
         <div class="vr d-none d-lg-block m-2"></div>
       </ng-container>
->>>>>>> 6e4ac4c3
 
       <ng-container *ngIf="series.format === MangaFormat.EPUB; else showPages">
         <ng-container *ngIf="series.wordCount > 0">
