--- conflicted
+++ resolved
@@ -89,7 +89,7 @@
               private seriesService: SeriesService,
               public utilityService: UtilityService,
               private fb: FormBuilder,
-              public imageService: ImageService, 
+              public imageService: ImageService,
               private libraryService: LibraryService,
               private collectionService: CollectionTagService,
               private uploadService: UploadService,
@@ -98,8 +98,6 @@
   ngOnInit(): void {
     this.imageUrls.push(this.imageService.getSeriesCoverImage(this.series.id));
 
-    this.initSeries = Object.assign({}, this.series);
-
     this.libraryService.getLibraryNames().pipe(takeUntil(this.onDestroy)).subscribe(names => {
       this.libraryName = names[this.series.libraryId];
     });
@@ -107,7 +105,7 @@
 
     this.editSeriesForm = this.fb.group({
       id: new FormControl(this.series.id, []),
-      summary: new FormControl('', []), 
+      summary: new FormControl('', []),
       name: new FormControl(this.series.name, []),
       localizedName: new FormControl(this.series.localizedName, []),
       sortName: new FormControl(this.series.sortName, []),
@@ -125,7 +123,7 @@
     this.metadataService.getAllAgeRatings().subscribe(ratings => {
       this.ageRatings = ratings;
     });
-    
+
     this.metadataService.getAllPublicationStatus().subscribe(statuses => {
       this.publicationStatuses = statuses;
     });
@@ -166,7 +164,7 @@
           this.metadata.ageRating = parseInt(val + '', 10);
           this.metadata.ageRatingLocked = true;
         });
-    
+
         this.editSeriesForm.get('publicationStatus')?.valueChanges.pipe(takeUntil(this.onDestroy)).subscribe(val => {
           this.metadata.publicationStatus = parseInt(val + '', 10);
           this.metadata.publicationStatusLocked = true;
@@ -245,8 +243,8 @@
       return options.filter(m => this.utilityService.filter(m.title, filter));
     }
     this.tagsSettings.fetchFn = (filter: string) => this.metadataService.getAllTags()
-      .pipe(map(items => this.tagsSettings.compareFn(items, filter))); 
-    
+      .pipe(map(items => this.tagsSettings.compareFn(items, filter)));
+
     this.tagsSettings.addTransformFn = ((title: string) => {
       return {id: 0, title: title };
     });
@@ -269,7 +267,7 @@
     this.genreSettings.addIfNonExisting = true;
     this.genreSettings.fetchFn = (filter: string) => {
       return this.metadataService.getAllGenres()
-      .pipe(map(items => this.genreSettings.compareFn(items, filter))); 
+      .pipe(map(items => this.genreSettings.compareFn(items, filter)));
     };
     this.genreSettings.compareFn = (options: Genre[], filter: string) => {
       return options.filter(m => this.utilityService.filter(m.title, filter));
@@ -336,7 +334,7 @@
 
     return forkJoin([
       this.updateFromPreset('writer', this.metadata.writers, PersonRole.Writer),
-      this.updateFromPreset('character', this.metadata.characters, PersonRole.Character),  
+      this.updateFromPreset('character', this.metadata.characters, PersonRole.Character),
       this.updateFromPreset('colorist', this.metadata.colorists, PersonRole.Colorist),
       this.updateFromPreset('cover-artist', this.metadata.coverArtists, PersonRole.CoverArtist),
       this.updateFromPreset('editor', this.metadata.editors, PersonRole.Editor),
@@ -350,7 +348,7 @@
     }));
   }
 
-  fetchPeople(role: PersonRole, filter: string) { 
+  fetchPeople(role: PersonRole, filter: string) {
     return this.metadataService.getAllPeople().pipe(map(people => {
       return people.filter(p => p.role == role && this.utilityService.filter(p.name, filter));
     }));
@@ -406,20 +404,16 @@
     ];
 
     // We only need to call updateSeries if we changed name, sort name, or localized name or reset a cover image
-<<<<<<< HEAD
     const nameFieldsDirty = this.editSeriesForm.get('name')?.dirty || this.editSeriesForm.get('sortName')?.dirty || this.editSeriesForm.get('localizedName')?.dirty;
     const nameFieldLockChanged = this.series.nameLocked !== this.initSeries.nameLocked || this.series.sortNameLocked !== this.initSeries.sortNameLocked || this.series.localizedNameLocked !== this.initSeries.localizedNameLocked;
     if (nameFieldsDirty || nameFieldLockChanged || this.coverImageReset) {
       model.nameLocked = this.series.nameLocked;
       model.sortNameLocked = this.series.sortNameLocked;
       model.localizedNameLocked = this.series.localizedNameLocked;
-=======
-    if (this.editSeriesForm.get('name')?.dirty || this.editSeriesForm.get('sortName')?.dirty || this.editSeriesForm.get('localizedName')?.dirty || this.coverImageReset) {
->>>>>>> 421848ac
       apis.push(this.seriesService.updateSeries(model));
     }
 
-    
+
     if (selectedIndex > 0 && this.selectedCover !== '') {
       apis.push(this.uploadService.updateSeriesCoverImage(model.id, this.selectedCover));
     }
