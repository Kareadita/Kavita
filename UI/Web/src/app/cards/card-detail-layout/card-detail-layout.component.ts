import { CdkVirtualScrollViewport } from '@angular/cdk/scrolling';
<<<<<<< HEAD
import { DOCUMENT } from '@angular/common';
=======
import {CommonModule, DOCUMENT} from '@angular/common';
>>>>>>> 6e4ac4c3
import {
  ChangeDetectionStrategy,
  ChangeDetectorRef,
  Component,
  ContentChild,
<<<<<<< HEAD
  DestroyRef,
  ElementRef,
  EventEmitter,
  HostListener,
  inject,
  Inject,
  Input,
  OnChanges,
  OnDestroy,
=======
  ElementRef,
  EventEmitter,
  HostListener, inject,
  Inject,
  Input,
  OnChanges,
>>>>>>> 6e4ac4c3
  OnInit,
  Output,
  TemplateRef,
  TrackByFunction,
  ViewChild
} from '@angular/core';
import { Router } from '@angular/router';
import {VirtualScrollerComponent, VirtualScrollerModule} from '@iharbeck/ngx-virtual-scroller';
import { FilterSettings } from 'src/app/metadata-filter/filter-settings';
import { FilterUtilitiesService } from 'src/app/shared/_services/filter-utilities.service';
import { Breakpoint, UtilityService } from 'src/app/shared/_services/utility.service';
import { JumpKey } from 'src/app/_models/jumpbar/jump-key';
import { Library } from 'src/app/_models/library';
import { Pagination } from 'src/app/_models/pagination';
import { FilterEvent, FilterItem, SeriesFilter } from 'src/app/_models/metadata/series-filter';
import { ActionItem } from 'src/app/_services/action-factory.service';
import { JumpbarService } from 'src/app/_services/jumpbar.service';
import { ScrollService } from 'src/app/_services/scroll.service';
import {LoadingComponent} from "../../shared/loading/loading.component";

import {CardActionablesComponent} from "../card-item/card-actionables/card-actionables.component";
import {NgbTooltip} from "@ng-bootstrap/ng-bootstrap";
import {MetadataFilterComponent} from "../../metadata-filter/metadata-filter.component";
import {TranslocoModule} from "@ngneat/transloco";

@Component({
  selector: 'app-card-detail-layout',
  standalone: true,
  imports: [CommonModule, LoadingComponent, VirtualScrollerModule, CardActionablesComponent, NgbTooltip, MetadataFilterComponent, TranslocoModule],
  templateUrl: './card-detail-layout.component.html',
  styleUrls: ['./card-detail-layout.component.scss'],
  changeDetection: ChangeDetectionStrategy.OnPush
})
export class CardDetailLayoutComponent implements OnInit, OnChanges {

  @Input() header: string = '';
  @Input() isLoading: boolean = false;
  @Input() items: any[] = [];
  @Input() pagination!: Pagination;
  /**
   * Parent scroll for virtualize pagination
   */
  @Input() parentScroll!: Element | Window;

  // Filter Code
  @Input() filterOpen!: EventEmitter<boolean>;
  /**
   * Should filtering be shown on the page
   */
  @Input() filteringDisabled: boolean = false;
  /**
   * Any actions to exist on the header for the parent collection (library, collection)
   */
  @Input() actions: ActionItem<any>[] = [];
  @Input() trackByIdentity!: TrackByFunction<any>; //(index: number, item: any) => string
  @Input() filterSettings!: FilterSettings;
  @Input() refresh!: EventEmitter<void>;


  @Input() jumpBarKeys: Array<JumpKey> = []; // This is aprox 784 pixels tall, original keys
  jumpBarKeysToRender: Array<JumpKey> = []; // What is rendered on screen

  @Output() itemClicked: EventEmitter<any> = new EventEmitter();
  @Output() applyFilter: EventEmitter<FilterEvent> = new EventEmitter();

  @ContentChild('cardItem') itemTemplate!: TemplateRef<any>;
  @ContentChild('noData') noDataTemplate!: TemplateRef<any>;
  @ViewChild('.jump-bar') jumpBar!: ElementRef<HTMLDivElement>;
  @ViewChild('scroller') scroller!: CdkVirtualScrollViewport;

  @ViewChild(VirtualScrollerComponent) private virtualScroller!: VirtualScrollerComponent;

  private readonly filterUtilityService = inject(FilterUtilitiesService);
  filter: SeriesFilter = this.filterUtilityService.createSeriesFilter();
  libraries: Array<FilterItem<Library>> = [];

  updateApplied: number = 0;
  hasResumedJumpKey: boolean = false;

<<<<<<< HEAD

=======
>>>>>>> 6e4ac4c3
  get Breakpoint() {
    return Breakpoint;
  }

  constructor(public utilityService: UtilityService,
    @Inject(DOCUMENT) private document: Document, private cdRef: ChangeDetectorRef,
    private jumpbarService: JumpbarService, private router: Router, private scrollService: ScrollService) {
  }

  @HostListener('window:resize', ['$event'])
  @HostListener('window:orientationchange', ['$event'])
  resizeJumpBar() {
    const currentSize = (this.document.querySelector('.viewport-container')?.getBoundingClientRect().height || 10) - 30;
    this.jumpBarKeysToRender = this.jumpbarService.generateJumpBar(this.jumpBarKeys, currentSize);
    this.cdRef.markForCheck();
  }

  ngOnInit(): void {
    if (this.trackByIdentity === undefined) {
      this.trackByIdentity = (index: number, item: any) => `${this.header}_${this.updateApplied}_${item?.libraryId}`;
    }

    if (this.filterSettings === undefined) {
      this.filterSettings = new FilterSettings();
      this.cdRef.markForCheck();
    }

    if (this.pagination === undefined) {
      this.pagination = {currentPage: 1, itemsPerPage: this.items.length, totalItems: this.items.length, totalPages: 1};
      this.cdRef.markForCheck();
    }

    if (this.refresh) {
      this.refresh.subscribe(() => {
        this.cdRef.markForCheck();
        this.virtualScroller.refresh();
      });
    }
  }


  ngOnChanges(): void {
    this.jumpBarKeysToRender = [...this.jumpBarKeys];
    this.resizeJumpBar();

    // Don't resume jump key when there is a custom sort order, as it won't work
    if (!this.hasCustomSort()) {
      if (!this.hasResumedJumpKey && this.jumpBarKeysToRender.length > 0) {
        const resumeKey = this.jumpbarService.getResumeKey(this.router.url);
        if (resumeKey === '') return;
        const keys = this.jumpBarKeysToRender.filter(k => k.key === resumeKey);
        if (keys.length < 1) return;

        this.hasResumedJumpKey = true;
        setTimeout(() => this.scrollTo(keys[0]), 100);
      }
    } else {
      // I will come back and refactor this to work
      // const scrollPosition = this.jumpbarService.getResumePosition(this.router.url);
      // console.log('scroll position: ', scrollPosition);
      // if (scrollPosition > 0) {
      //   setTimeout(() => this.virtualScroller.scrollToIndex(scrollPosition, true, 0, 1000), 100);
      // }
    }
  }

  hasCustomSort() {
    return this.filter.sortOptions || this.filterSettings?.presets?.sortOptions;
  }

  performAction(action: ActionItem<any>) {
    if (typeof action.callback === 'function') {
      action.callback(action, undefined);
    }
  }

  applyMetadataFilter(event: FilterEvent) {
    this.applyFilter.emit(event);
    this.updateApplied++;
    this.filter = event.filter;
    this.cdRef.markForCheck();
  }


  scrollTo(jumpKey: JumpKey) {
    if (this.hasCustomSort()) return;

    let targetIndex = 0;
    for(let i = 0; i < this.jumpBarKeys.length; i++) {
      if (this.jumpBarKeys[i].key === jumpKey.key) break;
      targetIndex += this.jumpBarKeys[i].size;
    }

    this.virtualScroller.scrollToIndex(targetIndex, true, 0, 1000);
    this.jumpbarService.saveResumeKey(this.router.url, jumpKey.key);
    // TODO: This doesn't work, we need the offset from virtual scroller
    this.jumpbarService.saveScrollOffset(this.router.url, this.scrollService.scrollPosition);
    this.cdRef.markForCheck();
  }

  tryToSaveJumpKey(item: any) {
    let name = '';
    if (item.hasOwnProperty('name')) {
      name = item.name;
    } else if (item.hasOwnProperty('title')) {
      name = item.title;
    }
    this.jumpbarService.saveResumeKey(this.router.url, name.charAt(0));
  }
}<|MERGE_RESOLUTION|>--- conflicted
+++ resolved
@@ -1,15 +1,10 @@
 import { CdkVirtualScrollViewport } from '@angular/cdk/scrolling';
-<<<<<<< HEAD
-import { DOCUMENT } from '@angular/common';
-=======
 import {CommonModule, DOCUMENT} from '@angular/common';
->>>>>>> 6e4ac4c3
 import {
   ChangeDetectionStrategy,
   ChangeDetectorRef,
   Component,
   ContentChild,
-<<<<<<< HEAD
   DestroyRef,
   ElementRef,
   EventEmitter,
@@ -19,14 +14,6 @@
   Input,
   OnChanges,
   OnDestroy,
-=======
-  ElementRef,
-  EventEmitter,
-  HostListener, inject,
-  Inject,
-  Input,
-  OnChanges,
->>>>>>> 6e4ac4c3
   OnInit,
   Output,
   TemplateRef,
@@ -47,10 +34,11 @@
 import { ScrollService } from 'src/app/_services/scroll.service';
 import {LoadingComponent} from "../../shared/loading/loading.component";
 
-import {CardActionablesComponent} from "../card-item/card-actionables/card-actionables.component";
+
 import {NgbTooltip} from "@ng-bootstrap/ng-bootstrap";
 import {MetadataFilterComponent} from "../../metadata-filter/metadata-filter.component";
 import {TranslocoModule} from "@ngneat/transloco";
+import {CardActionablesComponent} from "../../_single-module/card-actionables/card-actionables.component";
 
 @Component({
   selector: 'app-card-detail-layout',
@@ -106,10 +94,7 @@
   updateApplied: number = 0;
   hasResumedJumpKey: boolean = false;
 
-<<<<<<< HEAD
-
-=======
->>>>>>> 6e4ac4c3
+
   get Breakpoint() {
     return Breakpoint;
   }
