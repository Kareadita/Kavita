import { Component, ContentChild, EventEmitter, Input, OnDestroy, OnInit, Output, TemplateRef } from '@angular/core';
import { FormControl, FormGroup } from '@angular/forms';
import { forkJoin, Observable, of, ReplaySubject, Subject } from 'rxjs';
import { map, takeUntil } from 'rxjs/operators';
import { UtilityService } from 'src/app/shared/_services/utility.service';
import { TypeaheadSettings } from 'src/app/typeahead/typeahead-settings';
import { CollectionTag } from 'src/app/_models/collection-tag';
import { Genre } from 'src/app/_models/genre';
import { Library } from 'src/app/_models/library';
import { MangaFormat } from 'src/app/_models/manga-format';
import { AgeRating } from 'src/app/_models/metadata/age-rating';
import { AgeRatingDto } from 'src/app/_models/metadata/age-rating-dto';
import { Language } from 'src/app/_models/metadata/language';
import { PublicationStatusDto } from 'src/app/_models/metadata/publication-status-dto';
import { Pagination } from 'src/app/_models/pagination';
import { Person, PersonRole } from 'src/app/_models/person';
<<<<<<< HEAD
import { FilterItem, mangaFormatFilters, SeriesFilter, SortField } from 'src/app/_models/series-filter';
=======
import { FilterEvent, FilterItem, mangaFormatFilters, SeriesFilter, SortField } from 'src/app/_models/series-filter';
>>>>>>> d7450497
import { Tag } from 'src/app/_models/tag';
import { ActionItem } from 'src/app/_services/action-factory.service';
import { CollectionTagService } from 'src/app/_services/collection-tag.service';
import { LibraryService } from 'src/app/_services/library.service';
import { MetadataService } from 'src/app/_services/metadata.service';
import { SeriesService } from 'src/app/_services/series.service';

const FILTER_PAG_REGEX = /[^0-9]/g;

const ANIMATION_SPEED = 300;

export class FilterSettings {
  libraryDisabled = false;
  formatDisabled = false;
  collectionDisabled = false;
  genresDisabled = false;
  peopleDisabled = false;
  readProgressDisabled = false;
  ratingDisabled = false;
  sortDisabled = false;
  ageRatingDisabled = false;
  tagsDisabled = false;
  languageDisabled = false;
  publicationStatusDisabled = false;
  presets: SeriesFilter | undefined;
  /**
   * Should the filter section be open by default
   */
  openByDefault = false;
}

@Component({
  selector: 'app-card-detail-layout',
  templateUrl: './card-detail-layout.component.html',
  styleUrls: ['./card-detail-layout.component.scss']
})
export class CardDetailLayoutComponent implements OnInit, OnDestroy {

  @Input() header: string = '';
  @Input() isLoading: boolean = false; 
  @Input() items: any[] = [];
  @Input() pagination!: Pagination;
  /**
   * Should filtering be shown on the page
   */
<<<<<<< HEAD
=======
  @Input() filteringDisabled: boolean = false;
  /**
   * Any actions to exist on the header for the parent collection (library, collection)
   */
>>>>>>> d7450497
  @Input() actions: ActionItem<any>[] = [];
  @Input() trackByIdentity!: (index: number, item: any) => string;
  @Input() filterSettings!: FilterSettings;
  @Output() itemClicked: EventEmitter<any> = new EventEmitter();
  @Output() pageChange: EventEmitter<Pagination> = new EventEmitter();
<<<<<<< HEAD
  @Output() applyFilter: EventEmitter<SeriesFilter> = new EventEmitter();
=======
  @Output() applyFilter: EventEmitter<FilterEvent> = new EventEmitter();
>>>>>>> d7450497
  
  @ContentChild('cardItem') itemTemplate!: TemplateRef<any>;

  formatSettings: TypeaheadSettings<FilterItem<MangaFormat>> = new TypeaheadSettings();
  librarySettings: TypeaheadSettings<Library> = new TypeaheadSettings();
  genreSettings: TypeaheadSettings<Genre> = new TypeaheadSettings();
  collectionSettings: TypeaheadSettings<CollectionTag> = new TypeaheadSettings();
  ageRatingSettings: TypeaheadSettings<AgeRatingDto> = new TypeaheadSettings();
  publicationStatusSettings: TypeaheadSettings<PublicationStatusDto> = new TypeaheadSettings();
  tagsSettings: TypeaheadSettings<Tag> = new TypeaheadSettings();
  languageSettings: TypeaheadSettings<Language> = new TypeaheadSettings();
  peopleSettings: {[PersonRole: string]: TypeaheadSettings<Person>} = {};
  resetTypeaheads: Subject<boolean> = new ReplaySubject(1);

  /**
   * Controls the visiblity of extended controls that sit below the main header.
   */
  filteringCollapsed: boolean = true;

  filter!: SeriesFilter;
  libraries: Array<FilterItem<Library>> = [];


  readProgressGroup!: FormGroup;
  sortGroup!: FormGroup;
  isAscendingSort: boolean = true;

  updateApplied: number = 0;

<<<<<<< HEAD
=======

>>>>>>> d7450497
  private onDestory: Subject<void> = new Subject();

  get PersonRole(): typeof PersonRole {
    return PersonRole;
  }

  get SortField(): typeof SortField {
    return SortField;
  }

  constructor(private libraryService: LibraryService, private metadataService: MetadataService, private seriesService: SeriesService,
    private utilityService: UtilityService, private collectionTagService: CollectionTagService) {
    this.filter = this.seriesService.createSeriesFilter();
    this.readProgressGroup = new FormGroup({
      read: new FormControl(this.filter.readStatus.read, []),
      notRead: new FormControl(this.filter.readStatus.notRead, []),
      inProgress: new FormControl(this.filter.readStatus.inProgress, []),
    });

    this.sortGroup = new FormGroup({
      sortField: new FormControl(this.filter.sortOptions?.sortField || SortField.SortName, []),
    });

    this.readProgressGroup.valueChanges.pipe(takeUntil(this.onDestory)).subscribe(changes => {
      this.filter.readStatus.read = this.readProgressGroup.get('read')?.value;
      this.filter.readStatus.inProgress = this.readProgressGroup.get('inProgress')?.value;
      this.filter.readStatus.notRead = this.readProgressGroup.get('notRead')?.value;

      let sum = 0;
      sum += (this.filter.readStatus.read ? 1 : 0);
      sum += (this.filter.readStatus.inProgress ? 1 : 0);
      sum += (this.filter.readStatus.notRead ? 1 : 0);

      if (sum === 1) {
        if (this.filter.readStatus.read) this.readProgressGroup.get('read')?.disable({ emitEvent: false });
        if (this.filter.readStatus.notRead) this.readProgressGroup.get('notRead')?.disable({ emitEvent: false });
        if (this.filter.readStatus.inProgress) this.readProgressGroup.get('inProgress')?.disable({ emitEvent: false });
      } else {
        this.readProgressGroup.get('read')?.enable({ emitEvent: false });
        this.readProgressGroup.get('notRead')?.enable({ emitEvent: false });
        this.readProgressGroup.get('inProgress')?.enable({ emitEvent: false });
      }
    });

    this.sortGroup.valueChanges.pipe(takeUntil(this.onDestory)).subscribe(changes => {
      if (this.filter.sortOptions == null) {
        this.filter.sortOptions = {
          isAscending: this.isAscendingSort,
          sortField: parseInt(this.sortGroup.get('sortField')?.value, 10)
        };
      }
      this.filter.sortOptions.sortField = parseInt(this.sortGroup.get('sortField')?.value, 10);
    });
  }

  ngOnInit(): void {
    this.trackByIdentity = (index: number, item: any) => `${this.header}_${this.pagination?.currentPage}_${this.updateApplied}`;

    if (this.filterSettings === undefined) {
      this.filterSettings = new FilterSettings();
    }

    this.setupTypeaheads();
  }

  ngOnDestroy() {
    this.onDestory.next();
    this.onDestory.complete();
<<<<<<< HEAD
  }

  setupTypeaheads() {

    this.setupFormatTypeahead();

    forkJoin([
      this.setupLibraryTypeahead(),
      this.setupCollectionTagTypeahead(),
      this.setupAgeRatingSettings(),
      this.setupPublicationStatusSettings(),
      this.setupTagSettings(),
      this.setupLanguageSettings(),
      this.setupGenreTypeahead(),
      this.setupPersonTypeahead(),
    ]).subscribe(results => {
      this.resetTypeaheads.next(true);
      if (this.filterSettings.openByDefault) {
        this.filteringCollapsed = false;
      }
      this.apply();
    });
  }

=======
  }

  setupTypeaheads() {

    this.setupFormatTypeahead();

    forkJoin([
      this.setupLibraryTypeahead(),
      this.setupCollectionTagTypeahead(),
      this.setupAgeRatingSettings(),
      this.setupPublicationStatusSettings(),
      this.setupTagSettings(),
      this.setupLanguageSettings(),
      this.setupGenreTypeahead(),
      this.setupPersonTypeahead(),
    ]).subscribe(results => {
      this.resetTypeaheads.next(true);
      if (this.filterSettings.openByDefault) {
        this.filteringCollapsed = false;
      }
      this.apply();
    });
  }

>>>>>>> d7450497

  setupFormatTypeahead() {
    this.formatSettings.minCharacters = 0;
    this.formatSettings.multiple = true;
    this.formatSettings.id = 'format';
    this.formatSettings.unique = true;
    this.formatSettings.addIfNonExisting = false;
<<<<<<< HEAD
    this.formatSettings.fetchFn = (filter: string) => of(mangaFormatFilters);
    this.formatSettings.compareFn = (options: FilterItem<MangaFormat>[], filter: string) => {
      const f = filter.toLowerCase();
      return options.filter(m => m.title.toLowerCase() === f);
=======
    this.formatSettings.fetchFn = (filter: string) => of(mangaFormatFilters).pipe(map(items => this.formatSettings.compareFn(items, filter))); 
    this.formatSettings.compareFn = (options: FilterItem<MangaFormat>[], filter: string) => {
      return options.filter(m => this.utilityService.filter(m.title, filter));
    }

    this.formatSettings.singleCompareFn = (a: FilterItem<MangaFormat>, b: FilterItem<MangaFormat>) => {
      return a.title == b.title;
>>>>>>> d7450497
    }

    if (this.filterSettings.presets?.formats && this.filterSettings.presets?.formats.length > 0) {
      this.formatSettings.savedData = mangaFormatFilters.filter(item => this.filterSettings.presets?.formats.includes(item.value));
      this.filter.formats = this.formatSettings.savedData.map(item => item.value);
      this.resetTypeaheads.next(true);
    }
  }

  setupLibraryTypeahead() {
    this.librarySettings.minCharacters = 0;
    this.librarySettings.multiple = true;
    this.librarySettings.id = 'libraries';
    this.librarySettings.unique = true;
    this.librarySettings.addIfNonExisting = false;
    this.librarySettings.fetchFn = (filter: string) => {
<<<<<<< HEAD
      return this.libraryService.getLibrariesForMember();
    };
    this.librarySettings.compareFn = (options: Library[], filter: string) => {
      const f = filter.toLowerCase();
      return options.filter(m => m.name.toLowerCase() === f);
=======
      return this.libraryService.getLibrariesForMember()
      .pipe(map(items => this.librarySettings.compareFn(items, filter))); 
    };
    this.librarySettings.compareFn = (options: Library[], filter: string) => {
      return options.filter(m => this.utilityService.filter(m.name, filter));
    }
    this.librarySettings.singleCompareFn = (a: Library, b: Library) => {
      return a.name == b.name;
>>>>>>> d7450497
    }

    if (this.filterSettings.presets?.libraries && this.filterSettings.presets?.libraries.length > 0) {
      return this.librarySettings.fetchFn('').pipe(map(libraries => {
        this.librarySettings.savedData = libraries.filter(item => this.filterSettings.presets?.libraries.includes(item.id));
        this.filter.libraries = this.librarySettings.savedData.map(item => item.id);
        return of(true);
      }));
    }
    return of(true);
  }

  setupGenreTypeahead() {
    this.genreSettings.minCharacters = 0;
    this.genreSettings.multiple = true;
    this.genreSettings.id = 'genres';
    this.genreSettings.unique = true;
    this.genreSettings.addIfNonExisting = false;
    this.genreSettings.fetchFn = (filter: string) => {
<<<<<<< HEAD
      return this.metadataService.getAllGenres(this.filter.libraries);
    };
    this.genreSettings.compareFn = (options: Genre[], filter: string) => {
      const f = filter.toLowerCase();
      return options.filter(m => m.title.toLowerCase() === f);
=======
      return this.metadataService.getAllGenres(this.filter.libraries)
      .pipe(map(items => this.genreSettings.compareFn(items, filter))); 
    };
    this.genreSettings.compareFn = (options: Genre[], filter: string) => {
      return options.filter(m => this.utilityService.filter(m.title, filter));
    }
    this.genreSettings.singleCompareFn = (a: Genre, b: Genre) => {
      return a.title == b.title;
>>>>>>> d7450497
    }

    if (this.filterSettings.presets?.genres && this.filterSettings.presets?.genres.length > 0) {
      return this.genreSettings.fetchFn('').pipe(map(genres => {
        this.genreSettings.savedData = genres.filter(item => this.filterSettings.presets?.genres.includes(item.id));
        this.filter.genres = this.genreSettings.savedData.map(item => item.id);
        return of(true);
      }));
    }
    return of(true);
  }

  setupAgeRatingSettings() {
    this.ageRatingSettings.minCharacters = 0;
    this.ageRatingSettings.multiple = true;
    this.ageRatingSettings.id = 'age-rating';
    this.ageRatingSettings.unique = true;
    this.ageRatingSettings.addIfNonExisting = false;
<<<<<<< HEAD
    this.ageRatingSettings.fetchFn = (filter: string) => {
      return this.metadataService.getAllAgeRatings(this.filter.libraries);
    };
    this.ageRatingSettings.compareFn = (options: AgeRatingDto[], filter: string) => {
      const f = filter.toLowerCase();
      return options.filter(m => m.title.toLowerCase() === f && this.utilityService.filter(m.title, filter));
=======
    this.ageRatingSettings.fetchFn = (filter: string) => this.metadataService.getAllAgeRatings(this.filter.libraries)
      .pipe(map(items => this.ageRatingSettings.compareFn(items, filter))); 
    
    this.ageRatingSettings.compareFn = (options: AgeRatingDto[], filter: string) => {
      return options.filter(m => this.utilityService.filter(m.title, filter));
    }

    this.ageRatingSettings.singleCompareFn = (a: AgeRatingDto, b: AgeRatingDto) => {
      return a.title == b.title;
>>>>>>> d7450497
    }

    if (this.filterSettings.presets?.ageRating && this.filterSettings.presets?.ageRating.length > 0) {
      return this.ageRatingSettings.fetchFn('').pipe(map(rating => {
        this.ageRatingSettings.savedData = rating.filter(item => this.filterSettings.presets?.ageRating.includes(item.value));
        this.filter.ageRating = this.ageRatingSettings.savedData.map(item => item.value);
        return of(true);
      }));
    }
    return of(true);
  }

  setupPublicationStatusSettings() {
    this.publicationStatusSettings.minCharacters = 0;
    this.publicationStatusSettings.multiple = true;
    this.publicationStatusSettings.id = 'publication-status';
    this.publicationStatusSettings.unique = true;
    this.publicationStatusSettings.addIfNonExisting = false;
<<<<<<< HEAD
    this.publicationStatusSettings.fetchFn = (filter: string) => {
      return this.metadataService.getAllPublicationStatus(this.filter.libraries);
    };
    this.publicationStatusSettings.compareFn = (options: PublicationStatusDto[], filter: string) => {
      const f = filter.toLowerCase();
      return options.filter(m => m.title.toLowerCase() === f && this.utilityService.filter(m.title, filter));
=======
    this.publicationStatusSettings.fetchFn = (filter: string) => this.metadataService.getAllPublicationStatus(this.filter.libraries)
      .pipe(map(items => this.publicationStatusSettings.compareFn(items, filter))); 
    
    this.publicationStatusSettings.compareFn = (options: PublicationStatusDto[], filter: string) => {
      return options.filter(m => this.utilityService.filter(m.title, filter));
    }

    this.publicationStatusSettings.singleCompareFn = (a: PublicationStatusDto, b: PublicationStatusDto) => {
      return a.title == b.title;
>>>>>>> d7450497
    }

    if (this.filterSettings.presets?.publicationStatus && this.filterSettings.presets?.publicationStatus.length > 0) {
      return this.publicationStatusSettings.fetchFn('').pipe(map(statuses => {
        this.publicationStatusSettings.savedData = statuses.filter(item => this.filterSettings.presets?.publicationStatus.includes(item.value));
        this.filter.publicationStatus = this.publicationStatusSettings.savedData.map(item => item.value);
        return of(true);
      }));
    }
    return of(true);
  }

  setupTagSettings() {
    this.tagsSettings.minCharacters = 0;
    this.tagsSettings.multiple = true;
    this.tagsSettings.id = 'tags';
    this.tagsSettings.unique = true;
    this.tagsSettings.addIfNonExisting = false;
<<<<<<< HEAD
    this.tagsSettings.fetchFn = (filter: string) => {
      return this.metadataService.getAllTags(this.filter.libraries);
    };
    this.tagsSettings.compareFn = (options: Tag[], filter: string) => {
      const f = filter.toLowerCase();
      return options.filter(m => m.title.toLowerCase() === f && this.utilityService.filter(m.title, filter));
=======
    this.tagsSettings.compareFn = (options: Tag[], filter: string) => {
      return options.filter(m => this.utilityService.filter(m.title, filter));
    }
    this.tagsSettings.fetchFn = (filter: string) => this.metadataService.getAllTags(this.filter.libraries)
      .pipe(map(items => this.tagsSettings.compareFn(items, filter))); 
    
    this.tagsSettings.singleCompareFn = (a: Tag, b: Tag) => {
      return a.id == b.id;
>>>>>>> d7450497
    }

    if (this.filterSettings.presets?.tags && this.filterSettings.presets?.tags.length > 0) {
      return this.tagsSettings.fetchFn('').pipe(map(tags => {
        this.tagsSettings.savedData = tags.filter(item => this.filterSettings.presets?.tags.includes(item.id));
        this.filter.tags = this.tagsSettings.savedData.map(item => item.id);
        return of(true);
      }));
    }
    return of(true);
  }

  setupLanguageSettings() {
    this.languageSettings.minCharacters = 0;
    this.languageSettings.multiple = true;
    this.languageSettings.id = 'languages';
    this.languageSettings.unique = true;
    this.languageSettings.addIfNonExisting = false;
<<<<<<< HEAD
    this.languageSettings.fetchFn = (filter: string) => {
      return this.metadataService.getAllLanguages(this.filter.libraries);
    };
    this.languageSettings.compareFn = (options: Language[], filter: string) => {
      const f = filter.toLowerCase();
      return options.filter(m => m.title.toLowerCase() === f && this.utilityService.filter(m.title, filter));
=======
    this.languageSettings.compareFn = (options: Language[], filter: string) => {
      return options.filter(m => this.utilityService.filter(m.title, filter));
    }
    this.languageSettings.fetchFn = (filter: string) => this.metadataService.getAllLanguages(this.filter.libraries)
          .pipe(map(items => this.languageSettings.compareFn(items, filter))); 

    this.languageSettings.singleCompareFn = (a: Language, b: Language) => {
      return a.isoCode == b.isoCode;
>>>>>>> d7450497
    }

    if (this.filterSettings.presets?.languages && this.filterSettings.presets?.languages.length > 0) {
      return this.languageSettings.fetchFn('').pipe(map(languages => {
        this.languageSettings.savedData = languages.filter(item => this.filterSettings.presets?.languages.includes(item.isoCode));
        this.filter.languages = this.languageSettings.savedData.map(item => item.isoCode);
        return of(true);
      }));
    }
    return of(true);
  }

  setupCollectionTagTypeahead() {
    this.collectionSettings.minCharacters = 0;
    this.collectionSettings.multiple = true;
    this.collectionSettings.id = 'collections';
    this.collectionSettings.unique = true;
    this.collectionSettings.addIfNonExisting = false;
<<<<<<< HEAD
    this.collectionSettings.fetchFn = (filter: string) => {
      return this.collectionTagService.allTags();
    };
    this.collectionSettings.compareFn = (options: CollectionTag[], filter: string) => {
      const f = filter.toLowerCase();
      return options.filter(m => m.title.toLowerCase() === f);
=======
    this.collectionSettings.compareFn = (options: CollectionTag[], filter: string) => {
      return options.filter(m => this.utilityService.filter(m.title, filter));
    }
    this.collectionSettings.fetchFn = (filter: string) => this.collectionTagService.allTags()
      .pipe(map(items => this.collectionSettings.compareFn(items, filter)));

    this.collectionSettings.singleCompareFn = (a: CollectionTag, b: CollectionTag) => {
      return a.id == b.id;
>>>>>>> d7450497
    }

    if (this.filterSettings.presets?.collectionTags && this.filterSettings.presets?.collectionTags.length > 0) {
      return this.collectionSettings.fetchFn('').pipe(map(tags => {
        this.collectionSettings.savedData = tags.filter(item => this.filterSettings.presets?.collectionTags.includes(item.id));
        this.filter.collectionTags = this.collectionSettings.savedData.map(item => item.id);
        return of(true);
      }));
    }
    return of(true);
  }

  updateFromPreset(id: string, peopleFilterField: Array<any>, presetField: Array<any> | undefined, role: PersonRole) {
    const personSettings = this.createBlankPersonSettings(id, role)
    if (presetField && presetField.length > 0) {
      const fetch = personSettings.fetchFn as ((filter: string) => Observable<Person[]>);
      return fetch('').pipe(map(people => {
        personSettings.savedData = people.filter(item => presetField.includes(item.id));
        peopleFilterField = personSettings.savedData.map(item => item.id);
        this.resetTypeaheads.next(true);
        this.peopleSettings[role] = personSettings;
        this.updatePersonFilters(personSettings.savedData as Person[], role);
        return true;
      }));
    } else {
      this.peopleSettings[role] = personSettings;
      return of(true);
    }
  }

  setupPersonTypeahead() {
    this.peopleSettings = {};

    return forkJoin([
      this.updateFromPreset('writers', this.filter.writers, this.filterSettings.presets?.writers, PersonRole.Writer),
      this.updateFromPreset('character', this.filter.character, this.filterSettings.presets?.character, PersonRole.Character),  
      this.updateFromPreset('colorist', this.filter.colorist, this.filterSettings.presets?.colorist, PersonRole.Colorist),
      this.updateFromPreset('cover-artist', this.filter.coverArtist, this.filterSettings.presets?.coverArtist, PersonRole.CoverArtist),
      this.updateFromPreset('editor', this.filter.editor, this.filterSettings.presets?.editor, PersonRole.Editor),
      this.updateFromPreset('inker', this.filter.inker, this.filterSettings.presets?.inker, PersonRole.Inker),
      this.updateFromPreset('letterer', this.filter.letterer, this.filterSettings.presets?.letterer, PersonRole.Letterer),
      this.updateFromPreset('penciller', this.filter.penciller, this.filterSettings.presets?.penciller, PersonRole.Penciller),
      this.updateFromPreset('publisher', this.filter.publisher, this.filterSettings.presets?.publisher, PersonRole.Publisher),
      this.updateFromPreset('translators', this.filter.translators, this.filterSettings.presets?.translators, PersonRole.Translator)
    ]).pipe(map(results => {
      this.resetTypeaheads.next(true);
      return of(true);
    }));
  }

  fetchPeople(role: PersonRole, filter: string) { 
    return this.metadataService.getAllPeople(this.filter.libraries).pipe(map(people => {
      return people.filter(p => p.role == role && this.utilityService.filter(p.name, filter));
    }));
  }

  createBlankPersonSettings(id: string, role: PersonRole) {
    var personSettings = new TypeaheadSettings<Person>();
    personSettings.minCharacters = 0;
    personSettings.multiple = true;
    personSettings.unique = true;
    personSettings.addIfNonExisting = false;
    personSettings.id = id;
    personSettings.compareFn = (options: Person[], filter: string) => {
<<<<<<< HEAD
      const f = filter.toLowerCase();
      return options.filter(m => m.name.toLowerCase() === f);
    }
    personSettings.fetchFn = (filter: string) => {
      return this.fetchPeople(role, filter);
=======
      return options.filter(m => this.utilityService.filter(m.name, filter));
    }

    personSettings.singleCompareFn = (a: Person, b: Person) => {
      return a.name == b.name && a.role == b.role;
    }
    personSettings.fetchFn = (filter: string) => {
      return this.fetchPeople(role, filter).pipe(map(items => personSettings.compareFn(items, filter)));
>>>>>>> d7450497
    };
    return personSettings;
  }


  onPageChange(page: number) {
    this.pageChange.emit(this.pagination);
  }

  selectPageStr(page: string) {
    this.pagination.currentPage = parseInt(page, 10) || 1;
    this.onPageChange(this.pagination.currentPage);
  }

  formatInput(input: HTMLInputElement) {
    input.value = input.value.replace(FILTER_PAG_REGEX, '');
  }

  performAction(action: ActionItem<any>) {
    if (typeof action.callback === 'function') {
      action.callback(action.action, undefined);
    }
  }


  updateFormatFilters(formats: MangaFormat[]) {
    this.filter.formats = formats.map(item => item) || [];
  }

  updateLibraryFilters(libraries: Library[]) {
    this.filter.libraries = libraries.map(item => item.id) || [];
  }

  updateGenreFilters(genres: Genre[]) {
    this.filter.genres = genres.map(item => item.id) || [];
  }

  updateTagFilters(tags: Tag[]) {
    this.filter.tags = tags.map(item => item.id) || [];
  }

  updatePersonFilters(persons: Person[], role: PersonRole) {
    switch (role) {
      case PersonRole.CoverArtist:
        this.filter.coverArtist = persons.map(p => p.id);
        break;
      case PersonRole.Character:
        this.filter.character = persons.map(p => p.id);
        break;
      case PersonRole.Colorist:
        this.filter.colorist = persons.map(p => p.id);
        break;
      case PersonRole.Editor:
        this.filter.editor = persons.map(p => p.id);
        break;
      case PersonRole.Inker:
        this.filter.inker = persons.map(p => p.id);
        break;
      case PersonRole.Letterer:
        this.filter.letterer = persons.map(p => p.id);
        break;
      case PersonRole.Penciller:
        this.filter.penciller = persons.map(p => p.id);
        break;
      case PersonRole.Publisher:
        this.filter.publisher = persons.map(p => p.id);
        break;
      case PersonRole.Writer:
        this.filter.writers = persons.map(p => p.id);
        break;
      case PersonRole.Translator:
        this.filter.translators = persons.map(p => p.id);

    }
  }

  updateCollectionFilters(tags: CollectionTag[]) {
    this.filter.collectionTags = tags.map(item => item.id) || [];
  }

  updateRating(rating: any) {
    this.filter.rating = rating;
  }

  updateAgeRating(ratingDtos: AgeRatingDto[]) {
    this.filter.ageRating = ratingDtos.map(item => item.value) || [];
  }

  updatePublicationStatus(dtos: PublicationStatusDto[]) {
    this.filter.publicationStatus = dtos.map(item => item.value) || [];
  }

  updateLanguageRating(languages: Language[]) {
    this.filter.languages = languages.map(item => item.isoCode) || [];
  }

  updateReadStatus(status: string) {
    if (status === 'read') {
      this.filter.readStatus.read = !this.filter.readStatus.read;
    } else if (status === 'inProgress') {
      this.filter.readStatus.inProgress = !this.filter.readStatus.inProgress;
    } else if (status === 'notRead') {
      this.filter.readStatus.notRead = !this.filter.readStatus.notRead;
    }
  }

  updateSortOrder() {
    this.isAscendingSort = !this.isAscendingSort;
    if (this.filter.sortOptions === null) {
      this.filter.sortOptions = {
        isAscending: this.isAscendingSort,
        sortField: SortField.SortName
      }
    }

    this.filter.sortOptions.isAscending = this.isAscendingSort;
  }

  getPersonsSettings(role: PersonRole) {
    return this.peopleSettings[role];
  }

  clear() {
    this.filter = this.seriesService.createSeriesFilter();
    this.readProgressGroup.get('read')?.setValue(true);
    this.readProgressGroup.get('notRead')?.setValue(true);
    this.readProgressGroup.get('inProgress')?.setValue(true);
    this.sortGroup.get('sortField')?.setValue(SortField.SortName);
    this.isAscendingSort = true;
    // Apply any presets which will trigger the apply
    this.setupTypeaheads();
  }

  apply() {
<<<<<<< HEAD
    this.applyFilter.emit(this.filter);
=======
    this.applyFilter.emit({filter: this.filter, isFirst: this.updateApplied === 0});
>>>>>>> d7450497
    this.updateApplied++;
  }

}<|MERGE_RESOLUTION|>--- conflicted
+++ resolved
@@ -14,11 +14,7 @@
 import { PublicationStatusDto } from 'src/app/_models/metadata/publication-status-dto';
 import { Pagination } from 'src/app/_models/pagination';
 import { Person, PersonRole } from 'src/app/_models/person';
-<<<<<<< HEAD
-import { FilterItem, mangaFormatFilters, SeriesFilter, SortField } from 'src/app/_models/series-filter';
-=======
 import { FilterEvent, FilterItem, mangaFormatFilters, SeriesFilter, SortField } from 'src/app/_models/series-filter';
->>>>>>> d7450497
 import { Tag } from 'src/app/_models/tag';
 import { ActionItem } from 'src/app/_services/action-factory.service';
 import { CollectionTagService } from 'src/app/_services/collection-tag.service';
@@ -64,23 +60,16 @@
   /**
    * Should filtering be shown on the page
    */
-<<<<<<< HEAD
-=======
   @Input() filteringDisabled: boolean = false;
   /**
    * Any actions to exist on the header for the parent collection (library, collection)
    */
->>>>>>> d7450497
   @Input() actions: ActionItem<any>[] = [];
   @Input() trackByIdentity!: (index: number, item: any) => string;
   @Input() filterSettings!: FilterSettings;
   @Output() itemClicked: EventEmitter<any> = new EventEmitter();
   @Output() pageChange: EventEmitter<Pagination> = new EventEmitter();
-<<<<<<< HEAD
-  @Output() applyFilter: EventEmitter<SeriesFilter> = new EventEmitter();
-=======
   @Output() applyFilter: EventEmitter<FilterEvent> = new EventEmitter();
->>>>>>> d7450497
   
   @ContentChild('cardItem') itemTemplate!: TemplateRef<any>;
 
@@ -110,10 +99,7 @@
 
   updateApplied: number = 0;
 
-<<<<<<< HEAD
-=======
-
->>>>>>> d7450497
+
   private onDestory: Subject<void> = new Subject();
 
   get PersonRole(): typeof PersonRole {
@@ -182,7 +168,6 @@
   ngOnDestroy() {
     this.onDestory.next();
     this.onDestory.complete();
-<<<<<<< HEAD
   }
 
   setupTypeaheads() {
@@ -207,32 +192,6 @@
     });
   }
 
-=======
-  }
-
-  setupTypeaheads() {
-
-    this.setupFormatTypeahead();
-
-    forkJoin([
-      this.setupLibraryTypeahead(),
-      this.setupCollectionTagTypeahead(),
-      this.setupAgeRatingSettings(),
-      this.setupPublicationStatusSettings(),
-      this.setupTagSettings(),
-      this.setupLanguageSettings(),
-      this.setupGenreTypeahead(),
-      this.setupPersonTypeahead(),
-    ]).subscribe(results => {
-      this.resetTypeaheads.next(true);
-      if (this.filterSettings.openByDefault) {
-        this.filteringCollapsed = false;
-      }
-      this.apply();
-    });
-  }
-
->>>>>>> d7450497
 
   setupFormatTypeahead() {
     this.formatSettings.minCharacters = 0;
@@ -240,12 +199,6 @@
     this.formatSettings.id = 'format';
     this.formatSettings.unique = true;
     this.formatSettings.addIfNonExisting = false;
-<<<<<<< HEAD
-    this.formatSettings.fetchFn = (filter: string) => of(mangaFormatFilters);
-    this.formatSettings.compareFn = (options: FilterItem<MangaFormat>[], filter: string) => {
-      const f = filter.toLowerCase();
-      return options.filter(m => m.title.toLowerCase() === f);
-=======
     this.formatSettings.fetchFn = (filter: string) => of(mangaFormatFilters).pipe(map(items => this.formatSettings.compareFn(items, filter))); 
     this.formatSettings.compareFn = (options: FilterItem<MangaFormat>[], filter: string) => {
       return options.filter(m => this.utilityService.filter(m.title, filter));
@@ -253,7 +206,6 @@
 
     this.formatSettings.singleCompareFn = (a: FilterItem<MangaFormat>, b: FilterItem<MangaFormat>) => {
       return a.title == b.title;
->>>>>>> d7450497
     }
 
     if (this.filterSettings.presets?.formats && this.filterSettings.presets?.formats.length > 0) {
@@ -270,13 +222,6 @@
     this.librarySettings.unique = true;
     this.librarySettings.addIfNonExisting = false;
     this.librarySettings.fetchFn = (filter: string) => {
-<<<<<<< HEAD
-      return this.libraryService.getLibrariesForMember();
-    };
-    this.librarySettings.compareFn = (options: Library[], filter: string) => {
-      const f = filter.toLowerCase();
-      return options.filter(m => m.name.toLowerCase() === f);
-=======
       return this.libraryService.getLibrariesForMember()
       .pipe(map(items => this.librarySettings.compareFn(items, filter))); 
     };
@@ -285,7 +230,6 @@
     }
     this.librarySettings.singleCompareFn = (a: Library, b: Library) => {
       return a.name == b.name;
->>>>>>> d7450497
     }
 
     if (this.filterSettings.presets?.libraries && this.filterSettings.presets?.libraries.length > 0) {
@@ -305,13 +249,6 @@
     this.genreSettings.unique = true;
     this.genreSettings.addIfNonExisting = false;
     this.genreSettings.fetchFn = (filter: string) => {
-<<<<<<< HEAD
-      return this.metadataService.getAllGenres(this.filter.libraries);
-    };
-    this.genreSettings.compareFn = (options: Genre[], filter: string) => {
-      const f = filter.toLowerCase();
-      return options.filter(m => m.title.toLowerCase() === f);
-=======
       return this.metadataService.getAllGenres(this.filter.libraries)
       .pipe(map(items => this.genreSettings.compareFn(items, filter))); 
     };
@@ -320,7 +257,6 @@
     }
     this.genreSettings.singleCompareFn = (a: Genre, b: Genre) => {
       return a.title == b.title;
->>>>>>> d7450497
     }
 
     if (this.filterSettings.presets?.genres && this.filterSettings.presets?.genres.length > 0) {
@@ -339,14 +275,6 @@
     this.ageRatingSettings.id = 'age-rating';
     this.ageRatingSettings.unique = true;
     this.ageRatingSettings.addIfNonExisting = false;
-<<<<<<< HEAD
-    this.ageRatingSettings.fetchFn = (filter: string) => {
-      return this.metadataService.getAllAgeRatings(this.filter.libraries);
-    };
-    this.ageRatingSettings.compareFn = (options: AgeRatingDto[], filter: string) => {
-      const f = filter.toLowerCase();
-      return options.filter(m => m.title.toLowerCase() === f && this.utilityService.filter(m.title, filter));
-=======
     this.ageRatingSettings.fetchFn = (filter: string) => this.metadataService.getAllAgeRatings(this.filter.libraries)
       .pipe(map(items => this.ageRatingSettings.compareFn(items, filter))); 
     
@@ -356,7 +284,6 @@
 
     this.ageRatingSettings.singleCompareFn = (a: AgeRatingDto, b: AgeRatingDto) => {
       return a.title == b.title;
->>>>>>> d7450497
     }
 
     if (this.filterSettings.presets?.ageRating && this.filterSettings.presets?.ageRating.length > 0) {
@@ -375,14 +302,6 @@
     this.publicationStatusSettings.id = 'publication-status';
     this.publicationStatusSettings.unique = true;
     this.publicationStatusSettings.addIfNonExisting = false;
-<<<<<<< HEAD
-    this.publicationStatusSettings.fetchFn = (filter: string) => {
-      return this.metadataService.getAllPublicationStatus(this.filter.libraries);
-    };
-    this.publicationStatusSettings.compareFn = (options: PublicationStatusDto[], filter: string) => {
-      const f = filter.toLowerCase();
-      return options.filter(m => m.title.toLowerCase() === f && this.utilityService.filter(m.title, filter));
-=======
     this.publicationStatusSettings.fetchFn = (filter: string) => this.metadataService.getAllPublicationStatus(this.filter.libraries)
       .pipe(map(items => this.publicationStatusSettings.compareFn(items, filter))); 
     
@@ -392,7 +311,6 @@
 
     this.publicationStatusSettings.singleCompareFn = (a: PublicationStatusDto, b: PublicationStatusDto) => {
       return a.title == b.title;
->>>>>>> d7450497
     }
 
     if (this.filterSettings.presets?.publicationStatus && this.filterSettings.presets?.publicationStatus.length > 0) {
@@ -411,14 +329,6 @@
     this.tagsSettings.id = 'tags';
     this.tagsSettings.unique = true;
     this.tagsSettings.addIfNonExisting = false;
-<<<<<<< HEAD
-    this.tagsSettings.fetchFn = (filter: string) => {
-      return this.metadataService.getAllTags(this.filter.libraries);
-    };
-    this.tagsSettings.compareFn = (options: Tag[], filter: string) => {
-      const f = filter.toLowerCase();
-      return options.filter(m => m.title.toLowerCase() === f && this.utilityService.filter(m.title, filter));
-=======
     this.tagsSettings.compareFn = (options: Tag[], filter: string) => {
       return options.filter(m => this.utilityService.filter(m.title, filter));
     }
@@ -427,7 +337,6 @@
     
     this.tagsSettings.singleCompareFn = (a: Tag, b: Tag) => {
       return a.id == b.id;
->>>>>>> d7450497
     }
 
     if (this.filterSettings.presets?.tags && this.filterSettings.presets?.tags.length > 0) {
@@ -446,14 +355,6 @@
     this.languageSettings.id = 'languages';
     this.languageSettings.unique = true;
     this.languageSettings.addIfNonExisting = false;
-<<<<<<< HEAD
-    this.languageSettings.fetchFn = (filter: string) => {
-      return this.metadataService.getAllLanguages(this.filter.libraries);
-    };
-    this.languageSettings.compareFn = (options: Language[], filter: string) => {
-      const f = filter.toLowerCase();
-      return options.filter(m => m.title.toLowerCase() === f && this.utilityService.filter(m.title, filter));
-=======
     this.languageSettings.compareFn = (options: Language[], filter: string) => {
       return options.filter(m => this.utilityService.filter(m.title, filter));
     }
@@ -462,7 +363,6 @@
 
     this.languageSettings.singleCompareFn = (a: Language, b: Language) => {
       return a.isoCode == b.isoCode;
->>>>>>> d7450497
     }
 
     if (this.filterSettings.presets?.languages && this.filterSettings.presets?.languages.length > 0) {
@@ -481,14 +381,6 @@
     this.collectionSettings.id = 'collections';
     this.collectionSettings.unique = true;
     this.collectionSettings.addIfNonExisting = false;
-<<<<<<< HEAD
-    this.collectionSettings.fetchFn = (filter: string) => {
-      return this.collectionTagService.allTags();
-    };
-    this.collectionSettings.compareFn = (options: CollectionTag[], filter: string) => {
-      const f = filter.toLowerCase();
-      return options.filter(m => m.title.toLowerCase() === f);
-=======
     this.collectionSettings.compareFn = (options: CollectionTag[], filter: string) => {
       return options.filter(m => this.utilityService.filter(m.title, filter));
     }
@@ -497,7 +389,6 @@
 
     this.collectionSettings.singleCompareFn = (a: CollectionTag, b: CollectionTag) => {
       return a.id == b.id;
->>>>>>> d7450497
     }
 
     if (this.filterSettings.presets?.collectionTags && this.filterSettings.presets?.collectionTags.length > 0) {
@@ -562,13 +453,6 @@
     personSettings.addIfNonExisting = false;
     personSettings.id = id;
     personSettings.compareFn = (options: Person[], filter: string) => {
-<<<<<<< HEAD
-      const f = filter.toLowerCase();
-      return options.filter(m => m.name.toLowerCase() === f);
-    }
-    personSettings.fetchFn = (filter: string) => {
-      return this.fetchPeople(role, filter);
-=======
       return options.filter(m => this.utilityService.filter(m.name, filter));
     }
 
@@ -577,7 +461,6 @@
     }
     personSettings.fetchFn = (filter: string) => {
       return this.fetchPeople(role, filter).pipe(map(items => personSettings.compareFn(items, filter)));
->>>>>>> d7450497
     };
     return personSettings;
   }
@@ -712,11 +595,7 @@
   }
 
   apply() {
-<<<<<<< HEAD
-    this.applyFilter.emit(this.filter);
-=======
     this.applyFilter.emit({filter: this.filter, isFirst: this.updateApplied === 0});
->>>>>>> d7450497
     this.updateApplied++;
   }
 
