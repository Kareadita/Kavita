<div class="container-fluid" style="padding-top: 10px">
    <div class="row no-gutters pb-2">
        <div class="col mr-auto">
            <h2 style="display: inline-block">
                <span *ngIf="actions.length > 0" class="">
                    <app-card-actionables (actionHandler)="performAction($event)" [actions]="actions" [labelBy]="header"></app-card-actionables>&nbsp;
                </span>{{header}}&nbsp;
                <!-- NOTE: On mobile the pill can eat up a lot of space, we can hide it and move to the filter section if user is interested -->
                <span class="badge badge-primary badge-pill" attr.aria-label="{{pagination.totalItems}} total items" *ngIf="pagination != undefined">{{pagination.totalItems}}</span>
            </h2>
        </div>
        
        <button class="btn btn-secondary btn-small" (click)="collapse.toggle()" [attr.aria-expanded]="!filteringCollapsed" placement="left" ngbTooltip="{{filteringCollapsed ? 'Open' : 'Close'}} Filtering and Sorting" attr.aria-label="{{filteringCollapsed ? 'Open' : 'Close'}} Filtering and Sorting">
            <i class="fa fa-filter" aria-hidden="true"></i>
            <span class="sr-only">Sort / Filter</span>
        </button>
    </div>
    <div class="phone-hidden">
        <div #collapse="ngbCollapse" [(ngbCollapse)]="filteringCollapsed">
            <ng-container [ngTemplateOutlet]="filterSection"></ng-container>
        </div>
    </div>

    <div class="not-phone-hidden">
        <app-drawer #commentDrawer="drawer" [isOpen]="!filteringCollapsed" [style.--drawer-width]="'300px'" [style.--drawer-background-color]="'#010409'" (drawerClosed)="filteringCollapsed = !filteringCollapsed">
            <div header>
                <h2 style="margin-top: 0.5rem">Book Settings
                    <button type="button" class="close" aria-label="Close" (click)="commentDrawer.close()">
                        <span aria-hidden="true">&times;</span>
                    </button>
                </h2>
                
            </div>
            <div body class="drawer-body">
                <ng-container [ngTemplateOutlet]="filterSection"></ng-container>
            </div>
        </app-drawer>
    </div>

    <ng-template #filterSection>
<<<<<<< HEAD
        <div class="filter-section mx-auto pb-3">
            <div class="row justify-content-center no-gutters">
=======
        <div class="filter-section">
            <div class="row no-gutters">
>>>>>>> 552d773d
                <div class="col-md-2 mr-3" *ngIf="!filterSettings.formatDisabled">
                    <div class="form-group">
                        <label for="format">Format</label>
                        <app-typeahead (selectedData)="updateFormatFilters($event)" [settings]="formatSettings" [reset]="resetTypeaheads">
                            <ng-template #badgeItem let-item let-position="idx">
                                {{item.title}}
                            </ng-template>
                            <ng-template #optionItem let-item let-position="idx">
                                {{item.title}}
                            </ng-template>
                        </app-typeahead>
                    </div>
                </div>
    
                <div class="col-md-2 mr-3"*ngIf="!filterSettings.libraryDisabled">
                    <div class="form-group">
                        <label for="libraries">Libraries</label>
                        <app-typeahead (selectedData)="updateLibraryFilters($event)" [settings]="librarySettings" [reset]="resetTypeaheads">
                            <ng-template #badgeItem let-item let-position="idx">
                                {{item.title}}
                            </ng-template>
                            <ng-template #optionItem let-item let-position="idx">
                                {{item.title}}
                            </ng-template>
                        </app-typeahead>
                    </div>
                </div>
    
                <div class="col-md-2 mr-3" *ngIf="!filterSettings.collectionDisabled">
                    <div class="form-group">
                        <label for="collections">Collections</label>
                        <app-typeahead (selectedData)="updateCollectionFilters($event)" [settings]="collectionSettings" [reset]="resetTypeaheads">
                            <ng-template #badgeItem let-item let-position="idx">
                                {{item.title}}
                            </ng-template>
                            <ng-template #optionItem let-item let-position="idx">
                                {{item.title}}
                            </ng-template>
                        </app-typeahead>
                    </div>
                </div>
    
                <div class="col-md-2 mr-3" *ngIf="!filterSettings.genresDisabled">
                    <div class="form-group">
                        <label for="genres">Genres</label>
                        <app-typeahead (selectedData)="updateGenreFilters($event)" [settings]="genreSettings" [reset]="resetTypeaheads">
                            <ng-template #badgeItem let-item let-position="idx">
                                {{item.title}}
                            </ng-template>
                            <ng-template #optionItem let-item let-position="idx">
                                {{item.title}}
                            </ng-template>
                        </app-typeahead>
                    </div>
                </div>

                <div class="col-md-2 mr-3" *ngIf="!filterSettings.tagsDisabled">
                    <div class="form-group">
                        <label for="tags">Tags</label>
                        <app-typeahead (selectedData)="updateTagFilters($event)" [settings]="tagsSettings" [reset]="resetTypeaheads">
                            <ng-template #badgeItem let-item let-position="idx">
                                {{item.title}}
                            </ng-template>
                            <ng-template #optionItem let-item let-position="idx">
                                {{item.title}}
                            </ng-template>
                        </app-typeahead>
                    </div>
                </div>
            </div>
            <div class="row justify-content-center no-gutters">
                <!-- The People row -->
                <div class="col-md-2 mr-3" *ngIf="peopleSettings.hasOwnProperty(PersonRole.CoverArtist)">
                    <div class="form-group">
                        <label for="cover-artist">(Cover) Artists</label>
                        <app-typeahead (selectedData)="updatePersonFilters($event, PersonRole.CoverArtist)" [settings]="getPersonsSettings(PersonRole.CoverArtist)" [reset]="resetTypeaheads">
                            <ng-template #badgeItem let-item let-position="idx">
                                {{item.title}}
                            </ng-template>
                            <ng-template #optionItem let-item let-position="idx">
                                {{item.title}}
                            </ng-template>
                        </app-typeahead>
                    </div>
                </div>
    
                <div class="col-md-2 mr-3" *ngIf="peopleSettings.hasOwnProperty(PersonRole.Writer)">
                    <div class="form-group">
                        <label for="writers">Writers</label>
                        <app-typeahead (selectedData)="updatePersonFilters($event, PersonRole.Writer)" [settings]="getPersonsSettings(PersonRole.Writer)" [reset]="resetTypeaheads">
                            <ng-template #badgeItem let-item let-position="idx">
                                {{item.title}}
                            </ng-template>
                            <ng-template #optionItem let-item let-position="idx">
                                {{item.title}}
                            </ng-template>
                        </app-typeahead>
                    </div>
                </div>
    
                <div class="col-md-2 mr-3" *ngIf="peopleSettings.hasOwnProperty(PersonRole.Publisher)">
                    <div class="form-group">
                        <label for="publisher">Publisher</label>
                        <app-typeahead (selectedData)="updatePersonFilters($event, PersonRole.Publisher)" [settings]="getPersonsSettings(PersonRole.Publisher)" [reset]="resetTypeaheads">
                            <ng-template #badgeItem let-item let-position="idx">
                                {{item.title}}
                            </ng-template>
                            <ng-template #optionItem let-item let-position="idx">
                                {{item.title}}
                            </ng-template>
                        </app-typeahead>
                    </div>
                </div>
    
                <div class="col-md-2 mr-3" *ngIf="peopleSettings.hasOwnProperty(PersonRole.Penciller)">
                    <div class="form-group">
                        <label for="penciller">Penciller</label>
                        <app-typeahead (selectedData)="updatePersonFilters($event, PersonRole.Penciller)" [settings]="getPersonsSettings(PersonRole.Penciller)" [reset]="resetTypeaheads">
                            <ng-template #badgeItem let-item let-position="idx">
                                {{item.title}}
                            </ng-template>
                            <ng-template #optionItem let-item let-position="idx">
                                {{item.title}}
                            </ng-template>
                        </app-typeahead>
                    </div>
                </div>
    
                <div class="col-md-2 mr-3" *ngIf="peopleSettings.hasOwnProperty(PersonRole.Letterer)">
                    <div class="form-group">
                        <label for="letterer">Letterer</label>
                        <app-typeahead (selectedData)="updatePersonFilters($event, PersonRole.Letterer)" [settings]="getPersonsSettings(PersonRole.Letterer)" [reset]="resetTypeaheads">
                            <ng-template #badgeItem let-item let-position="idx">
                                {{item.title}}
                            </ng-template>
                            <ng-template #optionItem let-item let-position="idx">
                                {{item.title}}
                            </ng-template>
                        </app-typeahead>
                    </div>
                </div>
    
                <div class="col-md-2 mr-3" *ngIf="peopleSettings.hasOwnProperty(PersonRole.Inker)">
                    <div class="form-group">
                        <label for="inker">Inker</label>
                        <app-typeahead (selectedData)="updatePersonFilters($event, PersonRole.Inker)" [settings]="getPersonsSettings(PersonRole.Inker)" [reset]="resetTypeaheads">
                            <ng-template #badgeItem let-item let-position="idx">
                                {{item.title}}
                            </ng-template>
                            <ng-template #optionItem let-item let-position="idx">
                                {{item.title}}
                            </ng-template>
                        </app-typeahead>
                    </div>
                </div>
    
                <div class="col-md-2 mr-3" *ngIf="peopleSettings.hasOwnProperty(PersonRole.Editor)">
                    <div class="form-group">
                        <label for="editor">Editor</label>
                        <app-typeahead (selectedData)="updatePersonFilters($event, PersonRole.Editor)" [settings]="getPersonsSettings(PersonRole.Editor)" [reset]="resetTypeaheads">
                            <ng-template #badgeItem let-item let-position="idx">
                                {{item.title}}
                            </ng-template>
                            <ng-template #optionItem let-item let-position="idx">
                                {{item.title}}
                            </ng-template>
                        </app-typeahead>
                    </div>
                </div>
    
                <div class="col-md-2 mr-3" *ngIf="peopleSettings.hasOwnProperty(PersonRole.Colorist)">
                    <div class="form-group">
                        <label for="colorist">Colorist</label>
                        <app-typeahead (selectedData)="updatePersonFilters($event, PersonRole.Colorist)" [settings]="getPersonsSettings(PersonRole.Colorist)" [reset]="resetTypeaheads">
                            <ng-template #badgeItem let-item let-position="idx">
                                {{item.title}}
                            </ng-template>
                            <ng-template #optionItem let-item let-position="idx">
                                {{item.title}}
                            </ng-template>
                        </app-typeahead>
                    </div>
                </div>
    
                <div class="col-md-2 mr-3" *ngIf="peopleSettings.hasOwnProperty(PersonRole.Character)">
                    <div class="form-group">
                        <label for="character">Character</label>
                        <app-typeahead (selectedData)="updatePersonFilters($event, PersonRole.Character)" [settings]="getPersonsSettings(PersonRole.Character)" [reset]="resetTypeaheads">
                            <ng-template #badgeItem let-item let-position="idx">
                                {{item.title}}
                            </ng-template>
                            <ng-template #optionItem let-item let-position="idx">
                                {{item.title}}
                            </ng-template>
                        </app-typeahead>
                    </div>
                </div>

                <div class="col-md-2 mr-3" *ngIf="peopleSettings.hasOwnProperty(PersonRole.Translator)">
                    <div class="form-group">
                        <label for="translators">Translators</label>
                        <app-typeahead (selectedData)="updatePersonFilters($event, PersonRole.Translator)" [settings]="getPersonsSettings(PersonRole.Translator)" [reset]="resetTypeaheads">
                            <ng-template #badgeItem let-item let-position="idx">
                                {{item.title}}
                            </ng-template>
                            <ng-template #optionItem let-item let-position="idx">
                                {{item.title}}
                            </ng-template>
                        </app-typeahead>
                    </div>
                </div>
            </div>
<<<<<<< HEAD
            <div class="row justify-content-center no-gutters">
=======
            <div class="row no-gutters">
>>>>>>> 552d773d
                <div class="col-md-2 mr-3" *ngIf="!filterSettings.readProgressDisabled">
                    <label>Read Progress</label>
                    <form [formGroup]="readProgressGroup">
                        <div class="form-check form-check-inline">
                            <input class="form-check-input" type="checkbox" id="notread" formControlName="notRead">
                            <label class="form-check-label" for="notread">Unread</label>
                          </div>
                          <div class="form-check form-check-inline">
                            <input class="form-check-input" type="checkbox" id="inprogress" formControlName="inProgress">
                            <label class="form-check-label" for="inprogress">In Progress</label>
                          </div>
                          <div class="form-check form-check-inline">
                            <input class="form-check-input" type="checkbox" id="read" formControlName="read">
                            <label class="form-check-label" for="read">Read</label>
                          </div>
                    </form>
                </div>
    
                <div class="col-md-2 mr-3" *ngIf="!filterSettings.ratingDisabled">
                    <label for="ratings">Rating</label>
                    <form class="form-inline">
                        <ngb-rating class="rating-star" [(rate)]="filter.rating" (rateChange)="updateRating($event)" [resettable]="true">
                            <ng-template let-fill="fill" let-index="index">
                                <span class="star" [class.filled]="(index >= (filter.rating - 1)) && filter.rating > 0" [ngbTooltip]="(index + 1) + ' and up'">&#9733;</span>
                              </ng-template>
                        </ngb-rating>
                    </form>
                </div>

                <div class="col-md-2 mr-3" *ngIf="!filterSettings.ageRatingDisabled">
                    <label for="age-rating">Age Rating</label>
                    <app-typeahead (selectedData)="updateAgeRating($event)" [settings]="ageRatingSettings" [reset]="resetTypeaheads">
                        <ng-template #badgeItem let-item let-position="idx">
                            {{item.title}}
                        </ng-template>
                        <ng-template #optionItem let-item let-position="idx">
                            {{item.title}}
                        </ng-template>
                    </app-typeahead>
                </div>

                <div class="col-md-2 mr-3" *ngIf="!filterSettings.languageDisabled">
                    <label for="languages">Language</label>
                    <app-typeahead (selectedData)="updateLanguageRating($event)" [settings]="languageSettings" [reset]="resetTypeaheads">
                        <ng-template #badgeItem let-item let-position="idx">
                            {{item.title}}
                        </ng-template>
                        <ng-template #optionItem let-item let-position="idx">
                            {{item.title}}
                        </ng-template>
                    </app-typeahead>
<<<<<<< HEAD
                </div>

                <div class="col-md-2 mr-3" *ngIf="!filterSettings.sortDisabled">
                    <form [formGroup]="sortGroup">
                        <div class="form-group">
                            <label for="sort-options">Sort By</label>
                            <button class="btn btn-sm btn-secondary-outline" (click)="updateSortOrder()" style="height: 25px; padding-bottom: 0px;">
                                <i class="fa fa-arrow-down" title="Ascending" *ngIf="isAscendingSort; else descSort"></i>
                                <ng-template #descSort>
                                    <i class="fa fa-arrow-up" title="Descending"></i>
                                </ng-template>
                            </button>
                            <select id="sort-options" class="form-control" formControlName="sortField" style="height: 38px;">
                                <option [value]="SortField.SortName">Sort Name</option>
                                <option [value]="SortField.Created">Created</option>
                                <option [value]="SortField.LastModified">Last Modified</option> 
                            </select>
                        </div>
                    </form>
                </div>
    
                
                
            </div>
            <div class="row justify-content-center no-gutters">
                <div class="col-md-3 mr-3">
                    <button class="btn btn-secondary btn-block" (click)="clear()">Clear</button>
                </div>
                <div class="col-md-3">
                    <button class="btn btn-primary btn-block" (click)="apply()">Apply</button>
                </div>

=======
                </div>

                <div class="col-md-2 mr-3" *ngIf="!filterSettings.sortDisabled">
                    <form [formGroup]="sortGroup">
                        <div class="form-group">
                            <label for="sort-options">Sort By</label>
                            <button class="btn btn-sm btn-secondary-outline" (click)="updateSortOrder()" style="height: 25px; padding-bottom: 0px;">
                                <i class="fa fa-arrow-down" title="Ascending" *ngIf="isAscendingSort; else descSort"></i>
                                <ng-template #descSort>
                                    <i class="fa fa-arrow-up" title="Descending"></i>
                                </ng-template>
                            </button>
                            <select id="sort-options" class="form-control" formControlName="sortField" style="height: 38px;">
                                <option [value]="SortField.SortName">Sort Name</option>
                                <option [value]="SortField.Created">Created</option>
                                <option [value]="SortField.LastModified">Last Modified</option> 
                            </select>
                        </div>
                    </form>
                </div>
    
                
                
            </div>
            <div class="row no-gutters">
                <div class="col">
                    <!-- TODO: Make this float right -->
                    <button class="btn btn-secondary mr-2" (click)="clear()">Clear</button>
                    <button class="btn btn-primary" (click)="apply()">Apply</button>
                </div>
>>>>>>> 552d773d
            </div>
        </div>
    </ng-template>
    
    <ng-container [ngTemplateOutlet]="paginationTemplate" [ngTemplateOutletContext]="{ id: 'top' }"></ng-container>


    <div class="row no-gutters">
        <div class="col-auto" *ngFor="let item of items; trackBy:trackByIdentity; index as i">
            <ng-container [ngTemplateOutlet]="itemTemplate" [ngTemplateOutletContext]="{ $implicit: item, idx: i }"></ng-container>
        </div>
        
        <p *ngIf="items.length === 0 && !isLoading">
            There is no data
        </p>
    </div>

    <ng-container [ngTemplateOutlet]="paginationTemplate" [ngTemplateOutletContext]="{ id: 'bottom' }"></ng-container>
</div>

<ng-template #paginationTemplate let-id="id">
    <div class="d-flex justify-content-center" *ngIf="pagination && items.length > 0">
        <ngb-pagination
            *ngIf="pagination.totalPages > 1"
            [maxSize]="8"
            [rotate]="true"
            [ellipses]="false"
            [(page)]="pagination.currentPage"
            [pageSize]="pagination.itemsPerPage"
            (pageChange)="onPageChange($event)"
            [collectionSize]="pagination.totalItems">

            <ng-template ngbPaginationPages let-page let-pages="pages" *ngIf="pagination.totalItems / pagination.itemsPerPage > 20">
                <li class="ngb-custom-pages-item" *ngIf="pagination.totalPages > 1">
                    <div class="form-group d-flex flex-nowrap px-2">
                      <label
                          id="paginationInputLabel-{{id}}"
                          for="paginationInput-{{id}}"
                          class="col-form-label mr-2 ml-1"
                      >Page</label>
                      <input #i
                          type="text"
                          inputmode="numeric"
                          pattern="[0-9]*"
                          class="form-control custom-pages-input"
                          id="paginationInput-{{id}}"
                          [value]="page"
                          (keyup.enter)="selectPageStr(i.value)"
                          (blur)="selectPageStr(i.value)"
                          (input)="formatInput($any($event).target)"
                          attr.aria-labelledby="paginationInputLabel-{{id}} paginationDescription-{{id}}"
                          [ngStyle]="{width: (0.5 + pagination.currentPage + '').length + 'rem'} "
                      />
                      <span id="paginationDescription-{{id}}" class="col-form-label text-nowrap px-2">
                          of {{pagination.totalPages}}</span>
                    </div>
                </li>
            </ng-template>
            
        </ngb-pagination>
    </div>
</ng-template>
<|MERGE_RESOLUTION|>--- conflicted
+++ resolved
@@ -38,13 +38,8 @@
     </div>
 
     <ng-template #filterSection>
-<<<<<<< HEAD
         <div class="filter-section mx-auto pb-3">
             <div class="row justify-content-center no-gutters">
-=======
-        <div class="filter-section">
-            <div class="row no-gutters">
->>>>>>> 552d773d
                 <div class="col-md-2 mr-3" *ngIf="!filterSettings.formatDisabled">
                     <div class="form-group">
                         <label for="format">Format</label>
@@ -257,11 +252,7 @@
                     </div>
                 </div>
             </div>
-<<<<<<< HEAD
             <div class="row justify-content-center no-gutters">
-=======
-            <div class="row no-gutters">
->>>>>>> 552d773d
                 <div class="col-md-2 mr-3" *ngIf="!filterSettings.readProgressDisabled">
                     <label>Read Progress</label>
                     <form [formGroup]="readProgressGroup">
@@ -313,7 +304,6 @@
                             {{item.title}}
                         </ng-template>
                     </app-typeahead>
-<<<<<<< HEAD
                 </div>
 
                 <div class="col-md-2 mr-3" *ngIf="!filterSettings.sortDisabled">
@@ -345,39 +335,6 @@
                 <div class="col-md-3">
                     <button class="btn btn-primary btn-block" (click)="apply()">Apply</button>
                 </div>
-
-=======
-                </div>
-
-                <div class="col-md-2 mr-3" *ngIf="!filterSettings.sortDisabled">
-                    <form [formGroup]="sortGroup">
-                        <div class="form-group">
-                            <label for="sort-options">Sort By</label>
-                            <button class="btn btn-sm btn-secondary-outline" (click)="updateSortOrder()" style="height: 25px; padding-bottom: 0px;">
-                                <i class="fa fa-arrow-down" title="Ascending" *ngIf="isAscendingSort; else descSort"></i>
-                                <ng-template #descSort>
-                                    <i class="fa fa-arrow-up" title="Descending"></i>
-                                </ng-template>
-                            </button>
-                            <select id="sort-options" class="form-control" formControlName="sortField" style="height: 38px;">
-                                <option [value]="SortField.SortName">Sort Name</option>
-                                <option [value]="SortField.Created">Created</option>
-                                <option [value]="SortField.LastModified">Last Modified</option> 
-                            </select>
-                        </div>
-                    </form>
-                </div>
-    
-                
-                
-            </div>
-            <div class="row no-gutters">
-                <div class="col">
-                    <!-- TODO: Make this float right -->
-                    <button class="btn btn-secondary mr-2" (click)="clear()">Clear</button>
-                    <button class="btn btn-primary" (click)="apply()">Apply</button>
-                </div>
->>>>>>> 552d773d
             </div>
         </div>
     </ng-template>
