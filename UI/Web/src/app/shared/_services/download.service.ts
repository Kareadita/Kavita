--- conflicted
+++ resolved
@@ -7,14 +7,11 @@
 import { Chapter } from 'src/app/_models/chapter';
 import { Volume } from 'src/app/_models/volume';
 import { ToastrService } from 'ngx-toastr';
-<<<<<<< HEAD
 import { Observable } from 'rxjs';
 import { SAVER, Saver } from '../_providers/saver.provider';
 import { download, Download } from '../_models/download';
-=======
 import { PageBookmark } from 'src/app/_models/page-bookmark';
 import { map, take } from 'rxjs/operators';
->>>>>>> 9b816e61
 
 @Injectable({
   providedIn: 'root'
