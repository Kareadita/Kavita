<<<<<<< HEAD
:host {
    --drawer-height: 100vh;
    --drawer-width: 400px;
    --drawer-top-offset: 0px;
    //--drawer-background-color: #fff;
  }
  
  .drawer-container {
    position: absolute;
    top: var(--drawer-top-offset);
    right: 0;
    width: var(--drawer-width);
    height: 100vh;
    background: var(--drawer-background-color, #fff);
    transition: all 300ms;
    box-shadow: 0 6px 4px 2px rgb(0 0 0 / 70%);
    padding: 10px 10px;
    z-index: 1021;
    overflow: auto;
    -webkit-overflow-scrolling: touch;

    &.position-right {
      right: calc(-1 * var(--drawer-width));
      &.is-open {
        right: 0;
      }
    }
    &.position-left {
      left: calc(-1 * var(--drawer-width));
      &.is-open {
        left: 0;
      }
    }

    &.position-bottom {
      //top: calc(-1 * var(--drawer-height));
      top: 100vh;
      height: 0px;
      &.is-open {
        //bottom: 0;
        top: 100vh;
        height: var(--drawer-height);
      }
    }

    &.position-top {
      //bottom: calc(-1 * var(--drawer-height));
      top: 0px;
      height: 0px;
      &.is-open {
        //bottom: 0;
        top: 0px;
        height: var(--drawer-height);
      }
    }
  }
=======
.offcanvas {
  color: var(--drawer-text-color);
  background-color: var(--drawer-bg-color);
}
>>>>>>> 38de67bf
<|MERGE_RESOLUTION|>--- conflicted
+++ resolved
@@ -1,63 +1,4 @@
-<<<<<<< HEAD
-:host {
-    --drawer-height: 100vh;
-    --drawer-width: 400px;
-    --drawer-top-offset: 0px;
-    //--drawer-background-color: #fff;
-  }
-  
-  .drawer-container {
-    position: absolute;
-    top: var(--drawer-top-offset);
-    right: 0;
-    width: var(--drawer-width);
-    height: 100vh;
-    background: var(--drawer-background-color, #fff);
-    transition: all 300ms;
-    box-shadow: 0 6px 4px 2px rgb(0 0 0 / 70%);
-    padding: 10px 10px;
-    z-index: 1021;
-    overflow: auto;
-    -webkit-overflow-scrolling: touch;
-
-    &.position-right {
-      right: calc(-1 * var(--drawer-width));
-      &.is-open {
-        right: 0;
-      }
-    }
-    &.position-left {
-      left: calc(-1 * var(--drawer-width));
-      &.is-open {
-        left: 0;
-      }
-    }
-
-    &.position-bottom {
-      //top: calc(-1 * var(--drawer-height));
-      top: 100vh;
-      height: 0px;
-      &.is-open {
-        //bottom: 0;
-        top: 100vh;
-        height: var(--drawer-height);
-      }
-    }
-
-    &.position-top {
-      //bottom: calc(-1 * var(--drawer-height));
-      top: 0px;
-      height: 0px;
-      &.is-open {
-        //bottom: 0;
-        top: 0px;
-        height: var(--drawer-height);
-      }
-    }
-  }
-=======
 .offcanvas {
   color: var(--drawer-text-color);
   background-color: var(--drawer-bg-color);
-}
->>>>>>> 38de67bf
+}