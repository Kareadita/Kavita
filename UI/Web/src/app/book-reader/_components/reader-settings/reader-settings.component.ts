import { DOCUMENT } from '@angular/common';
import { ChangeDetectionStrategy, ChangeDetectorRef, Component, EventEmitter, Inject, Input, OnDestroy, OnInit, Output } from '@angular/core';
import { FormControl, FormGroup } from '@angular/forms';
import { Subject, take, takeUntil } from 'rxjs';
import { BookPageLayoutMode } from 'src/app/_models/readers/book-page-layout-mode';
import { BookTheme } from 'src/app/_models/preferences/book-theme';
import { ReadingDirection } from 'src/app/_models/preferences/reading-direction';
import { ThemeProvider } from 'src/app/_models/preferences/site-theme';
import { User } from 'src/app/_models/user';
import { AccountService } from 'src/app/_services/account.service';
import { ThemeService } from 'src/app/_services/theme.service';
import { FontFamily, BookService } from '../../_services/book.service';
import { BookBlackTheme } from '../../_models/book-black-theme';
import { BookDarkTheme } from '../../_models/book-dark-theme';
import { BookWhiteTheme } from '../../_models/book-white-theme';

/**
 * Used for book reader. Do not use for other components
 */
export interface PageStyle {
  'font-family': string;
  'font-size': string; 
  'line-height': string;
  'margin-left': string;
  'margin-right': string;
}

export const bookColorThemes = [
  {
    name: 'Dark',
    colorHash: '#292929',
    isDarkTheme: true,
    isDefault: true,
    provider: ThemeProvider.System,
    selector: 'brtheme-dark',
    content: BookDarkTheme
  },
  {
    name: 'Black',
    colorHash: '#000000',
    isDarkTheme: true,
    isDefault: false,
    provider: ThemeProvider.System,
    selector: 'brtheme-black',
    content: BookBlackTheme
  },
  {
    name: 'White',
    colorHash: '#FFFFFF',
    isDarkTheme: false,
    isDefault: false,
    provider: ThemeProvider.System,
    selector: 'brtheme-white',
    content: BookWhiteTheme
  },
];

const mobileBreakpointMarginOverride = 700;

@Component({
  selector: 'app-reader-settings',
  templateUrl: './reader-settings.component.html',
  styleUrls: ['./reader-settings.component.scss'],
  changeDetection: ChangeDetectionStrategy.OnPush
})
export class ReaderSettingsComponent implements OnInit, OnDestroy {
  /**
   * Outputs when clickToPaginate is changed
   */
  @Output() clickToPaginateChanged: EventEmitter<boolean> = new EventEmitter();
  /**
   * Outputs when a style is updated and the reader needs to render it
   */
  @Output() styleUpdate: EventEmitter<PageStyle> = new EventEmitter();
  /**
   * Outputs when a theme/dark mode is updated
   */
  @Output() colorThemeUpdate: EventEmitter<BookTheme> = new EventEmitter();
  /**
   * Outputs when a layout mode is updated
   */
  @Output() layoutModeUpdate: EventEmitter<BookPageLayoutMode> = new EventEmitter();
  /**
   * Outputs when fullscreen is toggled
   */
  @Output() fullscreen: EventEmitter<void> = new EventEmitter();
  /**
   * Outputs when reading direction is changed
   */
  @Output() readingDirection: EventEmitter<ReadingDirection> = new EventEmitter();
  /**
   * Outputs when immersive mode is changed
   */
  @Output() immersiveMode: EventEmitter<boolean> = new EventEmitter();
  
  user!: User;
  /**
   * List of all font families user can select from
   */
  fontOptions: Array<string> = [];
  fontFamilies: Array<FontFamily> = [];
  /**
   * Internal property used to capture all the different css properties to render on all elements
   */
  pageStyles!: PageStyle;

  readingDirectionModel: ReadingDirection = ReadingDirection.LeftToRight;

  activeTheme: BookTheme | undefined;

  isFullscreen: boolean = false;

  settingsForm: FormGroup = new FormGroup({});

  /**
   * System provided themes
   */
  themes: Array<BookTheme> = bookColorThemes;


  private onDestroy: Subject<void> = new Subject();


  get BookPageLayoutMode(): typeof BookPageLayoutMode  {
    return BookPageLayoutMode;
  }

  get ReadingDirection() {
    return ReadingDirection;
  }



  constructor(private bookService: BookService, private accountService: AccountService, 
    @Inject(DOCUMENT) private document: Document, private themeService: ThemeService,
    private readonly cdRef: ChangeDetectorRef) {}

  ngOnInit(): void {
    
    this.fontFamilies = this.bookService.getFontFamilies();
    this.fontOptions = this.fontFamilies.map(f => f.title);
    this.cdRef.markForCheck();

    this.accountService.currentUser$.pipe(take(1)).subscribe(user => {
      if (user) {
        this.user = user;
        
        if (this.user.preferences.bookReaderFontFamily === undefined) {
          this.user.preferences.bookReaderFontFamily = 'default';
        }
        if (this.user.preferences.bookReaderFontSize === undefined || this.user.preferences.bookReaderFontSize < 50) {
          this.user.preferences.bookReaderFontSize = 100;
        }
        if (this.user.preferences.bookReaderLineSpacing === undefined || this.user.preferences.bookReaderLineSpacing < 100) {
          this.user.preferences.bookReaderLineSpacing = 100;
        }
        if (this.user.preferences.bookReaderMargin === undefined) {
          this.user.preferences.bookReaderMargin = 0;
        }
        if (this.user.preferences.bookReaderReadingDirection === undefined) {
          this.user.preferences.bookReaderReadingDirection = ReadingDirection.LeftToRight;
        }
        this.readingDirectionModel = this.user.preferences.bookReaderReadingDirection;
        
        
        this.settingsForm.addControl('bookReaderFontFamily', new FormControl(this.user.preferences.bookReaderFontFamily, []));
        this.settingsForm.get('bookReaderFontFamily')!.valueChanges.pipe(takeUntil(this.onDestroy)).subscribe(fontName => {
          const familyName = this.fontFamilies.filter(f => f.title === fontName)[0].family;
          if (familyName === 'default') {
            this.pageStyles['font-family'] = 'inherit';
          } else {
            this.pageStyles['font-family'] = "'" + familyName + "'";
          }

          this.styleUpdate.emit(this.pageStyles);
        });
        
        this.settingsForm.addControl('bookReaderFontSize', new FormControl(this.user.preferences.bookReaderFontSize, []));
        this.settingsForm.get('bookReaderFontSize')?.valueChanges.pipe(takeUntil(this.onDestroy)).subscribe(value => {
          this.pageStyles['font-size'] = value + '%';
          this.styleUpdate.emit(this.pageStyles);
        });

        this.settingsForm.addControl('bookReaderTapToPaginate', new FormControl(this.user.preferences.bookReaderTapToPaginate, []));
        this.settingsForm.get('bookReaderTapToPaginate')?.valueChanges.pipe(takeUntil(this.onDestroy)).subscribe(value => {
          this.clickToPaginateChanged.emit(value);
        });

        this.settingsForm.addControl('bookReaderLineSpacing', new FormControl(this.user.preferences.bookReaderLineSpacing, []));
        this.settingsForm.get('bookReaderLineSpacing')?.valueChanges.pipe(takeUntil(this.onDestroy)).subscribe(value => {
          this.pageStyles['line-height'] = value + '%';
          this.styleUpdate.emit(this.pageStyles);
        });

        this.settingsForm.addControl('bookReaderMargin', new FormControl(this.user.preferences.bookReaderMargin, []));
        this.settingsForm.get('bookReaderMargin')?.valueChanges.pipe(takeUntil(this.onDestroy)).subscribe(value => {
          this.pageStyles['margin-left'] = value + '%';
          this.pageStyles['margin-right'] = value + '%';
          this.styleUpdate.emit(this.pageStyles);
        });

        this.settingsForm.addControl('layoutMode', new FormControl(this.user.preferences.bookReaderLayoutMode || BookPageLayoutMode.Default, []));
        this.settingsForm.get('layoutMode')?.valueChanges.pipe(takeUntil(this.onDestroy)).subscribe((layoutMode: BookPageLayoutMode) => {
          this.layoutModeUpdate.emit(layoutMode);
        });

        this.settingsForm.addControl('bookReaderImmersiveMode', new FormControl(this.user.preferences.bookReaderImmersiveMode, []));
        this.settingsForm.get('bookReaderImmersiveMode')?.valueChanges.pipe(takeUntil(this.onDestroy)).subscribe((immersiveMode: boolean) => {
          if (immersiveMode) {
            this.settingsForm.get('bookReaderTapToPaginate')?.setValue(true);
          }
          this.immersiveMode.emit(immersiveMode);
        });
        

        this.setTheme(this.user.preferences.bookReaderThemeName || this.themeService.defaultBookTheme);
        this.cdRef.markForCheck();

        // Emit first time so book reader gets the setting
        this.readingDirection.emit(this.readingDirectionModel);
        this.clickToPaginateChanged.emit(this.user.preferences.bookReaderTapToPaginate); 
        this.layoutModeUpdate.emit(this.user.preferences.bookReaderLayoutMode);
        this.immersiveMode.emit(this.user.preferences.bookReaderImmersiveMode);

        this.resetSettings();
      } else {
        this.resetSettings();
      }

      
    });
  }

  ngOnDestroy(): void {
    this.onDestroy.next();
    this.onDestroy.complete();
  }


  resetSettings() {
    if (this.user) {
      this.setPageStyles(this.user.preferences.bookReaderFontFamily, this.user.preferences.bookReaderFontSize + '%', this.user.preferences.bookReaderMargin + '%', this.user.preferences.bookReaderLineSpacing + '%');
    } else {
      this.setPageStyles();
    }
    
    this.settingsForm.get('bookReaderFontFamily')?.setValue(this.user.preferences.bookReaderFontFamily);
    this.settingsForm.get('bookReaderFontSize')?.setValue(this.user.preferences.bookReaderFontSize);
    this.settingsForm.get('bookReaderLineSpacing')?.setValue(this.user.preferences.bookReaderLineSpacing);
    this.settingsForm.get('bookReaderMargin')?.setValue(this.user.preferences.bookReaderMargin);
    this.settingsForm.get('bookReaderReadingDirection')?.setValue(this.user.preferences.bookReaderReadingDirection);
    this.settingsForm.get('bookReaderTapToPaginate')?.setValue(this.user.preferences.bookReaderTapToPaginate);
<<<<<<< HEAD
    this.settingsForm.get('bookReaderLayoutMode')?.setValue(this.user.preferences.bookReaderLayoutMode);
=======
    this.settingsForm.get('layoutMode')?.setValue(this.user.preferences.layoutMode);
>>>>>>> 2c4b94cf
    this.settingsForm.get('bookReaderImmersiveMode')?.setValue(this.user.preferences.bookReaderImmersiveMode);
    this.cdRef.detectChanges();
    this.styleUpdate.emit(this.pageStyles);
  }

  /**
   * Internal method to be used by resetSettings. Pass items in with quantifiers
   */
  setPageStyles(fontFamily?: string, fontSize?: string, margin?: string, lineHeight?: string, colorTheme?: string) {
    const windowWidth = window.innerWidth
      || this.document.documentElement.clientWidth
      || this.document.body.clientWidth;
      

    let defaultMargin = '15%';
    if (windowWidth <= mobileBreakpointMarginOverride) {
      defaultMargin = '5%';
    }
    this.pageStyles = {
      'font-family': fontFamily || this.pageStyles['font-family'] || 'default',
      'font-size': fontSize || this.pageStyles['font-size'] || '100%',
      'margin-left': margin || this.pageStyles['margin-left']  || defaultMargin,
      'margin-right': margin || this.pageStyles['margin-right']  || defaultMargin,
      'line-height': lineHeight || this.pageStyles['line-height'] || '100%'
    };
  }

  setTheme(themeName: string) {
    const theme = this.themes.find(t => t.name === themeName);
    this.activeTheme = theme;
    this.cdRef.markForCheck();
    this.colorThemeUpdate.emit(theme);
  }

  toggleReadingDirection() {
    if (this.readingDirectionModel === ReadingDirection.LeftToRight) {
      this.readingDirectionModel = ReadingDirection.RightToLeft;
    } else {
      this.readingDirectionModel = ReadingDirection.LeftToRight;
    }

    this.cdRef.markForCheck();
    this.readingDirection.emit(this.readingDirectionModel);
  }

  toggleFullscreen() {
    this.isFullscreen = !this.isFullscreen;
    this.cdRef.markForCheck();
    this.fullscreen.emit();
  }
}<|MERGE_RESOLUTION|>--- conflicted
+++ resolved
@@ -19,7 +19,7 @@
  */
 export interface PageStyle {
   'font-family': string;
-  'font-size': string; 
+  'font-size': string;
   'line-height': string;
   'margin-left': string;
   'margin-right': string;
@@ -92,7 +92,7 @@
    * Outputs when immersive mode is changed
    */
   @Output() immersiveMode: EventEmitter<boolean> = new EventEmitter();
-  
+
   user!: User;
   /**
    * List of all font families user can select from
@@ -131,12 +131,12 @@
 
 
 
-  constructor(private bookService: BookService, private accountService: AccountService, 
+  constructor(private bookService: BookService, private accountService: AccountService,
     @Inject(DOCUMENT) private document: Document, private themeService: ThemeService,
     private readonly cdRef: ChangeDetectorRef) {}
 
   ngOnInit(): void {
-    
+
     this.fontFamilies = this.bookService.getFontFamilies();
     this.fontOptions = this.fontFamilies.map(f => f.title);
     this.cdRef.markForCheck();
@@ -144,7 +144,7 @@
     this.accountService.currentUser$.pipe(take(1)).subscribe(user => {
       if (user) {
         this.user = user;
-        
+
         if (this.user.preferences.bookReaderFontFamily === undefined) {
           this.user.preferences.bookReaderFontFamily = 'default';
         }
@@ -161,8 +161,8 @@
           this.user.preferences.bookReaderReadingDirection = ReadingDirection.LeftToRight;
         }
         this.readingDirectionModel = this.user.preferences.bookReaderReadingDirection;
-        
-        
+
+
         this.settingsForm.addControl('bookReaderFontFamily', new FormControl(this.user.preferences.bookReaderFontFamily, []));
         this.settingsForm.get('bookReaderFontFamily')!.valueChanges.pipe(takeUntil(this.onDestroy)).subscribe(fontName => {
           const familyName = this.fontFamilies.filter(f => f.title === fontName)[0].family;
@@ -174,7 +174,7 @@
 
           this.styleUpdate.emit(this.pageStyles);
         });
-        
+
         this.settingsForm.addControl('bookReaderFontSize', new FormControl(this.user.preferences.bookReaderFontSize, []));
         this.settingsForm.get('bookReaderFontSize')?.valueChanges.pipe(takeUntil(this.onDestroy)).subscribe(value => {
           this.pageStyles['font-size'] = value + '%';
@@ -211,14 +211,14 @@
           }
           this.immersiveMode.emit(immersiveMode);
         });
-        
+
 
         this.setTheme(this.user.preferences.bookReaderThemeName || this.themeService.defaultBookTheme);
         this.cdRef.markForCheck();
 
         // Emit first time so book reader gets the setting
         this.readingDirection.emit(this.readingDirectionModel);
-        this.clickToPaginateChanged.emit(this.user.preferences.bookReaderTapToPaginate); 
+        this.clickToPaginateChanged.emit(this.user.preferences.bookReaderTapToPaginate);
         this.layoutModeUpdate.emit(this.user.preferences.bookReaderLayoutMode);
         this.immersiveMode.emit(this.user.preferences.bookReaderImmersiveMode);
 
@@ -227,7 +227,7 @@
         this.resetSettings();
       }
 
-      
+
     });
   }
 
@@ -243,18 +243,14 @@
     } else {
       this.setPageStyles();
     }
-    
+
     this.settingsForm.get('bookReaderFontFamily')?.setValue(this.user.preferences.bookReaderFontFamily);
     this.settingsForm.get('bookReaderFontSize')?.setValue(this.user.preferences.bookReaderFontSize);
     this.settingsForm.get('bookReaderLineSpacing')?.setValue(this.user.preferences.bookReaderLineSpacing);
     this.settingsForm.get('bookReaderMargin')?.setValue(this.user.preferences.bookReaderMargin);
     this.settingsForm.get('bookReaderReadingDirection')?.setValue(this.user.preferences.bookReaderReadingDirection);
     this.settingsForm.get('bookReaderTapToPaginate')?.setValue(this.user.preferences.bookReaderTapToPaginate);
-<<<<<<< HEAD
     this.settingsForm.get('bookReaderLayoutMode')?.setValue(this.user.preferences.bookReaderLayoutMode);
-=======
-    this.settingsForm.get('layoutMode')?.setValue(this.user.preferences.layoutMode);
->>>>>>> 2c4b94cf
     this.settingsForm.get('bookReaderImmersiveMode')?.setValue(this.user.preferences.bookReaderImmersiveMode);
     this.cdRef.detectChanges();
     this.styleUpdate.emit(this.pageStyles);
@@ -267,7 +263,7 @@
     const windowWidth = window.innerWidth
       || this.document.documentElement.clientWidth
       || this.document.body.clientWidth;
-      
+
 
     let defaultMargin = '15%';
     if (windowWidth <= mobileBreakpointMarginOverride) {
