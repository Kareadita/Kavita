--- conflicted
+++ resolved
@@ -20,17 +20,13 @@
 import { MangaFormat } from 'src/app/_models/manga-format';
 import { LibraryService } from 'src/app/_services/library.service';
 import { LibraryType } from 'src/app/_models/library';
-<<<<<<< HEAD
-import { ThemeService } from 'src/app/theme.service';
 import { BookTheme } from 'src/app/_models/preferences/book-theme';
 import { BookPageLayoutMode } from 'src/app/_models/book-page-layout-mode';
 import { PageStyle } from '../reader-settings/reader-settings.component';
 import { User } from 'src/app/_models/user';
 import { LayoutMode } from 'src/app/manga-reader/_models/layout-mode';
-=======
 import { ThemeService } from 'src/app/_services/theme.service';
 import { ScrollService } from 'src/app/_services/scroll.service';
->>>>>>> 7f456770
 
 
 enum TabID {
@@ -312,8 +308,8 @@
     // check scroll offset and if offset is after any of the "id" markers, save progress
     fromEvent(this.reader.nativeElement, 'scroll')
       .pipe(
-        debounceTime(200), 
-        takeUntil(this.onDestroy)) 
+        debounceTime(200),
+        takeUntil(this.onDestroy))
       .subscribe((event) => {
         if (this.isLoading) return;
 
@@ -459,7 +455,7 @@
         this.chapters = results.chapters;
         this.pageNum = results.progress.pageNum;
         if (results.progress.bookScrollId) this.lastSeenScrollPartPath = results.progress.bookScrollId;
-        
+
 
 
         this.continuousChaptersStack.push(this.chapterId);
@@ -817,7 +813,7 @@
         //       path = '//html[1]/' + path;
         //     }
         //     this.lastSeenScrollPartPath = path;
-        // The offset of an element is always 0 for column mode 1. 
+        // The offset of an element is always 0 for column mode 1.
         console.log('[SaveProgress] from prev Page');
         this.saveProgress();
         return;
@@ -857,7 +853,7 @@
 
       if (scrollOffset + pageWidth < totalScroll) {
         this.scrollService.scrollToX(scrollOffset + pageWidth, this.readingHtml.nativeElement);
-        this.handleScrollEvent(); 
+        this.handleScrollEvent();
         console.log('[SaveProgress] from nextPage');
         this.saveProgress();
         return;
@@ -967,7 +963,7 @@
       // We need to use a delay as webkit browsers (aka apple devices) don't always have the document rendered by this point
       setTimeout(() => this.scrollService.scrollTo(fromTopOffset, this.reader.nativeElement), 10);
     } else {
-      // This doesn't work as the css isn't loaded yet. 
+      // This doesn't work as the css isn't loaded yet.
       const fromLeftOffset = element.getBoundingClientRect().left + window.pageXOffset;
       const pages = fromTopOffset / parseInt(this.ColumnHeight.replace('px', ''));
       console.log('fromLeftOffset: ', fromLeftOffset);
