--- conflicted
+++ resolved
@@ -1,82 +1,12 @@
 <div class="container-flex {{darkMode ? 'dark-mode' : ''}} reader-container" tabindex="0" #reader>
-    <div class="fixed-top" #stickyTop >
+    <div class="fixed-top" #stickyTop>
         <a class="visually-hidden-focusable focus-visible" href="javascript:void(0);" (click)="moveFocus()">Skip to main content</a>
         <ng-container [ngTemplateOutlet]="actionBar"></ng-container>
-<<<<<<< HEAD
-        <app-drawer #commentDrawer="drawer" [isOpen]="drawerOpen" [style.--drawer-width]="'300px'" [options]="{topOffset: topOffset}" [style.--drawer-background-color]="drawerBackgroundColor" (drawerClosed)="closeDrawer()">
-            <div header>
-                <h2 style="margin-top: 0.5rem">Book Settings
-                    <button type="button" class="btn-close" aria-label="Close" (click)="commentDrawer.close()"></button>
-                </h2>
-            </div>
-            <div body class="drawer-body">
-                <div class="control-container">
-                    <div class="controls">
-
-                        <form [formGroup]="settingsForm">
-                            <div class="mb-3">
-                                <label for="library-type" class="form-label">Font Family</label>
-                                <select class="form-control" id="library-type" formControlName="bookReaderFontFamily">
-                                    <option [value]="opt" *ngFor="let opt of fontFamilies; let i = index">{{opt | titlecase}}</option>
-                                </select>
-                            </div>
-                        </form>
-                    </div>
-                    <div class="controls">
-                        <label id="fontsize" class="form-label">Font Size</label>
-                        <button (click)="updateFontSize(-10)" class="btn btn-icon" title="Decrease" aria-labelledby="fontsize"><i class="fa fa-minus" aria-hidden="true"></i></button>
-                        <span>{{pageStyles['font-size']}}</span>
-                        <button (click)="updateFontSize(10)"  class="btn btn-icon" title="Increase" aria-labelledby="fontsize"><i class="fa fa-plus" aria-hidden="true"></i></button>
-                    </div>
-                    <div class="controls">
-                        <label id="linespacing" class="form-label">Line Spacing</label>
-                        <button (click)="updateLineSpacing(-10)" class="btn btn-icon" title="Decrease" aria-labelledby="linespacing"><i class="fa fa-minus" aria-hidden="true"></i></button>
-                        <span>{{pageStyles['line-height']}}</span>
-                        <button (click)="updateLineSpacing(10)"  class="btn btn-icon" title="Increase" aria-labelledby="linespacing"><i class="fa fa-plus" aria-hidden="true"></i></button>
-                    </div>
-                    <div class="controls">
-                        <label id="margin" class="form-label">Margin</label>
-                        <button (click)="updateMargin(-5)" class="btn btn-icon" title="Remove Margin" aria-labelledby="margin"><i class="fa fa-minus" aria-hidden="true"></i></button>
-                        <span>{{pageStyles['margin-right']}}</span>
-                        <button (click)="updateMargin(5)"  class="btn btn-icon" title="Add Margin" aria-labelledby="margin"><i class="fa fa-plus" aria-hidden="true"></i></button>
-                    </div>
-                    <div class="controls">
-                        <label id="readingdirection" class="form-label">Reading Direction</label>
-                        <button (click)="toggleReadingDirection()" class="btn btn-icon" aria-labelledby="readingdirection" title="{{readingDirection === 0 ? 'Left to Right' : 'Right to Left'}}"><i class="fa {{readingDirection === 0 ? 'fa-arrow-right' : 'fa-arrow-left'}} " aria-hidden="true"></i><span class="d-none d-sm-block">&nbsp;{{readingDirection === 0 ? 'Left to Right' : 'Right to Left'}}</span></button>
-                    </div>
-                    <div class="controls">
-                        <label id="darkmode" class="form-label">Dark Mode</label>
-                        <button (click)="toggleDarkMode(false)" class="btn btn-icon" aria-labelledby="darkmode" title="Off"><i class="fa fa-sun" aria-hidden="true"></i></button>
-                        <button (click)="toggleDarkMode(true)" class="btn btn-icon" aria-labelledby="darkmode" title="On"><i class="fa fa-moon" aria-hidden="true"></i></button>
-                    </div>
-                    <div class="controls">
-                        <label id="tap-pagination" class="form-label">Tap Pagination&nbsp;<i class="fa fa-info-circle" aria-hidden="true" placement="top" [ngbTooltip]="tapPaginationTooltip" role="button" tabindex="0" aria-describedby="tap-pagination-help"></i></label>
-                        <ng-template #tapPaginationTooltip>The ability to click the sides of the page to page left and right</ng-template>
-                        <span class="visually-hidden" id="tap-pagination-help">The ability to click the sides of the page to page left and right</span>
-                        <button (click)="toggleClickToPaginate()" class="btn btn-icon" aria-labelledby="tap-pagination"><i class="fa fa-arrows-alt-h {{clickToPaginate ? 'icon-primary-color' : ''}}" aria-hidden="true"></i>&nbsp;{{clickToPaginate ? 'On' : 'Off'}}</button>
-                    </div>
-                    <div class="controls">
-                        <label id="fullscreen" class="form-label">Fullscreen&nbsp;<i class="fa fa-info-circle" aria-hidden="true" placement="top" [ngbTooltip]="fullscreenTooltip" role="button" tabindex="0" aria-describedby="fullscreen-help"></i></label>
-                        <ng-template #fullscreenTooltip>Put reader in fullscreen mode</ng-template>
-                        <span class="visually-hidden" id="fullscreen-help">
-                            <ng-container [ngTemplateOutlet]="fullscreenTooltip"></ng-container>
-                        </span>
-                        <button (click)="toggleFullscreen()" class="btn btn-icon" aria-labelledby="fullscreen">
-                            <i class="fa {{this.isFullscreen ? 'fa-compress-alt' : 'fa-expand-alt'}} {{isFullscreen ? 'icon-primary-color' : ''}}" aria-hidden="true"></i>
-                            <span *ngIf="darkMode">&nbsp;{{isFullscreen ? 'Exit' : 'Enter'}}</span>
-                        </button>
-                    </div>
-                    <div class="row g-0 justify-content-between">
-                        <button (click)="resetSettings()" class="btn btn-primary col">Reset to Defaults</button>
-                    </div>
-                </div>
-=======
         <app-drawer #commentDrawer="drawer" [(isOpen)]="drawerOpen" [options]="{topOffset: topOffset}">
             <h5 header>
                 Book Settings
             </h5>
             <div subheader>
->>>>>>> 38de67bf
                 <div class="row g-0">
                     <button class="btn btn-small btn-icon col-1" style="padding-left: 0px" [disabled]="prevChapterDisabled" (click)="loadPrevChapter()" title="Prev Chapter/Volume"><i class="fa fa-fast-backward" aria-hidden="true"></i></button>
                     <div class="col-1 page-stub ps-1">{{pageNum}}</div>
@@ -94,9 +24,9 @@
                         <li [ngbNavItem]="TabID.Settings">
                             <a ngbNavLink>Settings</a>
                             <ng-template ngbNavContent>
-                                <app-reader-settings 
-                                    (colorThemeUpdate)="setOverrideStyles($event)" 
-                                    (styleUpdate)="updateReaderStyles($event)" 
+                                <app-reader-settings
+                                    (colorThemeUpdate)="setOverrideStyles($event)"
+                                    (styleUpdate)="updateReaderStyles($event)"
                                     (clickToPaginateChanged)="showPaginationOverlay($event)"
                                     (fullscreen)="toggleFullscreen()"
                                     (layoutModeUpdate)="updateLayoutMode($event)"
@@ -118,31 +48,18 @@
         </app-drawer>
     </div>
 
-<<<<<<< HEAD
-    <div #readingSection class="reading-section" [ngStyle]="{'padding-top': topOffset + 20 + 'px'}"
-        [@isLoading]="isLoading ? true : false" (click)="handleReaderClick($event)">
-
-        <div #readingHtml class="book-content" [ngStyle]="{'padding-bottom': topOffset + 20 + 'px', 'margin': '0px 0px'}"
-            [innerHtml]="page" *ngIf="page !== undefined"></div>
-
-        <div class="left {{clickOverlayClass('left')}} no-observe" [ngStyle]="{'padding-top': topOffset + 'px'}" (click)="prevPage()" *ngIf="clickToPaginate" tabindex="-1"></div>
-        <div class="{{scrollbarNeeded ? 'right-with-scrollbar' : 'right'}} {{clickOverlayClass('right')}} no-observe" [ngStyle]="{'padding-top': topOffset + 'px'}" (click)="nextPage()" *ngIf="clickToPaginate" tabindex="-1"></div>
-
-        <div *ngIf="page !== undefined && scrollbarNeeded" (click)="$event.stopPropagation();">
-=======
-    <div #readingSection class="reading-section {{ColumnLayout}}" [ngStyle]="{'padding-top': topOffset + 20 + 'px'}" 
+    <div #readingSection class="reading-section {{ColumnLayout}}" [ngStyle]="{'padding-top': topOffset + 20 + 'px'}"
         [@isLoading]="isLoading ? true : false">
 
-        <div #readingHtml class="book-content" [ngStyle]="{'padding-bottom': topOffset + 20 + 'px', 'margin': '0px 0px', 'height': 'auto', 'max-height': ColumnHeight, 'column-width': ColumnWidth}" 
+        <div #readingHtml class="book-content" [ngStyle]="{'padding-bottom': topOffset + 20 + 'px', 'margin': '0px 0px', 'height': 'auto', 'max-height': ColumnHeight, 'column-width': ColumnWidth}"
             [innerHtml]="page" *ngIf="page !== undefined"></div>
 
         <ng-container  *ngIf="clickToPaginate">
-            <div class="left {{clickOverlayClass('left')}} no-observe" (click)="prevPage()" tabindex="-1"></div>
-            <div class="{{scrollbarNeeded ? 'right-with-scrollbar' : 'right'}} {{clickOverlayClass('right')}} no-observe" (click)="nextPage()" tabindex="-1"></div>
+            <div class="left {{clickOverlayClass('left')}} no-observe" [ngStyle]="{'padding-top': topOffset + 'px'}" (click)="prevPage()" tabindex="-1"></div>
+            <div class="{{scrollbarNeeded ? 'right-with-scrollbar' : 'right'}} {{clickOverlayClass('right')}} no-observe" [ngStyle]="{'padding-top': topOffset + 'px'}" (click)="nextPage()" tabindex="-1"></div>
         </ng-container>
-        
-        <div *ngIf="page !== undefined && (scrollbarNeeded || layoutMode !== BookPageLayoutMode.Default)">
->>>>>>> 38de67bf
+
+        <div *ngIf="page !== undefined && (scrollbarNeeded || layoutMode !== BookPageLayoutMode.Default)" (click)="$event.stopPropagation();">
             <ng-container [ngTemplateOutlet]="actionBar"></ng-container>
         </div>
     </div>
