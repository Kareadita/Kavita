--- conflicted
+++ resolved
@@ -12,13 +12,8 @@
                     <h4>
                         <span id="member-name--{{idx}}">{{invite.username | titlecase}} </span>
                         <div class="float-end">
-<<<<<<< HEAD
-                            <button class="btn btn-danger me-2" (click)="deleteUser(invite)">Cancel</button>
-                            <button class="btn btn-secondary me-2" (click)="resendEmail(invite)">Resend</button>
-=======
                             <button class="btn btn-danger btn-sm me-2" (click)="deleteUser(invite)">Cancel</button>
                             <button class="btn btn-secondary btn-sm" (click)="resendEmail(invite)">Resend</button>
->>>>>>> 3ec48145
                         </div>
                     </h4>
 
