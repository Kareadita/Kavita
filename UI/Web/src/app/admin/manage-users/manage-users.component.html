

<div class="container-fluid">
    <div class="row mb-2">
        <div class="col-8"><h3>Users</h3></div>
        <div class="col-4"><button class="btn btn-primary float-right" (click)="createMember()"><i class="fa fa-plus" aria-hidden="true"></i><span class="phone-hidden">&nbsp;Add User</span></button></div>
    </div>
    <ul class="list-group" *ngIf="!createMemberToggle; else createUser">
        <li *ngFor="let member of members; let idx = index;" class="list-group-item">
            <div>
                <h4>
<<<<<<< HEAD
                    <i class="presence fa fa-circle" title="Active" aria-hidden="true" *ngIf="false && (presence.onlineUsers$ | async)?.includes(member.username)"></i><span id="member-name--{{idx}}">{{member.username | titlecase}} </span><span *ngIf="member.username === loggedInUsername">(You)</span>
=======
                    <i class="presence fa fa-circle" title="Active" aria-hidden="true" *ngIf="false && (messageHub.onlineUsers$ | async)?.includes(member.username)"></i><span id="member-name--{{idx}}">{{member.username | titlecase}} </span><span *ngIf="member.username === loggedInUsername">(You)</span>
>>>>>>> 4f18519f
                    <div class="float-right" *ngIf="canEditMember(member)">
                        <button class="btn btn-danger mr-2" (click)="deleteUser(member)" placement="top" ngbTooltip="Delete User" attr.aria-label="Delete User {{member.username | titlecase}}"><i class="fa fa-trash" aria-hidden="true"></i></button>
                        <button class="btn btn-secondary mr-2" (click)="updatePassword(member)" placement="top" ngbTooltip="Change Password" attr.aria-label="Change Password for {{member.username | titlecase}}"><i class="fa fa-key" aria-hidden="true"></i></button>
                        <button class="btn btn-primary" (click)="openEditLibraryAccess(member)" placement="top" ngbTooltip="Edit" attr.aria-label="Edit {{member.username | titlecase}}"><i class="fa fa-pen" aria-hidden="true"></i></button>
                    </div>
                </h4>
                <div>Last Active: 
                    <span *ngIf="member.lastActive == '0001-01-01T00:00:00'; else activeDate">Never</span>
                    <ng-template #activeDate>
                        {{member.lastActive | date: 'short'}}
                    </ng-template>
                </div>
                <div *ngIf="!member.isAdmin">Sharing: {{formatLibraries(member)}}</div>
                <div>
                    Roles: <span *ngIf="getRoles(member).length === 0; else showRoles">None</span>
                    <ng-template #showRoles>
                        <app-tag-badge *ngFor="let role of getRoles(member)">{{role}}</app-tag-badge>
                    </ng-template>
                    <button class="btn btn-icon" attr.aria-labelledby="member-name--{{idx}}" title="{{hasAdminRole(member) ? 'Admins have all feature permissions' : 'Edit Role'}}" (click)="openEditRole(member)" [disabled]="hasAdminRole(member)">
                        <i class="fa fa-pen" aria-hidden="true"></i>
                        <span class="sr-only">Edit Role</span>
                    </button>
                </div>
            </div>
        </li>
        <li *ngIf="loadingMembers" class="list-group-item">
            <div class="spinner-border text-secondary" role="status">
                <span class="invisible">Loading...</span>
            </div>
        </li>
        <li class="list-group-item" *ngIf="members.length === 0 && !loadingMembers">
            There are no other users.
        </li>
    </ul>
    <ng-template #createUser>
        <app-register-member (created)="onMemberCreated($event)"></app-register-member>
    </ng-template>
</div><|MERGE_RESOLUTION|>--- conflicted
+++ resolved
@@ -9,11 +9,7 @@
         <li *ngFor="let member of members; let idx = index;" class="list-group-item">
             <div>
                 <h4>
-<<<<<<< HEAD
-                    <i class="presence fa fa-circle" title="Active" aria-hidden="true" *ngIf="false && (presence.onlineUsers$ | async)?.includes(member.username)"></i><span id="member-name--{{idx}}">{{member.username | titlecase}} </span><span *ngIf="member.username === loggedInUsername">(You)</span>
-=======
                     <i class="presence fa fa-circle" title="Active" aria-hidden="true" *ngIf="false && (messageHub.onlineUsers$ | async)?.includes(member.username)"></i><span id="member-name--{{idx}}">{{member.username | titlecase}} </span><span *ngIf="member.username === loggedInUsername">(You)</span>
->>>>>>> 4f18519f
                     <div class="float-right" *ngIf="canEditMember(member)">
                         <button class="btn btn-danger mr-2" (click)="deleteUser(member)" placement="top" ngbTooltip="Delete User" attr.aria-label="Delete User {{member.username | titlecase}}"><i class="fa fa-trash" aria-hidden="true"></i></button>
                         <button class="btn btn-secondary mr-2" (click)="updatePassword(member)" placement="top" ngbTooltip="Change Password" attr.aria-label="Change Password for {{member.username | titlecase}}"><i class="fa fa-key" aria-hidden="true"></i></button>
