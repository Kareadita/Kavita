

<div class="container-fluid">
    <div class="row mb-2">
        <div class="col-8"><h3>Active Users</h3></div>
        <div class="col-4"><button class="btn btn-primary float-end" (click)="inviteUser()"><i class="fa fa-plus" aria-hidden="true"></i><span class="phone-hidden">&nbsp;Invite</span></button></div>
    </div>
    
    <ul class="list-group">
        <li *ngFor="let member of members; let idx = index;" class="list-group-item no-hover">
            <div>
                <h4>
<<<<<<< HEAD
=======
                    <i class="presence fa fa-circle" title="Active" aria-hidden="true" *ngIf="false && (messageHub.onlineUsers$ | async)?.includes(member.id)"></i>
>>>>>>> 30bc7ccc
                    <span id="member-name--{{idx}}">{{member.username | titlecase}} </span>
                    <span *ngIf="member.username === loggedInUsername">
                        <i class="fas fa-star" aria-hidden="true"></i>
                        <span class="visually-hidden">(You)</span>
                    </span>
                    <span class="badge bg-secondary text-dark" *ngIf="member.isPending">Pending</span>
                    <div class="float-end" *ngIf="canEditMember(member)">
                        <button class="btn btn-danger btn-sm me-2" (click)="deleteUser(member)" placement="top" ngbTooltip="Delete User" attr.aria-label="Delete User {{member.username | titlecase}}"><i class="fa fa-trash" aria-hidden="true"></i></button>
                        <button class="btn btn-primary btn-sm me-2" (click)="openEditUser(member)" placement="top" ngbTooltip="Edit" attr.aria-label="Edit {{member.username | titlecase}}"><i class="fa fa-pen" aria-hidden="true"></i></button>

                        <button *ngIf="member.isPending" class="btn btn-secondary btn-sm me-2" (click)="resendEmail(member)" placement="top" ngbTooltip="Resend Invite" attr.aria-label="Delete Invite {{member.username | titlecase}}">Resend</button>
                        <button *ngIf="member.isPending" class="btn btn-secondary btn-sm me-2" (click)="setup(member)" placement="top" ngbTooltip="Setup User" attr.aria-label="Setup User {{member.username | titlecase}}">Setup</button>
                        <button *ngIf="!member.isPending" class="btn btn-secondary btn-sm" (click)="updatePassword(member)" placement="top" ngbTooltip="Change Password" attr.aria-label="Change Password for {{member.username | titlecase}}"><i class="fa fa-key" aria-hidden="true"></i></button>
                    </div>
                </h4>
                <div class="user-info">
                    <div>Last Active:
                        <span *ngIf="member.lastActive === '0001-01-01T00:00:00'; else activeDate">Never</span>
                        <ng-template #activeDate>
                            {{member.lastActive | date: 'short'}} <i class="presence fa fa-circle ms-1" title="Online Now" aria-hidden="true" *ngIf="(messageHub.onlineUsers$ | async)?.includes(member.username)"></i>
                        </ng-template>
                    </div>
                    <div *ngIf="!hasAdminRole(member)">Sharing: {{formatLibraries(member)}}</div>
                    <div class="row g-0">
                        <div>
                            Roles: <span *ngIf="getRoles(member).length === 0; else showRoles">None</span>
                            <ng-template #showRoles>
                                <app-tag-badge *ngFor="let role of getRoles(member)" class="col-auto">{{role}}</app-tag-badge>
                            </ng-template>
                        </div>
                    </div>
                </div>
            </div>
        </li>
        <li *ngIf="loadingMembers" class="list-group-item">
            <div class="spinner-border text-secondary" role="status">
                <span class="invisible">Loading...</span>
            </div>
        </li>
        <li class="list-group-item" *ngIf="members.length === 0 && !loadingMembers">
            There are no other users.
        </li>
    </ul>
</div><|MERGE_RESOLUTION|>--- conflicted
+++ resolved
@@ -1,39 +1,61 @@
 
 
 <div class="container-fluid">
-    <div class="row mb-2">
-        <div class="col-8"><h3>Active Users</h3></div>
-        <div class="col-4"><button class="btn btn-primary float-end" (click)="inviteUser()"><i class="fa fa-plus" aria-hidden="true"></i><span class="phone-hidden">&nbsp;Invite</span></button></div>
-    </div>
-    
+    <ng-container>
+        <div class="row mb-2">
+            <div class="col-8"><h3>Pending Invites</h3></div>
+            <div class="col-4"><button class="btn btn-primary float-end" (click)="inviteUser()"><i class="fa fa-plus" aria-hidden="true"></i><span class="phone-hidden">&nbsp;Invite</span></button></div>
+        </div>
+        <ul class="list-group">
+            <li  class="list-group-item no-hover" *ngFor="let invite of pendingInvites; let idx = index;">
+                <div>
+                    <h4>
+                        <span id="member-name--{{idx}}">{{invite.username | titlecase}} </span>
+                        <div class="float-end">
+                            <button class="btn btn-danger btn-sm me-2" (click)="deleteUser(invite)">Cancel</button>
+                            <button class="btn btn-secondary btn-sm me-2" (click)="resendEmail(invite)">Resend</button>
+                            <button class="btn btn-secondary btn-sm" (click)="setup(invite)">Setup</button>
+                        </div>
+                    </h4>
+
+                    <div>Invited: {{invite.created | date: 'short'}}</div>
+                </div>
+            </li>
+            <li *ngIf="loadingMembers" class="list-group-item no-hover">
+                <div class="spinner-border text-secondary" role="status">
+                    <span class="invisible">Loading...</span>
+                </div>
+            </li>
+            <li class="list-group-item no-hover" *ngIf="pendingInvites.length === 0 && !loadingMembers">
+                There are no invited Users
+            </li>
+        </ul>
+    </ng-container>
+
+
+
+    <h3 class="mt-3">Active Users</h3>
     <ul class="list-group">
         <li *ngFor="let member of members; let idx = index;" class="list-group-item no-hover">
             <div>
                 <h4>
-<<<<<<< HEAD
-=======
                     <i class="presence fa fa-circle" title="Active" aria-hidden="true" *ngIf="false && (messageHub.onlineUsers$ | async)?.includes(member.id)"></i>
->>>>>>> 30bc7ccc
                     <span id="member-name--{{idx}}">{{member.username | titlecase}} </span>
                     <span *ngIf="member.username === loggedInUsername">
                         <i class="fas fa-star" aria-hidden="true"></i>
                         <span class="visually-hidden">(You)</span>
                     </span>
-                    <span class="badge bg-secondary text-dark" *ngIf="member.isPending">Pending</span>
                     <div class="float-end" *ngIf="canEditMember(member)">
                         <button class="btn btn-danger btn-sm me-2" (click)="deleteUser(member)" placement="top" ngbTooltip="Delete User" attr.aria-label="Delete User {{member.username | titlecase}}"><i class="fa fa-trash" aria-hidden="true"></i></button>
-                        <button class="btn btn-primary btn-sm me-2" (click)="openEditUser(member)" placement="top" ngbTooltip="Edit" attr.aria-label="Edit {{member.username | titlecase}}"><i class="fa fa-pen" aria-hidden="true"></i></button>
-
-                        <button *ngIf="member.isPending" class="btn btn-secondary btn-sm me-2" (click)="resendEmail(member)" placement="top" ngbTooltip="Resend Invite" attr.aria-label="Delete Invite {{member.username | titlecase}}">Resend</button>
-                        <button *ngIf="member.isPending" class="btn btn-secondary btn-sm me-2" (click)="setup(member)" placement="top" ngbTooltip="Setup User" attr.aria-label="Setup User {{member.username | titlecase}}">Setup</button>
-                        <button *ngIf="!member.isPending" class="btn btn-secondary btn-sm" (click)="updatePassword(member)" placement="top" ngbTooltip="Change Password" attr.aria-label="Change Password for {{member.username | titlecase}}"><i class="fa fa-key" aria-hidden="true"></i></button>
+                        <button class="btn btn-secondary btn-sm me-2" (click)="updatePassword(member)" placement="top" ngbTooltip="Change Password" attr.aria-label="Change Password for {{member.username | titlecase}}"><i class="fa fa-key" aria-hidden="true"></i></button>
+                        <button class="btn btn-primary btn-sm" (click)="openEditUser(member)" placement="top" ngbTooltip="Edit" attr.aria-label="Edit {{member.username | titlecase}}"><i class="fa fa-pen" aria-hidden="true"></i></button>
                     </div>
                 </h4>
                 <div class="user-info">
                     <div>Last Active:
                         <span *ngIf="member.lastActive === '0001-01-01T00:00:00'; else activeDate">Never</span>
                         <ng-template #activeDate>
-                            {{member.lastActive | date: 'short'}} <i class="presence fa fa-circle ms-1" title="Online Now" aria-hidden="true" *ngIf="(messageHub.onlineUsers$ | async)?.includes(member.username)"></i>
+                            {{member.lastActive | date: 'short'}}
                         </ng-template>
                     </div>
                     <div *ngIf="!hasAdminRole(member)">Sharing: {{formatLibraries(member)}}</div>
