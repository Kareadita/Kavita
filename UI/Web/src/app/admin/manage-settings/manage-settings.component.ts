import { Component, OnInit } from '@angular/core';
import { FormGroup, FormControl, Validators } from '@angular/forms';
import { NgbModal } from '@ng-bootstrap/ng-bootstrap';
import { ToastrService } from 'ngx-toastr';
import { take } from 'rxjs/operators';
import { ConfirmService } from 'src/app/shared/confirm.service';
<<<<<<< HEAD
import { SettingsService } from '../settings.service';
=======
import { EmailTestResult, SettingsService } from '../settings.service';
>>>>>>> d7450497
import { DirectoryPickerComponent, DirectoryPickerResult } from '../_modals/directory-picker/directory-picker.component';
import { ServerSettings } from '../_models/server-settings';


@Component({
  selector: 'app-manage-settings',
  templateUrl: './manage-settings.component.html',
  styleUrls: ['./manage-settings.component.scss']
})
export class ManageSettingsComponent implements OnInit {

  serverSettings!: ServerSettings;
  settingsForm: FormGroup = new FormGroup({});
  taskFrequencies: Array<string> = [];
  logLevels: Array<string> = [];

  constructor(private settingsService: SettingsService, private toastr: ToastrService, private confirmService: ConfirmService,
    private modalService: NgbModal) { }

  ngOnInit(): void {
    this.settingsService.getTaskFrequencies().pipe(take(1)).subscribe(frequencies => {
      this.taskFrequencies = frequencies;
    });
    this.settingsService.getLoggingLevels().pipe(take(1)).subscribe(levels => {
      this.logLevels = levels;
    });
    this.settingsService.getServerSettings().pipe(take(1)).subscribe((settings: ServerSettings) => {
      this.serverSettings = settings;
      this.settingsForm.addControl('cacheDirectory', new FormControl(this.serverSettings.cacheDirectory, [Validators.required]));
      this.settingsForm.addControl('bookmarksDirectory', new FormControl(this.serverSettings.bookmarksDirectory, [Validators.required]));
      this.settingsForm.addControl('taskScan', new FormControl(this.serverSettings.taskScan, [Validators.required]));
      this.settingsForm.addControl('taskBackup', new FormControl(this.serverSettings.taskBackup, [Validators.required]));
      this.settingsForm.addControl('port', new FormControl(this.serverSettings.port, [Validators.required]));
      this.settingsForm.addControl('loggingLevel', new FormControl(this.serverSettings.loggingLevel, [Validators.required]));
      this.settingsForm.addControl('allowStatCollection', new FormControl(this.serverSettings.allowStatCollection, [Validators.required]));
      this.settingsForm.addControl('enableOpds', new FormControl(this.serverSettings.enableOpds, [Validators.required]));
      this.settingsForm.addControl('baseUrl', new FormControl(this.serverSettings.baseUrl, [Validators.required]));
      this.settingsForm.addControl('emailServiceUrl', new FormControl(this.serverSettings.emailServiceUrl, [Validators.required]));
    });
  }

  resetForm() {
    this.settingsForm.get('cacheDirectory')?.setValue(this.serverSettings.cacheDirectory);
    this.settingsForm.get('bookmarksDirectory')?.setValue(this.serverSettings.bookmarksDirectory);
    this.settingsForm.get('scanTask')?.setValue(this.serverSettings.taskScan);
    this.settingsForm.get('taskBackup')?.setValue(this.serverSettings.taskBackup);
    this.settingsForm.get('port')?.setValue(this.serverSettings.port);
    this.settingsForm.get('loggingLevel')?.setValue(this.serverSettings.loggingLevel);
    this.settingsForm.get('allowStatCollection')?.setValue(this.serverSettings.allowStatCollection);
    this.settingsForm.get('enableOpds')?.setValue(this.serverSettings.enableOpds);
    this.settingsForm.get('baseUrl')?.setValue(this.serverSettings.baseUrl);
    this.settingsForm.get('emailServiceUrl')?.setValue(this.serverSettings.emailServiceUrl);
  }

  async saveSettings() {
    const modelSettings = this.settingsForm.value;

    this.settingsService.updateServerSettings(modelSettings).pipe(take(1)).subscribe(async (settings: ServerSettings) => {
      this.serverSettings = settings;
      this.resetForm();
      this.toastr.success('Server settings updated');
    }, (err: any) => {
      console.error('error: ', err);
    });
  }

  resetToDefaults() {
    this.settingsService.resetServerSettings().pipe(take(1)).subscribe(async (settings: ServerSettings) => {
      this.serverSettings = settings;
      this.resetForm();
      this.toastr.success('Server settings updated');
    }, (err: any) => {
      console.error('error: ', err);
    });
  }

  openDirectoryChooser(existingDirectory: string, formControl: string) {
    const modalRef = this.modalService.open(DirectoryPickerComponent, { scrollable: true, size: 'lg' });
    modalRef.componentInstance.startingFolder = existingDirectory || '';
    modalRef.componentInstance.helpUrl = '';
    modalRef.closed.subscribe((closeResult: DirectoryPickerResult) => {
      if (closeResult.success) {
        this.settingsForm.get(formControl)?.setValue(closeResult.folderPath);
        this.settingsForm.markAsTouched();
      }
    });
  }

  resetEmailServiceUrl() {
    this.settingsService.resetEmailServerSettings().pipe(take(1)).subscribe(async (settings: ServerSettings) => {
      this.serverSettings.emailServiceUrl = settings.emailServiceUrl;
      this.resetForm();
      this.toastr.success('Email Service Reset');
    }, (err: any) => {
      console.error('error: ', err);
    });
  }

  testEmailServiceUrl() {
    this.settingsService.testEmailServerSettings(this.settingsForm.get('emailServiceUrl')?.value || '').pipe(take(1)).subscribe(async (result: EmailTestResult) => {
      if (result.successful) {
        this.toastr.success('Email Service Url validated');
      } else {
        this.toastr.error('Email Service Url did not respond. ' + result.errorMessage);
      }
      
    }, (err: any) => {
      console.error('error: ', err);
    });
    
  }

  resetToDefaults() {
    this.settingsService.resetServerSettings().pipe(take(1)).subscribe(async (settings: ServerSettings) => {
      this.serverSettings = settings;
      this.resetForm();
      this.toastr.success('Server settings updated');
    }, (err: any) => {
      console.error('error: ', err);
    });
  }

  openDirectoryChooser(existingDirectory: string, formControl: string) {
    const modalRef = this.modalService.open(DirectoryPickerComponent, { scrollable: true, size: 'lg' });
    modalRef.componentInstance.startingFolder = existingDirectory || '';
    modalRef.componentInstance.helpUrl = '';
    modalRef.closed.subscribe((closeResult: DirectoryPickerResult) => {
      if (closeResult.success) {
        this.settingsForm.get(formControl)?.setValue(closeResult.folderPath);
        this.settingsForm.markAsTouched();
      }
    });
  }

}<|MERGE_RESOLUTION|>--- conflicted
+++ resolved
@@ -4,11 +4,7 @@
 import { ToastrService } from 'ngx-toastr';
 import { take } from 'rxjs/operators';
 import { ConfirmService } from 'src/app/shared/confirm.service';
-<<<<<<< HEAD
-import { SettingsService } from '../settings.service';
-=======
 import { EmailTestResult, SettingsService } from '../settings.service';
->>>>>>> d7450497
 import { DirectoryPickerComponent, DirectoryPickerResult } from '../_modals/directory-picker/directory-picker.component';
 import { ServerSettings } from '../_models/server-settings';
 
@@ -121,26 +117,4 @@
     
   }
 
-  resetToDefaults() {
-    this.settingsService.resetServerSettings().pipe(take(1)).subscribe(async (settings: ServerSettings) => {
-      this.serverSettings = settings;
-      this.resetForm();
-      this.toastr.success('Server settings updated');
-    }, (err: any) => {
-      console.error('error: ', err);
-    });
-  }
-
-  openDirectoryChooser(existingDirectory: string, formControl: string) {
-    const modalRef = this.modalService.open(DirectoryPickerComponent, { scrollable: true, size: 'lg' });
-    modalRef.componentInstance.startingFolder = existingDirectory || '';
-    modalRef.componentInstance.helpUrl = '';
-    modalRef.closed.subscribe((closeResult: DirectoryPickerResult) => {
-      if (closeResult.success) {
-        this.settingsForm.get(formControl)?.setValue(closeResult.folderPath);
-        this.settingsForm.markAsTouched();
-      }
-    });
-  }
-
 }