--- conflicted
+++ resolved
@@ -1,10 +1,11 @@
 import { Component, OnInit } from '@angular/core';
 import { FormGroup, Validators, FormControl } from '@angular/forms';
+import { NgbModal } from '@ng-bootstrap/ng-bootstrap';
 import { ToastrService } from 'ngx-toastr';
 import { take } from 'rxjs/operators';
 import { TagBadgeCursor } from 'src/app/shared/tag-badge/tag-badge.component';
-import { ServerService } from 'src/app/_services/server.service';
 import { SettingsService } from '../settings.service';
+import { DirectoryPickerComponent, DirectoryPickerResult } from '../_modals/directory-picker/directory-picker.component';
 import { ServerSettings } from '../_models/server-settings';
 
 const ValidIpAddress = /^(\s*((([12]?\d{1,2}\.){3}[12]?\d{1,2})|(([\da-f]{0,4}\:){0,7}([\da-f]{0,4})))\s*\,)*\s*((([12]?\d{1,2}\.){3}[12]?\d{1,2})|(([\da-f]{0,4}\:){0,7}([\da-f]{0,4})))\s*$/i;
@@ -26,11 +27,7 @@
   }
 
   constructor(private settingsService: SettingsService, private toastr: ToastrService,
-<<<<<<< HEAD
-    private serverService: ServerService) { }
-=======
     private modalService: NgbModal) { }
->>>>>>> 30bc7ccc
 
   ngOnInit(): void {
     this.settingsService.getTaskFrequencies().pipe(take(1)).subscribe(frequencies => {
@@ -42,6 +39,7 @@
     this.settingsService.getServerSettings().pipe(take(1)).subscribe((settings: ServerSettings) => {
       this.serverSettings = settings;
       this.settingsForm.addControl('cacheDirectory', new FormControl(this.serverSettings.cacheDirectory, [Validators.required]));
+      this.settingsForm.addControl('bookmarksDirectory', new FormControl(this.serverSettings.bookmarksDirectory, [Validators.required]));
       this.settingsForm.addControl('taskScan', new FormControl(this.serverSettings.taskScan, [Validators.required]));
       this.settingsForm.addControl('taskBackup', new FormControl(this.serverSettings.taskBackup, [Validators.required]));
       this.settingsForm.addControl('ipAddresses', new FormControl(this.serverSettings.ipAddresses, [Validators.required, Validators.pattern(ValidIpAddress)]));
@@ -49,28 +47,19 @@
       this.settingsForm.addControl('loggingLevel', new FormControl(this.serverSettings.loggingLevel, [Validators.required]));
       this.settingsForm.addControl('allowStatCollection', new FormControl(this.serverSettings.allowStatCollection, [Validators.required]));
       this.settingsForm.addControl('enableOpds', new FormControl(this.serverSettings.enableOpds, [Validators.required]));
-      this.settingsForm.addControl('baseUrl', new FormControl(this.serverSettings.baseUrl, [Validators.pattern(/^(\/[\w-]+)*\/$/)]));
+      this.settingsForm.addControl('baseUrl', new FormControl(this.serverSettings.baseUrl, [Validators.required]));
       this.settingsForm.addControl('emailServiceUrl', new FormControl(this.serverSettings.emailServiceUrl, [Validators.required]));
       this.settingsForm.addControl('totalBackups', new FormControl(this.serverSettings.totalBackups, [Validators.required, Validators.min(1), Validators.max(30)]));
       this.settingsForm.addControl('totalLogs', new FormControl(this.serverSettings.totalLogs, [Validators.required, Validators.min(1), Validators.max(30)]));
       this.settingsForm.addControl('enableFolderWatching', new FormControl(this.serverSettings.enableFolderWatching, [Validators.required]));
       this.settingsForm.addControl('convertBookmarkToWebP', new FormControl(this.serverSettings.convertBookmarkToWebP, []));
       this.settingsForm.addControl('hostName', new FormControl(this.serverSettings.hostName, [Validators.pattern(/^(http:|https:)+[^\s]+[\w]$/)]));
-<<<<<<< HEAD
-
-      this.serverService.getServerInfo().subscribe(info => {
-        if (info.isDocker) {
-          this.settingsForm.get('ipAddresses')?.disable();
-          this.settingsForm.get('port')?.disable();
-        }
-      })
-=======
->>>>>>> 30bc7ccc
     });
   }
 
   resetForm() {
     this.settingsForm.get('cacheDirectory')?.setValue(this.serverSettings.cacheDirectory);
+    this.settingsForm.get('bookmarksDirectory')?.setValue(this.serverSettings.bookmarksDirectory);
     this.settingsForm.get('scanTask')?.setValue(this.serverSettings.taskScan);
     this.settingsForm.get('taskBackup')?.setValue(this.serverSettings.taskBackup);
     this.settingsForm.get('ipAddresses')?.setValue(this.serverSettings.ipAddresses);
@@ -90,8 +79,8 @@
 
   async saveSettings() {
     const modelSettings = this.settingsForm.value;
-    modelSettings.bookmarksDirectory = this.serverSettings.bookmarksDirectory;
-    this.settingsService.updateServerSettings(modelSettings).pipe(take(1)).subscribe((settings: ServerSettings) => {
+
+    this.settingsService.updateServerSettings(modelSettings).pipe(take(1)).subscribe(async (settings: ServerSettings) => {
       this.serverSettings = settings;
       this.resetForm();
       this.toastr.success('Server settings updated');
@@ -101,7 +90,7 @@
   }
 
   resetToDefaults() {
-    this.settingsService.resetServerSettings().pipe(take(1)).subscribe((settings: ServerSettings) => {
+    this.settingsService.resetServerSettings().pipe(take(1)).subscribe(async (settings: ServerSettings) => {
       this.serverSettings = settings;
       this.resetForm();
       this.toastr.success('Server settings updated');
@@ -111,30 +100,15 @@
   }
 
   resetIPAddresses() {
-<<<<<<< HEAD
-    this.settingsService.resetIPAddressesSettings().pipe(take(1)).subscribe((settings: ServerSettings) => {
-      this.serverSettings.ipAddresses = settings.ipAddresses;
-      this.settingsForm.get('ipAddresses')?.setValue(this.serverSettings.ipAddresses);
-=======
     this.settingsService.resetIPAddressesSettings().pipe(take(1)).subscribe(async (settings: ServerSettings) => {
       this.serverSettings.ipAddresses = settings.ipAddresses;
       this.settingsForm.get("ipAddresses")?.setValue(this.serverSettings.ipAddresses);
->>>>>>> 30bc7ccc
       this.toastr.success('IP Addresses Reset');
     }, (err: any) => {
       console.error('error: ', err);
     });
   }
 
-<<<<<<< HEAD
-  resetBaseUrl() {
-    this.settingsService.resetBaseUrl().pipe(take(1)).subscribe((settings: ServerSettings) => {
-      this.serverSettings.baseUrl = settings.baseUrl;
-      this.settingsForm.get('baseUrl')?.setValue(this.serverSettings.baseUrl);
-      this.toastr.success('Base Url Reset');
-    }, (err: any) => {
-      console.error('error: ', err);
-=======
   openDirectoryChooser(existingDirectory: string, formControl: string) {
     const modalRef = this.modalService.open(DirectoryPickerComponent, { scrollable: true, size: 'lg' });
     modalRef.componentInstance.startingFolder = existingDirectory || '';
@@ -144,9 +118,6 @@
         this.settingsForm.get(formControl)?.setValue(closeResult.folderPath);
         this.settingsForm.markAsDirty();
       }
->>>>>>> 30bc7ccc
     });
   }
-
-  
 }