--- conflicted
+++ resolved
@@ -1,40 +1,23 @@
 <div class="container-fluid">
     <form [formGroup]="settingsForm" *ngIf="serverSettings !== undefined">
-<<<<<<< HEAD
-        <div class="alert alert-warning" role="alert">
-            <strong>Notice:</strong> Changing Port or Base Url requires a manual restart of Kavita to take effect.
-        </div>
-        <!-- <div class="mb-3">
-=======
         <p class="text-warning pt-2">Changing Port requires a manual restart of Kavita to take effect.</p>
         <div class="mb-3">
->>>>>>> 30bc7ccc
             <label for="settings-cachedir" class="form-label">Cache Directory</label>&nbsp;<i class="fa fa-info-circle" placement="right" [ngbTooltip]="cacheDirectoryTooltip" role="button" tabindex="0"></i>
             <ng-template #cacheDirectoryTooltip>Where the server places temporary files when reading. This will be cleaned up on a regular basis.</ng-template>
             <span class="visually-hidden" id="settings-cachedir-help">Where the server places temporary files when reading. This will be cleaned up on a regular basis.</span>
             <input readonly id="settings-cachedir" aria-describedby="settings-cachedir-help" class="form-control" formControlName="cacheDirectory" type="text">
-        </div> -->
+        </div>
 
         <div class="mb-3">
-<<<<<<< HEAD
-            <label for="settings-baseurl" class="form-label">Base Url</label>&nbsp;<i class="fa fa-info-circle" placement="right" [ngbTooltip]="baseUrlTooltip" role="button" tabindex="0"></i>
-            <ng-template #baseUrlTooltip>Use this if you want to host Kavita on a base url ie) yourdomain.com/kavita. Not supported on Docker using non-root user.</ng-template>
-            <span class="visually-hidden" id="settings-cachedir-help">Use this if you want to host Kavita on a base url ie) yourdomain.com/kavita. Not supported on Docker using non-root user.</span>
-=======
             <label for="settings-bookmarksdir" class="form-label">Bookmarks Directory</label>&nbsp;<i class="fa fa-info-circle" placement="right" [ngbTooltip]="bookmarksDirectoryTooltip" role="button" tabindex="0"></i>
             <ng-template #bookmarksDirectoryTooltip>Location where bookmarks will be stored. Bookmarks are source files and can be large. Choose a location with adequate storage. Directory is managed; other files within directory will be deleted. If Docker, mount an additional volume and use that.</ng-template>
             <span class="visually-hidden" id="settings-bookmarksdir-help"><ng-container [ngTemplateOutlet]="bookmarksDirectoryTooltip"></ng-container></span>
->>>>>>> 30bc7ccc
             <div class="input-group">
-                <input id="settings-baseurl" aria-describedby="settings-baseurl-help" class="form-control" formControlName="baseUrl" type="text"
-                [class.is-invalid]="settingsForm.get('baseUrl')?.invalid && settingsForm.get('baseUrl')?.touched">
-                <button class="btn btn-outline-secondary" (click)="resetBaseUrl()">Reset</button>
+                <input readonly id="settings-bookmarksdir" aria-describedby="settings-bookmarksdir-help" class="form-control" formControlName="bookmarksDirectory" type="text" aria-describedby="change-bookmarks-dir">
+                <button id="change-bookmarks-dir" class="btn btn-primary" (click)="openDirectoryChooser(settingsForm.get('bookmarksDirectory')?.value, 'bookmarksDirectory')">
+                    Change
+                </button>
             </div>
-            <div id="baseurl-validations" class="invalid-feedback" *ngIf="settingsForm.dirty || settingsForm.touched">
-              <div *ngIf="settingsForm.get('baseUrl')?.errors?.pattern">
-                  Base URL must start and end with /
-              </div>
-          </div>
         </div>
 
         <div class="mb-3">
@@ -81,11 +64,7 @@
                 <ng-template #backupTasksTooltip>The number of backups to maintain. Default is 30, minumum is 1, maximum is 30.</ng-template>
                 <span class="visually-hidden" id="backup-tasks-help">The number of backups to maintain. Default is 30, minumum is 1, maximum is 30.</span>
                 <input id="backup-tasks" aria-describedby="backup-tasks-help" class="form-control" formControlName="totalBackups"
-<<<<<<< HEAD
-                type="number" inputmode="numeric" step="1" min="1" max="30" onkeypress="return event.charCode >= 48 && event.charCode <= 57"
-=======
                 type="number" step="1" min="1" max="30" onkeypress="return event.charCode >= 48 && event.charCode <= 57"
->>>>>>> 30bc7ccc
                 [class.is-invalid]="settingsForm.get('totalBackups')?.invalid && settingsForm.get('totalBackups')?.touched">
                 <ng-container *ngIf="settingsForm.get('totalBackups')?.errors as errors">
                     <p class="invalid-feedback" *ngIf="errors.min">
@@ -105,11 +84,7 @@
                 <ng-template #logTasksTooltip>The number of logs to maintain. Default is 30, minumum is 1, maximum is 30.</ng-template>
                 <span class="visually-hidden" id="log-tasks-help">The number of backups to maintain. Default is 30, minumum is 1, maximum is 30.</span>
                 <input id="log-tasks" aria-describedby="log-tasks-help" class="form-control" formControlName="totalLogs"
-<<<<<<< HEAD
-                type="number" inputmode="numeric" step="1" min="1" max="30" onkeypress="return event.charCode >= 48 && event.charCode <= 57"
-=======
                 type="number" step="1" min="1" max="30" onkeypress="return event.charCode >= 48 && event.charCode <= 57"
->>>>>>> 30bc7ccc
                 [class.is-invalid]="settingsForm.get('totalLogs')?.invalid && settingsForm.get('totalLogs')?.touched">
                 <ng-container *ngIf="settingsForm.get('totalLogs')?.errors as errors">
                     <p class="invalid-feedback" *ngIf="errors.min">
