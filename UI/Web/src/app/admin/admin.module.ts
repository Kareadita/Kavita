import { NgModule } from '@angular/core';
import { CommonModule } from '@angular/common';
import { AdminRoutingModule } from './admin-routing.module';
import { DashboardComponent } from './dashboard/dashboard.component';
import { NgbDropdownModule, NgbNavModule, NgbTooltipModule } from '@ng-bootstrap/ng-bootstrap';
import { ManageLibraryComponent } from './manage-library/manage-library.component';
import { ManageUsersComponent } from './manage-users/manage-users.component';
import { LibraryEditorModalComponent } from './_modals/library-editor-modal/library-editor-modal.component';
import { SharedModule } from '../shared/shared.module';
import { LibraryAccessModalComponent } from './_modals/library-access-modal/library-access-modal.component';
import { DirectoryPickerComponent } from './_modals/directory-picker/directory-picker.component';
import { FormsModule, ReactiveFormsModule } from '@angular/forms';
import { ResetPasswordModalComponent } from './_modals/reset-password-modal/reset-password-modal.component';
import { ManageSettingsComponent } from './manage-settings/manage-settings.component';
import { ManageSystemComponent } from './manage-system/manage-system.component';
import { ChangelogComponent } from '../announcements/changelog/changelog.component';
import { PipeModule } from '../pipe/pipe.module';
import { InviteUserComponent } from './invite-user/invite-user.component';
import { RoleSelectorComponent } from './role-selector/role-selector.component';
import { LibrarySelectorComponent } from './library-selector/library-selector.component';
import { EditUserComponent } from './edit-user/edit-user.component';
<<<<<<< HEAD
import { SidenavModule } from '../sidenav/sidenav.module';
=======
import { UserSettingsModule } from '../user-settings/user-settings.module';
>>>>>>> 421848ac




@NgModule({
  declarations: [
    ManageUsersComponent,
    DashboardComponent,
    ManageLibraryComponent,
    LibraryEditorModalComponent,
    LibraryAccessModalComponent,
    DirectoryPickerComponent,
    ResetPasswordModalComponent,
    ManageSettingsComponent,
    ManageSystemComponent,
    InviteUserComponent,
    RoleSelectorComponent,
    LibrarySelectorComponent,
    EditUserComponent,
  ],
  imports: [
    CommonModule,
    AdminRoutingModule,
    ReactiveFormsModule,
    FormsModule,
    NgbNavModule,
    NgbTooltipModule,
    NgbDropdownModule,
    SharedModule,
    PipeModule,
<<<<<<< HEAD
    SidenavModule
=======
    UserSettingsModule // API-key componet
>>>>>>> 421848ac
  ],
  providers: []
})
export class AdminModule { }<|MERGE_RESOLUTION|>--- conflicted
+++ resolved
@@ -13,17 +13,13 @@
 import { ResetPasswordModalComponent } from './_modals/reset-password-modal/reset-password-modal.component';
 import { ManageSettingsComponent } from './manage-settings/manage-settings.component';
 import { ManageSystemComponent } from './manage-system/manage-system.component';
-import { ChangelogComponent } from '../announcements/changelog/changelog.component';
 import { PipeModule } from '../pipe/pipe.module';
 import { InviteUserComponent } from './invite-user/invite-user.component';
 import { RoleSelectorComponent } from './role-selector/role-selector.component';
 import { LibrarySelectorComponent } from './library-selector/library-selector.component';
 import { EditUserComponent } from './edit-user/edit-user.component';
-<<<<<<< HEAD
+import { UserSettingsModule } from '../user-settings/user-settings.module';
 import { SidenavModule } from '../sidenav/sidenav.module';
-=======
-import { UserSettingsModule } from '../user-settings/user-settings.module';
->>>>>>> 421848ac
 
 
 
@@ -54,11 +50,8 @@
     NgbDropdownModule,
     SharedModule,
     PipeModule,
-<<<<<<< HEAD
-    SidenavModule
-=======
+    SidenavModule,
     UserSettingsModule // API-key componet
->>>>>>> 421848ac
   ],
   providers: []
 })
