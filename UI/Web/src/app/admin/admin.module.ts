import { NgModule } from '@angular/core';
import { CommonModule } from '@angular/common';
import { AdminRoutingModule } from './admin-routing.module';
import { DashboardComponent } from './dashboard/dashboard.component';
import { NgbDropdownModule, NgbNavModule, NgbTooltipModule } from '@ng-bootstrap/ng-bootstrap';
import { ManageLibraryComponent } from './manage-library/manage-library.component';
import { ManageUsersComponent } from './manage-users/manage-users.component';
import { LibraryEditorModalComponent } from './_modals/library-editor-modal/library-editor-modal.component';
import { SharedModule } from '../shared/shared.module';
import { LibraryAccessModalComponent } from './_modals/library-access-modal/library-access-modal.component';
import { DirectoryPickerComponent } from './_modals/directory-picker/directory-picker.component';
import { FormsModule, ReactiveFormsModule } from '@angular/forms';
import { ResetPasswordModalComponent } from './_modals/reset-password-modal/reset-password-modal.component';
import { ManageSettingsComponent } from './manage-settings/manage-settings.component';
import { ManageSystemComponent } from './manage-system/manage-system.component';
import { ChangelogComponent } from '../announcements/changelog/changelog.component';
import { PipeModule } from '../pipe/pipe.module';
import { InviteUserComponent } from './invite-user/invite-user.component';
import { RoleSelectorComponent } from './role-selector/role-selector.component';
import { LibrarySelectorComponent } from './library-selector/library-selector.component';
import { EditUserComponent } from './edit-user/edit-user.component';
<<<<<<< HEAD
import { SidenavModule } from '../sidenav/sidenav.module';
=======
import { UserSettingsModule } from '../user-settings/user-settings.module';
>>>>>>> d2f05cf5




@NgModule({
  declarations: [
    ManageUsersComponent,
    DashboardComponent,
    ManageLibraryComponent,
    LibraryEditorModalComponent,
    LibraryAccessModalComponent,
    DirectoryPickerComponent,
    ResetPasswordModalComponent,
    ManageSettingsComponent,
    ManageSystemComponent,
    InviteUserComponent,
    RoleSelectorComponent,
    LibrarySelectorComponent,
    EditUserComponent,
  ],
  imports: [
    CommonModule,
    AdminRoutingModule,
    ReactiveFormsModule,
    FormsModule,
    NgbNavModule,
    NgbTooltipModule,
    NgbDropdownModule,
    SharedModule,
    PipeModule,
<<<<<<< HEAD
    SidenavModule
=======
    UserSettingsModule // API-key componet
>>>>>>> d2f05cf5
  ],
  providers: []
})
export class AdminModule { }<|MERGE_RESOLUTION|>--- conflicted
+++ resolved
@@ -19,11 +19,8 @@
 import { RoleSelectorComponent } from './role-selector/role-selector.component';
 import { LibrarySelectorComponent } from './library-selector/library-selector.component';
 import { EditUserComponent } from './edit-user/edit-user.component';
-<<<<<<< HEAD
 import { SidenavModule } from '../sidenav/sidenav.module';
-=======
 import { UserSettingsModule } from '../user-settings/user-settings.module';
->>>>>>> d2f05cf5
 
 
 
@@ -54,11 +51,8 @@
     NgbDropdownModule,
     SharedModule,
     PipeModule,
-<<<<<<< HEAD
     SidenavModule
-=======
     UserSettingsModule // API-key componet
->>>>>>> d2f05cf5
   ],
   providers: []
 })
