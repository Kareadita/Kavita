<div class="modal-container">
    <div class="modal-header">
        <h4 class="modal-title" id="modal-basic-title">Invite User</h4>
        <button type="button" class="btn-close" aria-label="Close" (click)="close()"></button>
    </div>
    <div class="modal-body scrollable-modal">
        <p>
<<<<<<< HEAD
            Invite a user to your server. Enter their email in and we will send them an email to create an account. If you do not want to use our email service, you can <a href="https://wiki.kavitareader.com/en/guides/misc/email" rel="noopener noreferrer" target="_blank">host your own</a> 
=======
            Invite a user to your server. Enter their email in and we will send them an email to create an account. If you do not want to use our email service, you can <a href="https://wiki.kavitareader.com/en/guides/misc/email" rel="noopener noreferrer" target="_blank" rel="noopener noreferrer">host your own</a> 
>>>>>>> 30bc7ccc
            email service or use a fake email (Forgot User will not work). A link will be presented regardless and can be used to setup the account manually.
        </p>
    
        <form [formGroup]="inviteForm" *ngIf="emailLink === ''">
            <div class="row g-0">
                <div class="mb-3" style="width:100%">
                    <label for="email" class="form-label">Email</label>
                    <input class="form-control" type="email" inputmode="email" id="email" formControlName="email" required [class.is-invalid]="inviteForm.get('email')?.invalid && inviteForm.get('email')?.touched">
                    <div id="inviteForm-validations" class="invalid-feedback" *ngIf="inviteForm.dirty || inviteForm.touched">
                        <div *ngIf="email?.errors?.required">
                            This field is required
                        </div>
                    </div>
                </div>
            </div>
    
            <div class="row g-0">
                <div class="col-md-6">
                    <app-role-selector (selected)="updateRoleSelection($event)" [allowAdmin]="true"></app-role-selector>
                </div>
    
                <div class="col-md-6">
                    <app-library-selector (selected)="updateLibrarySelection($event)"></app-library-selector>
                </div>
            </div>
    
            <div class="row g-0">
                <div class="col-md-12">
                    <app-restriction-selector (selected)="updateRestrictionSelection($event)" [isAdmin]="hasAdminRoleSelected"></app-restriction-selector>
                </div>
            </div>
        </form>
    
        <ng-container *ngIf="emailLink !== ''">
            <h4>User invited</h4>
            <p>You can use the following link below to setup the account for your user or use the copy button. You may need to log out before using the link to register a new user.
                If your server is externally accessible, an email will have been sent to the user and the links can be used by them to finish setting up their account.
            </p>
            <a class="email-link" href="{{emailLink}}" target="_blank" rel="noopener noreferrer">Setup user's account</a>
            <app-api-key title="Invite Url" tooltipText="Copy this and paste in a new tab. You may need to log out." [showRefresh]="false" [transform]="makeLink"></app-api-key>
        </ng-container>
    
    </div>
    <div class="modal-footer">
        <button type="button" class="btn btn-secondary" (click)="close()">
            Cancel
        </button>
        <button type="button" class="btn btn-primary" (click)="invite()" [disabled]="isSending || !inviteForm.valid  || emailLink !== ''">
            <span *ngIf="isSending" class="spinner-border spinner-border-sm" role="status" aria-hidden="true"></span>
            <span>{{isSending ? 'Inviting...' : 'Invite'}}</span>
        </button>
    </div>
</div><|MERGE_RESOLUTION|>--- conflicted
+++ resolved
@@ -5,11 +5,7 @@
     </div>
     <div class="modal-body scrollable-modal">
         <p>
-<<<<<<< HEAD
-            Invite a user to your server. Enter their email in and we will send them an email to create an account. If you do not want to use our email service, you can <a href="https://wiki.kavitareader.com/en/guides/misc/email" rel="noopener noreferrer" target="_blank">host your own</a> 
-=======
             Invite a user to your server. Enter their email in and we will send them an email to create an account. If you do not want to use our email service, you can <a href="https://wiki.kavitareader.com/en/guides/misc/email" rel="noopener noreferrer" target="_blank" rel="noopener noreferrer">host your own</a> 
->>>>>>> 30bc7ccc
             email service or use a fake email (Forgot User will not work). A link will be presented regardless and can be used to setup the account manually.
         </p>
     
@@ -17,7 +13,7 @@
             <div class="row g-0">
                 <div class="mb-3" style="width:100%">
                     <label for="email" class="form-label">Email</label>
-                    <input class="form-control" type="email" inputmode="email" id="email" formControlName="email" required [class.is-invalid]="inviteForm.get('email')?.invalid && inviteForm.get('email')?.touched">
+                    <input class="form-control" type="email" id="email" formControlName="email" required [class.is-invalid]="inviteForm.get('email')?.invalid && inviteForm.get('email')?.touched">
                     <div id="inviteForm-validations" class="invalid-feedback" *ngIf="inviteForm.dirty || inviteForm.touched">
                         <div *ngIf="email?.errors?.required">
                             This field is required
