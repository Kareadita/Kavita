import { HttpClient } from '@angular/common/http';
import { Injectable } from '@angular/core';
import { map } from 'rxjs';
import { environment } from 'src/environments/environment';
import { TextResonse } from '../_types/text-response';
import { ServerSettings } from './_models/server-settings';

/**
 * Used only for the Test Email Service call
 */
export interface EmailTestResult {
  successful: boolean;
  errorMessage: string;
}

@Injectable({
  providedIn: 'root'
})
export class SettingsService {

  baseUrl = environment.apiUrl;

  constructor(private http: HttpClient) { }

  getServerSettings() {
    return this.http.get<ServerSettings>(this.baseUrl + 'settings');
  }

  getBaseUrl() {
    return this.http.get<string>(this.baseUrl + 'settings/base-url', TextResonse);
  }

  updateServerSettings(model: ServerSettings) {
    return this.http.post<ServerSettings>(this.baseUrl + 'settings', model);
  }

  resetServerSettings() {
    return this.http.post<ServerSettings>(this.baseUrl + 'settings/reset', {});
  }

  resetIPAddressesSettings() {
    return this.http.post<ServerSettings>(this.baseUrl + 'settings/reset-ip-addresses', {});
  }

<<<<<<< HEAD
  resetBaseUrl() {
    return this.http.post<ServerSettings>(this.baseUrl + 'settings/reset-base-url', {});
  }

=======
>>>>>>> 30bc7ccc
  resetEmailServerSettings() {
    return this.http.post<ServerSettings>(this.baseUrl + 'settings/reset-email-url', {});
  }

  testEmailServerSettings(emailUrl: string) {
    return this.http.post<EmailTestResult>(this.baseUrl + 'settings/test-email-url', {url: emailUrl});
  }

  getTaskFrequencies() {
    return this.http.get<string[]>(this.baseUrl + 'settings/task-frequencies');
  }

  getLoggingLevels() {
    return this.http.get<string[]>(this.baseUrl + 'settings/log-levels');
  }

  getLibraryTypes() {
    return this.http.get<string[]>(this.baseUrl + 'settings/library-types');
  }

  getOpdsEnabled() {
<<<<<<< HEAD
    return this.http.get<string>(this.baseUrl + 'settings/opds-enabled', TextResonse).pipe(map(d => d === 'true'));
=======
    return this.http.get<boolean>(this.baseUrl + 'settings/opds-enabled', TextResonse);
>>>>>>> 30bc7ccc
  }
}<|MERGE_RESOLUTION|>--- conflicted
+++ resolved
@@ -1,6 +1,5 @@
 import { HttpClient } from '@angular/common/http';
 import { Injectable } from '@angular/core';
-import { map } from 'rxjs';
 import { environment } from 'src/environments/environment';
 import { TextResonse } from '../_types/text-response';
 import { ServerSettings } from './_models/server-settings';
@@ -26,10 +25,6 @@
     return this.http.get<ServerSettings>(this.baseUrl + 'settings');
   }
 
-  getBaseUrl() {
-    return this.http.get<string>(this.baseUrl + 'settings/base-url', TextResonse);
-  }
-
   updateServerSettings(model: ServerSettings) {
     return this.http.post<ServerSettings>(this.baseUrl + 'settings', model);
   }
@@ -42,13 +37,6 @@
     return this.http.post<ServerSettings>(this.baseUrl + 'settings/reset-ip-addresses', {});
   }
 
-<<<<<<< HEAD
-  resetBaseUrl() {
-    return this.http.post<ServerSettings>(this.baseUrl + 'settings/reset-base-url', {});
-  }
-
-=======
->>>>>>> 30bc7ccc
   resetEmailServerSettings() {
     return this.http.post<ServerSettings>(this.baseUrl + 'settings/reset-email-url', {});
   }
@@ -70,10 +58,6 @@
   }
 
   getOpdsEnabled() {
-<<<<<<< HEAD
-    return this.http.get<string>(this.baseUrl + 'settings/opds-enabled', TextResonse).pipe(map(d => d === 'true'));
-=======
     return this.http.get<boolean>(this.baseUrl + 'settings/opds-enabled', TextResonse);
->>>>>>> 30bc7ccc
   }
 }