--- conflicted
+++ resolved
@@ -429,8 +429,6 @@
     this.nextChapterPrefetched = false;
     this.pageNum = 0;
     this.pagingDirection = PAGING_DIRECTION.FORWARD;
-<<<<<<< HEAD
-=======
     this.inSetup = true;
 
     if (this.goToPageEvent) {
@@ -438,7 +436,6 @@
       // and we use a BehaviourSubject to ensure only latest value is sent
       this.goToPageEvent.complete();
     }
->>>>>>> d7450497
 
     forkJoin({
       progress: this.readerService.getProgress(this.chapterId),
@@ -460,11 +457,8 @@
         page = this.maxPages - 1;
       }
       this.setPageNum(page);
-<<<<<<< HEAD
-=======
       this.goToPageEvent = new BehaviorSubject<number>(this.pageNum);
 
->>>>>>> d7450497
 
 
 
@@ -479,11 +473,8 @@
         this.updateTitle(results.chapterInfo, type);
       });
 
-<<<<<<< HEAD
-=======
       this.inSetup = false;
 
->>>>>>> d7450497
 
 
       // From bookmarks, create map of pages to make lookup time O(1)
@@ -930,7 +921,6 @@
         this.ctx.fillRect(0, 0, this.ctx.canvas.width, this.ctx.canvas.height);
         this.ctx.drawImage(this.canvasImage, 0, 0, newWidth, newHeight);
       }
-<<<<<<< HEAD
     }
 
     // Reset scroll on non HEIGHT Fits
@@ -938,15 +928,6 @@
       window.scrollTo(0, 0);
     }
 
-=======
-    }
-
-    // Reset scroll on non HEIGHT Fits
-    if (this.getFit() !== FITTING_OPTION.HEIGHT) {
-      window.scrollTo(0, 0);
-    }
-
->>>>>>> d7450497
 
     this.isLoading = false;
   }
