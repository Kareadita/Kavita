--- conflicted
+++ resolved
@@ -287,14 +287,10 @@
     return (
       this.layoutMode !== LayoutMode.Single &&
       !this.isCoverImage() &&
-<<<<<<< HEAD
+
       !this.isWideImage(this.canvasImage) && 
       !this.isWideImage(this.canvasImageNext) &&
       window.innerWidth > window.innerHeight // Don't render double if orientation is portrait, mostly mobile
-=======
-      !this.isWideImage(this.canvasImage) &&
-      !this.isWideImage(this.canvasImageNext)
->>>>>>> dabc70e5
       );
   }
 
@@ -303,12 +299,8 @@
       this.layoutMode === LayoutMode.DoubleReversed &&
       !this.isCoverImage() &&
       !this.isWideImage(this.canvasImage) &&
-<<<<<<< HEAD
       !this.isWideImage(this.canvasImageNext) &&
       window.innerWidth > window.innerHeight // Don't render double reversed if orientation is portrait, mostly mobile
-=======
-      !this.isWideImage(this.canvasImagePrev)
->>>>>>> dabc70e5
       );
   }
 
@@ -460,37 +452,27 @@
       this.updateForm();
 
       this.generalSettingsForm.get('layoutMode')?.valueChanges.pipe(takeUntil(this.onDestroy)).subscribe(val => {
-<<<<<<< HEAD
+
         const changeOccurred = parseInt(val, 10) !== this.layoutMode;
-=======
-        const changeOccured = parseInt(val, 10) !== this.layoutMode;
->>>>>>> dabc70e5
         this.layoutMode = parseInt(val, 10);
 
         if (this.layoutMode === LayoutMode.Single) {
           this.generalSettingsForm.get('pageSplitOption')?.enable();
           this.generalSettingsForm.get('fittingOption')?.enable();
-<<<<<<< HEAD
+
         // Set default behaviour for reading manga?
         // } else if (this.layoutMode === LayoutMode.DoubleReversed) {
         //   this.readingDirection = ReadingDirection.RightToLeft;
-=======
->>>>>>> dabc70e5
+
         } else {
           this.generalSettingsForm.get('pageSplitOption')?.setValue(PageSplitOption.NoSplit);
           this.generalSettingsForm.get('pageSplitOption')?.disable();
           this.generalSettingsForm.get('fittingOption')?.setValue(this.translateScalingOption(ScalingOption.FitToHeight));
           this.generalSettingsForm.get('fittingOption')?.disable();
         }
-<<<<<<< HEAD
-        
+
         // Re-render the current page when we switch layouts
         if (changeOccurred) {
-=======
-
-        // Re-render the current page when we switch layouts
-        if (changeOccured) {
->>>>>>> dabc70e5
           this.loadPage();
         }
       });
@@ -1257,10 +1239,7 @@
     this.isLoading = true;
     this.canvasImage2.src = '';
     this.canvasImage.src = this.getPageUrl(this.pageNum);
-<<<<<<< HEAD
-=======
-
->>>>>>> dabc70e5
+
     if (this.layoutMode !== LayoutMode.Single) {
       this.canvasImagePrev.src = this.getPageUrl(this.pageNum + (this.layoutMode !== LayoutMode.DoubleReversed ? - 1 : + 1));
       this.canvasImageNext.src = this.getPageUrl(this.pageNum + (this.layoutMode !== LayoutMode.DoubleReversed ? + 1 : - 1));
