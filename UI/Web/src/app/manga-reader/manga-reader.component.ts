import { AfterViewInit, Component, ElementRef, EventEmitter, HostListener, OnDestroy, OnInit, SimpleChanges, ViewChild } from '@angular/core';
import { Location } from '@angular/common';
import { ActivatedRoute, Router } from '@angular/router';
import { take, takeUntil } from 'rxjs/operators';
import { User } from '../_models/user';
import { AccountService } from '../_services/account.service';
import { ReaderService } from '../_services/reader.service';
import { FormBuilder, FormGroup } from '@angular/forms';
import { NavService } from '../_services/nav.service';
import { ReadingDirection } from '../_models/preferences/reading-direction';
import { ScalingOption } from '../_models/preferences/scaling-option';
import { PageSplitOption } from '../_models/preferences/page-split-option';
import { forkJoin, ReplaySubject, Subject } from 'rxjs';
import { ToastrService } from 'ngx-toastr';
import { KEY_CODES, UtilityService } from '../shared/_services/utility.service';
import { CircularArray } from '../shared/data-structures/circular-array';
import { MemberService } from '../_services/member.service';
import { Stack } from '../shared/data-structures/stack';
import { ChangeContext, LabelType, Options } from '@angular-slider/ngx-slider';
import { trigger, state, style, transition, animate } from '@angular/animations';
import { ChapterInfo } from './_models/chapter-info';
import { COLOR_FILTER, FITTING_OPTION, PAGING_DIRECTION, SPLIT_PAGE_PART } from './_models/reader-enums';
import { Preferences, scalingOptions } from '../_models/preferences/preferences';
import { READER_MODE } from '../_models/preferences/reader-mode';
import { MangaFormat } from '../_models/manga-format';
import { LibraryService } from '../_services/library.service';
import { LibraryType } from '../_models/library';

const PREFETCH_PAGES = 5;

const CHAPTER_ID_NOT_FETCHED = -2;
const CHAPTER_ID_DOESNT_EXIST = -1;

const ANIMATION_SPEED = 200;
const OVERLAY_AUTO_CLOSE_TIME = 6000;
const CLICK_OVERLAY_TIMEOUT = 3000;


@Component({
  selector: 'app-manga-reader',
  templateUrl: './manga-reader.component.html',
  styleUrls: ['./manga-reader.component.scss'],
  animations: [
    trigger('slideFromTop', [
      state('in', style({ transform: 'translateY(0)'})),
      transition('void => *', [
        style({ transform: 'translateY(-100%)' }),
        animate(ANIMATION_SPEED)
      ]),
      transition('* => void', [
        animate(ANIMATION_SPEED, style({ transform: 'translateY(-100%)' })),
      ])
    ]),
    trigger('slideFromBottom', [
      state('in', style({ transform: 'translateY(0)'})),
      transition('void => *', [
        style({ transform: 'translateY(100%)' }),
        animate(ANIMATION_SPEED)
      ]),
      transition('* => void', [
        animate(ANIMATION_SPEED, style({ transform: 'translateY(100%)' })),
      ])
    ])
  ]
})
export class MangaReaderComponent implements OnInit, AfterViewInit, OnDestroy {
  libraryId!: number;
  seriesId!: number;
  volumeId!: number;
  chapterId!: number;
  /**
   * Reading List id. Defaults to -1.
   */
  readingListId: number = CHAPTER_ID_DOESNT_EXIST;

  /**
   * If this is true, no progress will be saved.
   */
  incognitoMode: boolean = false;

  /**
   * If this is true, chapters will be fetched in the order of a reading list, rather than natural series order. 
   */
  readingListMode: boolean = false;
  /**
   * The current page. UI will show this number + 1.
   */
  pageNum = 0;
  /**
   * Total pages in the given Chapter
   */
  maxPages = 1;
  user!: User;
  generalSettingsForm!: FormGroup;

  scalingOptions = scalingOptions;
  readingDirection = ReadingDirection.LeftToRight;
  scalingOption = ScalingOption.FitToHeight;
  pageSplitOption = PageSplitOption.SplitRightToLeft;
  currentImageSplitPart: SPLIT_PAGE_PART = SPLIT_PAGE_PART.NO_SPLIT;
  pagingDirection: PAGING_DIRECTION = PAGING_DIRECTION.FORWARD;
  colorMode: COLOR_FILTER = COLOR_FILTER.NONE;
  autoCloseMenu: boolean = true;
  readerMode: READER_MODE = READER_MODE.MANGA_LR;
  
  isLoading = true; 

  @ViewChild('content') canvas: ElementRef | undefined;
  private ctx!: CanvasRenderingContext2D;
  private canvasImage = new Image();

  /**
   * A circular array of size PREFETCH_PAGES + 2. Maintains prefetched Images around the current page to load from to avoid loading animation.
   * @see CircularArray
   */
  cachedImages!: CircularArray<HTMLImageElement>;
  /**
   * A stack of the chapter ids we come across during continuous reading mode. When we traverse a boundary, we use this to avoid extra API calls.
   * @see Stack
   */
  continuousChaptersStack: Stack<number> = new Stack();

  /**
   * An event emiter when a page change occurs. Used soley by the webtoon reader.
   */
   goToPageEvent: ReplaySubject<number> = new ReplaySubject<number>();

  /**
   * If the menu is open/visible.
   */
  menuOpen = false;
  /**
   * If the prev page allows a page change to occur.
   */
  prevPageDisabled = false;
  /**
   * If the next page allows a page change to occur.
   */
  nextPageDisabled = false;
  pageOptions: Options = {
    floor: 0,
    ceil: 0,
    step: 1,
    boundPointerLabels: true,
    showSelectionBar: true,
    translate: (value: number, label: LabelType) => {
      if (label == LabelType.Floor) {
        return 1 + '';
      } else if (label === LabelType.Ceil) {
        return this.maxPages + '';
      }
      return (this.pageNum + 1) + '';
    },
    animate: false
  };
  refreshSlider: EventEmitter<void> = new EventEmitter<void>();

  /**
   * Used to store the Series name for UI
   */
  title: string = '';
  /**
   * Used to store the Volume/Chapter information
   */
  subtitle: string = '';
  /**
   * Timeout id for auto-closing menu overlay
   */
  menuTimeout: any;
  /**
   * If the click overlay is rendered on screen
   */
  showClickOverlay: boolean = false;
  /**
   * Next Chapter Id. This is not garunteed to be a valid ChapterId. Prefetched on page load (non-blocking).
   */
  nextChapterId: number = CHAPTER_ID_NOT_FETCHED;
  /**
   * Previous Chapter Id. This is not garunteed to be a valid ChapterId. Prefetched on page load (non-blocking).
   */
  prevChapterId: number = CHAPTER_ID_NOT_FETCHED;
  /**
   * Is there a next chapter. If not, this will disable UI controls.
   */
  nextChapterDisabled: boolean = false;
  /**
   * Is there a previous chapter. If not, this will disable UI controls.
   */
  prevChapterDisabled: boolean = false;
  /**
   * Has the next chapter been prefetched. Prefetched means the backend will cache the files.
   */
  nextChapterPrefetched: boolean = false;
  /**
   * Has the previous chapter been prefetched. Prefetched means the backend will cache the files.
   */
  prevChapterPrefetched: boolean = false;
  /**
   * If extended settings area is visible. Blocks auto-closing of menu.
   */
  settingsOpen: boolean = false;
  /**
   * A map of bookmarked pages to anything. Used for O(1) lookup time if a page is bookmarked or not.
   */
  bookmarks: {[key: string]: number} = {};
  /**
   * Tracks if the first page is rendered or not. This is used to keep track of Automatic Scaling and adjusting decision after first page dimensions load up.
   */
  firstPageRendered: boolean = false;
  /**
   * Library Type used for rendering chapter or issue
   */
  libraryType: LibraryType = LibraryType.Manga;

  private readonly onDestroy = new Subject<void>();

  
  getPageUrl = (pageNum: number) => this.readerService.getPageUrl(this.chapterId, pageNum);

  

  get pageBookmarked() {
    return this.bookmarks.hasOwnProperty(this.pageNum);
  }
  

  get splitIconClass() {
    if (this.isSplitLeftToRight()) {
      return 'left-side';
    } else if (this.isNoSplit()) {
      return 'none';  
    }
    return 'right-side';
  }

  get readerModeIcon() {
    switch(this.readerMode) {
      case READER_MODE.MANGA_LR:
        return 'fa-exchange-alt';
      case READER_MODE.MANGA_UD:
        return 'fa-exchange-alt fa-rotate-90';
      case READER_MODE.WEBTOON:
        return 'fa-arrows-alt-v';
      case READER_MODE.HORIZONTAL:
        return 'fa-arrows-alt-v fa-rotate-90';
    }
  }

  get colorOptionName() {
    switch(this.colorMode) {
      case COLOR_FILTER.NONE:
        return 'None';
      case COLOR_FILTER.DARK:
        return 'Dark';
      case COLOR_FILTER.SEPIA:
        return 'Sepia';
    }
  }

  get READER_MODE(): typeof READER_MODE {
    return READER_MODE;
  }

  get ReadingDirection(): typeof ReadingDirection {
    return ReadingDirection;
  }

  constructor(private route: ActivatedRoute, private router: Router, private accountService: AccountService,
              public readerService: ReaderService, private location: Location,
<<<<<<< HEAD
              private formBuilder: FormBuilder, private navService: NavService,
              private toastr: ToastrService, private memberService: MemberService) {
=======
              private formBuilder: FormBuilder, private navService: NavService, 
              private toastr: ToastrService, private memberService: MemberService,
              private libraryService: LibraryService, private utilityService: UtilityService) {
>>>>>>> ec3fe7fd
                this.navService.hideNavBar();
  }

  ngOnInit(): void {
    const libraryId = this.route.snapshot.paramMap.get('libraryId');
    const seriesId = this.route.snapshot.paramMap.get('seriesId');
    const chapterId = this.route.snapshot.paramMap.get('chapterId');

    if (libraryId === null || seriesId === null || chapterId === null) {
      this.router.navigateByUrl('/libraries');
      return;
    }

    this.libraryId = parseInt(libraryId, 10);
    this.seriesId = parseInt(seriesId, 10);
    this.chapterId = parseInt(chapterId, 10);
    this.incognitoMode = this.route.snapshot.queryParamMap.get('incognitoMode') === 'true';
    
    const readingListId = this.route.snapshot.queryParamMap.get('readingListId');
    if (readingListId != null) {
      this.readingListMode = true;
      this.readingListId = parseInt(readingListId, 10);
    }
    

    this.continuousChaptersStack.push(this.chapterId);

    this.readerService.setOverrideStyles();

    this.accountService.currentUser$.pipe(take(1)).subscribe(user => {
      if (user) {
        this.user = user;
        this.readingDirection = this.user.preferences.readingDirection;
        this.scalingOption = this.user.preferences.scalingOption;
        this.pageSplitOption = this.user.preferences.pageSplitOption;
        this.autoCloseMenu = this.user.preferences.autoCloseMenu;
        this.readerMode = this.user.preferences.readerMode;


        this.generalSettingsForm = this.formBuilder.group({
          autoCloseMenu: this.autoCloseMenu,
          pageSplitOption: this.pageSplitOption + '',
          fittingOption: this.translateScalingOption(this.scalingOption)
        });

        this.updateForm();

        this.generalSettingsForm.valueChanges.pipe(takeUntil(this.onDestroy)).subscribe((changes: SimpleChanges) => {
          this.autoCloseMenu = this.generalSettingsForm.get('autoCloseMenu')?.value;
          // On change of splitting, re-render the page if the page is already split
          const needsSplitting = this.canvasImage.width > this.canvasImage.height;
          if (needsSplitting) {
            this.loadPage();
          }
        });

        this.memberService.hasReadingProgress(this.libraryId).pipe(take(1)).subscribe(progress => {
          if (!progress) {
            this.toggleMenu();
            this.toastr.info('Tap the image at any time to open the menu. You can configure different settings or go to page by clicking progress bar. Tap sides of image move to next/prev page.');
          }
        });
      } else {
        // If no user, we can't render 
        this.router.navigateByUrl('/login');
      }
    });


    this.init();
  }

  ngAfterViewInit() {
    if (!this.canvas) {
      return;
    }
    this.ctx = this.canvas.nativeElement.getContext('2d', { alpha: false });
    this.canvasImage.onload = () => this.renderPage();
  }

  ngOnDestroy() {
    this.readerService.resetOverrideStyles();
    this.navService.showNavBar();
    this.onDestroy.next();
    this.onDestroy.complete();
    this.goToPageEvent.complete();
  }

  @HostListener('window:keyup', ['$event'])
  handleKeyPress(event: KeyboardEvent) {

    switch (this.readerMode) {
      case READER_MODE.MANGA_LR:
        if (event.key === KEY_CODES.RIGHT_ARROW) {
          this.readingDirection === ReadingDirection.LeftToRight ? this.nextPage() : this.prevPage();
        } else if (event.key === KEY_CODES.LEFT_ARROW) {
          this.readingDirection === ReadingDirection.LeftToRight ? this.prevPage() : this.nextPage();
        }
        break;
      case READER_MODE.MANGA_UD:
      case READER_MODE.WEBTOON:
        if (event.key === KEY_CODES.DOWN_ARROW) {
          this.nextPage()
        } else if (event.key === KEY_CODES.UP_ARROW) {
          this.prevPage()
        }
        break;
    }

    if (event.key === KEY_CODES.ESC_KEY) {
      if (this.menuOpen) {
        this.toggleMenu();
        event.stopPropagation();
        event.preventDefault();
        return;
      }
      this.closeReader();
    } else if (event.key === KEY_CODES.SPACE) {
      this.toggleMenu();
    } else if (event.key === KEY_CODES.G) {
      const goToPageNum = this.promptForPage();
      if (goToPageNum === null) { return; }
      this.goToPage(parseInt(goToPageNum.trim(), 10));
    } else if (event.key === KEY_CODES.B) {
      this.bookmarkPage();
    }
  }

  init() {
    this.nextChapterId = CHAPTER_ID_NOT_FETCHED;
    this.prevChapterId = CHAPTER_ID_NOT_FETCHED;
    this.nextChapterDisabled = false;
    this.prevChapterDisabled = false;
    this.nextChapterPrefetched = false;
    this.pageNum = 0;

    forkJoin({
      progress: this.readerService.getProgress(this.chapterId),
      chapterInfo: this.readerService.getChapterInfo(this.chapterId),
      bookmarks: this.readerService.getBookmarks(this.chapterId),
    }).pipe(take(1)).subscribe(results => {

      if (this.readingListMode && results.chapterInfo.seriesFormat === MangaFormat.EPUB) {
        // Redirect to the book reader. 
        const params = this.readerService.getQueryParamsObject(this.incognitoMode, this.readingListMode, this.readingListId);
        this.router.navigate(['library', results.chapterInfo.libraryId, 'series', results.chapterInfo.seriesId, 'book', this.chapterId], {queryParams: params});
        return;
      }

      this.volumeId = results.chapterInfo.volumeId;
      this.maxPages = results.chapterInfo.pages;
      let page = results.progress.pageNum;
      if (page > this.maxPages) {
        page = this.maxPages - 1;
      }
      this.setPageNum(page);
      
      

      // Due to change detection rules in Angular, we need to re-create the options object to apply the change
      const newOptions: Options = Object.assign({}, this.pageOptions);
      newOptions.ceil = this.maxPages - 1; // We -1 so that the slider UI shows us hitting the end, since visually we +1 everything.
      this.pageOptions = newOptions;

      this.libraryService.getLibraryType(results.chapterInfo.libraryId).pipe(take(1)).subscribe(type => {
        this.libraryType = type;
        this.updateTitle(results.chapterInfo, type);
      });

      

      // From bookmarks, create map of pages to make lookup time O(1)
      this.bookmarks = {};
      results.bookmarks.forEach(bookmark => {
        this.bookmarks[bookmark.page] = 1;
      });

      this.readerService.getNextChapter(this.seriesId, this.volumeId, this.chapterId, this.readingListId).pipe(take(1)).subscribe(chapterId => {
        this.nextChapterId = chapterId;
        if (chapterId === CHAPTER_ID_DOESNT_EXIST || chapterId === this.chapterId) {
          this.nextChapterDisabled = true;
        }
      });
      this.readerService.getPrevChapter(this.seriesId, this.volumeId, this.chapterId, this.readingListId).pipe(take(1)).subscribe(chapterId => {
        this.prevChapterId = chapterId;
        if (chapterId === CHAPTER_ID_DOESNT_EXIST || chapterId === this.chapterId) {
          this.prevChapterDisabled = true;
        }
      });


      const images = [];
      for (let i = 0; i < PREFETCH_PAGES + 2; i++) {
        images.push(new Image());
      }

      this.cachedImages = new CircularArray<HTMLImageElement>(images, 0);


      this.render();
    }, () => {
      setTimeout(() => {
        this.closeReader();
      }, 200);
    });
  }

  render() {
    if (this.readerMode === READER_MODE.WEBTOON) {
      this.isLoading = false;
    } else if (this.readerMode === READER_MODE.HORIZONTAL) {
      this.isLoading = false;
    } else {
      this.loadPage();
    }
  }

  closeReader() {
    if (this.readingListMode) {
      this.router.navigateByUrl('lists/' + this.readingListId);
    } else {
      this.location.back();
    }
  }

  updateTitle(chapterInfo: ChapterInfo, type: LibraryType) {
      this.title = chapterInfo.seriesName;
      if (chapterInfo.chapterTitle.length > 0) {
        this.title += ' - ' + chapterInfo.chapterTitle;
      }

      this.subtitle = '';
      if (chapterInfo.isSpecial && chapterInfo.volumeNumber === '0') {
        this.subtitle = chapterInfo.fileName;
      } else if (!chapterInfo.isSpecial && chapterInfo.volumeNumber === '0') {
        this.subtitle = this.utilityService.formatChapterName(type, true, true) + chapterInfo.chapterNumber;
      } else {
        this.subtitle = 'Volume ' + chapterInfo.volumeNumber;

        if (chapterInfo.chapterNumber !== '0') {
          this.subtitle += ' ' + this.utilityService.formatChapterName(type, true, true) + chapterInfo.chapterNumber;
        }
      }
  }

  translateScalingOption(option: ScalingOption) {
    switch (option) {
      case (ScalingOption.Automatic):
      {
        const windowWidth = window.innerWidth
                  || document.documentElement.clientWidth
                  || document.body.clientWidth;
        const windowHeight = window.innerHeight
                  || document.documentElement.clientHeight
                  || document.body.clientHeight;

        const ratio = windowWidth / windowHeight;
        if (windowHeight > windowWidth) {
          return FITTING_OPTION.WIDTH;
        }

        if (windowWidth >= windowHeight || ratio > 1.0) {
          return FITTING_OPTION.HEIGHT;
        }
        return FITTING_OPTION.WIDTH;
      }
      case (ScalingOption.FitToHeight):
        return FITTING_OPTION.HEIGHT;
      case (ScalingOption.FitToWidth):
        return FITTING_OPTION.WIDTH;
      default:
        return FITTING_OPTION.ORIGINAL;
    }
  }

  getFittingOptionClass() {
    const formControl = this.generalSettingsForm.get('fittingOption');
    if (formControl === undefined) {
      return FITTING_OPTION.HEIGHT;
    }
    return formControl?.value;
  }

  getFittingIcon() {
    const value = this.getFit();
    
    switch(value) {
      case FITTING_OPTION.HEIGHT:
        return 'fa-arrows-alt-v';
      case FITTING_OPTION.WIDTH:
        return 'fa-arrows-alt-h';
      case FITTING_OPTION.ORIGINAL:
        return 'fa-expand-arrows-alt';
    }
  }

  getFit() {
    let value = FITTING_OPTION.HEIGHT;
    const formControl = this.generalSettingsForm.get('fittingOption');
    if (formControl !== undefined) {
      value = formControl?.value;
    }
    return value;
  }

  cancelMenuCloseTimer() {
    if (this.menuTimeout) {
      clearTimeout(this.menuTimeout);
    }
  }

  /**
   * Whenever the menu is interacted with, restart the timer. However if the settings menu is open, don't restart, just cancel the timeout.
   */
  resetMenuCloseTimer() {
    if (this.menuTimeout) {
      clearTimeout(this.menuTimeout);
      if (!this.settingsOpen && this.autoCloseMenu) {
        this.startMenuCloseTimer();
      }
    }
  }

  startMenuCloseTimer() {
    if (!this.autoCloseMenu) { return; }

    this.menuTimeout = setTimeout(() => {
      this.toggleMenu();
    }, OVERLAY_AUTO_CLOSE_TIME);
  }

 
  toggleMenu() {
    this.menuOpen = !this.menuOpen;
    
    if (this.menuTimeout) {
      clearTimeout(this.menuTimeout);
    }

    if (this.menuOpen && !this.settingsOpen) {
      this.startMenuCloseTimer();
    } else {
      this.showClickOverlay = false;
      this.settingsOpen = false;
    }
  }

  isSplitLeftToRight() {
    return (this.generalSettingsForm?.get('pageSplitOption')?.value + '') === (PageSplitOption.SplitLeftToRight + '');
  }

  isNoSplit() {
    return (this.generalSettingsForm?.get('pageSplitOption')?.value + '') === (PageSplitOption.NoSplit + '');
  }

  updateSplitPage() {
    const needsSplitting = this.canvasImage.width > this.canvasImage.height;
    if (!needsSplitting || this.isNoSplit()) {
      this.currentImageSplitPart = SPLIT_PAGE_PART.NO_SPLIT;
      return;
    }

    if (this.pagingDirection === PAGING_DIRECTION.FORWARD) {
      switch (this.currentImageSplitPart) {
        case SPLIT_PAGE_PART.NO_SPLIT:
          this.currentImageSplitPart = this.isSplitLeftToRight() ? SPLIT_PAGE_PART.LEFT_PART : SPLIT_PAGE_PART.RIGHT_PART;
          break;
        case SPLIT_PAGE_PART.LEFT_PART:
          const r2lSplittingPart = (needsSplitting ? SPLIT_PAGE_PART.RIGHT_PART : SPLIT_PAGE_PART.NO_SPLIT);
          this.currentImageSplitPart = this.isSplitLeftToRight() ? SPLIT_PAGE_PART.RIGHT_PART : r2lSplittingPart;
          break;
        case SPLIT_PAGE_PART.RIGHT_PART:
          const l2rSplittingPart = (needsSplitting ? SPLIT_PAGE_PART.LEFT_PART : SPLIT_PAGE_PART.NO_SPLIT);
          this.currentImageSplitPart = this.isSplitLeftToRight() ? l2rSplittingPart : SPLIT_PAGE_PART.LEFT_PART;
          break;
      }
    } else if (this.pagingDirection === PAGING_DIRECTION.BACKWARDS) {
      switch (this.currentImageSplitPart) {
        case SPLIT_PAGE_PART.NO_SPLIT:
          this.currentImageSplitPart = this.isSplitLeftToRight() ? SPLIT_PAGE_PART.RIGHT_PART : SPLIT_PAGE_PART.LEFT_PART;
          break;
        case SPLIT_PAGE_PART.LEFT_PART:
          const l2rSplittingPart = (needsSplitting ? SPLIT_PAGE_PART.RIGHT_PART : SPLIT_PAGE_PART.NO_SPLIT);
          this.currentImageSplitPart = this.isSplitLeftToRight() ? l2rSplittingPart : SPLIT_PAGE_PART.RIGHT_PART;
          break;
        case SPLIT_PAGE_PART.RIGHT_PART:
          this.currentImageSplitPart = this.isSplitLeftToRight() ? SPLIT_PAGE_PART.LEFT_PART : (needsSplitting ? SPLIT_PAGE_PART.LEFT_PART : SPLIT_PAGE_PART.NO_SPLIT);
          break;
      }
    }
  }

  handlePageChange(event: any, direction: string) {
    if ((this.readerMode === READER_MODE.WEBTOON)
      || (this.readerMode === READER_MODE.HORIZONTAL)) {
      if (direction === 'right') {
        this.nextPage(event);
      } else {
        this.prevPage(event);
      }
      return;
    }
    if (direction === 'right') {
      this.readingDirection === ReadingDirection.LeftToRight ? this.nextPage(event) : this.prevPage(event);
    } else if (direction === 'left') {
      this.readingDirection === ReadingDirection.LeftToRight ? this.prevPage(event) : this.nextPage(event);
    }
  }

  nextPage(event?: any) {
    if (event) {
      event.stopPropagation();
      event.preventDefault();
    }

    const notInSplit = this.currentImageSplitPart !== (this.isSplitLeftToRight() ? SPLIT_PAGE_PART.LEFT_PART : SPLIT_PAGE_PART.RIGHT_PART);

    if ((this.pageNum + 1 >= this.maxPages && notInSplit) || this.isLoading) {

      if (this.isLoading) { return; }

      // Move to next volume/chapter automatically
      this.loadNextChapter();
      return;
    }

    this.pagingDirection = PAGING_DIRECTION.FORWARD;
    if (this.isNoSplit() || notInSplit) {
      this.setPageNum(this.pageNum + 1);
      if ((this.readerMode !== READER_MODE.WEBTOON)
        && (this.readerMode !== READER_MODE.HORIZONTAL)) {
        this.canvasImage = this.cachedImages.next();
      }
    }

    if ((this.readerMode !== READER_MODE.WEBTOON)
      && (this.readerMode !== READER_MODE.HORIZONTAL)) {
      this.loadPage();
    }    
  }

  prevPage(event?: any) {
    if (event) {
      event.stopPropagation();
      event.preventDefault();
    }

    const notInSplit = this.currentImageSplitPart !== (this.isSplitLeftToRight() ? SPLIT_PAGE_PART.RIGHT_PART : SPLIT_PAGE_PART.LEFT_PART);

    if ((this.pageNum - 1 < 0 && notInSplit) || this.isLoading) {

      if (this.isLoading) { return; }

      // Move to next volume/chapter automatically
      this.loadPrevChapter();
      return;
    }

    this.pagingDirection = PAGING_DIRECTION.BACKWARDS;
    if (this.isNoSplit() || notInSplit) {
      this.setPageNum(this.pageNum - 1);
      this.canvasImage = this.cachedImages.prev();
    }

    if ((this.readerMode !== READER_MODE.WEBTOON)
      && (this.readerMode !== READER_MODE.HORIZONTAL)) {
      this.loadPage();
    }  
  }

  loadNextChapter() {
    if (this.nextPageDisabled) { return; }
    this.isLoading = true;
    if (this.nextChapterId === CHAPTER_ID_NOT_FETCHED || this.nextChapterId === this.chapterId) {
      this.readerService.getNextChapter(this.seriesId, this.volumeId, this.chapterId, this.readingListId).pipe(take(1)).subscribe(chapterId => {
        this.nextChapterId = chapterId;
        this.loadChapter(chapterId, 'Next');
      });
    } else {
      this.loadChapter(this.nextChapterId, 'Next');
    }
  }

  loadPrevChapter() {
    if (this.prevPageDisabled) { return; }
    this.isLoading = true;
    this.continuousChaptersStack.pop();
    const prevChapter = this.continuousChaptersStack.peek();
    if (prevChapter != this.chapterId) {
      if (prevChapter !== undefined) {
        this.chapterId = prevChapter;
        this.init();
        return;
      }
    }

    if (this.prevChapterId === CHAPTER_ID_NOT_FETCHED || this.prevChapterId === this.chapterId) {
      this.readerService.getPrevChapter(this.seriesId, this.volumeId, this.chapterId, this.readingListId).pipe(take(1)).subscribe(chapterId => {
        this.prevChapterId = chapterId;
        this.loadChapter(chapterId, 'Prev');
      });
    } else {
      this.loadChapter(this.prevChapterId, 'Prev');
    }
  }

  loadChapter(chapterId: number, direction: 'Next' | 'Prev') {
    if (chapterId >= 0) {
      this.chapterId = chapterId;
      this.continuousChaptersStack.push(chapterId); 
      // Load chapter Id onto route but don't reload
      const newRoute = this.readerService.getNextChapterUrl(this.router.url, this.chapterId, this.incognitoMode, this.readingListMode, this.readingListId);
      window.history.replaceState({}, '', newRoute);
      this.init();
      this.toastr.info(direction + ' ' + this.utilityService.formatChapterName(this.libraryType).toLowerCase() + ' loaded', '', {timeOut: 3000});
    } else {
      // This will only happen if no actual chapter can be found
      this.toastr.warning('Could not find ' + direction.toLowerCase() + ' ' + this.utilityService.formatChapterName(this.libraryType).toLowerCase());
      this.isLoading = false;
      if (direction === 'Prev') {
        this.prevPageDisabled = true;
      } else {
        this.nextPageDisabled = true;
      }
      
    }
  }

  /**
   * There are some hard limits on the size of canvas' that we must cap at. https://github.com/jhildenbiddle/canvas-size#test-results
   * For Safari, it's 16,777,216, so we cap at 4096x4096 when this happens. The drawImage in render will perform bi-cubic scaling for us.
   * @returns If we should continue to the render loop 
   */
  setCanvasSize() {
    if (this.ctx && this.canvas) {
      // eslint-disable-next-line @typescript-eslint/ban-ts-comment
      // @ts-ignore
      const isSafari = [
        'iPad Simulator',
        'iPhone Simulator',
        'iPod Simulator',
        'iPad',
        'iPhone',
        'iPod'
      ].includes(navigator.platform)
      // iPad on iOS 13 detection
      || (navigator.userAgent.includes("Mac") && "ontouchend" in document);
      const canvasLimit = isSafari ? 16_777_216 : 124_992_400;
      const needsScaling = this.canvasImage.width * this.canvasImage.height > canvasLimit;
      if (needsScaling) {
        this.canvas.nativeElement.width = isSafari ? 4_096 : 16_384;
        this.canvas.nativeElement.height = isSafari ? 4_096 : 16_384;
      } else {
        this.canvas.nativeElement.width = this.canvasImage.width;
        this.canvas.nativeElement.height = this.canvasImage.height;
      }
    }
    return true;
  }

  renderPage() {
    if (this.ctx && this.canvas) {
      this.canvasImage.onload = null;

      if (!this.setCanvasSize()) return;

      const needsSplitting = this.canvasImage.width > this.canvasImage.height;
      this.updateSplitPage();

      if (needsSplitting && this.currentImageSplitPart === SPLIT_PAGE_PART.LEFT_PART) {
        this.canvas.nativeElement.width = this.canvasImage.width / 2;
        this.ctx.drawImage(this.canvasImage, 0, 0, this.canvasImage.width, this.canvasImage.height, 0, 0, this.canvasImage.width, this.canvasImage.height);
      } else if (needsSplitting && this.currentImageSplitPart === SPLIT_PAGE_PART.RIGHT_PART) {
        this.canvas.nativeElement.width = this.canvasImage.width / 2;
        this.ctx.drawImage(this.canvasImage, 0, 0, this.canvasImage.width, this.canvasImage.height, -this.canvasImage.width / 2, 0, this.canvasImage.width, this.canvasImage.height);
      } else {
        if (!this.firstPageRendered && this.scalingOption === ScalingOption.Automatic) {
          
          let newScale = this.generalSettingsForm.get('fittingOption')?.value;
          const windowWidth = window.innerWidth
                  || document.documentElement.clientWidth
                  || document.body.clientWidth;
          const windowHeight = window.innerHeight
                    || document.documentElement.clientHeight
                    || document.body.clientHeight;

          const widthRatio = windowWidth / this.canvasImage.width;
          const heightRatio = windowHeight / this.canvasImage.height;

          // Given that we now have image dimensions, assuming this isn't a split image, 
          // Try to reset one time based on who's dimension (width/height) is smaller
          if (widthRatio < heightRatio) {
            newScale = FITTING_OPTION.WIDTH;
          } else if (widthRatio > heightRatio) {
            newScale = FITTING_OPTION.HEIGHT;
          }

          this.generalSettingsForm.get('fittingOption')?.setValue(newScale);
          this.firstPageRendered = true;
        }
        this.ctx.drawImage(this.canvasImage, 0, 0);
      }
      // Reset scroll on non HEIGHT Fits
      if (this.getFit() !== FITTING_OPTION.HEIGHT) {
        window.scrollTo(0, 0);
      }

    }
    this.isLoading = false;
  }


  prefetch() {
    let index = 1;

    this.cachedImages.applyFor((item, internalIndex) => {
      const offsetIndex = this.pageNum + index;
      const urlPageNum = this.readerService.imageUrlToPageNum(item.src);
      if (urlPageNum === offsetIndex) {
        index += 1;
        return;
      }
      if (offsetIndex < this.maxPages - 1) {
        item.src = this.readerService.getPageUrl(this.chapterId, offsetIndex);
        index += 1;
      }
    }, this.cachedImages.size() - 3);
    //console.log('prefetched images: ', this.cachedImages.arr.map(item => this.readerService.imageUrlToPageNum(item.src) + (item.complete ? ' (c)' : '')));
  }

  loadPage() {
    if (!this.canvas || !this.ctx) { return; }

    // Due to the fact that we start at image 0, but page 1, we need the last page to have progress as page + 1 to be completed
    let pageNum = this.pageNum;
    if (this.pageNum == this.maxPages - 1) {
      pageNum = this.pageNum + 1;
    }

    if (!this.incognitoMode) {
      this.readerService.saveProgress(this.seriesId, this.volumeId, this.chapterId, pageNum).pipe(take(1)).subscribe(() => {/* No operation */});
    }

    this.isLoading = true;
    this.canvasImage = this.cachedImages.current();
    if (this.readerService.imageUrlToPageNum(this.canvasImage.src) !== this.pageNum || this.canvasImage.src === '' || !this.canvasImage.complete) {
      this.canvasImage.src = this.readerService.getPageUrl(this.chapterId, this.pageNum);
      this.canvasImage.onload = () => this.renderPage();
    } else {
      this.renderPage();
    }
    this.prefetch();
  }

  setReadingDirection() {
    if (this.readingDirection === ReadingDirection.LeftToRight) {
      this.readingDirection = ReadingDirection.RightToLeft;
    } else {
      this.readingDirection = ReadingDirection.LeftToRight;
    }

    if (this.menuOpen) {
      this.showClickOverlay = true;
      setTimeout(() => {
        this.showClickOverlay = false;
      }, CLICK_OVERLAY_TIMEOUT);
    }
  }

  clickOverlayClass(side: 'right' | 'left') {
    if (!this.showClickOverlay) {
      return '';
    }

    if (this.readingDirection === ReadingDirection.LeftToRight) {
      return side === 'right' ? 'highlight' : 'highlight-2';
    }
    return side === 'right' ? 'highlight-2' : 'highlight';
  }

  sliderPageUpdate(context: ChangeContext) {
    const page = context.value;
    
    if (page > this.pageNum) {
      this.pagingDirection = PAGING_DIRECTION.FORWARD;
    } else {
      this.pagingDirection = PAGING_DIRECTION.BACKWARDS;
    }

    this.setPageNum(page);
    this.refreshSlider.emit();
    this.goToPageEvent.next(page);
    this.render();
  }

  setPageNum(pageNum: number) {
    this.pageNum = pageNum;

    if (this.pageNum >= this.maxPages - 10) {
      // Tell server to cache the next chapter
      if (this.nextChapterId > 0 && !this.nextChapterPrefetched) {
        this.readerService.getChapterInfo(this.nextChapterId).pipe(take(1)).subscribe(res => {
          this.nextChapterPrefetched = true;
        });
      }
    } else if (this.pageNum <= 10) {
      if (this.prevChapterId > 0 && !this.prevChapterPrefetched) {
        this.readerService.getChapterInfo(this.prevChapterId).pipe(take(1)).subscribe(res => {
          this.prevChapterPrefetched = true;
        });
      }
    }
  }

  goToPage(pageNum: number) {
    let page = pageNum;
    
    if (page === undefined || this.pageNum === page) { return; }

    if (page > this.maxPages) {
      page = this.maxPages;
    } else if (page < 0) {
      page = 0;
    }

    if (!(page === 0 || page === this.maxPages - 1)) {
      page -= 1;
    }

    if (page > this.pageNum) {
      this.pagingDirection = PAGING_DIRECTION.FORWARD;
    } else {
      this.pagingDirection = PAGING_DIRECTION.BACKWARDS;
    }

    this.setPageNum(page);
    this.goToPageEvent.next(page);
    this.render();
  }

  promptForPage() {
    const goToPageNum = window.prompt('There are ' + this.maxPages + ' pages. What page would you like to go to?', '');
    if (goToPageNum === null || goToPageNum.trim().length === 0) { return null; }
    return goToPageNum;
  }

  toggleColorMode() {
    switch(this.colorMode) {
      case COLOR_FILTER.NONE:
        this.colorMode = COLOR_FILTER.DARK;
        break;
      case COLOR_FILTER.DARK:
        this.colorMode = COLOR_FILTER.SEPIA;
        break;
      case COLOR_FILTER.SEPIA:
        this.colorMode = COLOR_FILTER.NONE;
        break;
    }
  }

  toggleReaderMode() {
    switch(this.readerMode) {
      case READER_MODE.MANGA_LR:
        this.readerMode = READER_MODE.MANGA_UD;
        this.pagingDirection = PAGING_DIRECTION.FORWARD;
        break;
      case READER_MODE.MANGA_UD:
        this.readerMode = READER_MODE.WEBTOON;
        break;
      case READER_MODE.WEBTOON:
        this.readerMode = READER_MODE.HORIZONTAL;
        break;
      case READER_MODE.HORIZONTAL:
        this.readerMode = READER_MODE.MANGA_LR;
        break;
    }

    this.updateForm();

    this.render();
  }

  updateForm() {
    if ((this.readerMode === READER_MODE.WEBTOON)
      || (this.readerMode === READER_MODE.HORIZONTAL)) {
      this.generalSettingsForm.get('fittingOption')?.disable()
      this.generalSettingsForm.get('pageSplitOption')?.disable();
    } else {
      this.generalSettingsForm.get('fittingOption')?.enable()
      this.generalSettingsForm.get('pageSplitOption')?.enable();
    }
  }

  handleWebtoonPageChange(updatedPageNum: number) {
    this.setPageNum(updatedPageNum);
    if (this.incognitoMode) return;
    this.readerService.saveProgress(this.seriesId, this.volumeId, this.chapterId, this.pageNum).pipe(take(1)).subscribe(() => {/* No operation */});
  }

  saveSettings() {
    // NOTE: This is not called anywhere
    if (this.user === undefined) return;

    const data: Preferences = {
      readingDirection: this.readingDirection, 
      scalingOption: this.scalingOption, 
      pageSplitOption: this.pageSplitOption,
      autoCloseMenu: this.autoCloseMenu,
      readerMode: this.readerMode,

      bookReaderDarkMode: this.user.preferences.bookReaderDarkMode,
      bookReaderFontFamily: this.user.preferences.bookReaderFontFamily,
      bookReaderFontSize: this.user.preferences.bookReaderFontSize,
      bookReaderLineSpacing: this.user.preferences.bookReaderLineSpacing,
      bookReaderMargin: this.user.preferences.bookReaderMargin,
      bookReaderTapToPaginate: this.user.preferences.bookReaderTapToPaginate,
      bookReaderReadingDirection: this.readingDirection,

      siteDarkMode: this.user.preferences.siteDarkMode,
    };
    this.accountService.updatePreferences(data).pipe(take(1)).subscribe((updatedPrefs) => {
      this.toastr.success('User settings updated');
      if (this.user) {
        this.user.preferences = updatedPrefs;
      }
      this.resetSettings();
    });

  }

  resetSettings() {
    this.generalSettingsForm.get('fittingOption')?.value.get('fittingOption')?.setValue(this.translateScalingOption(this.user.preferences.scalingOption));
    this.generalSettingsForm.get('pageSplitOption')?.setValue(this.user.preferences.pageSplitOption + '');
    this.generalSettingsForm.get('autoCloseMenu')?.setValue(this.autoCloseMenu);

    this.updateForm();
  }

  /**
   * Bookmarks the current page for the chapter
   */
  bookmarkPage() {
    // TODO: Show some sort of UI visual to show that a page was bookmarked
    const pageNum = this.pageNum;
    if (this.pageBookmarked) {
      this.readerService.unbookmark(this.seriesId, this.volumeId, this.chapterId, pageNum).pipe(take(1)).subscribe(() => {
        delete this.bookmarks[pageNum];
      });
    } else {
      this.readerService.bookmark(this.seriesId, this.volumeId, this.chapterId, pageNum).pipe(take(1)).subscribe(() => {
        this.bookmarks[pageNum] = 1;
      });
    }
    
  }
}<|MERGE_RESOLUTION|>--- conflicted
+++ resolved
@@ -267,14 +267,11 @@
 
   constructor(private route: ActivatedRoute, private router: Router, private accountService: AccountService,
               public readerService: ReaderService, private location: Location,
-<<<<<<< HEAD
-              private formBuilder: FormBuilder, private navService: NavService,
-              private toastr: ToastrService, private memberService: MemberService) {
-=======
+
               private formBuilder: FormBuilder, private navService: NavService, 
               private toastr: ToastrService, private memberService: MemberService,
               private libraryService: LibraryService, private utilityService: UtilityService) {
->>>>>>> ec3fe7fd
+
                 this.navService.hideNavBar();
   }
 
