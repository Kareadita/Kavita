--- conflicted
+++ resolved
@@ -119,7 +119,7 @@
    */
   canvasImage = new Image();
   /**
-   * Used soley for LayoutMode.Double rendering. Will always hold the next image in buffer. 
+   * Used soley for LayoutMode.Double rendering. Will always hold the next image in buffer.
    */
   canvasImage2 = new Image();
   renderWithCanvas: boolean = false; // Dictates if we use render with canvas or with image
@@ -376,7 +376,7 @@
 
         this.generalSettingsForm.get('layoutMode')?.valueChanges.pipe(takeUntil(this.onDestroy)).subscribe(val => {
           this.layoutMode = parseInt(val, 10);
-          
+
           if (this.layoutMode === LayoutMode.Single) {
             this.generalSettingsForm.get('pageSplitOption')?.enable();
 
@@ -801,11 +801,7 @@
 
     const notInSplit = this.currentImageSplitPart !== (this.isSplitLeftToRight() ? SPLIT_PAGE_PART.LEFT_PART : SPLIT_PAGE_PART.RIGHT_PART);
 
-<<<<<<< HEAD
     let pageAmount = (this.layoutMode !== LayoutMode.Single && !this.isCoverImage()) ? 2 : 1;
-=======
-    let pageAmount = (this.layoutMode === LayoutMode.Single && !this.isCoverImage()) ? 1 : 2;
->>>>>>> 6f8063be
     if (this.pageNum <= 1) {
       pageAmount = 1;
     }
@@ -841,7 +837,7 @@
 
     const notInSplit = this.currentImageSplitPart !== (this.isSplitLeftToRight() ? SPLIT_PAGE_PART.RIGHT_PART : SPLIT_PAGE_PART.LEFT_PART);
 
-    let pageAmount = (this.layoutMode !== LayoutMode.Single && !this.isCoverImage()) ? 2 : 1;
+    const pageAmount = (this.layoutMode === LayoutMode.Single && !this.isCoverImage()) ? 1 : 2;
 
     if ((this.pageNum - 1 < 0 && notInSplit) || this.isLoading) {
 
@@ -1029,7 +1025,7 @@
     this.cachedImages.applyFor((item, internalIndex) => {
       const offsetIndex = this.pageNum + index;
       const urlPageNum = this.readerService.imageUrlToPageNum(item.src);
-      
+
       if (urlPageNum === offsetIndex) {
         index += 1;
         return;
@@ -1047,8 +1043,9 @@
     if (!this.canvas || !this.ctx) { return; }
 
     this.isLoading = true;
-    
+
     this.canvasImage = this.cachedImages.current();
+
 
     if (this.readerService.imageUrlToPageNum(this.canvasImage.src) !== this.pageNum || this.canvasImage.src === '' || !this.canvasImage.complete) {
       if (this.layoutMode === LayoutMode.Single) {
@@ -1100,7 +1097,7 @@
 
     this.setPageNum(page);
     this.refreshSlider.emit();
-    this.goToPageEvent.next(page); 
+    this.goToPageEvent.next(page);
     this.render();
   }
 
