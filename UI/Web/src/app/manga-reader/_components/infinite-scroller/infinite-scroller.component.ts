import { DOCUMENT } from '@angular/common';
import {
  ChangeDetectionStrategy,
  ChangeDetectorRef,
  Component, DestroyRef,
  ElementRef,
  EventEmitter,
  inject,
  Inject,
  Input,
  OnChanges,
  OnDestroy,
  OnInit,
  Output,
  Renderer2,
  SimpleChanges
} from '@angular/core';
import { BehaviorSubject, fromEvent, ReplaySubject, Subject } from 'rxjs';
import { debounceTime, takeUntil } from 'rxjs/operators';
import { ScrollService } from 'src/app/_services/scroll.service';
import { ReaderService } from '../../../_services/reader.service';
import { PAGING_DIRECTION } from '../../_models/reader-enums';
import { WebtoonImage } from '../../_models/webtoon-image';
import { ManagaReaderService } from '../../_series/managa-reader.service';
import {takeUntilDestroyed} from "@angular/core/rxjs-interop";

/**
 * How much additional space should pass, past the original bottom of the document height before we trigger the next chapter load
 */
const SPACER_SCROLL_INTO_PX = 200;

/**
 * Bitwise enums for configuring how much debug information we want
 */
const enum DEBUG_MODES {
  /**
   * No Debug information
   */
  None = 0,
  /**
   * Turn on debug logging
   */
  Logs = 2,
  /**
   * Turn on the action bar in UI
   */
  ActionBar = 4,
  /**
   * Turn on Page outline
   */
  Outline = 8
}

@Component({
  selector: 'app-infinite-scroller',
  templateUrl: './infinite-scroller.component.html',
  styleUrls: ['./infinite-scroller.component.scss'],
  changeDetection: ChangeDetectionStrategy.OnPush
})
export class InfiniteScrollerComponent implements OnInit, OnChanges, OnDestroy {

  /**
   * Current page number aka what's recorded on screen
   */
  @Input() pageNum: number = 0;
  /**
   * Number of pages to prefetch ahead of position
   */
  @Input() bufferPages: number = 5;
  /**
   * Total number of pages
   */
  @Input() totalPages: number = 0;
  /**
   * Method to generate the src for Image loading
   */
  @Input({required: true}) urlProvider!: (page: number) => string;
  @Output() pageNumberChange: EventEmitter<number> = new EventEmitter<number>();
  @Output() loadNextChapter: EventEmitter<void> = new EventEmitter<void>();
  @Output() loadPrevChapter: EventEmitter<void> = new EventEmitter<void>();

  @Input() goToPage: BehaviorSubject<number> | undefined;
  @Input() bookmarkPage: ReplaySubject<number> = new ReplaySubject<number>();
  @Input() fullscreenToggled: ReplaySubject<boolean> = new ReplaySubject<boolean>();
  private readonly destroyRef = inject(DestroyRef);

  readerElemRef!: ElementRef<HTMLDivElement>;

  /**
   * Stores and emits all the src urls
   */
  webtoonImages: BehaviorSubject<WebtoonImage[]> = new BehaviorSubject<WebtoonImage[]>([]);

  /**
   * Responsible for calculating current page on screen and uses hooks to trigger prefetching.
   * Note: threshold will fire differently due to size of images. 1 requires full image on screen. 0 means 1px on screen. We use 0.01 as 0 does not work currently.
   */
  intersectionObserver: IntersectionObserver = new IntersectionObserver((entries) => this.handleIntersection(entries), { threshold: 0.01 });
  /**
   * Direction we are scrolling. Controls calculations for prefetching
   */
  scrollingDirection: PAGING_DIRECTION = PAGING_DIRECTION.FORWARD;
  /**
   * Temp variable to keep track of scrolling position between scrolls to caclulate direction
   */
  prevScrollPosition: number = 0;
  /**
   * Temp variable to keep track of when the scrollTo() finishes, so we can start capturing scroll events again
   */
  currentPageElem: Element | null = null;
  /**
   * The minimum width of images in webtoon. On image loading, this is checked and updated. All images will get this assigned to them for rendering.
   */
  webtoonImageWidth: number = window.innerWidth || this.document.body.clientWidth || this.document.documentElement.clientWidth;
  /**
   * Used to tell if a scrollTo() operation is in progress
   */
  isScrolling: boolean = false;
  /**
   * Whether all prefetched images have loaded on the screen (not neccesarily in viewport)
   */
  allImagesLoaded: boolean = false;
  /**
   * Denotes each page that has been loaded or not. If pruning is implemented, the key will be deleted.
   */
   imagesLoaded: {[key: number]: number} = {};
  /**
   * If the user has scrolled all the way to the bottom. This is used solely for continuous reading
   */
   atBottom: boolean = false;
   /**
   * If the user has scrolled all the way to the top. This is used solely for continuous reading
   */
   atTop: boolean = false;
   /**
    * If the manga reader is in fullscreen. Some math changes based on this value.
    */
   isFullscreenMode: boolean = false;
   /**
    * Keeps track of the previous scrolling height for restoring scroll position after we inject spacer block
    */
   previousScrollHeightMinusTop: number = 0;
   /**
    * Tracks the first load, until all the initial prefetched images are loaded. We use this to reduce opacity so images can load without jerk.
    */
   initFinished: boolean = false;
  /**
   * Debug mode. Will show extra information. Use bitwise (|) operators between different modes to enable different output
   */
  debugMode: DEBUG_MODES = DEBUG_MODES.None;
  /**
   * Debug mode. Will filter out any messages in here so they don't hit the log
   */
  debugLogFilter: Array<string> = ['[PREFETCH]', '[Intersection]', '[Visibility]', '[Image Load]'];

  get minPageLoaded() {
    return Math.min(...Object.values(this.imagesLoaded));
  }

  get maxPageLoaded() {
    return Math.max(...Object.values(this.imagesLoaded));
  }

  get areImagesWiderThanWindow() {
    let [_, innerWidth] = this.getInnerDimensions();
    return this.webtoonImageWidth > (innerWidth || document.body.clientWidth);
  }

<<<<<<< HEAD

  private readonly onDestroy = new Subject<void>();

=======
>>>>>>> 64f74917
  constructor(private readerService: ReaderService, private renderer: Renderer2,
    @Inject(DOCUMENT) private document: Document, private scrollService: ScrollService,
    private readonly cdRef: ChangeDetectorRef, private mangaReaderService: ManagaReaderService) {
    // This will always exist at this point in time since this is used within manga reader
    const reader = document.querySelector('.reading-area');
    if (reader !== null) {
      this.readerElemRef = new ElementRef(reader as HTMLDivElement);
    }
  }

  ngOnChanges(changes: SimpleChanges): void {
    if (changes.hasOwnProperty('totalPages') && changes['totalPages'].previousValue != changes['totalPages'].currentValue) {
      this.totalPages = changes['totalPages'].currentValue;
      this.cdRef.markForCheck();
      this.initWebtoonReader();
    }
  }

  ngOnDestroy(): void {
    this.intersectionObserver.disconnect();
  }

  /**
   * Responsible for binding the scroll handler to the correct event. On non-fullscreen, body is correct. However, on fullscreen, we must use the reader as that is what
   * gets promoted to fullscreen.
   */
  initScrollHandler() {
    console.log('Setting up Scroll handler on ', this.isFullscreenMode ? this.readerElemRef.nativeElement : this.document.body);
    fromEvent(this.isFullscreenMode ? this.readerElemRef.nativeElement : this.document.body, 'scroll')
    .pipe(debounceTime(20), takeUntilDestroyed(this.destroyRef))
    .subscribe((event) => this.handleScrollEvent(event));
  }

  ngOnInit(): void {
    this.initScrollHandler();

    this.recalculateImageWidth();

    if (this.goToPage) {
      this.goToPage.pipe(takeUntilDestroyed(this.destroyRef)).subscribe(page => {
        const isSamePage = this.pageNum === page;
        if (isSamePage) { return; }
        this.debugLog('[GoToPage] jump has occured from ' + this.pageNum + ' to ' + page);

        if (this.pageNum < page) {
          this.scrollingDirection = PAGING_DIRECTION.FORWARD;
        } else {
          this.scrollingDirection = PAGING_DIRECTION.BACKWARDS;
        }

        this.setPageNum(page, true);
      });
    }

    if (this.bookmarkPage) {
      this.bookmarkPage.pipe(takeUntilDestroyed(this.destroyRef)).subscribe(page => {
        const image = document.querySelector('img[id^="page-' + page + '"]');
        if (image) {
          this.renderer.addClass(image, 'bookmark-effect');

          setTimeout(() => {
            this.renderer.removeClass(image, 'bookmark-effect');
          }, 1000);
        }
      });
    }

    if (this.fullscreenToggled) {
      this.fullscreenToggled.pipe(takeUntilDestroyed(this.destroyRef)).subscribe(isFullscreen => {
        this.debugLog('[FullScreen] Fullscreen mode: ', isFullscreen);
        this.isFullscreenMode = isFullscreen;
        this.cdRef.markForCheck();

        this.recalculateImageWidth();
        this.initScrollHandler();
        this.setPageNum(this.pageNum, true);
      });
    }
  }

  recalculateImageWidth() {
    const [_, innerWidth] = this.getInnerDimensions();
    this.webtoonImageWidth = innerWidth || document.body.clientWidth || document.documentElement.clientWidth;
    this.cdRef.markForCheck();
  }

  getVerticalOffset() {
    const reader = this.isFullscreenMode ? this.readerElemRef.nativeElement : this.document.body;

    let offset = 0;
    if (reader instanceof Window) {
      offset = reader.scrollY;
    } else {
      offset = reader.scrollTop;
    }

    return (offset
      || document.body.scrollTop
      || document.documentElement.scrollTop
      || 0);
  }

  /**
   * On scroll in document, calculate if the user/javascript has scrolled to the current image element (and it's visible), update that scrolling has ended completely,
   * and calculate the direction the scrolling is occuring. This is not used for prefetching.
   * @param event Scroll Event
   */
  handleScrollEvent(event?: any) {
    const verticalOffset = this.getVerticalOffset();

    if (verticalOffset > this.prevScrollPosition) {
      this.scrollingDirection = PAGING_DIRECTION.FORWARD;
    } else {
      this.scrollingDirection = PAGING_DIRECTION.BACKWARDS;
    }
    this.prevScrollPosition = verticalOffset;

    if (this.isScrolling && this.currentPageElem != null && this.isElementVisible(this.currentPageElem)) {
      this.debugLog('[Scroll] Image is visible from scroll, isScrolling is now false');
      this.isScrolling = false;
      this.cdRef.markForCheck();
    }

    if (!this.isScrolling) {
      // Use offset of the image against the scroll container to test if the most of the image is visible on the screen. We can use this
      // to mark the current page and separate the prefetching code.
      const midlineImages = Array.from(document.querySelectorAll('img[id^="page-"]'))
      .filter(entry => this.shouldElementCountAsCurrentPage(entry));

      if (midlineImages.length > 0) {
        this.setPageNum(parseInt(midlineImages[0].getAttribute('page') || this.pageNum + '', 10));
      }
    }

    // Check if we hit the last page
    this.checkIfShouldTriggerContinuousReader();
  }

  getTotalHeight() {
    let totalHeight = 0;
    document.querySelectorAll('img[id^="page-"]').forEach(img => totalHeight += img.getBoundingClientRect().height);
    return Math.round(totalHeight);
  }

  getTotalScroll() {
    if (this.isFullscreenMode) {
      return this.readerElemRef.nativeElement.offsetHeight + this.readerElemRef.nativeElement.scrollTop;
    }
    return document.body.offsetHeight + document.body.scrollTop;
  }

  getScrollTop() {
    if (this.isFullscreenMode) {
      return this.readerElemRef.nativeElement.scrollTop;
    }
    return document.body.scrollTop;
  }

  checkIfShouldTriggerContinuousReader() {
    if (this.isScrolling) return;

    if (this.scrollingDirection === PAGING_DIRECTION.FORWARD) {
      const totalHeight = this.getTotalHeight();
      const totalScroll = this.getTotalScroll();

      // If we were at top but have started scrolling down past page 0, remove top spacer
      if (this.atTop && this.pageNum > 0) {
        this.atTop = false;
        this.cdRef.markForCheck();
      }

      if (totalScroll === totalHeight && !this.atBottom) {
        this.atBottom = true;
        this.cdRef.markForCheck();
        this.setPageNum(this.totalPages);

        // Scroll user back to original location
        this.previousScrollHeightMinusTop = this.getScrollTop();
        requestAnimationFrame(() => {
          document.body.scrollTop = this.previousScrollHeightMinusTop + (SPACER_SCROLL_INTO_PX / 2);
          this.cdRef.markForCheck();
        });
      } else if (totalScroll >= totalHeight + SPACER_SCROLL_INTO_PX && this.atBottom) {
        // This if statement will fire once we scroll into the spacer at all
        this.loadNextChapter.emit();
        this.cdRef.markForCheck();
      }
    } else {
      // < 5 because debug mode and FF (mobile) can report non 0, despite being at 0
      if (this.getScrollTop() < 5 && this.pageNum === 0 && !this.atTop) {
        this.atBottom = false;
        this.atTop = true;
        this.cdRef.markForCheck();

        // Scroll user back to original location
        this.previousScrollHeightMinusTop = document.body.scrollHeight - document.body.scrollTop;

        const reader = this.isFullscreenMode ? this.readerElemRef.nativeElement : this.document.body;
        requestAnimationFrame(() => this.scrollService.scrollTo((SPACER_SCROLL_INTO_PX / 2), reader));
      } else if (this.getScrollTop() < 5 && this.pageNum === 0 && this.atTop) {
        // If already at top, then we moving on
        this.loadPrevChapter.emit();
        this.cdRef.markForCheck();
      }
    }
  }

  /**
   *
   * @returns Height, Width
   */
  getInnerDimensions() {
    let innerHeight = window.innerHeight;
    let innerWidth = window.innerWidth;

    if (this.isFullscreenMode) {
      innerHeight = this.readerElemRef.nativeElement.clientHeight;
      innerWidth = this.readerElemRef.nativeElement.clientWidth;
    }
    return [innerHeight, innerWidth];
  }

  /**
   * Is any part of the element visible in the scrollport. Does not take into account
   * style properites, just scroll port visibility.
   * @param elem
   * @returns
   */
  isElementVisible(elem: Element) {
    if (elem === null || elem === undefined) { return false; }

    this.debugLog('[Visibility] Checking if Page ' + elem.getAttribute('id') + ' is visible');
    // NOTE: This will say an element is visible if it is 1 px offscreen on top
    const rect = elem.getBoundingClientRect();

    const [innerHeight, innerWidth] = this.getInnerDimensions();

    return (rect.bottom >= 0 &&
            rect.right >= 0 &&
            rect.top <= (innerHeight || document.body.clientHeight) &&
            rect.left <= (innerWidth || document.body.clientWidth)
          );
  }

  /**
   * Is any part of the element visible in the scrollport and is it above the midline trigger.
   * The midline trigger does not mean it is half of the screen. It may be top 25%.
   * @param elem HTML Element
   * @returns If above midline
   */
   shouldElementCountAsCurrentPage(elem: Element) {
    if (elem === null || elem === undefined) { return false; }

    const rect = elem.getBoundingClientRect();

    const [innerHeight, innerWidth] = this.getInnerDimensions();


    if (rect.bottom >= 0 &&
            rect.right >= 0 &&
            rect.top <= (innerHeight || document.body.clientHeight) &&
            rect.left <= (innerWidth || document.body.clientWidth)
          ) {
            const topX = (innerHeight || document.body.clientHeight);
            return Math.abs(rect.top / topX) <= 0.25;
          }
    return false;
  }


  initWebtoonReader() {
    this.initFinished = false;
    this.recalculateImageWidth();
    this.imagesLoaded = {};
    this.webtoonImages.next([]);
    this.atBottom = false;
    this.checkIfShouldTriggerContinuousReader();
    this.cdRef.markForCheck();
    const [startingIndex, endingIndex] = this.calculatePrefetchIndecies();

    this.debugLog('[INIT] Prefetching pages ' + startingIndex + ' to ' + endingIndex + '. Current page: ', this.pageNum);
    for(let i = startingIndex; i <= endingIndex; i++) {
      this.loadWebtoonImage(i);
    }
    this.cdRef.markForCheck();
  }

  /**
   * Callback for an image onLoad. At this point the image is already rendered in DOM (may not be visible)
   * This will be used to scroll to current page for intial load
   * @param event
   */
  onImageLoad(event: any) {
    const imagePage = this.readerService.imageUrlToPageNum(event.target.src);
    this.debugLog('[Image Load] Image loaded: ', imagePage);

    if (event.target.width < this.webtoonImageWidth) {
      this.webtoonImageWidth = event.target.width;
    }

    this.renderer.setAttribute(event.target, 'width', this.mangaReaderService.maxWidth() + '');
    this.renderer.setAttribute(event.target, 'height', event.target.height + '');

    this.attachIntersectionObserverElem(event.target);

    if (imagePage === this.pageNum) {
      Promise.all(Array.from(this.document.querySelectorAll('img'))
        .filter((img: any) => !img.complete)
        .map((img: any) => new Promise(resolve => { img.onload = img.onerror = resolve; })))
        .then(() => {
          this.debugLog('[Initialization] All images have loaded from initial prefetch, initFinished = true');
          this.debugLog('[Image Load] ! Loaded current page !', this.pageNum);
          this.currentPageElem = this.document.querySelector('img#page-' + this.pageNum);
          // There needs to be a bit of time before we scroll
          if (this.currentPageElem && !this.isElementVisible(this.currentPageElem)) {
            this.scrollToCurrentPage();
          } else {
            this.initFinished = true;
            this.cdRef.markForCheck();
          }

          this.allImagesLoaded = true;
          this.cdRef.markForCheck();
      });
    }
  }

  handleIntersection(entries: IntersectionObserverEntry[]) {
    if (!this.allImagesLoaded || this.isScrolling) {
      this.debugLog('[Intersection] Images are not loaded (or performing scrolling action), skipping any scroll calculations');
      return;
    }

    entries.forEach(entry => {
      const imagePage = parseInt(entry.target.attributes.getNamedItem('page')?.value + '', 10);
      this.debugLog('[Intersection] Page ' + imagePage + ' is visible: ', entry.isIntersecting);
      if (entry.isIntersecting) {
        this.debugLog('[Intersection] ! Page ' + imagePage + ' just entered screen');
        this.prefetchWebtoonImages(imagePage);
      }
    });
  }

  /**
   * Set the page number, invoke prefetching and optionally scroll to the new page.
   * @param pageNum Page number to set to. Will trigger the pageNumberChange event emitter.
   * @param scrollToPage Optional (default false) parameter to trigger scrolling to the newly set page
   */
  setPageNum(pageNum: number, scrollToPage: boolean = false) {
    if (pageNum >= this.totalPages) {
      pageNum = this.totalPages - 1;
    } else if (pageNum < 0) {
      pageNum = 0;
    }
    this.pageNum = pageNum;
    this.pageNumberChange.emit(this.pageNum);
    this.cdRef.markForCheck();

    this.prefetchWebtoonImages();

    if (scrollToPage) {
      this.scrollToCurrentPage();
    }
  }

  isScrollingForwards() {
    return this.scrollingDirection === PAGING_DIRECTION.FORWARD;
  }

  /**
   * Performs the scroll for the current page element. Updates any state variables needed.
   */
  scrollToCurrentPage() {
    this.currentPageElem = document.querySelector('img#page-' + this.pageNum);
    if (!this.currentPageElem) { return; }
    this.debugLog('[GoToPage] Scrolling to page', this.pageNum);

    // Update prevScrollPosition, so the next scroll event properly calculates direction
    this.prevScrollPosition = this.currentPageElem.getBoundingClientRect().top;
    this.isScrolling = true;
    this.cdRef.markForCheck();

    setTimeout(() => {
      if (this.currentPageElem) {
        this.debugLog('[Scroll] Scrolling to page ', this.pageNum);
        this.currentPageElem.scrollIntoView({behavior: 'smooth'});
        this.initFinished = true;
        this.cdRef.markForCheck();
      }
    }, 600);
  }

  loadWebtoonImage(page: number) {
    if (this.imagesLoaded.hasOwnProperty(page)) {
      this.debugLog('\t[PREFETCH] Skipping prefetch of ', page);
      return;
    }

    this.debugLog('\t[PREFETCH] Prefetching ', page);

    const data = this.webtoonImages.value.concat({src: this.urlProvider(page), page});

    data.sort((a: WebtoonImage, b: WebtoonImage) => {
      if (a.page < b.page) { return -1; }
      else if (a.page > b.page) { return 1; }
      else return 0;
    });

    this.allImagesLoaded = false;
    this.cdRef.markForCheck();
    this.webtoonImages.next(data);

    if (!this.imagesLoaded.hasOwnProperty(page)) {
      this.imagesLoaded[page] = page;
    }
  }

  attachIntersectionObserverElem(elem: HTMLImageElement) {
    if (elem !== null) {
      this.intersectionObserver.observe(elem);
      this.debugLog('[Intersection] Attached Intersection Observer to page', this.readerService.imageUrlToPageNum(elem.src));
    } else {
      console.error('Could not attach observer on elem'); // This never happens
    }
  }

  /**
   * Finds the ranges of indecies to load from backend. totalPages - 1 is due to backend will automatically return last page for any page number
   * above totalPages. Webtoon reader might ask for that which results in duplicate last pages.
   * @param pageNum
   * @returns
   */
  calculatePrefetchIndecies(pageNum: number = -1) {
    if (pageNum == -1) {
      pageNum = this.pageNum;
    }

    let startingIndex = 0;
    let endingIndex = 0;
    if (this.isScrollingForwards()) {
      startingIndex = Math.min(Math.max(pageNum - this.bufferPages, 0), this.totalPages - 1);
      endingIndex = Math.min(Math.max(pageNum + this.bufferPages, 0), this.totalPages - 1);

      if (startingIndex === this.totalPages) {
        return [0, 0];
      }
    } else {
      startingIndex = Math.min(Math.max(pageNum - this.bufferPages, 0), this.totalPages - 1);
      endingIndex = Math.min(Math.max(pageNum + this.bufferPages, 0), this.totalPages - 1);
    }


    if (startingIndex > endingIndex) {
      const temp = startingIndex;
      startingIndex = endingIndex;
      endingIndex = temp;
    }

    return [startingIndex, endingIndex];
  }

  range(size: number, startAt: number = 0): ReadonlyArray<number> {
    return [...Array(size).keys()].map(i => i + startAt);
  }

  prefetchWebtoonImages(pageNum: number = -1) {
    if (pageNum === -1) {
      pageNum = this.pageNum;
    }

    const [startingIndex, endingIndex] = this.calculatePrefetchIndecies(pageNum);
    if (startingIndex === 0 && endingIndex === 0) { return; }

    this.debugLog('\t[PREFETCH] prefetching pages: ' + startingIndex + ' to ' + endingIndex);
    for(let i = startingIndex; i <= endingIndex; i++) {
      this.loadWebtoonImage(i);
    }

    Promise.all(Array.from(document.querySelectorAll('img'))
      .filter((img: any) => !img.complete)
      .map((img: any) => new Promise(resolve => { img.onload = img.onerror = resolve; })))
      .then(() => {
        this.allImagesLoaded = true;
        this.cdRef.markForCheck();
    });
  }

  debugLog(message: string, extraData?: any) {
    if (!(this.debugMode & DEBUG_MODES.Logs)) return;

    if (this.debugLogFilter.filter(str => message.replace('\t', '').startsWith(str)).length > 0) return;
    if (extraData !== undefined) {
      console.log(message, extraData);
    } else {
      console.log(message);
    }
  }

  showDebugBar() {
    return this.debugMode & DEBUG_MODES.ActionBar;
  }

  showDebugOutline() {
    return this.debugMode & DEBUG_MODES.Outline;
  }
}<|MERGE_RESOLUTION|>--- conflicted
+++ resolved
@@ -166,12 +166,6 @@
     return this.webtoonImageWidth > (innerWidth || document.body.clientWidth);
   }
 
-<<<<<<< HEAD
-
-  private readonly onDestroy = new Subject<void>();
-
-=======
->>>>>>> 64f74917
   constructor(private readerService: ReaderService, private renderer: Renderer2,
     @Inject(DOCUMENT) private document: Document, private scrollService: ScrollService,
     private readonly cdRef: ChangeDetectorRef, private mangaReaderService: ManagaReaderService) {
@@ -396,7 +390,7 @@
 
   /**
    * Is any part of the element visible in the scrollport. Does not take into account
-   * style properites, just scroll port visibility.
+   * style properties, just scroll port visibility.
    * @param elem
    * @returns
    */
