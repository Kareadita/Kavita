<<<<<<< HEAD
<div class="fixed-top overlay" *ngIf="debug">
=======

<div class="fixed-top overlay" *ngIf="showDebugBar()">
>>>>>>> ec3fe7fd
    <strong>Captures Scroll Events:</strong> {{!this.isScrolling && this.allImagesLoaded}}
    <strong>Is Scrolling:</strong> {{isScrollingForwards() ? 'Forwards' : 'Backwards'}} {{this.isScrolling}}
    <strong>All Images Loaded:</strong> {{this.allImagesLoaded}}
    <strong>Prefetched</strong> {{minPageLoaded}}-{{maxPageLoaded}} 
    <strong>Pages:</strong> {{pageNum}} / {{totalPages}}
    <strong>At Top:</strong> {{atTop}}
    <strong>At Bottom:</strong> {{atBottom}}
    <strong>Total Height:</strong> {{getTotalHeight()}}
    <strong>Total Scroll:</strong> {{getTotalScroll()}}
    <strong>Scroll Top:</strong> {{getScrollTop()}}
</div>

<<<<<<< HEAD
<div [ngClass]= "direction ? 'horizontal' : 'vertical'" (wheel)='h_scroll($event)'>
    <ng-container *ngFor="let item of webtoonImages | async; let index = index;">
        <img src="{{item.src}}" class="mx-auto {{pageNum === item.page && debug ? 'active': ''}}" *ngIf="pageNum >= pageNum - bufferPages && pageNum <= pageNum + bufferPages" rel="nofollow" alt="image" (load)="onImageLoad($event)" id="page-{{item.page}}" [attr.page]="item.page" ondragstart="return false;" onselectstart="return false;">
    </ng-container>
=======
<div *ngIf="atTop" class="spacer top" role="alert" (click)="loadPrevChapter.emit()">
    <div style="height: 200px"></div>
    <div>
        <button class="btn btn-icon mx-auto">
            <i class="fa fa-angle-double-up animate" aria-hidden="true"></i>
        </button>
        <span class="mx-auto text">Previous Chapter</span>
        <button class="btn btn-icon mx-auto">
            <i class="fa fa-angle-double-up animate" aria-hidden="true"></i>
        </button>
        <span class="sr-only">Scroll up to move to next chapter</span>
    </div>
</div>
<ng-container *ngFor="let item of webtoonImages | async; let index = index;">
    <img src="{{item.src}}" style="display: block" class="mx-auto {{pageNum === item.page && showDebugOutline() ? 'active': ''}}" *ngIf="pageNum >= pageNum - bufferPages && pageNum <= pageNum + bufferPages" rel="nofollow" alt="image" (load)="onImageLoad($event)" id="page-{{item.page}}" [attr.page]="item.page" ondragstart="return false;" onselectstart="return false;">
</ng-container>
<div *ngIf="atBottom" class="spacer bottom" role="alert" (click)="loadPrevChapter.emit()">
    <div>
        <button class="btn btn-icon mx-auto">
            <i class="fa fa-angle-double-down animate" aria-hidden="true"></i>
        </button>
        <span class="mx-auto text">Next Chapter</span>
        <button class="btn btn-icon mx-auto">
            <i class="fa fa-angle-double-down animate" aria-hidden="true"></i>
        </button>
        <span class="sr-only">Scroll down to move to next chapter</span>
    </div>
    <div style="height: 200px"></div>
>>>>>>> ec3fe7fd
</div><|MERGE_RESOLUTION|>--- conflicted
+++ resolved
@@ -1,9 +1,4 @@
-<<<<<<< HEAD
-<div class="fixed-top overlay" *ngIf="debug">
-=======
-
 <div class="fixed-top overlay" *ngIf="showDebugBar()">
->>>>>>> ec3fe7fd
     <strong>Captures Scroll Events:</strong> {{!this.isScrolling && this.allImagesLoaded}}
     <strong>Is Scrolling:</strong> {{isScrollingForwards() ? 'Forwards' : 'Backwards'}} {{this.isScrolling}}
     <strong>All Images Loaded:</strong> {{this.allImagesLoaded}}
@@ -16,12 +11,6 @@
     <strong>Scroll Top:</strong> {{getScrollTop()}}
 </div>
 
-<<<<<<< HEAD
-<div [ngClass]= "direction ? 'horizontal' : 'vertical'" (wheel)='h_scroll($event)'>
-    <ng-container *ngFor="let item of webtoonImages | async; let index = index;">
-        <img src="{{item.src}}" class="mx-auto {{pageNum === item.page && debug ? 'active': ''}}" *ngIf="pageNum >= pageNum - bufferPages && pageNum <= pageNum + bufferPages" rel="nofollow" alt="image" (load)="onImageLoad($event)" id="page-{{item.page}}" [attr.page]="item.page" ondragstart="return false;" onselectstart="return false;">
-    </ng-container>
-=======
 <div *ngIf="atTop" class="spacer top" role="alert" (click)="loadPrevChapter.emit()">
     <div style="height: 200px"></div>
     <div>
@@ -35,9 +24,11 @@
         <span class="sr-only">Scroll up to move to next chapter</span>
     </div>
 </div>
-<ng-container *ngFor="let item of webtoonImages | async; let index = index;">
-    <img src="{{item.src}}" style="display: block" class="mx-auto {{pageNum === item.page && showDebugOutline() ? 'active': ''}}" *ngIf="pageNum >= pageNum - bufferPages && pageNum <= pageNum + bufferPages" rel="nofollow" alt="image" (load)="onImageLoad($event)" id="page-{{item.page}}" [attr.page]="item.page" ondragstart="return false;" onselectstart="return false;">
-</ng-container>
+<div [ngClass]= "direction ? 'horizontal' : 'vertical'" (wheel)='h_scroll($event)'>
+    <ng-container *ngFor="let item of webtoonImages | async; let index = index;">
+        <img src="{{item.src}}" style="display: block" class="mx-auto {{pageNum === item.page && showDebugOutline() ? 'active': ''}}" *ngIf="pageNum >= pageNum - bufferPages && pageNum <= pageNum + bufferPages" rel="nofollow" alt="image" (load)="onImageLoad($event)" id="page-{{item.page}}" [attr.page]="item.page" ondragstart="return false;" onselectstart="return false;">
+    </ng-container>
+</div>
 <div *ngIf="atBottom" class="spacer bottom" role="alert" (click)="loadPrevChapter.emit()">
     <div>
         <button class="btn btn-icon mx-auto">
@@ -50,5 +41,4 @@
         <span class="sr-only">Scroll down to move to next chapter</span>
     </div>
     <div style="height: 200px"></div>
->>>>>>> ec3fe7fd
 </div>