// DEBUG Only
.overlay {
    background-color: rgba(0,0,0,0.5);
}
.active {
    border: 2px solid red;
}

<<<<<<< HEAD
.horizontal {
    overflow: hidden;
    overflow-x: scroll;
    white-space: nowrap;
    direction: rtl;
=======
.spacer {
    width: 100%;
    height: 300px;
    cursor: pointer;

    .animate {
        animation: move-up-down 1s linear infinite;
    }

    .text {
        z-index: 101;
        
    }
}

@keyframes move-up-down {
    0%, 100% {
      transform: translateY(0);
    }
    50% {
      transform: translateY(-10px);
    }
>>>>>>> ec3fe7fd
}<|MERGE_RESOLUTION|>--- conflicted
+++ resolved
@@ -6,13 +6,13 @@
     border: 2px solid red;
 }
 
-<<<<<<< HEAD
 .horizontal {
     overflow: hidden;
     overflow-x: scroll;
     white-space: nowrap;
     direction: rtl;
-=======
+}
+
 .spacer {
     width: 100%;
     height: 300px;
@@ -35,5 +35,4 @@
     50% {
       transform: translateY(-10px);
     }
->>>>>>> ec3fe7fd
 }