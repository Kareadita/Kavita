<div class="reader" #reader [ngStyle]="{overflow: (isFullscreen ? 'auto' : 'visible')}">
    <div class="fixed-top overlay" *ngIf="menuOpen" [@slideFromTop]="menuOpen">
        <div style="display: flex; margin-top: 5px;">
            <button class="btn btn-icon" style="height: 100%" title="Back" (click)="closeReader()">
                <i class="fa fa-arrow-left" aria-hidden="true"></i>
                <span class="visually-hidden">Back</span>
            </button>

            <div>
                <div style="font-weight: bold;">{{title}} <span class="clickable" *ngIf="incognitoMode" (click)="turnOffIncognito()" role="button" aria-label="Incognito mode is on. Toggle to turn off.">(<i class="fa fa-glasses"  aria-hidden="true"></i><span class="visually-hidden">Incognito Mode:</span>)</span></div>
                <div class="subtitle">
                    {{subtitle}}
                </div>
            </div>

            <div style="margin-left: auto; padding-right: 3%;">
                <button class="btn btn-icon btn-small" title="Shortcuts" (click)="openShortcutModal()">
                    <i class="fa-regular fa-rectangle-list" aria-hidden="true"></i>
                    <span class="visually-hidden">Keyboard Shortcuts Modal</span>
                </button>
                <!-- {{this.pageNum}} -->

                <button class="btn btn-icon btn-small" role="checkbox" [attr.aria-checked]="isCurrentPageBookmarked" title="{{isCurrentPageBookmarked ? 'Unbookmark Page' : 'Bookmark Page'}}" (click)="bookmarkPage()"><i class="{{isCurrentPageBookmarked ? 'fa' : 'far'}} fa-bookmark" aria-hidden="true"></i><span class="visually-hidden">{{isCurrentPageBookmarked ? 'Unbookmark Page' : 'Bookmark Page'}}</span></button>
            </div>
        </div>
    </div>
    <ng-container *ngIf="isLoading">
        <div class="spinner-border text-secondary loading" role="status">
            <span class="invisible">Loading...</span>
        </div>
    </ng-container>

    <div (click)="toggleMenu()" class="reading-area" [ngStyle]="{'background-color': backgroundColor}">
        <ng-container *ngIf="readerMode !== ReaderMode.Webtoon; else webtoon">
            <div [ngClass]="{'d-none': !renderWithCanvas }">
                <canvas #content class="{{getFittingOptionClass()}}"
                    ondragstart="return false;" onselectstart="return false;">
                </canvas>
            </div>
<<<<<<< HEAD
            <div class="image-container" [ngClass]="{'d-none': renderWithCanvas, 'center-double': ShouldRenderDoublePage, 
                    'fit-to-width-double-offset' : this.generalSettingsForm.get('fittingOption')?.value === FITTING_OPTION.WIDTH && ShouldRenderDoublePage, 
                    'fit-to-height-double-offset': this.generalSettingsForm.get('fittingOption')?.value === FITTING_OPTION.HEIGHT && ShouldRenderDoublePage, 
                    'original-double-offset' : this.generalSettingsForm.get('fittingOption')?.value === FITTING_OPTION.ORIGINAL && ShouldRenderDoublePage, 
                    'reverse': ShouldRenderReverseDouble}">
                <img [src]="readerService.getPageUrl(this.chapterId, this.pageNum)" id="image-1"
=======
            <div class="image-container" [ngClass]="{'d-none': renderWithCanvas, 'center-double': ShouldRenderDoublePage, 'fit-to-width-double-offset' : this.generalSettingsForm.get('fittingOption')?.value === FITTING_OPTION.WIDTH && ShouldRenderDoublePage, 'fit-to-height-double-offset': this.generalSettingsForm.get('fittingOption')?.value === FITTING_OPTION.HEIGHT && ShouldRenderDoublePage, 'original-double-offset' : this.generalSettingsForm.get('fittingOption')?.value === FITTING_OPTION.ORIGINAL && ShouldRenderDoublePage, 'reverse': ShouldRenderReverseDouble}">
                <img [src]="canvasImage.src" id="image-1"
>>>>>>> 421848ac
                class="{{getFittingOptionClass()}} {{readerMode === ReaderMode.LeftRight || readerMode === ReaderMode.UpDown ? '' : 'd-none'}} {{showClickOverlay ? 'blur' : ''}}">

                <ng-container *ngIf="ShouldRenderDoublePage && (this.pageNum + 1 <= maxPages - 1 && this.pageNum > 0)">
                    <img [src]="readerService.getPageUrl(this.chapterId, PageNumber + 1)" id="image-2"  class="image-2 {{getFittingOptionClass()}} {{readerMode === ReaderMode.LeftRight || readerMode === ReaderMode.UpDown ? '' : 'd-none'}} {{showClickOverlay ? 'blur' : ''}} {{ShouldRenderReverseDouble ? 'reverse' : ''}}">
                </ng-container>
            </div>

            <ng-container>
                <!-- Pagination controls and screen hints-->
                <div class="pagination-area {{readerMode === ReaderMode.LeftRight ? 'right' : 'bottom'}} {{clickOverlayClass('right')}}" (click)="handlePageChange($event, 'right')">
                    <div *ngIf="showClickOverlay">
                        <i class="fa fa-angle-{{readingDirection === ReadingDirection.LeftToRight ? 'double-' : ''}}{{readerMode === ReaderMode.LeftRight ? 'right' : 'down'}}"
                         title="Next Page" aria-hidden="true"></i>
                    </div>
                </div>
                <div class="pagination-area {{readerMode === ReaderMode.LeftRight ? 'left' : 'top'}} {{clickOverlayClass('left')}}" (click)="handlePageChange($event, 'left')">
                    <div *ngIf="showClickOverlay">
                        <i class="fa fa-angle-{{readingDirection === ReadingDirection.RightToLeft ? 'double-' : ''}}{{readerMode === ReaderMode.LeftRight ? 'left' : 'up'}}"
                         title="Previous Page" aria-hidden="true"></i>
                    </div>
                </div>
            </ng-container>

        </ng-container>

        <ng-template #webtoon>
            <div class="webtoon-images" *ngIf="readerMode === ReaderMode.Webtoon && !isLoading && !inSetup">
                <app-infinite-scroller [pageNum]="pageNum"
                [bufferPages]="5"
                [goToPage]="goToPageEvent"
                (pageNumberChange)="handleWebtoonPageChange($event)"
                [totalPages]="maxPages"
                [urlProvider]="getPageUrl"
                (loadNextChapter)="loadNextChapter()"
                (loadPrevChapter)="loadPrevChapter()"
                [bookmarkPage]="showBookmarkEffectEvent"
                [fullscreenToggled]="fullscreenEvent"></app-infinite-scroller>
            </div>
        </ng-template>


    </div>

    <div class="fixed-bottom overlay" *ngIf="menuOpen" [@slideFromBottom]="menuOpen">
        <div class="mb-3" *ngIf="pageOptions != undefined && pageOptions.ceil != undefined">
            <span class="visually-hidden" id="slider-info"></span>
            <div class="row g-0">
                <button class="btn btn-small btn-icon col-1" [disabled]="prevChapterDisabled" (click)="loadPrevChapter();resetMenuCloseTimer();" title="Prev Chapter/Volume"><i class="fa fa-fast-backward" aria-hidden="true"></i></button>
                <button class="btn btn-small btn-icon col-1" [disabled]="prevPageDisabled || pageNum === 0" (click)="goToPage(0);resetMenuCloseTimer();" title="First Page"><i class="fa fa-step-backward" aria-hidden="true"></i></button>
                <div class="col custom-slider" *ngIf="pageOptions.ceil > 0; else noSlider">
                    <ngx-slider [options]="pageOptions" [value]="pageNum" aria-describedby="slider-info" [manualRefresh]="refreshSlider" (userChangeEnd)="sliderPageUpdate($event);startMenuCloseTimer()" (userChange)="sliderDragUpdate($event)" (userChangeStart)="cancelMenuCloseTimer();"></ngx-slider>
                </div>
                <ng-template #noSlider>
                    <div class="col custom-slider">
                        <ngx-slider [options]="pageOptions" [value]="pageNum" aria-describedby="slider-info" (userChangeEnd)="startMenuCloseTimer()" (userChangeStart)="cancelMenuCloseTimer();"></ngx-slider>
                    </div>
                </ng-template>
                <button class="btn btn-small btn-icon col-2" [disabled]="nextPageDisabled || pageNum >= maxPages - 1" (click)="goToPage(this.maxPages);resetMenuCloseTimer();" title="Last Page"><i class="fa fa-step-forward" aria-hidden="true"></i></button>
                <button class="btn btn-small btn-icon col-1" [disabled]="nextChapterDisabled" (click)="loadNextChapter();resetMenuCloseTimer();" title="Next Chapter/Volume"><i class="fa fa-fast-forward" aria-hidden="true"></i></button>
            </div>
        </div>
        <div class="row pt-4 ms-2 me-2">
            <div class="col">
                <button class="btn btn-icon" (click)="setReadingDirection();resetMenuCloseTimer();" [disabled]="readerMode === ReaderMode.Webtoon || readerMode === ReaderMode.UpDown" aria-describedby="reading-direction" title="Reading Direction: {{readingDirection === ReadingDirection.LeftToRight ? 'Left to Right' : 'Right to Left'}}">
                    <i class="fa fa-angle-double-{{readingDirection === ReadingDirection.LeftToRight ? 'right' : 'left'}}" aria-hidden="true"></i>
                    <span id="reading-direction" class="visually-hidden">{{readingDirection === ReadingDirection.LeftToRight ? 'Left to Right' : 'Right to Left'}}</span>
                </button>
            </div>
            <div class="col">
                <button class="btn btn-icon" title="Reading Mode" (click)="toggleReaderMode();resetMenuCloseTimer();">
                    <i class="fa {{readerModeIcon}}" aria-hidden="true"></i>
                    <span class="visually-hidden">Reading Mode</span>
                </button>
            </div>
            <div class="col">
                <button class="btn btn-icon" title="{{this.isFullscreen ? 'Collapse' : 'Fullscreen'}}" (click)="toggleFullscreen();resetMenuCloseTimer();">
                    <i class="fa {{this.isFullscreen ? 'fa-compress-alt' : 'fa-expand-alt'}}" aria-hidden="true"></i>
                    <span class="visually-hidden">{{this.isFullscreen ? 'Collapse' : 'Fullscreen'}}</span>
                </button>
            </div>
            <div class="col">
                <button class="btn btn-icon" title="Settings" (click)="settingsOpen = !settingsOpen;resetMenuCloseTimer();">
                    <i class="fa fa-sliders-h" aria-hidden="true"></i>
                    <span class="visually-hidden">Settings</span>
                </button>
            </div>
        </div>
        <div class="bottom-menu" *ngIf="settingsOpen && generalSettingsForm">
            <form [formGroup]="generalSettingsForm">
                <div class="row mb-2">
                    <div class="col-md-6 col-sm-12">
                        <label for="page-splitting" class="form-label">Image Splitting</label>&nbsp;
                        <div class="split fa fa-image">
                            <div class="{{splitIconClass}}"></div>
                        </div>
                        <select class="form-control" id="page-splitting" formControlName="pageSplitOption">
                            <option *ngFor="let opt of pageSplitOptions" [value]="opt.value">{{opt.text}}</option>
                        </select>
                    </div>

                    <div class="col-md-6 col-sm-12">
                        <label for="page-fitting" class="form-label">Image Scaling</label>&nbsp;<i class="fa {{getFittingIcon()}}" aria-hidden="true"></i>
                        <select class="form-control" id="page-fitting" formControlName="fittingOption">
                            <option value="full-height">Height</option>
                            <option value="full-width">Width</option>
                            <option value="original">Original</option>
                        </select>
                    </div>
                </div>

                <div class="row mb-2">
                    <div class="col-md-6 col-sm-12">
                        <label for="layout-mode" class="form-label">Layout Mode</label>
                        <select class="form-control" id="page-fitting" formControlName="layoutMode">
                            <option [value]="opt.value" *ngFor="let opt of layoutModes">{{opt.text}}</option>
                        </select>
                    </div>
                    <div class="col-md-6 col-sm-12">
                        <div class="mb-3">
                            <label id="auto-close-label" class="form-label"></label>
                            <div class="mb-3">
                                <div class="form-check form-switch">
                                    <input type="checkbox" id="auto-close" formControlName="autoCloseMenu" class="form-check-input" [value]="true" aria-labelledby="auto-close-label">
                                    <label class="form-check-label" for="auto-close">Auto Close Menu</label>
                                </div>
                            </div>
                        </div>
                    </div>
                </div>
            </form>
        </div>
    </div>
</div><|MERGE_RESOLUTION|>--- conflicted
+++ resolved
@@ -37,17 +37,12 @@
                     ondragstart="return false;" onselectstart="return false;">
                 </canvas>
             </div>
-<<<<<<< HEAD
-            <div class="image-container" [ngClass]="{'d-none': renderWithCanvas, 'center-double': ShouldRenderDoublePage, 
-                    'fit-to-width-double-offset' : this.generalSettingsForm.get('fittingOption')?.value === FITTING_OPTION.WIDTH && ShouldRenderDoublePage, 
-                    'fit-to-height-double-offset': this.generalSettingsForm.get('fittingOption')?.value === FITTING_OPTION.HEIGHT && ShouldRenderDoublePage, 
-                    'original-double-offset' : this.generalSettingsForm.get('fittingOption')?.value === FITTING_OPTION.ORIGINAL && ShouldRenderDoublePage, 
+            <div class="image-container" [ngClass]="{'d-none': renderWithCanvas, 'center-double': ShouldRenderDoublePage,
+                    'fit-to-width-double-offset' : this.generalSettingsForm.get('fittingOption')?.value === FITTING_OPTION.WIDTH && ShouldRenderDoublePage,
+                    'fit-to-height-double-offset': this.generalSettingsForm.get('fittingOption')?.value === FITTING_OPTION.HEIGHT && ShouldRenderDoublePage,
+                    'original-double-offset' : this.generalSettingsForm.get('fittingOption')?.value === FITTING_OPTION.ORIGINAL && ShouldRenderDoublePage,
                     'reverse': ShouldRenderReverseDouble}">
-                <img [src]="readerService.getPageUrl(this.chapterId, this.pageNum)" id="image-1"
-=======
-            <div class="image-container" [ngClass]="{'d-none': renderWithCanvas, 'center-double': ShouldRenderDoublePage, 'fit-to-width-double-offset' : this.generalSettingsForm.get('fittingOption')?.value === FITTING_OPTION.WIDTH && ShouldRenderDoublePage, 'fit-to-height-double-offset': this.generalSettingsForm.get('fittingOption')?.value === FITTING_OPTION.HEIGHT && ShouldRenderDoublePage, 'original-double-offset' : this.generalSettingsForm.get('fittingOption')?.value === FITTING_OPTION.ORIGINAL && ShouldRenderDoublePage, 'reverse': ShouldRenderReverseDouble}">
                 <img [src]="canvasImage.src" id="image-1"
->>>>>>> 421848ac
                 class="{{getFittingOptionClass()}} {{readerMode === ReaderMode.LeftRight || readerMode === ReaderMode.UpDown ? '' : 'd-none'}} {{showClickOverlay ? 'blur' : ''}}">
 
                 <ng-container *ngIf="ShouldRenderDoublePage && (this.pageNum + 1 <= maxPages - 1 && this.pageNum > 0)">
