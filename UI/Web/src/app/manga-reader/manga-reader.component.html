--- conflicted
+++ resolved
@@ -32,15 +32,11 @@
     <div (click)="toggleMenu()" class="reading-area" [ngStyle]="{'background-color': backgroundColor}">
         <ng-container *ngIf="readerMode !== ReaderMode.Webtoon; else webtoon">
             <div [ngClass]="{'d-none': !renderWithCanvas }">
-                <canvas #content class="{{getFittingOptionClass()}}">  <!--  {{readerMode === ReaderMode.LeftRight || readerMode === ReaderMode.UpDown ? '' : 'd-none'}} -->
+                <canvas #content class="{{getFittingOptionClass()}}"
                     ondragstart="return false;" onselectstart="return false;">
                 </canvas>
             </div>
-<<<<<<< HEAD
-            <div [ngClass]="{'d-none': renderWithCanvas, 'center-double': ShouldRenderDoublePage, 'fit-to-height-double-offset': this.generalSettingsForm.get('fittingOption')?.value === FITTING_OPTION.HEIGHT && layoutMode === LayoutMode.Double && !isCoverImage() && utilityService.getActiveBreakpoint() >= Breakpoint.Tablet}">
-=======
-            <div class="image-container" [ngClass]="{'d-none': renderWithCanvas, 'center-double': layoutMode === LayoutMode.Double && !isCoverImage(), 'fit-to-height-double-offset': this.generalSettingsForm.get('fittingOption')?.value === FITTING_OPTION.HEIGHT && layoutMode === LayoutMode.Double && !isCoverImage()}">
->>>>>>> efd65b0b
+            <div class="image-container" [ngClass]="{'d-none': renderWithCanvas, 'center-double': ShouldRenderDoublePage, 'fit-to-height-double-offset': this.generalSettingsForm.get('fittingOption')?.value === FITTING_OPTION.HEIGHT && ShouldRenderDoublePage}">
                 <img [src]="canvasImage.src" id="image-1" 
                 class="{{getFittingOptionClass()}} {{readerMode === ReaderMode.LeftRight || readerMode === ReaderMode.UpDown ? '' : 'd-none'}} {{showClickOverlay ? 'blur' : ''}}">
                 
