import { Component, OnInit } from '@angular/core';
import { Title } from '@angular/platform-browser';
import { ActivatedRoute, Router } from '@angular/router';
import { NgbModal, NgbRatingConfig } from '@ng-bootstrap/ng-bootstrap';
import { ToastrService } from 'ngx-toastr';
import { finalize, take, takeWhile } from 'rxjs/operators';
import { CardDetailsModalComponent } from '../cards/_modals/card-details-modal/card-details-modal.component';
import { EditSeriesModalComponent } from '../cards/_modals/edit-series-modal/edit-series-modal.component';
import { ConfirmConfig } from '../shared/confirm-dialog/_models/confirm-config';
import { ConfirmService } from '../shared/confirm.service';
import { TagBadgeCursor } from '../shared/tag-badge/tag-badge.component';
import { DownloadService } from '../shared/_services/download.service';
import { UtilityService } from '../shared/_services/utility.service';
import { ReviewSeriesModalComponent } from '../_modals/review-series-modal/review-series-modal.component';
import { Chapter } from '../_models/chapter';
import { LibraryType } from '../_models/library';
import { MangaFormat } from '../_models/manga-format';
import { Series } from '../_models/series';
import { SeriesMetadata } from '../_models/series-metadata';
import { Volume } from '../_models/volume';
import { AccountService } from '../_services/account.service';
import { ActionItem, ActionFactoryService, Action } from '../_services/action-factory.service';
import { ActionService } from '../_services/action.service';
import { ImageService } from '../_services/image.service';
import { LibraryService } from '../_services/library.service';
import { ReaderService } from '../_services/reader.service';
import { SeriesService } from '../_services/series.service';


@Component({
  selector: 'app-series-detail',
  templateUrl: './series-detail.component.html',
  styleUrls: ['./series-detail.component.scss']
})
export class SeriesDetailComponent implements OnInit {

  series!: Series;
  volumes: Volume[] = [];
  chapters: Chapter[] = [];
  libraryId = 0;
  isAdmin = false;
  hasDownloadingRole = false;
  isLoading = true;
  showBook = true;

  currentlyReadingChapter: Chapter | undefined = undefined;
  hasReadingProgress = false;


  seriesActions: ActionItem<Series>[] = [];
  volumeActions: ActionItem<Volume>[] = [];
  chapterActions: ActionItem<Chapter>[] = [];

  hasSpecials = false;
  specials: Array<Chapter> = [];
  activeTabId = 2;
  hasNonSpecialVolumeChapters = true;

  seriesSummary: string = '';
  userReview: string = '';
  libraryType: LibraryType = LibraryType.Manga;
  seriesMetadata: SeriesMetadata | null = null;
  /**
   * Poster image for the Series
   */
  seriesImage: string = '';
  downloadInProgress: boolean = false;

  /**
   * Tricks the cover images for volume/chapter cards to update after we update one of them
   */
  coverImageOffset: number = 0;

  /**
   * If an action is currently being done, don't let the user kick off another action
   */
  actionInProgress: boolean = false;


  get LibraryType(): typeof LibraryType {
    return LibraryType;
  }

  get MangaFormat(): typeof MangaFormat {
    return MangaFormat;
  }

  get TagBadgeCursor(): typeof TagBadgeCursor {
    return TagBadgeCursor;
  }

  constructor(private route: ActivatedRoute, private seriesService: SeriesService,
              private ratingConfig: NgbRatingConfig, private router: Router,
              private modalService: NgbModal, public readerService: ReaderService,
              public utilityService: UtilityService, private toastr: ToastrService,
              private accountService: AccountService, public imageService: ImageService,
              private actionFactoryService: ActionFactoryService, private libraryService: LibraryService,
              private confirmService: ConfirmService, private titleService: Title,
              private downloadService: DownloadService, private actionService: ActionService,
              public imageSerivce: ImageService) {
    ratingConfig.max = 5;
    this.router.routeReuseStrategy.shouldReuseRoute = () => false;
    this.accountService.currentUser$.pipe(take(1)).subscribe(user => {
      if (user) {
        this.isAdmin = this.accountService.hasAdminRole(user);
        this.hasDownloadingRole = this.accountService.hasDownloadRole(user);
      }
    });
  }

  ngOnInit(): void {
    const routeId = this.route.snapshot.paramMap.get('seriesId');
    const libraryId = this.route.snapshot.paramMap.get('libraryId');
    if (routeId === null || libraryId == null) {
      this.router.navigateByUrl('/libraries');
      return;
    }

    const seriesId = parseInt(routeId, 10);
    this.libraryId = parseInt(libraryId, 10);
    this.seriesImage = this.imageService.getSeriesCoverImage(seriesId);
    this.loadSeriesMetadata(seriesId);
    this.libraryService.getLibraryType(this.libraryId).subscribe(type => {
      this.libraryType = type;
      this.loadSeries(seriesId);
    });
  }

  loadSeriesMetadata(seriesId: number) {
    this.seriesService.getMetadata(seriesId).subscribe(metadata => {
      this.seriesMetadata = metadata;
    });
  }

  handleSeriesActionCallback(action: Action, series: Series) {
    this.actionInProgress = true;
    switch(action) {
      case(Action.MarkAsRead):
        this.actionService.markSeriesAsRead(series, (series: Series) => {
          this.actionInProgress = false;
          this.loadSeries(series.id);
        });
        break;
      case(Action.MarkAsUnread):
        this.actionService.markSeriesAsUnread(series, (series: Series) => {
          this.actionInProgress = false;
          this.loadSeries(series.id);
        });
        break;
      case(Action.ScanLibrary):
        this.actionService.scanSeries(series, () => this.actionInProgress = false);
        break;
      case(Action.RefreshMetadata):
        this.actionService.refreshMetdata(series, () => this.actionInProgress = false);
        break;
      case(Action.Delete):
        this.deleteSeries(series);
        break;
      case(Action.Bookmarks):
        this.actionService.openBookmarkModal(series, () => this.actionInProgress = false);
        break;
      case(Action.AddToReadingList):
        this.actionService.addSeriesToReadingList(series, () => this.actionInProgress = false);
        break;
      default:
        break;
    }
  }

  handleVolumeActionCallback(action: Action, volume: Volume) {
    switch(action) {
      case(Action.MarkAsRead):
        this.markAsRead(volume);
        break;
      case(Action.MarkAsUnread):
        this.markAsUnread(volume);
        break;
      case(Action.Edit):
        this.openViewInfo(volume);
        break;
<<<<<<< HEAD
      case(Action.AddToReadingList):
        this.actionService.addVolumeToReadingList(volume, this.series.id, () => {/* No Operation */ });
=======
      case(Action.IncognitoRead):
        if (volume.chapters != undefined && volume.chapters?.length >= 1) {
          this.openChapter(volume.chapters[0], true);
        }
>>>>>>> d65e4992
        break;
      default:
        break;
    }
  }

  handleChapterActionCallback(action: Action, chapter: Chapter) {
    switch (action) {
      case(Action.MarkAsRead):
        this.markChapterAsRead(chapter);
        break;
      case(Action.MarkAsUnread):
        this.markChapterAsUnread(chapter);
        break;
      case(Action.Edit):
        this.openViewInfo(chapter);
        break;
<<<<<<< HEAD
      case(Action.AddToReadingList):
        this.actionService.addChapterToReadingList(chapter, this.series.id, () => {/* No Operation */ });
=======
      case(Action.IncognitoRead):
        this.openChapter(chapter, true);
>>>>>>> d65e4992
        break;
      default:
        break;
    }
  }


  async deleteSeries(series: Series) {
    if (!await this.confirmService.confirm('Are you sure you want to delete this series? It will not modify files on disk.')) {
      this.actionInProgress = false;
      return;
    }

    this.seriesService.delete(series.id).subscribe((res: boolean) => {
      if (res) {
        this.toastr.success('Series deleted');
        this.router.navigate(['library', this.libraryId]);
      }
      this.actionInProgress = false;
    });
  }

  markSeriesAsUnread(series: Series) {
    this.seriesService.markUnread(series.id).subscribe(res => {
      this.toastr.success(series.name + ' is now unread');
      series.pagesRead = 0;
      this.loadSeries(series.id);
    });
  }

  markSeriesAsRead(series: Series) {
    this.seriesService.markRead(series.id).subscribe(res => {
      series.pagesRead = series.pages;
      this.toastr.success(series.name + ' is now read');
      this.loadSeries(series.id);
    });
  }

  loadSeries(seriesId: number) {
    this.coverImageOffset = 0;
    this.seriesService.getMetadata(seriesId).subscribe(metadata => {
      this.seriesMetadata = metadata;
    });
    this.seriesService.getSeries(seriesId).subscribe(series => {
      this.series = series;
      this.createHTML();

      this.titleService.setTitle('Kavita - ' + this.series.name + ' Details');

      this.seriesActions = this.actionFactoryService.getSeriesActions(this.handleSeriesActionCallback.bind(this))
              .filter(action => action.action !== Action.Edit)
              .filter(action => this.actionFactoryService.filterBookmarksForFormat(action, this.series));
      this.volumeActions = this.actionFactoryService.getVolumeActions(this.handleVolumeActionCallback.bind(this));
      this.chapterActions = this.actionFactoryService.getChapterActions(this.handleChapterActionCallback.bind(this));
      

      this.seriesService.getVolumes(this.series.id).subscribe(volumes => {
        this.chapters = volumes.filter(v => v.number === 0).map(v => v.chapters || []).flat().sort(this.utilityService.sortChapters); 
        this.volumes = volumes.sort(this.utilityService.sortVolumes);

        this.setContinuePoint();
        const vol0 = this.volumes.filter(v => v.number === 0);
        this.hasSpecials = vol0.map(v => v.chapters || []).flat().sort(this.utilityService.sortChapters).filter(c => c.isSpecial || isNaN(parseInt(c.range, 10))).length > 0 ;
        if (this.hasSpecials) {
          this.specials = vol0.map(v => v.chapters || [])
          .flat()
          .filter(c => c.isSpecial || isNaN(parseInt(c.range, 10)))
          .map(c => {
            c.title = this.utilityService.cleanSpecialTitle(c.title);
            c.range = this.utilityService.cleanSpecialTitle(c.range);
            return c;
          });
        }

        if (this.volumes.filter(v => v.number !== 0).length === 0 && this.chapters.filter(c => !c.isSpecial).length === 0 && this.specials.length > 0) {
          this.activeTabId = 1;
          this.hasNonSpecialVolumeChapters = false;
        }

        this.isLoading = false;
      });
    }, err => {
      this.router.navigateByUrl('/libraries');
    });
  }

  createHTML() {
    this.seriesSummary = (this.series.summary === null ? '' : this.series.summary).replace(/\n/g, '<br>');
    this.userReview = (this.series.userReview === null ? '' : this.series.userReview).replace(/\n/g, '<br>');
  }

  setContinuePoint() {
    this.hasReadingProgress = this.volumes.filter(v => v.pagesRead > 0).length > 0 || this.chapters.filter(c => c.pagesRead > 0).length > 0;
    this.currentlyReadingChapter = this.readerService.getCurrentChapter(this.volumes);
  }

  markAsRead(vol: Volume) {
    if (this.series === undefined) {
      return;
    }
    const seriesId = this.series.id;

    this.actionService.markVolumeAsRead(seriesId, vol, () => {
      this.setContinuePoint();
      this.actionInProgress = false;
    });
  }

  markAsUnread(vol: Volume) {
    if (this.series === undefined) {
      return;
    }
    const seriesId = this.series.id;

    this.actionService.markVolumeAsUnread(seriesId, vol, () => {
      this.setContinuePoint();
      this.actionInProgress = false;
    });
  }

  markChapterAsRead(chapter: Chapter) {
    if (this.series === undefined) {
      return;
    }
    const seriesId = this.series.id;
    
    this.actionService.markChapterAsRead(seriesId, chapter, () => {
      this.setContinuePoint();
      this.actionInProgress = false;
    });
  }

  markChapterAsUnread(chapter: Chapter) {
    if (this.series === undefined) {
      return;
    }
    const seriesId = this.series.id;

    this.actionService.markChapterAsUnread(seriesId, chapter, () => {
      this.setContinuePoint();
      this.actionInProgress = false;
    });
  }

  read() {
    if (this.currentlyReadingChapter !== undefined) { this.openChapter(this.currentlyReadingChapter); }
  }

  updateRating(rating: any) {
    if (this.series === undefined) {
      return;
    }

    this.seriesService.updateRating(this.series?.id, this.series?.userRating, this.series?.userReview).subscribe(() => {
      this.createHTML();
    });
  }

  openChapter(chapter: Chapter, incognitoMode = false) {
    if (chapter.pages === 0) {
      this.toastr.error('There are no pages. Kavita was not able to read this archive.');
      return;
    }

    if (chapter.files.length > 0 && chapter.files[0].format === MangaFormat.EPUB) {
      this.router.navigate(['library', this.libraryId, 'series', this.series?.id, 'book', chapter.id], {queryParams: {incognitoMode}});
    } else {
      this.router.navigate(['library', this.libraryId, 'series', this.series?.id, 'manga', chapter.id], {queryParams: {incognitoMode}});
    }
  }

  openVolume(volume: Volume) {
    if (volume.chapters === undefined || volume.chapters?.length === 0) {
      this.toastr.error('There are no chapters to this volume. Cannot read.');
      return;
    }
    // NOTE: When selecting a volume, we might want to ask the user which chapter they want or an "Automatic" option. For Volumes 
    // made up of lots of chapter files, it makes it more versitile. The modal can have pages read / pages with colored background 
    // to help the user make a good choice. 

    // If user has progress on the volume, load them where they left off
    if (volume.pagesRead < volume.pages && volume.pagesRead > 0) {
      // Find the continue point chapter and load it
      this.openChapter(this.readerService.getCurrentChapter([volume]));
      return;
    }

    // Sort the chapters, then grab first if no reading progress
    this.openChapter([...volume.chapters].sort(this.utilityService.sortChapters)[0]);
  }

  isNullOrEmpty(val: string) {
    return val === null || val === undefined || val === '';
  }

  openViewInfo(data: Volume | Chapter) {
    const modalRef = this.modalService.open(CardDetailsModalComponent, { size: 'lg' }); // , scrollable: true (these don't work well on mobile)
    modalRef.componentInstance.data = data;
    modalRef.componentInstance.parentName = this.series?.name;
    modalRef.componentInstance.seriesId = this.series?.id;
    modalRef.componentInstance.libraryId = this.series?.libraryId;
    modalRef.closed.subscribe((result: {coverImageUpdate: boolean}) => {
      if (result.coverImageUpdate) {
        this.coverImageOffset += 1;
      }
    });
  }

  openEditSeriesModal() {
    const modalRef = this.modalService.open(EditSeriesModalComponent, {  size: 'lg' }); // scrollable: true, size: 'lg', windowClass: 'scrollable-modal' (these don't work well on mobile)
    modalRef.componentInstance.series = this.series;
    modalRef.closed.subscribe((closeResult: {success: boolean, series: Series, coverImageUpdate: boolean}) => {
      window.scrollTo(0, 0);
      if (closeResult.success) {
        this.loadSeries(this.series.id);
        this.loadSeriesMetadata(this.series.id);
        if (closeResult.coverImageUpdate) {
          // Random triggers a load change without any problems with API
          this.seriesImage = this.imageService.randomize(this.imageService.getSeriesCoverImage(this.series.id));
        }
      }
    });
  }

  async promptToReview() {
    const shouldPrompt = this.isNullOrEmpty(this.series.userReview);
    const config = new ConfirmConfig();
    config.header = 'Confirm';
    config.content = 'Do you want to write a review?';
    config.buttons.push({text: 'No', type: 'secondary'});
    config.buttons.push({text: 'Yes', type: 'primary'});
    if (shouldPrompt && await this.confirmService.confirm('Do you want to write a review?', config)) {
      this.openReviewModal();
    }
  }

  openReviewModal(force = false) {
    const modalRef = this.modalService.open(ReviewSeriesModalComponent, { scrollable: true, size: 'lg' });
    modalRef.componentInstance.series = this.series;
    modalRef.closed.subscribe((closeResult: {success: boolean, review: string, rating: number}) => {
      if (closeResult.success && this.series !== undefined) {
        this.series.userReview = closeResult.review;
        this.series.userRating = closeResult.rating;
        this.createHTML();
      }
    });
  }

  preventClick(event: any) {
    event.stopPropagation();
    event.preventDefault();
  }

  performAction(action: ActionItem<any>) {
    if (typeof action.callback === 'function') {
      action.callback(action.action, this.series);
    }
  }

  downloadSeries() {
    
    this.downloadService.downloadSeriesSize(this.series.id).pipe(take(1)).subscribe(async (size) => {
      const wantToDownload = await this.downloadService.confirmSize(size, 'series');
      if (!wantToDownload) { return; }
      this.downloadInProgress = true;
      this.downloadService.downloadSeries(this.series).pipe(
        takeWhile(val => {
          return val.state != 'DONE';
        }),
        finalize(() => {
          this.downloadInProgress = false;
        })).subscribe(() => {/* No Operation */});;
    });
  }
}<|MERGE_RESOLUTION|>--- conflicted
+++ resolved
@@ -178,15 +178,13 @@
       case(Action.Edit):
         this.openViewInfo(volume);
         break;
-<<<<<<< HEAD
       case(Action.AddToReadingList):
         this.actionService.addVolumeToReadingList(volume, this.series.id, () => {/* No Operation */ });
-=======
+        break;
       case(Action.IncognitoRead):
         if (volume.chapters != undefined && volume.chapters?.length >= 1) {
           this.openChapter(volume.chapters[0], true);
         }
->>>>>>> d65e4992
         break;
       default:
         break;
@@ -204,13 +202,11 @@
       case(Action.Edit):
         this.openViewInfo(chapter);
         break;
-<<<<<<< HEAD
       case(Action.AddToReadingList):
         this.actionService.addChapterToReadingList(chapter, this.series.id, () => {/* No Operation */ });
-=======
+        break;
       case(Action.IncognitoRead):
         this.openChapter(chapter, true);
->>>>>>> d65e4992
         break;
       default:
         break;
