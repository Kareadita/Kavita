import { Component, HostListener, OnDestroy, OnInit } from '@angular/core';
import { Title } from '@angular/platform-browser';
import { ActivatedRoute, Router } from '@angular/router';
import { NgbModal, NgbNavChangeEvent, NgbRatingConfig } from '@ng-bootstrap/ng-bootstrap';
import { ToastrService } from 'ngx-toastr';
import { forkJoin, Subject } from 'rxjs';
import { finalize, take, takeUntil, takeWhile } from 'rxjs/operators';
import { BulkSelectionService } from '../cards/bulk-selection.service';
import { CardDetailsModalComponent } from '../cards/_modals/card-details-modal/card-details-modal.component';
import { EditSeriesModalComponent } from '../cards/_modals/edit-series-modal/edit-series-modal.component';
import { ConfirmConfig } from '../shared/confirm-dialog/_models/confirm-config';
import { ConfirmService } from '../shared/confirm.service';
import { TagBadgeCursor } from '../shared/tag-badge/tag-badge.component';
import { DownloadService } from '../shared/_services/download.service';
import { KEY_CODES, UtilityService } from '../shared/_services/utility.service';
import { ReviewSeriesModalComponent } from '../_modals/review-series-modal/review-series-modal.component';
import { Chapter } from '../_models/chapter';
import { RefreshMetadataEvent } from '../_models/events/refresh-metadata-event';
import { ScanSeriesEvent } from '../_models/events/scan-series-event';
import { SeriesRemovedEvent } from '../_models/events/series-removed-event';
import { LibraryType } from '../_models/library';
import { MangaFormat } from '../_models/manga-format';
import { Series } from '../_models/series';
import { SeriesMetadata } from '../_models/series-metadata';
import { Volume } from '../_models/volume';
import { AccountService } from '../_services/account.service';
import { ActionItem, ActionFactoryService, Action } from '../_services/action-factory.service';
import { ActionService } from '../_services/action.service';
import { ImageService } from '../_services/image.service';
import { LibraryService } from '../_services/library.service';
import { EVENTS, MessageHubService } from '../_services/message-hub.service';
import { ReaderService } from '../_services/reader.service';
import { SeriesService } from '../_services/series.service';


enum TabID {
  Specials = 1,
  Storyline = 2,
  Volumes = 3,
  Chapters = 4
}

@Component({
  selector: 'app-series-detail',
  templateUrl: './series-detail.component.html',
  styleUrls: ['./series-detail.component.scss']
})
export class SeriesDetailComponent implements OnInit, OnDestroy {

  series!: Series;
  volumes: Volume[] = [];
  chapters: Chapter[] = [];
  storyChapters: Chapter[] = [];
  libraryId = 0;
  isAdmin = false;
  hasDownloadingRole = false;
  isLoading = true;
  showBook = true;

  currentlyReadingChapter: Chapter | undefined = undefined;
  hasReadingProgress = false;


  seriesActions: ActionItem<Series>[] = [];
  volumeActions: ActionItem<Volume>[] = [];
  chapterActions: ActionItem<Chapter>[] = [];
  bulkActions: ActionItem<any>[] = [];

  hasSpecials = false;
  specials: Array<Chapter> = [];
  activeTabId = TabID.Storyline;
  hasNonSpecialVolumeChapters = false;
  hasNonSpecialNonVolumeChapters = false;

  userReview: string = '';
  libraryType: LibraryType = LibraryType.Manga;
  seriesMetadata: SeriesMetadata | null = null;
  /**
   * Poster image for the Series
   */
  seriesImage: string = '';
  downloadInProgress: boolean = false;

  /**
   * Tricks the cover images for volume/chapter cards to update after we update one of them
   */
  coverImageOffset: number = 0;

  /**
   * If an action is currently being done, don't let the user kick off another action
   */
  actionInProgress: boolean = false;

  /**
   * Track by function for Volume to tell when to refresh card data
   */
  trackByVolumeIdentity = (index: number, item: Volume) => `${item.name}_${item.pagesRead}`;
  /**
   * Track by function for Chapter to tell when to refresh card data
   */
  trackByChapterIdentity = (index: number, item: Chapter) => `${item.title}_${item.number}_${item.pagesRead}`;

  bulkActionCallback = (action: Action, data: any) => {
    if (this.series === undefined) {
      return;
    }
    const seriesId = this.series.id;
    // we need to figure out what is actually selected now
    const selectedVolumeIndexes = this.bulkSelectionService.getSelectedCardsForSource('volume');
    const selectedChapterIndexes = this.bulkSelectionService.getSelectedCardsForSource('chapter');
    const selectedSpecialIndexes = this.bulkSelectionService.getSelectedCardsForSource('special');

    const selectedChapterIds = this.chapters.filter((_chapter, index: number) => selectedChapterIndexes.includes(index + ''));
    const selectedVolumeIds = this.volumes.filter((_volume, index: number) => selectedVolumeIndexes.includes(index + ''));
    const selectedSpecials = this.specials.filter((_chapter, index: number) => selectedSpecialIndexes.includes(index + ''));
    const chapters = [...selectedChapterIds, ...selectedSpecials];

    switch (action) {
      case Action.AddToReadingList:
        this.actionService.addMultipleToReadingList(seriesId, selectedVolumeIds, chapters, () => {
          this.actionInProgress = false;
          this.bulkSelectionService.deselectAll();
        });
        break;
      case Action.MarkAsRead:
        this.actionService.markMultipleAsRead(seriesId, selectedVolumeIds, chapters,  () => {
          this.setContinuePoint();
          this.actionInProgress = false;
          this.bulkSelectionService.deselectAll();
        });
        
        break;
      case Action.MarkAsUnread:
        this.actionService.markMultipleAsUnread(seriesId, selectedVolumeIds, chapters,  () => {
          this.setContinuePoint();
          this.actionInProgress = false;
          this.bulkSelectionService.deselectAll();
        });
        break;
    }
  }

  private onDestroy: Subject<void> = new Subject();


  get LibraryType(): typeof LibraryType {
    return LibraryType;
  }

  get MangaFormat(): typeof MangaFormat {
    return MangaFormat;
  }

  get TagBadgeCursor(): typeof TagBadgeCursor {
    return TagBadgeCursor;
  }

  get TabID(): typeof TabID {
    return TabID;
  }

  constructor(private route: ActivatedRoute, private seriesService: SeriesService,
              private router: Router, public bulkSelectionService: BulkSelectionService,
              private modalService: NgbModal, public readerService: ReaderService,
              public utilityService: UtilityService, private toastr: ToastrService,
              private accountService: AccountService, public imageService: ImageService,
              private actionFactoryService: ActionFactoryService, private libraryService: LibraryService,
              private confirmService: ConfirmService, private titleService: Title,
              private downloadService: DownloadService, private actionService: ActionService,
              public imageSerivce: ImageService, private messageHub: MessageHubService, 
              ) {
    this.router.routeReuseStrategy.shouldReuseRoute = () => false;
    this.accountService.currentUser$.pipe(take(1)).subscribe(user => {
      if (user) {
        this.isAdmin = this.accountService.hasAdminRole(user);
        this.hasDownloadingRole = this.accountService.hasDownloadRole(user);
      }
    });
  }

  ngOnInit(): void {
    const routeId = this.route.snapshot.paramMap.get('seriesId');
    const libraryId = this.route.snapshot.paramMap.get('libraryId');
    if (routeId === null || libraryId == null) {
      this.router.navigateByUrl('/libraries');
      return;
    }

    this.messageHub.scanSeries.pipe(takeUntil(this.onDestroy)).subscribe((event: ScanSeriesEvent) => {
      if (event.seriesId == this.series.id)
      this.loadSeries(seriesId);
      this.seriesImage = this.imageService.randomize(this.imageService.getSeriesCoverImage(this.series.id));
      this.toastr.success('Scan series completed');
    });

    this.messageHub.messages$.pipe(takeUntil(this.onDestroy)).subscribe(event => {
      if (event.event === EVENTS.SeriesRemoved) {
        const seriesRemovedEvent = event.payload as SeriesRemovedEvent;
        if (seriesRemovedEvent.seriesId === this.series.id) {
          this.toastr.info('This series no longer exists');
          this.router.navigateByUrl('/libraries');
        }
      } else if (event.event === EVENTS.ScanSeries) {
        const seriesCoverUpdatedEvent = event.payload as ScanSeriesEvent;
        if (seriesCoverUpdatedEvent.seriesId === this.series.id) {
<<<<<<< HEAD
=======
          console.log('ScanSeries called')
>>>>>>> be1a9187
          this.seriesService.getMetadata(this.series.id).pipe(take(1)).subscribe(metadata => {
            this.seriesMetadata = metadata;
            this.createHTML();
          });
        }
      }
    });

    const seriesId = parseInt(routeId, 10);
    this.libraryId = parseInt(libraryId, 10);
    this.seriesImage = this.imageService.getSeriesCoverImage(seriesId);
    this.loadSeries(seriesId);
  }

  ngOnDestroy() {
    this.onDestroy.next();
    this.onDestroy.complete();
  }

  @HostListener('document:keydown.shift', ['$event'])
  handleKeypress(event: KeyboardEvent) {
    if (event.key === KEY_CODES.SHIFT) {
      this.bulkSelectionService.isShiftDown = true;
    }
  }

  @HostListener('document:keyup.shift', ['$event'])
  handleKeyUp(event: KeyboardEvent) {
    if (event.key === KEY_CODES.SHIFT) {
      this.bulkSelectionService.isShiftDown = false;
    }
  }

  onNavChange(event: NgbNavChangeEvent) {
    this.bulkSelectionService.deselectAll();
  }

  handleSeriesActionCallback(action: Action, series: Series) {
    this.actionInProgress = true;
    switch(action) {
      case(Action.MarkAsRead):
        this.actionService.markSeriesAsRead(series, (series: Series) => {
          this.actionInProgress = false;
          this.loadSeries(series.id);
        });
        break;
      case(Action.MarkAsUnread):
        this.actionService.markSeriesAsUnread(series, (series: Series) => {
          this.actionInProgress = false;
          this.loadSeries(series.id);
        });
        break;
      case(Action.ScanLibrary):
        this.actionService.scanSeries(series, () => this.actionInProgress = false);
        break;
      case(Action.RefreshMetadata):
        this.actionService.refreshMetdata(series, () => this.actionInProgress = false);
        break;
      case(Action.Delete):
        this.deleteSeries(series);
        break;
      case(Action.Bookmarks):
        this.actionService.openBookmarkModal(series, () => this.actionInProgress = false);
        break;
      case(Action.AddToReadingList):
        this.actionService.addSeriesToReadingList(series, () => this.actionInProgress = false);
        break;
      case(Action.AddToCollection):
        this.actionService.addMultipleSeriesToCollectionTag([series], () => this.actionInProgress = false);
        break;
      default:
        break;
    }
  }

  handleVolumeActionCallback(action: Action, volume: Volume) {
    switch(action) {
      case(Action.MarkAsRead):
        this.markVolumeAsRead(volume);
        break;
      case(Action.MarkAsUnread):
        this.markVolumeAsUnread(volume);
        break;
      case(Action.Edit):
        this.openViewInfo(volume);
        break;
      case(Action.AddToReadingList):
        this.actionService.addVolumeToReadingList(volume, this.series.id, () => {/* No Operation */ });
        break;
      case(Action.IncognitoRead):
        if (volume.chapters != undefined && volume.chapters?.length >= 1) {
          this.openChapter(volume.chapters.sort(this.utilityService.sortChapters)[0], true);
        }
        break;
      default:
        break;
    }
  }

  handleChapterActionCallback(action: Action, chapter: Chapter) {
    switch (action) {
      case(Action.MarkAsRead):
        this.markChapterAsRead(chapter);
        break;
      case(Action.MarkAsUnread):
        this.markChapterAsUnread(chapter);
        break;
      case(Action.Edit):
        this.openViewInfo(chapter);
        break;
      case(Action.AddToReadingList):
        this.actionService.addChapterToReadingList(chapter, this.series.id, () => {/* No Operation */ });
        break;
      case(Action.IncognitoRead):
        this.openChapter(chapter, true);
        break;
      default:
        break;
    }
  }


  async deleteSeries(series: Series) {
    this.actionService.deleteSeries(series, (result: boolean) => {
      this.actionInProgress = false;
      if (result) {
        this.router.navigate(['library', this.libraryId]);
      }
    });
  }

  loadSeries(seriesId: number) {
    this.coverImageOffset = 0;

    this.seriesService.getMetadata(seriesId).subscribe(metadata => this.seriesMetadata = metadata);

    forkJoin([
      this.libraryService.getLibraryType(this.libraryId),
      this.seriesService.getSeries(seriesId)
    ]).subscribe(results => {
      this.libraryType = results[0];
      this.series = results[1];

      this.createHTML();

      this.titleService.setTitle('Kavita - ' + this.series.name + ' Details');

      this.seriesActions = this.actionFactoryService.getSeriesActions(this.handleSeriesActionCallback.bind(this))
              .filter(action => action.action !== Action.Edit)
              .filter(action => this.actionFactoryService.filterBookmarksForFormat(action, this.series));
      this.volumeActions = this.actionFactoryService.getVolumeActions(this.handleVolumeActionCallback.bind(this));
      this.chapterActions = this.actionFactoryService.getChapterActions(this.handleChapterActionCallback.bind(this));


      this.seriesService.getVolumes(this.series.id).subscribe(volumes => {
        this.volumes = volumes; // volumes are already be sorted in the backend
        const vol0 = this.volumes.filter(v => v.number === 0);
        this.storyChapters = vol0.map(v => v.chapters || []).flat().sort(this.utilityService.sortChapters); 
        this.chapters = volumes.map(v => v.chapters || []).flat().sort(this.utilityService.sortChapters).filter(c => !c.isSpecial || isNaN(parseInt(c.range, 10))); 
        
        
        this.setContinuePoint();

        
        const specials = this.storyChapters.filter(c => c.isSpecial || isNaN(parseInt(c.range, 10)));
        this.hasSpecials = specials.length > 0
        if (this.hasSpecials) {
          this.specials = specials
          .map(c => {
            c.title = this.utilityService.cleanSpecialTitle(c.title);
            c.range = this.utilityService.cleanSpecialTitle(c.range);
            return c;
          });
        }

        this.updateSelectedTab();

        this.isLoading = false;
      });
    }, err => {
      this.router.navigateByUrl('/libraries');
    });
  }

  /**
   * This will update the selected tab
   * 
   * This assumes loadPage() has already primed all the calculations and state variables. Do not call directly.
   */
  updateSelectedTab() {
    // This shows Chapters/Issues tab

    // If this has chapters that are not specials
    if (this.chapters.filter(c => !c.isSpecial).length > 0) {
      this.hasNonSpecialNonVolumeChapters = true;
    }

    // This shows Volumes tab
    if (this.volumes.filter(v => v.number !== 0).length !== 0) {  
      this.hasNonSpecialVolumeChapters = true;
    }

    // If an update occured and we were on specials, re-activate Volumes/Chapters 
    if (!this.hasSpecials && !this.hasNonSpecialVolumeChapters && this.activeTabId != TabID.Storyline) {
      this.activeTabId = TabID.Storyline;
    }

    if (this.libraryType == LibraryType.Book && !this.hasSpecials){
      this.activeTabId = TabID.Volumes;
    } else if (this.hasNonSpecialVolumeChapters || this.hasNonSpecialNonVolumeChapters) {
      this.activeTabId = TabID.Storyline;
    } else {
      this.activeTabId = TabID.Specials;
    }
  }

  createHTML() {
    this.userReview = (this.series.userReview === null ? '' : this.series.userReview).replace(/\n/g, '<br>');
  }

  setContinuePoint() {
    this.readerService.hasSeriesProgress(this.series.id).subscribe(hasProgress => this.hasReadingProgress = hasProgress);
    this.readerService.getCurrentChapter(this.series.id).subscribe(chapter => this.currentlyReadingChapter = chapter);
  }

  markVolumeAsRead(vol: Volume) {
    if (this.series === undefined) {
      return;
    }

    this.actionService.markVolumeAsRead(this.series.id, vol, () => {
      this.setContinuePoint();
      this.actionInProgress = false;
    });
  }

  markVolumeAsUnread(vol: Volume) {
    if (this.series === undefined) {
      return;
    }

    this.actionService.markVolumeAsUnread(this.series.id, vol, () => {
      this.setContinuePoint();
      this.actionInProgress = false;
    });
  }

  markChapterAsRead(chapter: Chapter) {
    if (this.series === undefined) {
      return;
    }
    
    this.actionService.markChapterAsRead(this.series.id, chapter, () => {
      this.setContinuePoint();
      this.actionInProgress = false;
    });
  }

  markChapterAsUnread(chapter: Chapter) {
    if (this.series === undefined) {
      return;
    }

    this.actionService.markChapterAsUnread(this.series.id, chapter, () => {
      this.setContinuePoint();
      this.actionInProgress = false;
    });
  }

  read() {
    if (this.currentlyReadingChapter !== undefined) { this.openChapter(this.currentlyReadingChapter); }
  }

  updateRating(rating: any) {
    if (this.series === undefined) {
      return;
    }

    this.seriesService.updateRating(this.series?.id, this.series?.userRating, this.series?.userReview).subscribe(() => {
      this.createHTML();
    });
  }

  openChapter(chapter: Chapter, incognitoMode = false) {
    if (chapter.pages === 0) {
      this.toastr.error('There are no pages. Kavita was not able to read this archive.');
      return;
    }

    if (chapter.files.length > 0 && chapter.files[0].format === MangaFormat.EPUB) {
      this.router.navigate(['library', this.libraryId, 'series', this.series?.id, 'book', chapter.id], {queryParams: {incognitoMode}});
    } else {
      this.router.navigate(['library', this.libraryId, 'series', this.series?.id, 'manga', chapter.id], {queryParams: {incognitoMode}});
    }
  }

  openVolume(volume: Volume) {
    if (volume.chapters === undefined || volume.chapters?.length === 0) {
      this.toastr.error('There are no chapters to this volume. Cannot read.');
      return;
    }
    // NOTE: When selecting a volume, we might want to ask the user which chapter they want or an "Automatic" option. For Volumes 
    // made up of lots of chapter files, it makes it more versitile. The modal can have pages read / pages with colored background 
    // to help the user make a good choice. 

    // If user has progress on the volume, load them where they left off
    if (volume.pagesRead < volume.pages && volume.pagesRead > 0) {
      // Find the continue point chapter and load it
      this.readerService.getCurrentChapter(this.series.id).subscribe(chapter => this.openChapter(chapter));
      return;
    }

    // Sort the chapters, then grab first if no reading progress
    this.openChapter([...volume.chapters].sort(this.utilityService.sortChapters)[0]);
  }

  isNullOrEmpty(val: string) {
    return val === null || val === undefined || val === '';
  }

  openViewInfo(data: Volume | Chapter) {
    const modalRef = this.modalService.open(CardDetailsModalComponent, { size: 'lg' }); // , scrollable: true (these don't work well on mobile)
    modalRef.componentInstance.data = data;
    modalRef.componentInstance.parentName = this.series?.name;
    modalRef.componentInstance.seriesId = this.series?.id;
    modalRef.componentInstance.libraryId = this.series?.libraryId;
    modalRef.closed.subscribe((result: {coverImageUpdate: boolean}) => {
      if (result.coverImageUpdate) {
        this.coverImageOffset += 1;
      }
    });
  }

  openEditSeriesModal() {
    const modalRef = this.modalService.open(EditSeriesModalComponent, {  size: 'lg' }); // scrollable: true, size: 'lg', windowClass: 'scrollable-modal' (these don't work well on mobile)
    modalRef.componentInstance.series = this.series;
    modalRef.closed.subscribe((closeResult: {success: boolean, series: Series, coverImageUpdate: boolean}) => {
      window.scrollTo(0, 0);
      if (closeResult.success) {
        this.loadSeries(this.series.id);
        if (closeResult.coverImageUpdate) {
          // Random triggers a load change without any problems with API
          this.seriesImage = this.imageService.randomize(this.imageService.getSeriesCoverImage(this.series.id));
        }
      }
    });
  }

  async promptToReview() {
    const shouldPrompt = this.isNullOrEmpty(this.series.userReview);
    const config = new ConfirmConfig();
    config.header = 'Confirm';
    config.content = 'Do you want to write a review?';
    config.buttons.push({text: 'No', type: 'secondary'});
    config.buttons.push({text: 'Yes', type: 'primary'});
    if (shouldPrompt && await this.confirmService.confirm('Do you want to write a review?', config)) {
      this.openReviewModal();
    }
  }

  openReviewModal(force = false) {
    const modalRef = this.modalService.open(ReviewSeriesModalComponent, { scrollable: true, size: 'lg' });
    modalRef.componentInstance.series = this.series;
    modalRef.closed.subscribe((closeResult: {success: boolean, review: string, rating: number}) => {
      if (closeResult.success && this.series !== undefined) {
        this.series.userReview = closeResult.review;
        this.series.userRating = closeResult.rating;
        this.createHTML();
      }
    });
  }

  preventClick(event: any) {
    event.stopPropagation();
    event.preventDefault();
  }

  performAction(action: ActionItem<any>) {
    if (typeof action.callback === 'function') {
      action.callback(action.action, this.series);
    }
  }

  downloadSeries() {
    this.downloadService.downloadSeriesSize(this.series.id).pipe(take(1)).subscribe(async (size) => {
      const wantToDownload = await this.downloadService.confirmSize(size, 'series');
      if (!wantToDownload) { return; }
      this.downloadInProgress = true;
      this.downloadService.downloadSeries(this.series).pipe(
        takeWhile(val => {
          return val.state != 'DONE';
        }),
        finalize(() => {
          this.downloadInProgress = false;
        })).subscribe(() => {/* No Operation */});;
    });
  }

  formatChapterTitle(chapter: Chapter) {
    return this.utilityService.formatChapterName(this.libraryType, true, true) + chapter.range;
  }

  formatVolumeTitle(volume: Volume) {
    return 'Volume ' + volume.name;
  }
}<|MERGE_RESOLUTION|>--- conflicted
+++ resolved
@@ -128,7 +128,7 @@
           this.actionInProgress = false;
           this.bulkSelectionService.deselectAll();
         });
-        
+
         break;
       case Action.MarkAsUnread:
         this.actionService.markMultipleAsUnread(seriesId, selectedVolumeIds, chapters,  () => {
@@ -167,7 +167,7 @@
               private actionFactoryService: ActionFactoryService, private libraryService: LibraryService,
               private confirmService: ConfirmService, private titleService: Title,
               private downloadService: DownloadService, private actionService: ActionService,
-              public imageSerivce: ImageService, private messageHub: MessageHubService, 
+              public imageSerivce: ImageService, private messageHub: MessageHubService,
               ) {
     this.router.routeReuseStrategy.shouldReuseRoute = () => false;
     this.accountService.currentUser$.pipe(take(1)).subscribe(user => {
@@ -203,10 +203,6 @@
       } else if (event.event === EVENTS.ScanSeries) {
         const seriesCoverUpdatedEvent = event.payload as ScanSeriesEvent;
         if (seriesCoverUpdatedEvent.seriesId === this.series.id) {
-<<<<<<< HEAD
-=======
-          console.log('ScanSeries called')
->>>>>>> be1a9187
           this.seriesService.getMetadata(this.series.id).pipe(take(1)).subscribe(metadata => {
             this.seriesMetadata = metadata;
             this.createHTML();
@@ -364,13 +360,13 @@
       this.seriesService.getVolumes(this.series.id).subscribe(volumes => {
         this.volumes = volumes; // volumes are already be sorted in the backend
         const vol0 = this.volumes.filter(v => v.number === 0);
-        this.storyChapters = vol0.map(v => v.chapters || []).flat().sort(this.utilityService.sortChapters); 
-        this.chapters = volumes.map(v => v.chapters || []).flat().sort(this.utilityService.sortChapters).filter(c => !c.isSpecial || isNaN(parseInt(c.range, 10))); 
-        
-        
+        this.storyChapters = vol0.map(v => v.chapters || []).flat().sort(this.utilityService.sortChapters);
+        this.chapters = volumes.map(v => v.chapters || []).flat().sort(this.utilityService.sortChapters).filter(c => !c.isSpecial || isNaN(parseInt(c.range, 10)));
+
+
         this.setContinuePoint();
 
-        
+
         const specials = this.storyChapters.filter(c => c.isSpecial || isNaN(parseInt(c.range, 10)));
         this.hasSpecials = specials.length > 0
         if (this.hasSpecials) {
@@ -393,7 +389,7 @@
 
   /**
    * This will update the selected tab
-   * 
+   *
    * This assumes loadPage() has already primed all the calculations and state variables. Do not call directly.
    */
   updateSelectedTab() {
@@ -405,11 +401,11 @@
     }
 
     // This shows Volumes tab
-    if (this.volumes.filter(v => v.number !== 0).length !== 0) {  
+    if (this.volumes.filter(v => v.number !== 0).length !== 0) {
       this.hasNonSpecialVolumeChapters = true;
     }
 
-    // If an update occured and we were on specials, re-activate Volumes/Chapters 
+    // If an update occured and we were on specials, re-activate Volumes/Chapters
     if (!this.hasSpecials && !this.hasNonSpecialVolumeChapters && this.activeTabId != TabID.Storyline) {
       this.activeTabId = TabID.Storyline;
     }
@@ -458,7 +454,7 @@
     if (this.series === undefined) {
       return;
     }
-    
+
     this.actionService.markChapterAsRead(this.series.id, chapter, () => {
       this.setContinuePoint();
       this.actionInProgress = false;
@@ -508,9 +504,9 @@
       this.toastr.error('There are no chapters to this volume. Cannot read.');
       return;
     }
-    // NOTE: When selecting a volume, we might want to ask the user which chapter they want or an "Automatic" option. For Volumes 
-    // made up of lots of chapter files, it makes it more versitile. The modal can have pages read / pages with colored background 
-    // to help the user make a good choice. 
+    // NOTE: When selecting a volume, we might want to ask the user which chapter they want or an "Automatic" option. For Volumes
+    // made up of lots of chapter files, it makes it more versitile. The modal can have pages read / pages with colored background
+    // to help the user make a good choice.
 
     // If user has progress on the volume, load them where they left off
     if (volume.pagesRead < volume.pages && volume.pagesRead > 0) {
