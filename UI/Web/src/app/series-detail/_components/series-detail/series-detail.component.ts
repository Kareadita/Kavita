--- conflicted
+++ resolved
@@ -599,30 +599,23 @@
     });
     this.setContinuePoint();
 
-<<<<<<< HEAD
-
-    if (KavitaPlusSupportedLibraryTypes.includes(this.libraryType) && loadExternal) {
-=======
+    
     if (loadExternal) {
->>>>>>> 08157234
       this.loadPlusMetadata(this.seriesId);
     }
-
-
+    
     forkJoin({
       libType: this.libraryService.getLibraryType(this.libraryId),
       series: this.seriesService.getSeries(seriesId)
     }).subscribe(results => {
       this.libraryType = results.libType;
-
-
-
+      this.series = results.series;
+      
       if (this.libraryType === LibraryType.LightNovel) {
         this.renderMode = PageLayoutMode.List;
         this.cdRef.markForCheck();
       }
 
-      this.series = results.series;
 
       this.titleService.setTitle('Kavita - ' + this.series.name + ' Details');
 
