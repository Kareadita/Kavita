--- conflicted
+++ resolved
@@ -339,12 +339,9 @@
 
   get ShowStorylineTab() {
     if (this.libraryType === LibraryType.ComicVine) return false;
-<<<<<<< HEAD
-=======
     // Edge case for bad pdf parse
     if (this.libraryType === LibraryType.Book && (this.volumes.length === 0 && this.chapters.length === 0 && this.storyChapters.length > 0)) return true;
 
->>>>>>> 6ed634f5
     return (this.libraryType !== LibraryType.Book && this.libraryType !== LibraryType.LightNovel && this.libraryType !== LibraryType.Comic)
       && (this.volumes.length > 0 || this.chapters.length > 0);
   }
