--- conflicted
+++ resolved
@@ -105,12 +105,9 @@
     if (sum > 10) {
       this.isCollapsed = true;
     }
-<<<<<<< HEAD
-=======
 
     this.collections$ = this.collectionTagService.allCollectionsForSeries(this.series.id).pipe(
       takeUntilDestroyed(this.destroyRef), shareReplay({bufferSize: 1, refCount: true}));
->>>>>>> 6ed634f5
     this.cdRef.markForCheck();
 
 
