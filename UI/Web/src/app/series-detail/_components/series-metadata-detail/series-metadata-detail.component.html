<ng-container *transloco="let t; read: 'series-metadata-detail'">
  <div class="row g-0 mt-2 mb-2">
    <app-read-more [text]="seriesSummary" [maxLength]="250"></app-read-more>
<<<<<<< HEAD
</div>

<ng-container *ngIf="WebLinks as links">
    <div class="row g-0 mt-2 mb-2" *ngIf="links.length > 0">
        <div class="col-md-4">
            <h5>Links</h5>
        </div>
        <div class="col-md-8">
            <a class="col me-1" [href]="link | safeHtml" target="_blank" rel="noopener noreferrer" *ngFor="let link of links" [title]="link">
                <img width="24px" height="24px"  #img class="lazyload img-placeholder"
                    [src]="imageService.errorWebLinkImage"
                    [attr.data-src]="imageService.getWebLinkImage(link)"
                    (error)="imageService.updateErroredWebLinkImage($event)"
                    aria-hidden="true">
            </a>
        </div>
    </div>
</ng-container>


<div class="row g-0" *ngIf="seriesMetadata.genres && seriesMetadata.genres.length > 0">
    <div class="col-md-4">
        <h5>Genres</h5>
    </div>
    <div class="col-md-8">
        <app-badge-expander [items]="seriesMetadata.genres">
            <ng-template #badgeExpanderItem let-item let-position="idx">
                <app-tag-badge a11y-click="13,32" class="col-auto" (click)="goTo(FilterField.Genres, item.id)" [selectionMode]="TagBadgeCursor.Clickable">{{item.title}}</app-tag-badge>
            </ng-template>
        </app-badge-expander>
    </div>
</div>
<div class="row g-0" *ngIf="seriesMetadata.tags && seriesMetadata.tags.length > 0">
    <div class="col-md-4">
        <h5>Tags</h5>
    </div>
    <div class="col-md-8">
        <app-badge-expander [items]="seriesMetadata.tags">
            <ng-template #badgeExpanderItem let-item let-position="idx">
                <app-tag-badge a11y-click="13,32" class="col-auto" (click)="goTo(FilterField.Tags, item.id)" [selectionMode]="TagBadgeCursor.Clickable">{{item.title}}</app-tag-badge>
            </ng-template>
        </app-badge-expander>
    </div>
</div>
<div class="row g-0 mt-1" *ngIf="seriesMetadata.collectionTags && seriesMetadata.collectionTags.length > 0">
    <div class="col-md-4">
        <h5>Collections</h5>
    </div>
    <div class="col-md-8">
        <app-badge-expander [items]="seriesMetadata.collectionTags">
            <ng-template #badgeExpanderItem let-item let-position="idx">
                <app-tag-badge a11y-click="13,32" class="col-auto" routerLink="/collections/{{item.id}}" [selectionMode]="TagBadgeCursor.Clickable">
                    {{item.title}}
                </app-tag-badge>
            </ng-template>
        </app-badge-expander>
    </div>
</div>
<div class="row g-0 mt-1" *ngIf="readingLists && readingLists.length > 0">
    <div class="col-md-4">
        <h5>Reading Lists</h5>
    </div>
    <div class="col-md-8">
        <app-badge-expander [items]="readingLists">
            <ng-template #badgeExpanderItem let-item let-position="idx">
                <app-tag-badge a11y-click="13,32" class="col-auto" routerLink="/lists/{{item.id}}" [selectionMode]="TagBadgeCursor.Clickable">
                    <span *ngIf="item.promoted">
                        <i class="fa fa-angle-double-up" aria-hidden="true"></i>&nbsp;
                        <span class="visually-hidden">(promoted)</span>
                    </span>
                    {{item.title}}
                </app-tag-badge>
            </ng-template>
        </app-badge-expander>
    </div>
</div>
<div class="row g-0 mt-1" *ngIf="seriesMetadata.writers && seriesMetadata.writers.length > 0">
    <div class="col-md-4">
        <h5>Writers/Authors</h5>
    </div>
    <div class="col-md-8">
        <app-badge-expander [items]="seriesMetadata.writers">
            <ng-template #badgeExpanderItem let-item let-position="idx">
                <app-person-badge a11y-click="13,32" class="col-auto" (click)="goTo(FilterField.Writers, item.id)" [person]="item"></app-person-badge>
            </ng-template>
        </app-badge-expander>
    </div>
</div>

<div #collapse="ngbCollapse" [(ngbCollapse)]="isCollapsed" id="extended-series-metadata">
    <div class="row g-0 mt-1"  *ngIf="seriesMetadata.coverArtists && seriesMetadata.coverArtists.length > 0">
        <div class="col-md-4">
            <h5>Cover Artists</h5>
        </div>
        <div class="col-md-8">
            <app-badge-expander [items]="seriesMetadata.coverArtists">
                <ng-template #badgeExpanderItem let-item let-position="idx">
                    <app-person-badge a11y-click="13,32" class="col-auto" (click)="goTo(FilterField.CoverArtist, item.id)" [person]="item"></app-person-badge>
                </ng-template>
            </app-badge-expander>
        </div>
    </div>

    <div class="row g-0 mt-1"  *ngIf="seriesMetadata.characters && seriesMetadata.characters.length > 0">
        <div class="col-md-4">
            <h5>Characters</h5>
        </div>
        <div class="col-md-8">
            <app-badge-expander [items]="seriesMetadata.characters">
                <ng-template #badgeExpanderItem let-item let-position="idx">
                    <app-person-badge a11y-click="13,32" class="col-auto" (click)="goTo(FilterField.Characters, item.id)" [person]="item"></app-person-badge>
                </ng-template>
            </app-badge-expander>
        </div>
    </div>

    <div class="row g-0 mt-1"  *ngIf="seriesMetadata.colorists && seriesMetadata.colorists.length > 0">
        <div class="col-md-4">
            <h5>Colorists</h5>
        </div>
        <div class="col-md-8">
            <app-badge-expander [items]="seriesMetadata.colorists">
                <ng-template #badgeExpanderItem let-item let-position="idx">
                    <app-person-badge a11y-click="13,32" class="col-auto" (click)="goTo(FilterField.Colorist, item.id)" [person]="item"></app-person-badge>
                </ng-template>
            </app-badge-expander>
        </div>
    </div>

    <div class="row g-0 mt-1"  *ngIf="seriesMetadata.editors && seriesMetadata.editors.length > 0">
        <div class="col-md-4">
            <h5>Editors</h5>
        </div>
        <div class="col-md-8">
            <app-badge-expander [items]="seriesMetadata.editors">
                <ng-template #badgeExpanderItem let-item let-position="idx">
                    <app-person-badge a11y-click="13,32" class="col-auto" (click)="goTo(FilterField.Editor, item.id)" [person]="item"></app-person-badge>
                </ng-template>
            </app-badge-expander>
        </div>
    </div>

    <div class="row g-0 mt-1"  *ngIf="seriesMetadata.inkers && seriesMetadata.inkers.length > 0">
        <div class="col-md-4">
            <h5>Inkers</h5>
        </div>
        <div class="col-md-8">
            <app-badge-expander [items]="seriesMetadata.inkers">
                <ng-template #badgeExpanderItem let-item let-position="idx">
                    <app-person-badge a11y-click="13,32" class="col-auto" (click)="goTo(FilterField.Inker, item.id)" [person]="item"></app-person-badge>
                </ng-template>
            </app-badge-expander>
        </div>
    </div>

    <div class="row g-0 mt-1"  *ngIf="seriesMetadata.letterers && seriesMetadata.letterers.length > 0">
        <div class="col-md-4">
            <h5>Letterers</h5>
        </div>
        <div class="col-md-8">
            <app-badge-expander [items]="seriesMetadata.letterers">
                <ng-template #badgeExpanderItem let-item let-position="idx">
                    <app-person-badge a11y-click="13,32" class="col-auto" (click)="goTo(FilterField.Letterer, item.id)" [person]="item"></app-person-badge>
                </ng-template>
            </app-badge-expander>
        </div>
    </div>
    <div class="row g-0 mt-1"  *ngIf="seriesMetadata.translators && seriesMetadata.translators.length > 0">
        <div class="col-md-4">
            <h5>Translators</h5>
        </div>
        <div class="col-md-8">
            <app-badge-expander [items]="seriesMetadata.translators">
                <ng-template #badgeExpanderItem let-item let-position="idx">
                    <app-person-badge a11y-click="13,32" class="col-auto" (click)="goTo(FilterField.Translators, item.id)" [person]="item"></app-person-badge>
                </ng-template>
            </app-badge-expander>
        </div>
    </div>

    <div class="row g-0 mt-1"  *ngIf="seriesMetadata.pencillers && seriesMetadata.pencillers.length > 0">
        <div class="col-md-4">
            <h5>Pencillers</h5>
        </div>
        <div class="col-md-8">
            <app-badge-expander [items]="seriesMetadata.pencillers">
                <ng-template #badgeExpanderItem let-item let-position="idx">
                    <app-person-badge a11y-click="13,32" class="col-auto" (click)="goTo(FilterField.Penciller, item.id)" [person]="item"></app-person-badge>
                </ng-template>
            </app-badge-expander>
        </div>
    </div>

    <div class="row g-0 mt-1"  *ngIf="seriesMetadata.publishers && seriesMetadata.publishers.length > 0">
        <div class="col-md-4">
            <h5>Publishers</h5>
        </div>
        <div class="col-md-8">
            <app-badge-expander [items]="seriesMetadata.publishers">
                <ng-template #badgeExpanderItem let-item let-position="idx">
                    <app-person-badge a11y-click="13,32" class="col-auto" (click)="goTo(FilterField.Publisher, item.id)" [person]="item"></app-person-badge>
                </ng-template>
            </app-badge-expander>
        </div>
    </div>
</div>

<div class="row g-0">
=======
  </div>


  <app-metadata-detail [tags]="['']" [libraryId]="series.libraryId" heading="Ratings">
    <ng-template #itemTemplate let-item>
      <app-external-rating [seriesId]="series.id" [userRating]="series.userRating" [hasUserRated]="series.hasUserRated" [libraryType]="libraryType"></app-external-rating>
    </ng-template>
  </app-metadata-detail>


  <ng-container *ngIf="WebLinks as links">
    <app-metadata-detail [tags]="links" [libraryId]="series.libraryId" [heading]="t('links-title')">
      <ng-template #itemTemplate let-item>
        <a class="col me-1" [href]="item | safeHtml" target="_blank" rel="noopener noreferrer" [title]="item">
          <img width="24" height="24" class="lazyload img-placeholder"
               [src]="imageService.errorWebLinkImage"
               [attr.data-src]="imageService.getWebLinkImage(item)"
               (error)="imageService.updateErroredWebLinkImage($event)"
               aria-hidden="true" alt="">
        </a>
      </ng-template>
    </app-metadata-detail>
  </ng-container>


  <app-metadata-detail [tags]="seriesMetadata.genres" [libraryId]="series.libraryId" [queryParam]="FilterQueryParam.Genres" [heading]="t('genres-title')">
    <ng-template #titleTemplate let-item>{{item.title}}</ng-template>
  </app-metadata-detail>

  <app-metadata-detail [tags]="seriesMetadata.tags" [libraryId]="series.libraryId" [queryParam]="FilterQueryParam.Tags" [heading]="t('tags-title')">
    <ng-template #titleTemplate let-item>{{item.title}}</ng-template>
  </app-metadata-detail>

  <app-metadata-detail [tags]="seriesMetadata.collectionTags" [libraryId]="series.libraryId" [heading]="t('collections-title')">
    <ng-template #itemTemplate let-item>
      <app-tag-badge a11y-click="13,32" class="col-auto" (click)="navigate('collections', item.id)" [selectionMode]="TagBadgeCursor.Clickable">
        {{item.title}}
      </app-tag-badge>
    </ng-template>
  </app-metadata-detail>


  <app-metadata-detail [tags]="readingLists" [libraryId]="series.libraryId" [heading]="t('reading-lists-title')">
    <ng-template #itemTemplate let-item>
      <app-tag-badge a11y-click="13,32" class="col-auto" (click)="navigate('lists', item.id)" [selectionMode]="TagBadgeCursor.Clickable">
        <span *ngIf="item.promoted">
            <i class="fa fa-angle-double-up" aria-hidden="true"></i>&nbsp;
            <span class="visually-hidden">({{t('promoted')}})</span>
        </span>
        {{item.title}}
      </app-tag-badge>
    </ng-template>
  </app-metadata-detail>


  <app-metadata-detail [tags]="seriesMetadata.writers" [libraryId]="series.libraryId" [queryParam]="FilterQueryParam.Writers" [heading]="t('writers-title')">
    <ng-template #itemTemplate let-item>
      <app-person-badge a11y-click="13,32" class="col-auto" [person]="item"></app-person-badge>
    </ng-template>
  </app-metadata-detail>


  <div #collapse="ngbCollapse" [(ngbCollapse)]="isCollapsed" id="extended-series-metadata">
    <app-metadata-detail [tags]="seriesMetadata.coverArtists" [libraryId]="series.libraryId" [queryParam]="FilterQueryParam.CoverArtists" [heading]="t('cover-artists-title')">
      <ng-template #itemTemplate let-item>
        <app-person-badge a11y-click="13,32" class="col-auto" [person]="item"></app-person-badge>
      </ng-template>
    </app-metadata-detail>

    <app-metadata-detail [tags]="seriesMetadata.characters" [libraryId]="series.libraryId" [queryParam]="FilterQueryParam.Character" [heading]="t('characters-title')">
      <ng-template #itemTemplate let-item>
        <app-person-badge a11y-click="13,32" class="col-auto" [person]="item"></app-person-badge>
      </ng-template>
    </app-metadata-detail>

    <app-metadata-detail [tags]="seriesMetadata.colorists" [libraryId]="series.libraryId" [queryParam]="FilterQueryParam.Colorist" [heading]="t('colorists-title')">
      <ng-template #itemTemplate let-item>
        <app-person-badge a11y-click="13,32" class="col-auto" [person]="item"></app-person-badge>
      </ng-template>
    </app-metadata-detail>

    <app-metadata-detail [tags]="seriesMetadata.editors" [libraryId]="series.libraryId" [queryParam]="FilterQueryParam.Editor" [heading]="t('editors-title')">
      <ng-template #itemTemplate let-item>
        <app-person-badge a11y-click="13,32" class="col-auto" [person]="item"></app-person-badge>
      </ng-template>
    </app-metadata-detail>

    <app-metadata-detail [tags]="seriesMetadata.inkers" [libraryId]="series.libraryId" [queryParam]="FilterQueryParam.Inker" [heading]="t('inkers-title')">
      <ng-template #itemTemplate let-item>
        <app-person-badge a11y-click="13,32" class="col-auto" [person]="item"></app-person-badge>
      </ng-template>
    </app-metadata-detail>

    <app-metadata-detail [tags]="seriesMetadata.letterers" [libraryId]="series.libraryId" [queryParam]="FilterQueryParam.Letterer" [heading]="t('letterers-title')">
      <ng-template #itemTemplate let-item>
        <app-person-badge a11y-click="13,32" class="col-auto" [person]="item"></app-person-badge>
      </ng-template>
    </app-metadata-detail>

    <app-metadata-detail [tags]="seriesMetadata.translators" [libraryId]="series.libraryId" [queryParam]="FilterQueryParam.Translator" [heading]="t('translators-title')">
      <ng-template #itemTemplate let-item>
        <app-person-badge a11y-click="13,32" class="col-auto" [person]="item"></app-person-badge>
      </ng-template>
    </app-metadata-detail>

    <app-metadata-detail [tags]="seriesMetadata.pencillers" [libraryId]="series.libraryId" [queryParam]="FilterQueryParam.Penciller" [heading]="t('pencillers-title')">
      <ng-template #itemTemplate let-item>
        <app-person-badge a11y-click="13,32" class="col-auto" [person]="item"></app-person-badge>
      </ng-template>
    </app-metadata-detail>

    <app-metadata-detail [tags]="seriesMetadata.publishers" [libraryId]="series.libraryId" [queryParam]="FilterQueryParam.Publisher" [heading]="t('publishers-title')">
      <ng-template #itemTemplate let-item>
        <app-person-badge a11y-click="13,32" class="col-auto" [person]="item"></app-person-badge>
      </ng-template>
    </app-metadata-detail>

  </div>

  <div class="row g-0">
>>>>>>> 6e4ac4c3
    <hr class="col mt-3" *ngIf="hasExtendedProperties" >
    <a [class.hidden]="hasExtendedProperties" *ngIf="hasExtendedProperties"
       class="col col-md-auto align-self-end read-more-link" (click)="toggleView()">
      <i aria-hidden="true" class="fa fa-caret-{{isCollapsed ? 'down' : 'up'}} me-1" aria-controls="extended-series-metadata"></i>
      {{isCollapsed ? t('see-more') : t('see-less')}}
    </a>
  </div>

  <app-series-info-cards [series]="series" [seriesMetadata]="seriesMetadata" (goTo)="handleGoTo($event)" [hasReadingProgress]="hasReadingProgress"></app-series-info-cards>

</ng-container><|MERGE_RESOLUTION|>--- conflicted
+++ resolved
@@ -1,216 +1,6 @@
 <ng-container *transloco="let t; read: 'series-metadata-detail'">
   <div class="row g-0 mt-2 mb-2">
     <app-read-more [text]="seriesSummary" [maxLength]="250"></app-read-more>
-<<<<<<< HEAD
-</div>
-
-<ng-container *ngIf="WebLinks as links">
-    <div class="row g-0 mt-2 mb-2" *ngIf="links.length > 0">
-        <div class="col-md-4">
-            <h5>Links</h5>
-        </div>
-        <div class="col-md-8">
-            <a class="col me-1" [href]="link | safeHtml" target="_blank" rel="noopener noreferrer" *ngFor="let link of links" [title]="link">
-                <img width="24px" height="24px"  #img class="lazyload img-placeholder"
-                    [src]="imageService.errorWebLinkImage"
-                    [attr.data-src]="imageService.getWebLinkImage(link)"
-                    (error)="imageService.updateErroredWebLinkImage($event)"
-                    aria-hidden="true">
-            </a>
-        </div>
-    </div>
-</ng-container>
-
-
-<div class="row g-0" *ngIf="seriesMetadata.genres && seriesMetadata.genres.length > 0">
-    <div class="col-md-4">
-        <h5>Genres</h5>
-    </div>
-    <div class="col-md-8">
-        <app-badge-expander [items]="seriesMetadata.genres">
-            <ng-template #badgeExpanderItem let-item let-position="idx">
-                <app-tag-badge a11y-click="13,32" class="col-auto" (click)="goTo(FilterField.Genres, item.id)" [selectionMode]="TagBadgeCursor.Clickable">{{item.title}}</app-tag-badge>
-            </ng-template>
-        </app-badge-expander>
-    </div>
-</div>
-<div class="row g-0" *ngIf="seriesMetadata.tags && seriesMetadata.tags.length > 0">
-    <div class="col-md-4">
-        <h5>Tags</h5>
-    </div>
-    <div class="col-md-8">
-        <app-badge-expander [items]="seriesMetadata.tags">
-            <ng-template #badgeExpanderItem let-item let-position="idx">
-                <app-tag-badge a11y-click="13,32" class="col-auto" (click)="goTo(FilterField.Tags, item.id)" [selectionMode]="TagBadgeCursor.Clickable">{{item.title}}</app-tag-badge>
-            </ng-template>
-        </app-badge-expander>
-    </div>
-</div>
-<div class="row g-0 mt-1" *ngIf="seriesMetadata.collectionTags && seriesMetadata.collectionTags.length > 0">
-    <div class="col-md-4">
-        <h5>Collections</h5>
-    </div>
-    <div class="col-md-8">
-        <app-badge-expander [items]="seriesMetadata.collectionTags">
-            <ng-template #badgeExpanderItem let-item let-position="idx">
-                <app-tag-badge a11y-click="13,32" class="col-auto" routerLink="/collections/{{item.id}}" [selectionMode]="TagBadgeCursor.Clickable">
-                    {{item.title}}
-                </app-tag-badge>
-            </ng-template>
-        </app-badge-expander>
-    </div>
-</div>
-<div class="row g-0 mt-1" *ngIf="readingLists && readingLists.length > 0">
-    <div class="col-md-4">
-        <h5>Reading Lists</h5>
-    </div>
-    <div class="col-md-8">
-        <app-badge-expander [items]="readingLists">
-            <ng-template #badgeExpanderItem let-item let-position="idx">
-                <app-tag-badge a11y-click="13,32" class="col-auto" routerLink="/lists/{{item.id}}" [selectionMode]="TagBadgeCursor.Clickable">
-                    <span *ngIf="item.promoted">
-                        <i class="fa fa-angle-double-up" aria-hidden="true"></i>&nbsp;
-                        <span class="visually-hidden">(promoted)</span>
-                    </span>
-                    {{item.title}}
-                </app-tag-badge>
-            </ng-template>
-        </app-badge-expander>
-    </div>
-</div>
-<div class="row g-0 mt-1" *ngIf="seriesMetadata.writers && seriesMetadata.writers.length > 0">
-    <div class="col-md-4">
-        <h5>Writers/Authors</h5>
-    </div>
-    <div class="col-md-8">
-        <app-badge-expander [items]="seriesMetadata.writers">
-            <ng-template #badgeExpanderItem let-item let-position="idx">
-                <app-person-badge a11y-click="13,32" class="col-auto" (click)="goTo(FilterField.Writers, item.id)" [person]="item"></app-person-badge>
-            </ng-template>
-        </app-badge-expander>
-    </div>
-</div>
-
-<div #collapse="ngbCollapse" [(ngbCollapse)]="isCollapsed" id="extended-series-metadata">
-    <div class="row g-0 mt-1"  *ngIf="seriesMetadata.coverArtists && seriesMetadata.coverArtists.length > 0">
-        <div class="col-md-4">
-            <h5>Cover Artists</h5>
-        </div>
-        <div class="col-md-8">
-            <app-badge-expander [items]="seriesMetadata.coverArtists">
-                <ng-template #badgeExpanderItem let-item let-position="idx">
-                    <app-person-badge a11y-click="13,32" class="col-auto" (click)="goTo(FilterField.CoverArtist, item.id)" [person]="item"></app-person-badge>
-                </ng-template>
-            </app-badge-expander>
-        </div>
-    </div>
-
-    <div class="row g-0 mt-1"  *ngIf="seriesMetadata.characters && seriesMetadata.characters.length > 0">
-        <div class="col-md-4">
-            <h5>Characters</h5>
-        </div>
-        <div class="col-md-8">
-            <app-badge-expander [items]="seriesMetadata.characters">
-                <ng-template #badgeExpanderItem let-item let-position="idx">
-                    <app-person-badge a11y-click="13,32" class="col-auto" (click)="goTo(FilterField.Characters, item.id)" [person]="item"></app-person-badge>
-                </ng-template>
-            </app-badge-expander>
-        </div>
-    </div>
-
-    <div class="row g-0 mt-1"  *ngIf="seriesMetadata.colorists && seriesMetadata.colorists.length > 0">
-        <div class="col-md-4">
-            <h5>Colorists</h5>
-        </div>
-        <div class="col-md-8">
-            <app-badge-expander [items]="seriesMetadata.colorists">
-                <ng-template #badgeExpanderItem let-item let-position="idx">
-                    <app-person-badge a11y-click="13,32" class="col-auto" (click)="goTo(FilterField.Colorist, item.id)" [person]="item"></app-person-badge>
-                </ng-template>
-            </app-badge-expander>
-        </div>
-    </div>
-
-    <div class="row g-0 mt-1"  *ngIf="seriesMetadata.editors && seriesMetadata.editors.length > 0">
-        <div class="col-md-4">
-            <h5>Editors</h5>
-        </div>
-        <div class="col-md-8">
-            <app-badge-expander [items]="seriesMetadata.editors">
-                <ng-template #badgeExpanderItem let-item let-position="idx">
-                    <app-person-badge a11y-click="13,32" class="col-auto" (click)="goTo(FilterField.Editor, item.id)" [person]="item"></app-person-badge>
-                </ng-template>
-            </app-badge-expander>
-        </div>
-    </div>
-
-    <div class="row g-0 mt-1"  *ngIf="seriesMetadata.inkers && seriesMetadata.inkers.length > 0">
-        <div class="col-md-4">
-            <h5>Inkers</h5>
-        </div>
-        <div class="col-md-8">
-            <app-badge-expander [items]="seriesMetadata.inkers">
-                <ng-template #badgeExpanderItem let-item let-position="idx">
-                    <app-person-badge a11y-click="13,32" class="col-auto" (click)="goTo(FilterField.Inker, item.id)" [person]="item"></app-person-badge>
-                </ng-template>
-            </app-badge-expander>
-        </div>
-    </div>
-
-    <div class="row g-0 mt-1"  *ngIf="seriesMetadata.letterers && seriesMetadata.letterers.length > 0">
-        <div class="col-md-4">
-            <h5>Letterers</h5>
-        </div>
-        <div class="col-md-8">
-            <app-badge-expander [items]="seriesMetadata.letterers">
-                <ng-template #badgeExpanderItem let-item let-position="idx">
-                    <app-person-badge a11y-click="13,32" class="col-auto" (click)="goTo(FilterField.Letterer, item.id)" [person]="item"></app-person-badge>
-                </ng-template>
-            </app-badge-expander>
-        </div>
-    </div>
-    <div class="row g-0 mt-1"  *ngIf="seriesMetadata.translators && seriesMetadata.translators.length > 0">
-        <div class="col-md-4">
-            <h5>Translators</h5>
-        </div>
-        <div class="col-md-8">
-            <app-badge-expander [items]="seriesMetadata.translators">
-                <ng-template #badgeExpanderItem let-item let-position="idx">
-                    <app-person-badge a11y-click="13,32" class="col-auto" (click)="goTo(FilterField.Translators, item.id)" [person]="item"></app-person-badge>
-                </ng-template>
-            </app-badge-expander>
-        </div>
-    </div>
-
-    <div class="row g-0 mt-1"  *ngIf="seriesMetadata.pencillers && seriesMetadata.pencillers.length > 0">
-        <div class="col-md-4">
-            <h5>Pencillers</h5>
-        </div>
-        <div class="col-md-8">
-            <app-badge-expander [items]="seriesMetadata.pencillers">
-                <ng-template #badgeExpanderItem let-item let-position="idx">
-                    <app-person-badge a11y-click="13,32" class="col-auto" (click)="goTo(FilterField.Penciller, item.id)" [person]="item"></app-person-badge>
-                </ng-template>
-            </app-badge-expander>
-        </div>
-    </div>
-
-    <div class="row g-0 mt-1"  *ngIf="seriesMetadata.publishers && seriesMetadata.publishers.length > 0">
-        <div class="col-md-4">
-            <h5>Publishers</h5>
-        </div>
-        <div class="col-md-8">
-            <app-badge-expander [items]="seriesMetadata.publishers">
-                <ng-template #badgeExpanderItem let-item let-position="idx">
-                    <app-person-badge a11y-click="13,32" class="col-auto" (click)="goTo(FilterField.Publisher, item.id)" [person]="item"></app-person-badge>
-                </ng-template>
-            </app-badge-expander>
-        </div>
-    </div>
-</div>
-
-<div class="row g-0">
-=======
   </div>
 
 
@@ -331,7 +121,6 @@
   </div>
 
   <div class="row g-0">
->>>>>>> 6e4ac4c3
     <hr class="col mt-3" *ngIf="hasExtendedProperties" >
     <a [class.hidden]="hasExtendedProperties" *ngIf="hasExtendedProperties"
        class="col col-md-auto align-self-end read-more-link" (click)="toggleView()">
