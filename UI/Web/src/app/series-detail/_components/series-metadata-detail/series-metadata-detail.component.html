<div class="row g-0 mt-2 mb-2">
    <app-read-more [text]="seriesSummary" [maxLength]="250"></app-read-more>
</div>

<ng-container *ngIf="WebLinks as links">
    <div class="row g-0 mt-2 mb-2" *ngIf="links.length > 0">
        <div class="col-md-4">
            <h5>Links</h5>
        </div>
        <div class="col-md-8">
            <a class="col me-1" [href]="link | safeHtml" target="_blank" rel="noopener noreferrer" *ngFor="let link of links" [title]="link">
                <img width="24px" height="24px"  #img class="lazyload img-placeholder"
<<<<<<< HEAD
                     alt=""
                    src="data:image/gif;base64,R0lGODlhAQABAPAAAP///wAAACH5BAEAAAAALAAAAAABAAEAAAICRAEAOw=="
=======
                    [src]="imageService.errorWebLinkImage"
>>>>>>> 64f74917
                    [attr.data-src]="imageService.getWebLinkImage(link)"
                    (error)="imageService.updateErroredWebLinkImage($event)"
                    aria-hidden="true">
            </a>
        </div>
    </div>
</ng-container>


<div class="row g-0" *ngIf="seriesMetadata.genres && seriesMetadata.genres.length > 0">
    <div class="col-md-4">
        <h5>Genres</h5>
    </div>
    <div class="col-md-8">
        <app-badge-expander [items]="seriesMetadata.genres">
            <ng-template #badgeExpanderItem let-item let-position="idx">
<<<<<<< HEAD
                <app-tag-badge a11y-click="13,32" class="col-auto" (click)="goTo(FilterField.Genres, item.id)" [selectionMode]="TagBadgeCursor.Clickable">{{item.title}}</app-tag-badge>
=======
                <app-tag-badge a11y-click="13,32" class="col-auto" (click)="goTo(FilterQueryParam.Genres, item.id)" [selectionMode]="TagBadgeCursor.Clickable">{{item.title}}</app-tag-badge>
>>>>>>> 64f74917
            </ng-template>
        </app-badge-expander>
    </div>
</div>
<div class="row g-0" *ngIf="seriesMetadata.tags && seriesMetadata.tags.length > 0">
    <div class="col-md-4">
        <h5>Tags</h5>
    </div>
    <div class="col-md-8">
        <app-badge-expander [items]="seriesMetadata.tags">
            <ng-template #badgeExpanderItem let-item let-position="idx">
<<<<<<< HEAD
                <app-tag-badge a11y-click="13,32" class="col-auto" (click)="goTo(FilterField.Tags, item.id)" [selectionMode]="TagBadgeCursor.Clickable">{{item.title}}</app-tag-badge>
=======
                <app-tag-badge a11y-click="13,32" class="col-auto" (click)="goTo(FilterQueryParam.Tags, item.id)" [selectionMode]="TagBadgeCursor.Clickable">{{item.title}}</app-tag-badge>
>>>>>>> 64f74917
            </ng-template>
        </app-badge-expander>
    </div>
</div>
<div class="row g-0 mt-1" *ngIf="seriesMetadata.collectionTags && seriesMetadata.collectionTags.length > 0">
    <div class="col-md-4">
        <h5>Collections</h5>
    </div>
    <div class="col-md-8">
        <app-badge-expander [items]="seriesMetadata.collectionTags">
            <ng-template #badgeExpanderItem let-item let-position="idx">
                <app-tag-badge a11y-click="13,32" class="col-auto" routerLink="/collections/{{item.id}}" [selectionMode]="TagBadgeCursor.Clickable">
                    {{item.title}}
                </app-tag-badge>
            </ng-template>
        </app-badge-expander>
    </div>
</div>
<div class="row g-0 mt-1" *ngIf="readingLists && readingLists.length > 0">
    <div class="col-md-4">
        <h5>Reading Lists</h5>
    </div>
    <div class="col-md-8">
        <app-badge-expander [items]="readingLists">
            <ng-template #badgeExpanderItem let-item let-position="idx">
                <app-tag-badge a11y-click="13,32" class="col-auto" routerLink="/lists/{{item.id}}" [selectionMode]="TagBadgeCursor.Clickable">
                    <span *ngIf="item.promoted">
                        <i class="fa fa-angle-double-up" aria-hidden="true"></i>&nbsp;
                        <span class="visually-hidden">(promoted)</span>
                    </span>
                    {{item.title}}
                </app-tag-badge>
            </ng-template>
        </app-badge-expander>
    </div>
</div>
<div class="row g-0 mt-1" *ngIf="seriesMetadata.writers && seriesMetadata.writers.length > 0">
    <div class="col-md-4">
        <h5>Writers/Authors</h5>
    </div>
    <div class="col-md-8">
        <app-badge-expander [items]="seriesMetadata.writers">
            <ng-template #badgeExpanderItem let-item let-position="idx">
<<<<<<< HEAD
                <app-person-badge a11y-click="13,32" class="col-auto" (click)="goTo(FilterField.Writers, item.id)" [person]="item"></app-person-badge>
=======
                <app-person-badge a11y-click="13,32" class="col-auto" (click)="goTo(FilterQueryParam.Writers, item.id)" [person]="item"></app-person-badge>
>>>>>>> 64f74917
            </ng-template>
        </app-badge-expander>
    </div>
</div>

<div #collapse="ngbCollapse" [(ngbCollapse)]="isCollapsed" id="extended-series-metadata">
    <div class="row g-0 mt-1"  *ngIf="seriesMetadata.coverArtists && seriesMetadata.coverArtists.length > 0">
        <div class="col-md-4">
            <h5>Cover Artists</h5>
        </div>
        <div class="col-md-8">
            <app-badge-expander [items]="seriesMetadata.coverArtists">
                <ng-template #badgeExpanderItem let-item let-position="idx">
<<<<<<< HEAD
                    <app-person-badge a11y-click="13,32" class="col-auto" (click)="goTo(FilterField.CoverArtist, item.id)" [person]="item"></app-person-badge>
=======
                    <app-person-badge a11y-click="13,32" class="col-auto" (click)="goTo(FilterQueryParam.CoverArtists, item.id)" [person]="item"></app-person-badge>
>>>>>>> 64f74917
                </ng-template>
            </app-badge-expander>
        </div>
    </div>

    <div class="row g-0 mt-1"  *ngIf="seriesMetadata.characters && seriesMetadata.characters.length > 0">
        <div class="col-md-4">
            <h5>Characters</h5>
        </div>
        <div class="col-md-8">
            <app-badge-expander [items]="seriesMetadata.characters">
                <ng-template #badgeExpanderItem let-item let-position="idx">
<<<<<<< HEAD
                    <app-person-badge a11y-click="13,32" class="col-auto" (click)="goTo(FilterField.Characters, item.id)" [person]="item"></app-person-badge>
=======
                    <app-person-badge a11y-click="13,32" class="col-auto" (click)="goTo(FilterQueryParam.Character, item.id)" [person]="item"></app-person-badge>
>>>>>>> 64f74917
                </ng-template>
            </app-badge-expander>
        </div>
    </div>

    <div class="row g-0 mt-1"  *ngIf="seriesMetadata.colorists && seriesMetadata.colorists.length > 0">
        <div class="col-md-4">
            <h5>Colorists</h5>
        </div>
        <div class="col-md-8">
            <app-badge-expander [items]="seriesMetadata.colorists">
                <ng-template #badgeExpanderItem let-item let-position="idx">
<<<<<<< HEAD
                    <app-person-badge a11y-click="13,32" class="col-auto" (click)="goTo(FilterField.Colorist, item.id)" [person]="item"></app-person-badge>
=======
                    <app-person-badge a11y-click="13,32" class="col-auto" (click)="goTo(FilterQueryParam.Colorist, item.id)" [person]="item"></app-person-badge>
>>>>>>> 64f74917
                </ng-template>
            </app-badge-expander>
        </div>
    </div>

    <div class="row g-0 mt-1"  *ngIf="seriesMetadata.editors && seriesMetadata.editors.length > 0">
        <div class="col-md-4">
            <h5>Editors</h5>
        </div>
        <div class="col-md-8">
            <app-badge-expander [items]="seriesMetadata.editors">
                <ng-template #badgeExpanderItem let-item let-position="idx">
<<<<<<< HEAD
                    <app-person-badge a11y-click="13,32" class="col-auto" (click)="goTo(FilterField.Editor, item.id)" [person]="item"></app-person-badge>
=======
                    <app-person-badge a11y-click="13,32" class="col-auto" (click)="goTo(FilterQueryParam.Editor, item.id)" [person]="item"></app-person-badge>
>>>>>>> 64f74917
                </ng-template>
            </app-badge-expander>
        </div>
    </div>

    <div class="row g-0 mt-1"  *ngIf="seriesMetadata.inkers && seriesMetadata.inkers.length > 0">
        <div class="col-md-4">
            <h5>Inkers</h5>
        </div>
        <div class="col-md-8">
            <app-badge-expander [items]="seriesMetadata.inkers">
                <ng-template #badgeExpanderItem let-item let-position="idx">
<<<<<<< HEAD
                    <app-person-badge a11y-click="13,32" class="col-auto" (click)="goTo(FilterField.Inker, item.id)" [person]="item"></app-person-badge>
=======
                    <app-person-badge a11y-click="13,32" class="col-auto" (click)="goTo(FilterQueryParam.Inker, item.id)" [person]="item"></app-person-badge>
>>>>>>> 64f74917
                </ng-template>
            </app-badge-expander>
        </div>
    </div>

    <div class="row g-0 mt-1"  *ngIf="seriesMetadata.letterers && seriesMetadata.letterers.length > 0">
        <div class="col-md-4">
            <h5>Letterers</h5>
        </div>
        <div class="col-md-8">
            <app-badge-expander [items]="seriesMetadata.letterers">
                <ng-template #badgeExpanderItem let-item let-position="idx">
<<<<<<< HEAD
                    <app-person-badge a11y-click="13,32" class="col-auto" (click)="goTo(FilterField.Letterer, item.id)" [person]="item"></app-person-badge>
=======
                    <app-person-badge a11y-click="13,32" class="col-auto" (click)="goTo(FilterQueryParam.Letterer, item.id)" [person]="item"></app-person-badge>
>>>>>>> 64f74917
                </ng-template>
            </app-badge-expander>
        </div>
    </div>
    <div class="row g-0 mt-1"  *ngIf="seriesMetadata.translators && seriesMetadata.translators.length > 0">
        <div class="col-md-4">
            <h5>Translators</h5>
        </div>
        <div class="col-md-8">
            <app-badge-expander [items]="seriesMetadata.translators">
                <ng-template #badgeExpanderItem let-item let-position="idx">
<<<<<<< HEAD
                    <app-person-badge a11y-click="13,32" class="col-auto" (click)="goTo(FilterField.Translators, item.id)" [person]="item"></app-person-badge>
=======
                    <app-person-badge a11y-click="13,32" class="col-auto" (click)="goTo(FilterQueryParam.Translator, item.id)" [person]="item"></app-person-badge>
>>>>>>> 64f74917
                </ng-template>
            </app-badge-expander>
        </div>
    </div>

    <div class="row g-0 mt-1"  *ngIf="seriesMetadata.pencillers && seriesMetadata.pencillers.length > 0">
        <div class="col-md-4">
            <h5>Pencillers</h5>
        </div>
        <div class="col-md-8">
            <app-badge-expander [items]="seriesMetadata.pencillers">
                <ng-template #badgeExpanderItem let-item let-position="idx">
<<<<<<< HEAD
                    <app-person-badge a11y-click="13,32" class="col-auto" (click)="goTo(FilterField.Penciller, item.id)" [person]="item"></app-person-badge>
=======
                    <app-person-badge a11y-click="13,32" class="col-auto" (click)="goTo(FilterQueryParam.Penciller, item.id)" [person]="item"></app-person-badge>
>>>>>>> 64f74917
                </ng-template>
            </app-badge-expander>
        </div>
    </div>

    <div class="row g-0 mt-1"  *ngIf="seriesMetadata.publishers && seriesMetadata.publishers.length > 0">
        <div class="col-md-4">
            <h5>Publishers</h5>
        </div>
        <div class="col-md-8">
            <app-badge-expander [items]="seriesMetadata.publishers">
                <ng-template #badgeExpanderItem let-item let-position="idx">
<<<<<<< HEAD
                    <app-person-badge a11y-click="13,32" class="col-auto" (click)="goTo(FilterField.Publisher, item.id)" [person]="item"></app-person-badge>
=======
                    <app-person-badge a11y-click="13,32" class="col-auto" (click)="goTo(FilterQueryParam.Publisher, item.id)" [person]="item"></app-person-badge>
>>>>>>> 64f74917
                </ng-template>
            </app-badge-expander>
        </div>
    </div>
</div>

<div class="row g-0">
    <hr class="col mt-3" *ngIf="hasExtendedProperties" >
    <a [class.hidden]="hasExtendedProperties" *ngIf="hasExtendedProperties"
       class="col col-md-auto align-self-end read-more-link" (click)="toggleView()">
            <i aria-hidden="true" class="fa fa-caret-{{isCollapsed ? 'down' : 'up'}} me-1" aria-controls="extended-series-metadata"></i>
            See {{isCollapsed ? 'More' : 'Less'}}
    </a>
</div>

<!-- This first row will have random information about the series-->
<app-series-info-cards [series]="series" [seriesMetadata]="seriesMetadata" (goTo)="handleGoTo($event)" [hasReadingProgress]="hasReadingProgress"></app-series-info-cards><|MERGE_RESOLUTION|>--- conflicted
+++ resolved
@@ -10,12 +10,7 @@
         <div class="col-md-8">
             <a class="col me-1" [href]="link | safeHtml" target="_blank" rel="noopener noreferrer" *ngFor="let link of links" [title]="link">
                 <img width="24px" height="24px"  #img class="lazyload img-placeholder"
-<<<<<<< HEAD
-                     alt=""
-                    src="data:image/gif;base64,R0lGODlhAQABAPAAAP///wAAACH5BAEAAAAALAAAAAABAAEAAAICRAEAOw=="
-=======
                     [src]="imageService.errorWebLinkImage"
->>>>>>> 64f74917
                     [attr.data-src]="imageService.getWebLinkImage(link)"
                     (error)="imageService.updateErroredWebLinkImage($event)"
                     aria-hidden="true">
@@ -32,11 +27,7 @@
     <div class="col-md-8">
         <app-badge-expander [items]="seriesMetadata.genres">
             <ng-template #badgeExpanderItem let-item let-position="idx">
-<<<<<<< HEAD
                 <app-tag-badge a11y-click="13,32" class="col-auto" (click)="goTo(FilterField.Genres, item.id)" [selectionMode]="TagBadgeCursor.Clickable">{{item.title}}</app-tag-badge>
-=======
-                <app-tag-badge a11y-click="13,32" class="col-auto" (click)="goTo(FilterQueryParam.Genres, item.id)" [selectionMode]="TagBadgeCursor.Clickable">{{item.title}}</app-tag-badge>
->>>>>>> 64f74917
             </ng-template>
         </app-badge-expander>
     </div>
@@ -48,11 +39,7 @@
     <div class="col-md-8">
         <app-badge-expander [items]="seriesMetadata.tags">
             <ng-template #badgeExpanderItem let-item let-position="idx">
-<<<<<<< HEAD
                 <app-tag-badge a11y-click="13,32" class="col-auto" (click)="goTo(FilterField.Tags, item.id)" [selectionMode]="TagBadgeCursor.Clickable">{{item.title}}</app-tag-badge>
-=======
-                <app-tag-badge a11y-click="13,32" class="col-auto" (click)="goTo(FilterQueryParam.Tags, item.id)" [selectionMode]="TagBadgeCursor.Clickable">{{item.title}}</app-tag-badge>
->>>>>>> 64f74917
             </ng-template>
         </app-badge-expander>
     </div>
@@ -96,11 +83,7 @@
     <div class="col-md-8">
         <app-badge-expander [items]="seriesMetadata.writers">
             <ng-template #badgeExpanderItem let-item let-position="idx">
-<<<<<<< HEAD
                 <app-person-badge a11y-click="13,32" class="col-auto" (click)="goTo(FilterField.Writers, item.id)" [person]="item"></app-person-badge>
-=======
-                <app-person-badge a11y-click="13,32" class="col-auto" (click)="goTo(FilterQueryParam.Writers, item.id)" [person]="item"></app-person-badge>
->>>>>>> 64f74917
             </ng-template>
         </app-badge-expander>
     </div>
@@ -114,11 +97,7 @@
         <div class="col-md-8">
             <app-badge-expander [items]="seriesMetadata.coverArtists">
                 <ng-template #badgeExpanderItem let-item let-position="idx">
-<<<<<<< HEAD
                     <app-person-badge a11y-click="13,32" class="col-auto" (click)="goTo(FilterField.CoverArtist, item.id)" [person]="item"></app-person-badge>
-=======
-                    <app-person-badge a11y-click="13,32" class="col-auto" (click)="goTo(FilterQueryParam.CoverArtists, item.id)" [person]="item"></app-person-badge>
->>>>>>> 64f74917
                 </ng-template>
             </app-badge-expander>
         </div>
@@ -131,11 +110,7 @@
         <div class="col-md-8">
             <app-badge-expander [items]="seriesMetadata.characters">
                 <ng-template #badgeExpanderItem let-item let-position="idx">
-<<<<<<< HEAD
                     <app-person-badge a11y-click="13,32" class="col-auto" (click)="goTo(FilterField.Characters, item.id)" [person]="item"></app-person-badge>
-=======
-                    <app-person-badge a11y-click="13,32" class="col-auto" (click)="goTo(FilterQueryParam.Character, item.id)" [person]="item"></app-person-badge>
->>>>>>> 64f74917
                 </ng-template>
             </app-badge-expander>
         </div>
@@ -148,11 +123,7 @@
         <div class="col-md-8">
             <app-badge-expander [items]="seriesMetadata.colorists">
                 <ng-template #badgeExpanderItem let-item let-position="idx">
-<<<<<<< HEAD
                     <app-person-badge a11y-click="13,32" class="col-auto" (click)="goTo(FilterField.Colorist, item.id)" [person]="item"></app-person-badge>
-=======
-                    <app-person-badge a11y-click="13,32" class="col-auto" (click)="goTo(FilterQueryParam.Colorist, item.id)" [person]="item"></app-person-badge>
->>>>>>> 64f74917
                 </ng-template>
             </app-badge-expander>
         </div>
@@ -165,11 +136,7 @@
         <div class="col-md-8">
             <app-badge-expander [items]="seriesMetadata.editors">
                 <ng-template #badgeExpanderItem let-item let-position="idx">
-<<<<<<< HEAD
                     <app-person-badge a11y-click="13,32" class="col-auto" (click)="goTo(FilterField.Editor, item.id)" [person]="item"></app-person-badge>
-=======
-                    <app-person-badge a11y-click="13,32" class="col-auto" (click)="goTo(FilterQueryParam.Editor, item.id)" [person]="item"></app-person-badge>
->>>>>>> 64f74917
                 </ng-template>
             </app-badge-expander>
         </div>
@@ -182,11 +149,7 @@
         <div class="col-md-8">
             <app-badge-expander [items]="seriesMetadata.inkers">
                 <ng-template #badgeExpanderItem let-item let-position="idx">
-<<<<<<< HEAD
                     <app-person-badge a11y-click="13,32" class="col-auto" (click)="goTo(FilterField.Inker, item.id)" [person]="item"></app-person-badge>
-=======
-                    <app-person-badge a11y-click="13,32" class="col-auto" (click)="goTo(FilterQueryParam.Inker, item.id)" [person]="item"></app-person-badge>
->>>>>>> 64f74917
                 </ng-template>
             </app-badge-expander>
         </div>
@@ -199,11 +162,7 @@
         <div class="col-md-8">
             <app-badge-expander [items]="seriesMetadata.letterers">
                 <ng-template #badgeExpanderItem let-item let-position="idx">
-<<<<<<< HEAD
                     <app-person-badge a11y-click="13,32" class="col-auto" (click)="goTo(FilterField.Letterer, item.id)" [person]="item"></app-person-badge>
-=======
-                    <app-person-badge a11y-click="13,32" class="col-auto" (click)="goTo(FilterQueryParam.Letterer, item.id)" [person]="item"></app-person-badge>
->>>>>>> 64f74917
                 </ng-template>
             </app-badge-expander>
         </div>
@@ -215,11 +174,7 @@
         <div class="col-md-8">
             <app-badge-expander [items]="seriesMetadata.translators">
                 <ng-template #badgeExpanderItem let-item let-position="idx">
-<<<<<<< HEAD
                     <app-person-badge a11y-click="13,32" class="col-auto" (click)="goTo(FilterField.Translators, item.id)" [person]="item"></app-person-badge>
-=======
-                    <app-person-badge a11y-click="13,32" class="col-auto" (click)="goTo(FilterQueryParam.Translator, item.id)" [person]="item"></app-person-badge>
->>>>>>> 64f74917
                 </ng-template>
             </app-badge-expander>
         </div>
@@ -232,11 +187,7 @@
         <div class="col-md-8">
             <app-badge-expander [items]="seriesMetadata.pencillers">
                 <ng-template #badgeExpanderItem let-item let-position="idx">
-<<<<<<< HEAD
                     <app-person-badge a11y-click="13,32" class="col-auto" (click)="goTo(FilterField.Penciller, item.id)" [person]="item"></app-person-badge>
-=======
-                    <app-person-badge a11y-click="13,32" class="col-auto" (click)="goTo(FilterQueryParam.Penciller, item.id)" [person]="item"></app-person-badge>
->>>>>>> 64f74917
                 </ng-template>
             </app-badge-expander>
         </div>
@@ -249,11 +200,7 @@
         <div class="col-md-8">
             <app-badge-expander [items]="seriesMetadata.publishers">
                 <ng-template #badgeExpanderItem let-item let-position="idx">
-<<<<<<< HEAD
                     <app-person-badge a11y-click="13,32" class="col-auto" (click)="goTo(FilterField.Publisher, item.id)" [person]="item"></app-person-badge>
-=======
-                    <app-person-badge a11y-click="13,32" class="col-auto" (click)="goTo(FilterQueryParam.Publisher, item.id)" [person]="item"></app-person-badge>
->>>>>>> 64f74917
                 </ng-template>
             </app-badge-expander>
         </div>
