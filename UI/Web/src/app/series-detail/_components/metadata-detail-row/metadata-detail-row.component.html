<ng-container *transloco="let t; read: 'series-detail'">
  <div class="mt-2 mb-2">
    @if (entity.publishers.length > 0) {
<<<<<<< HEAD
      <div class="publisher-img-container d-inline-flex align-items-center me-2 position-relative">
        <app-image [imageUrl]="imageService.getPublisherImage(entity.publishers[0].name)" [hideOnError]="true" width="32px" height="32px"
                  aria-hidden="true" class="me-2"></app-image>
        <span (click)="openGeneric(FilterField.Publisher, entity.publishers[0].id)">{{entity.publishers[0].name}}</span>
      </div>
=======
      <app-image [imageUrl]="imageService.getPublisherImage(entity.publishers[0].name)" [classes]="'me-2'" [hideOnError]="true" width="32px" height="32px"
                 aria-hidden="true"></app-image>
      <span class="me-2" (click)="openGeneric(FilterField.Publisher, entity.publishers[0].id)">{{entity.publishers[0].name}}</span>
>>>>>>> af8f2c9b
    }
    <span class="me-2">
      <app-age-rating-image [rating]="ageRating"></app-age-rating-image>
    </span>

    @if (hasReadingProgress && readingTimeLeft && readingTimeLeft.avgHours !== 0) {
      <span [ngbTooltip]="t('time-left-alt')">
        <i class="fa-solid fa-clock me-1" aria-hidden="true"></i>
        {{readingTimeLeft | readTimeLeft }}
      </span>
    } @else {
      <span [ngbTooltip]="t('time-to-read-alt')">
        <i class="fa-regular fa-clock me-1" aria-hidden="true"></i>
        {{readingTimeEntity | readTime }}
      </span>
    }
    <span class="ms-2 me-2">•</span>
    @if (libraryType === LibraryType.Book || libraryType === LibraryType.LightNovel) {
      <span>{{t('words-count', {num: readingTimeEntity.wordCount | compactNumber})}}</span>
    } @else {
      <span>{{t('pages-count', {num: readingTimeEntity.pages | compactNumber})}}</span>
    }
  </div>
</ng-container><|MERGE_RESOLUTION|>--- conflicted
+++ resolved
@@ -1,17 +1,11 @@
 <ng-container *transloco="let t; read: 'series-detail'">
   <div class="mt-2 mb-2">
     @if (entity.publishers.length > 0) {
-<<<<<<< HEAD
       <div class="publisher-img-container d-inline-flex align-items-center me-2 position-relative">
-        <app-image [imageUrl]="imageService.getPublisherImage(entity.publishers[0].name)" [hideOnError]="true" width="32px" height="32px"
-                  aria-hidden="true" class="me-2"></app-image>
+        <app-image [imageUrl]="imageService.getPublisherImage(entity.publishers[0].name)" [classes]="'me-2'" [hideOnError]="true" width="32px" height="32px"
+                  aria-hidden="true"></app-image>
         <span (click)="openGeneric(FilterField.Publisher, entity.publishers[0].id)">{{entity.publishers[0].name}}</span>
       </div>
-=======
-      <app-image [imageUrl]="imageService.getPublisherImage(entity.publishers[0].name)" [classes]="'me-2'" [hideOnError]="true" width="32px" height="32px"
-                 aria-hidden="true"></app-image>
-      <span class="me-2" (click)="openGeneric(FilterField.Publisher, entity.publishers[0].id)">{{entity.publishers[0].name}}</span>
->>>>>>> af8f2c9b
     }
     <span class="me-2">
       <app-age-rating-image [rating]="ageRating"></app-age-rating-image>
