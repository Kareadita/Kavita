import { NgModule } from '@angular/core';
import { CommonModule } from '@angular/common';
import { SeriesDetailRoutingModule } from './series-detail-routing.module';
<<<<<<< HEAD
import { NgbCollapseModule, NgbDropdownModule, NgbNavModule, NgbProgressbarModule, NgbRatingModule, NgbTooltipModule } from '@ng-bootstrap/ng-bootstrap';
=======
import { NgbCollapseModule, NgbNavModule, NgbRatingModule, NgbTooltipModule } from '@ng-bootstrap/ng-bootstrap';
>>>>>>> 30bc7ccc
import { SeriesMetadataDetailComponent } from './_components/series-metadata-detail/series-metadata-detail.component';
import { ReviewSeriesModalComponent } from './_modals/review-series-modal/review-series-modal.component';
import { SharedModule } from '../shared/shared.module';
import { TypeaheadModule } from '../typeahead/typeahead.module';
import { PipeModule } from '../pipe/pipe.module';
import { ReactiveFormsModule } from '@angular/forms';
import { SharedSideNavCardsModule } from '../shared-side-nav-cards/shared-side-nav-cards.module';
import { SeriesDetailComponent } from './_components/series-detail/series-detail.component';


@NgModule({
  declarations: [
    SeriesDetailComponent,
    ReviewSeriesModalComponent,
    SeriesMetadataDetailComponent,
  ],
  imports: [
    CommonModule,
    ReactiveFormsModule, // Review Series Modal

    NgbCollapseModule, // Series Metadata
    NgbNavModule,
    NgbRatingModule,
    NgbTooltipModule, // Series Detail, Extras Drawer
    NgbProgressbarModule,
    NgbDropdownModule,

    TypeaheadModule,
    PipeModule,
    SharedModule, // person badge, badge expander (these 2 can be their own module)
    SharedSideNavCardsModule,

    SeriesDetailRoutingModule
  ]
})
export class SeriesDetailModule { }<|MERGE_RESOLUTION|>--- conflicted
+++ resolved
@@ -1,11 +1,7 @@
 import { NgModule } from '@angular/core';
 import { CommonModule } from '@angular/common';
 import { SeriesDetailRoutingModule } from './series-detail-routing.module';
-<<<<<<< HEAD
-import { NgbCollapseModule, NgbDropdownModule, NgbNavModule, NgbProgressbarModule, NgbRatingModule, NgbTooltipModule } from '@ng-bootstrap/ng-bootstrap';
-=======
 import { NgbCollapseModule, NgbNavModule, NgbRatingModule, NgbTooltipModule } from '@ng-bootstrap/ng-bootstrap';
->>>>>>> 30bc7ccc
 import { SeriesMetadataDetailComponent } from './_components/series-metadata-detail/series-metadata-detail.component';
 import { ReviewSeriesModalComponent } from './_modals/review-series-modal/review-series-modal.component';
 import { SharedModule } from '../shared/shared.module';
@@ -30,8 +26,6 @@
     NgbNavModule,
     NgbRatingModule,
     NgbTooltipModule, // Series Detail, Extras Drawer
-    NgbProgressbarModule,
-    NgbDropdownModule,
 
     TypeaheadModule,
     PipeModule,
