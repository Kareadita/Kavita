<app-side-nav-companion-bar>
    <ng-container title>
        <h2>
            <app-card-actionables [disabled]="actionInProgress" (actionHandler)="performAction($event)" [actions]="seriesActions" [labelBy]="series.name" iconClass="fa-ellipsis-v"></app-card-actionables>
            {{series?.name}}
        </h2>
        <h5 style="margin-left:40px;" *ngIf="series?.localizedName !== series?.name">{{series?.localizedName}}</h5>
        <!-- TODO: Put LocalizedName and library here-->
        <!-- <h2>{{libraryName}}</h2>  -->
    </ng-container>
</app-side-nav-companion-bar>
<div class="container-fluid" *ngIf="series !== undefined" style="padding-top: 10px">
    <div class="row mb-3">
        <div class="col-md-2 col-xs-4 col-sm-6">
            <app-image class="poster" maxWidth="300px" [imageUrl]="seriesImage"></app-image>
        </div>
        <div class="col-md-10 col-xs-8 col-sm-6">
            <div class="row g-0">
<<<<<<< HEAD

=======
>>>>>>> d2f05cf5
                <h2>
                    {{series?.name}}
                </h2>
            </div>
            <div class="row g-0">
                <div class="col-auto">
                    <button class="btn btn-primary" (click)="read()">
                        <span>
                            <i class="fa {{showBook ? 'fa-book-open' : 'fa-book'}}"></i>
                        </span>
                        <span class="read-btn--text">&nbsp;{{(hasReadingProgress) ? 'Continue' : 'Read'}}</span>
                    </button>
                </div>
                <div class="col-auto ms-2" *ngIf="isAdmin">
                    <button class="btn btn-secondary" (click)="openEditSeriesModal()" title="Edit Series information">
                        <span>
                            <i class="fa fa-pen" aria-hidden="true"></i>
                        </span>
                    </button>
                </div>
                <div class="col-auto ms-2" *ngIf="isAdmin || hasDownloadingRole">
                    <button class="btn btn-secondary" (click)="downloadSeries()" title="Download Series" [disabled]="downloadInProgress">
                        <ng-container *ngIf="downloadInProgress; else notDownloading">
                            <span class="spinner-border spinner-border-sm" role="status" aria-hidden="true"></span>
                            <span class="visually-hidden">Downloading...</span>
                        </ng-container>
                        <ng-template #notDownloading>
                            <i class="fa fa-arrow-alt-circle-down" aria-hidden="true"></i>
                        </ng-template>
                    </button>
                </div>
                <!-- <div class="col-auto ms-2">
                    <div class="card-actions">
                        <app-card-actionables [disabled]="actionInProgress" (actionHandler)="performAction($event)" [actions]="seriesActions" [labelBy]="series.name" iconClass="fa-ellipsis-h" btnClass="btn-secondary"></app-card-actionables>
                    </div>
                </div> -->
                <div class="col-auto ms-2">
                    <ngb-rating class="rating-star" [(rate)]="series!.userRating" (rateChange)="updateRating($event)" (click)="promptToReview()"></ngb-rating>
                    <button *ngIf="series?.userRating || series.userRating" class="btn btn-sm btn-icon" (click)="openReviewModal(true)" placement="top" ngbTooltip="Edit Review" attr.aria-label="Edit Review"><i class="fa fa-pen" aria-hidden="true"></i></button>
                </div>
            </div>
            <div class="row g-0">
                <!-- TODO: This will be the first of reviews section. Reviews will show your plus other peoples reviews in media cards like Plex does and this will be below metadata -->
                <app-read-more class="user-review {{userReview ? 'mt-1' : ''}}" [text]="series?.userReview || ''" [maxLength]="250"></app-read-more>
            </div>
            <div *ngIf="seriesMetadata" class="mt-2">
                <app-series-metadata-detail [seriesMetadata]="seriesMetadata" [readingLists]="readingLists" [series]="series"></app-series-metadata-detail>
            </div>


        </div>
    </div>

    <ng-container>
        <app-bulk-operations [actionCallback]="bulkActionCallback"></app-bulk-operations>
        <ul ngbNav #nav="ngbNav" [(activeId)]="activeTabId" class="nav nav-tabs mb-2" [destroyOnHide]="false" (navChange)="onNavChange($event)">
            <li [ngbNavItem]="TabID.Specials" *ngIf="hasSpecials">
              <a ngbNavLink>Specials</a>
              <ng-template ngbNavContent>
                <div class="row g-0">
                    <ng-container *ngFor="let chapter of specials; let idx = index; trackBy: trackByChapterIdentity">
                        <app-card-item class="col-auto" *ngIf="chapter.isSpecial" [entity]="chapter" [title]="chapter.title || chapter.range" (click)="openChapter(chapter)"
                        [imageUrl]="imageService.getChapterCoverImage(chapter.id)"
                        [read]="chapter.pagesRead" [total]="chapter.pages" [actions]="chapterActions" (selection)="bulkSelectionService.handleCardSelection('special', idx, chapters.length, $event)" [selected]="bulkSelectionService.isCardSelected('special', idx)" [allowSelection]="true"></app-card-item>
                    </ng-container>
                </div>
              </ng-template>
            </li>
            <li [ngbNavItem]="TabID.Storyline" *ngIf="libraryType !== LibraryType.Book && (volumes.length > 0 || chapters.length > 0)">
                <a ngbNavLink>Storyline</a>
                <ng-template ngbNavContent>
                    <div class="row g-0">
                        <ng-container *ngFor="let volume of volumes; let idx = index; trackBy: trackByVolumeIdentity">
                            <app-card-item class="col-auto" *ngIf="volume.number != 0" [entity]="volume" [title]="formatVolumeTitle(volume)" (click)="openVolume(volume)"
                            [imageUrl]="imageService.getVolumeCoverImage(volume.id) + '&offset=' + coverImageOffset"
                            [read]="volume.pagesRead" [total]="volume.pages" [actions]="volumeActions" (selection)="bulkSelectionService.handleCardSelection('volume', idx, volumes.length, $event)" [selected]="bulkSelectionService.isCardSelected('volume', idx)" [allowSelection]="true"></app-card-item>
                        </ng-container>
                          <ng-container *ngFor="let chapter of storyChapters; let idx = index; trackBy: trackByChapterIdentity">
                              <app-card-item class="col-auto" *ngIf="!chapter.isSpecial" [entity]="chapter" [title]="formatChapterTitle(chapter)" (click)="openChapter(chapter)"
                              [imageUrl]="imageService.getChapterCoverImage(chapter.id) + '&offset=' + coverImageOffset"
                              [read]="chapter.pagesRead" [total]="chapter.pages" [actions]="chapterActions" (selection)="bulkSelectionService.handleCardSelection('chapter', idx, storyChapters.length, $event)" [selected]="bulkSelectionService.isCardSelected('chapter', idx)" [allowSelection]="true"></app-card-item>
                          </ng-container>
                    </div>
                </ng-template>
            </li>
            <li [ngbNavItem]="TabID.Volumes" *ngIf="volumes.length > 0">
                <a ngbNavLink>{{libraryType === LibraryType.Book ? 'Books': 'Volumes'}}</a>
                <ng-template ngbNavContent>
                    <div class="row g-0">
                          <ng-container *ngFor="let volume of volumes; let idx = index; trackBy: trackByVolumeIdentity">
                                  <app-card-item class="col-auto" [entity]="volume" [title]="formatVolumeTitle(volume)" (click)="openVolume(volume)"
                                  [imageUrl]="imageService.getVolumeCoverImage(volume.id) + '&offset=' + coverImageOffset"
                                  [read]="volume.pagesRead" [total]="volume.pages" [actions]="volumeActions" (selection)="bulkSelectionService.handleCardSelection('volume', idx, volumes.length, $event)" [selected]="bulkSelectionService.isCardSelected('volume', idx)" [allowSelection]="true"></app-card-item>
                          </ng-container>
                    </div>
                </ng-template>
              </li>
            <li [ngbNavItem]="TabID.Chapters" *ngIf="chapters.length > 0">
                <a ngbNavLink>{{utilityService.formatChapterName(libraryType) + 's'}}</a>
                <ng-template ngbNavContent>
                    <div class="row g-0">
                        <ng-container *ngFor="let chapter of chapters; let idx = index; trackBy: trackByChapterIdentity">
                            <app-card-item class="col-auto" *ngIf="!chapter.isSpecial" [entity]="chapter" [title]="formatChapterTitle(chapter)" (click)="openChapter(chapter)"
                            [imageUrl]="imageService.getChapterCoverImage(chapter.id) + '&offset=' + coverImageOffset"
                            [read]="chapter.pagesRead" [total]="chapter.pages" [actions]="chapterActions" (selection)="bulkSelectionService.handleCardSelection('chapter', idx, chapters.length, $event)" [selected]="bulkSelectionService.isCardSelected('chapter', idx)" [allowSelection]="true"></app-card-item>
                        </ng-container>
                    </div>
                </ng-template>
            </li>
        </ul>
        <div [ngbNavOutlet]="nav"></div>
    </ng-container>

    <div class="mx-auto" *ngIf="isLoading" style="width: 200px;">
        <div class="spinner-border text-secondary loading" role="status">
            <span class="invisible">Loading...</span>
        </div>
    </div>
</div><|MERGE_RESOLUTION|>--- conflicted
+++ resolved
@@ -16,10 +16,6 @@
         </div>
         <div class="col-md-10 col-xs-8 col-sm-6">
             <div class="row g-0">
-<<<<<<< HEAD
-
-=======
->>>>>>> d2f05cf5
                 <h2>
                     {{series?.name}}
                 </h2>
