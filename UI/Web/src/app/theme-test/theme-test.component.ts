--- conflicted
+++ resolved
@@ -45,14 +45,9 @@
     userReview: '',
     volumes: [],
     localizedNameLocked: false,
-<<<<<<< HEAD
-    nameLocked: false, 
+    nameLocked: false,
     sortNameLocked: false,
     lastChapterAdded: '',
-=======
-    nameLocked: false,
-    sortNameLocked: false
->>>>>>> 38de67bf
   }
 
   seriesWithProgress: Series = {
@@ -72,14 +67,9 @@
     userReview: '',
     volumes: [],
     localizedNameLocked: false,
-<<<<<<< HEAD
-    nameLocked: false, 
+    nameLocked: false,
     sortNameLocked: false,
     lastChapterAdded: '',
-=======
-    nameLocked: false,
-    sortNameLocked: false
->>>>>>> 38de67bf
   }
 
   get TagBadgeCursor(): typeof TagBadgeCursor {
