<ng-container *transloco="let t; read: 'metadata-filter'">
  <ng-container *ngIf="toggleService.toggleState$ | async as isOpen">
    <div class="phone-hidden">
      <div #collapse="ngbCollapse" [ngbCollapse]="!isOpen" (ngbCollapseChange)="setToggle($event)">
        <ng-container [ngTemplateOutlet]="filterSection"></ng-container>
      </div>
    </div>

    <div class="not-phone-hidden">
      <app-drawer #commentDrawer="drawer" [isOpen]="isOpen" [options]="{topOffset: 56}" (drawerClosed)="toggleService.set(false)">
        <h5 header>
          {{t('filter-title')}}
        </h5>
        <div body class="drawer-body">
          <ng-container [ngTemplateOutlet]="filterSection"></ng-container>
        </div>
      </app-drawer>
    </div>
  </ng-container>

  <ng-template #filterSection>
    <ng-template #globalFilterTooltip>{{t('format-tooltip')}}</ng-template>
    <div class="filter-section mx-auto pb-3" *ngIf="fullyLoaded">
      <div class="row justify-content-center g-0">
<<<<<<< HEAD
         <app-metadata-builder [filterGroup]="filterV2!.groups[0]" (update)="handleFilters($event)"></app-metadata-builder>

          <div class="col-md-2 me-3">
              <form [formGroup]="sortGroup">
                  <div class="mb-3">
                      <label for="sort-options" class="form-label">Sort By</label>
                      <button class="btn btn-sm btn-secondary-outline" (click)="updateSortOrder()" style="height: 25px; padding-bottom: 0px;" [disabled]="filterSettings.sortDisabled">
                          <i class="fa fa-arrow-up" title="Ascending" *ngIf="isAscendingSort; else descSort"></i>
                          <ng-template #descSort>
                              <i class="fa fa-arrow-down" title="Descending"></i>
                          </ng-template>
                      </button>
                      <select id="sort-options" class="form-select" formControlName="sortField" style="height: 38px;">
                          <option [value]="SortField.SortName">Sort Name</option>
                          <option [value]="SortField.Created">Created</option>
                          <option [value]="SortField.LastModified">Last Modified</option>
                          <option [value]="SortField.LastChapterAdded">Item Added</option>
                          <option [value]="SortField.TimeToRead">Time to Read</option>
                          <option [value]="SortField.ReleaseYear">Release Year</option>
                      </select>
                  </div>
              </form>
          </div>
          <div class="col-md-2 me-3 mt-4">
              <button class="btn btn-secondary col-12" (click)="clear()">Clear</button>
          </div>
          <div class="col-md-2 me-3 mt-4">
              <button class="btn btn-primary col-12" (click)="apply()">Apply</button>
          </div>
=======
        <div class="col-md-2 me-3">
          <div class="mb-3">
            <label for="format" class="form-label">{{t('format-label')}}</label><i class="fa fa-info-circle ms-1" aria-hidden="true" placement="right" [ngbTooltip]="globalFilterTooltip" role="button" tabindex="0"></i>
            <span class="visually-hidden" id="filter-global-format-help"><ng-container [ngTemplateOutlet]="globalFilterTooltip"></ng-container></span>
            <app-typeahead (selectedData)="updateFormatFilters($event)" [settings]="formatSettings" [reset]="resetTypeaheads" [disabled]="filterSettings.formatDisabled">
              <ng-template #badgeItem let-item let-position="idx">
                {{item.title}}
              </ng-template>
              <ng-template #optionItem let-item let-position="idx">
                {{item.title}}
              </ng-template>
            </app-typeahead>
          </div>
        </div>

        <div class="col-md-2 me-3">
          <div class="mb-3">
            <label for="libraries" class="form-label">{{t('libraries-label')}}</label>
            <app-typeahead (selectedData)="updateLibraryFilters($event)" [settings]="librarySettings" [reset]="resetTypeaheads" [disabled]="filterSettings.libraryDisabled">
              <ng-template #badgeItem let-item let-position="idx">
                {{item.name}}
              </ng-template>
              <ng-template #optionItem let-item let-position="idx">
                {{item.name}}
              </ng-template>
            </app-typeahead>
          </div>
        </div>

        <div class="col-md-2 me-3">
          <div class="mb-3">
            <label for="collections" class="form-label">{{t('collections-label')}}</label><i class="fa fa-info-circle ms-1" aria-hidden="true" placement="right" [ngbTooltip]="globalFilterTooltip" role="button" tabindex="0"></i>
            <span class="visually-hidden" id="filter-global-collections-help"><ng-container [ngTemplateOutlet]="globalFilterTooltip"></ng-container></span>
            <app-typeahead (selectedData)="updateCollectionFilters($event)" [settings]="collectionSettings" [reset]="resetTypeaheads" [disabled]="filterSettings.collectionDisabled">
              <ng-template #badgeItem let-item let-position="idx">
                {{item.title}}
              </ng-template>
              <ng-template #optionItem let-item let-position="idx">
                {{item.title}}
              </ng-template>
            </app-typeahead>
          </div>
        </div>

        <div class="col-md-2 me-3">
          <div class="mb-3">
            <label for="genres" class="form-label">{{t('genres-label')}}</label>
            <app-typeahead (selectedData)="updateGenreFilters($event)" [settings]="genreSettings" [reset]="resetTypeaheads" [disabled]="filterSettings.genresDisabled">
              <ng-template #badgeItem let-item let-position="idx">
                {{item.title}}
              </ng-template>
              <ng-template #optionItem let-item let-position="idx">
                {{item.title}}
              </ng-template>
            </app-typeahead>
          </div>
        </div>

        <div class="col-md-2 me-3">
          <div class="mb-3">
            <label for="tags" class="form-label">{{t('tags-label')}}</label>
            <app-typeahead (selectedData)="updateTagFilters($event)" [settings]="tagsSettings" [reset]="resetTypeaheads" [disabled]="filterSettings.tagsDisabled">
              <ng-template #badgeItem let-item let-position="idx">
                {{item.title}}
              </ng-template>
              <ng-template #optionItem let-item let-position="idx">
                {{item.title}}
              </ng-template>
            </app-typeahead>
          </div>
        </div>
      </div>
      <div class="row justify-content-center g-0">
        <!-- The People row -->
        <div class="col-md-2 me-3">
          <div class="mb-3">
            <label for="cover-artist" class="form-label">{{t('cover-artist-label')}}</label>
            <app-typeahead (selectedData)="updatePersonFilters($event, PersonRole.CoverArtist)" [settings]="getPersonsSettings(PersonRole.CoverArtist)"
                           [reset]="resetTypeaheads" [disabled]="!peopleSettings.hasOwnProperty(PersonRole.CoverArtist) || filterSettings.peopleDisabled">
              <ng-template #badgeItem let-item let-position="idx">
                {{item.name}}
              </ng-template>
              <ng-template #optionItem let-item let-position="idx">
                {{item.name}}
              </ng-template>
            </app-typeahead>
          </div>
        </div>

        <div class="col-md-2 me-3">
          <div class="mb-3">
            <label for="writers" class="form-label">{{t('writer-label')}}</label>
            <app-typeahead (selectedData)="updatePersonFilters($event, PersonRole.Writer)" [settings]="getPersonsSettings(PersonRole.Writer)"
                           [reset]="resetTypeaheads" [disabled]="!peopleSettings.hasOwnProperty(PersonRole.Writer) || filterSettings.peopleDisabled">
              <ng-template #badgeItem let-item let-position="idx">
                {{item.name}}
              </ng-template>
              <ng-template #optionItem let-item let-position="idx">
                {{item.name}}
              </ng-template>
            </app-typeahead>
          </div>
        </div>

        <div class="col-md-2 me-3">
          <div class="mb-3">
            <label for="publisher" class="form-label">{{t('publisher-label')}}</label>
            <app-typeahead (selectedData)="updatePersonFilters($event, PersonRole.Publisher)" [settings]="getPersonsSettings(PersonRole.Publisher)"
                           [reset]="resetTypeaheads" [disabled]="!peopleSettings.hasOwnProperty(PersonRole.Publisher) || filterSettings.peopleDisabled">
              <ng-template #badgeItem let-item let-position="idx">
                {{item.name}}
              </ng-template>
              <ng-template #optionItem let-item let-position="idx">
                {{item.name}}
              </ng-template>
            </app-typeahead>
          </div>
        </div>

        <div class="col-md-2 me-3">
          <div class="mb-3">
            <label for="penciller" class="form-label">{{t('penciller-label')}}</label>
            <app-typeahead (selectedData)="updatePersonFilters($event, PersonRole.Penciller)" [settings]="getPersonsSettings(PersonRole.Penciller)"
                           [reset]="resetTypeaheads" [disabled]="!peopleSettings.hasOwnProperty(PersonRole.Penciller) || filterSettings.peopleDisabled">
              <ng-template #badgeItem let-item let-position="idx">
                {{item.name}}
              </ng-template>
              <ng-template #optionItem let-item let-position="idx">
                {{item.name}}
              </ng-template>
            </app-typeahead>
          </div>
        </div>

        <div class="col-md-2 me-3">
          <div class="mb-3">
            <label for="letterer" class="form-label">{{t('letterer-label')}}</label>
            <app-typeahead (selectedData)="updatePersonFilters($event, PersonRole.Letterer)" [settings]="getPersonsSettings(PersonRole.Letterer)"
                           [reset]="resetTypeaheads" [disabled]="!peopleSettings.hasOwnProperty(PersonRole.Letterer) || filterSettings.peopleDisabled">
              <ng-template #badgeItem let-item let-position="idx">
                {{item.name}}
              </ng-template>
              <ng-template #optionItem let-item let-position="idx">
                {{item.name}}
              </ng-template>
            </app-typeahead>
          </div>
        </div>

        <div class="col-md-2 me-3">
          <div class="mb-3">
            <label for="inker" class="form-label">{{t('inker-label')}}</label>
            <app-typeahead (selectedData)="updatePersonFilters($event, PersonRole.Inker)" [settings]="getPersonsSettings(PersonRole.Inker)"
                           [reset]="resetTypeaheads" [disabled]="!peopleSettings.hasOwnProperty(PersonRole.Inker) || filterSettings.peopleDisabled">
              <ng-template #badgeItem let-item let-position="idx">
                {{item.name}}
              </ng-template>
              <ng-template #optionItem let-item let-position="idx">
                {{item.name}}
              </ng-template>
            </app-typeahead>
          </div>
        </div>

        <div class="col-md-2 me-3">
          <div class="mb-3">
            <label for="editor" class="form-label">{{t('editor-label')}}</label>
            <app-typeahead (selectedData)="updatePersonFilters($event, PersonRole.Editor)" [settings]="getPersonsSettings(PersonRole.Editor)"
                           [reset]="resetTypeaheads" [disabled]="!peopleSettings.hasOwnProperty(PersonRole.Editor) || filterSettings.peopleDisabled">
              <ng-template #badgeItem let-item let-position="idx">
                {{item.name}}
              </ng-template>
              <ng-template #optionItem let-item let-position="idx">
                {{item.name}}
              </ng-template>
            </app-typeahead>
          </div>
        </div>

        <div class="col-md-2 me-3">
          <div class="mb-3">
            <label for="colorist" class="form-label">{{t('colorist-label')}}</label>
            <app-typeahead (selectedData)="updatePersonFilters($event, PersonRole.Colorist)" [settings]="getPersonsSettings(PersonRole.Colorist)"
                           [reset]="resetTypeaheads" [disabled]="!peopleSettings.hasOwnProperty(PersonRole.Colorist) || filterSettings.peopleDisabled">
              <ng-template #badgeItem let-item let-position="idx">
                {{item.name}}
              </ng-template>
              <ng-template #optionItem let-item let-position="idx">
                {{item.name}}
              </ng-template>
            </app-typeahead>
          </div>
        </div>

        <div class="col-md-2 me-3">
          <div class="mb-3">
            <label for="character" class="form-label">{{t('character-label')}}</label>
            <app-typeahead (selectedData)="updatePersonFilters($event, PersonRole.Character)" [settings]="getPersonsSettings(PersonRole.Character)"
                           [reset]="resetTypeaheads" [disabled]="!peopleSettings.hasOwnProperty(PersonRole.Character) || filterSettings.peopleDisabled">
              <ng-template #badgeItem let-item let-position="idx">
                {{item.name}}
              </ng-template>
              <ng-template #optionItem let-item let-position="idx">
                {{item.name}}
              </ng-template>
            </app-typeahead>
          </div>
        </div>

        <div class="col-md-2 me-3">
          <div class="mb-3">
            <label for="translators" class="form-label">{{t('translator-label')}}</label>
            <app-typeahead (selectedData)="updatePersonFilters($event, PersonRole.Translator)" [settings]="getPersonsSettings(PersonRole.Translator)"
                           [reset]="resetTypeaheads" [disabled]="!peopleSettings.hasOwnProperty(PersonRole.Translator) || filterSettings.peopleDisabled">
              <ng-template #badgeItem let-item let-position="idx">
                {{item.name}}
              </ng-template>
              <ng-template #optionItem let-item let-position="idx">
                {{item.name}}
              </ng-template>
            </app-typeahead>
          </div>
        </div>
      </div>
      <div class="row justify-content-center g-0">
        <div class="col-md-2 me-3">
          <label class="form-label">{{t('read-progress-label')}}</label>
          <form [formGroup]="readProgressGroup">
            <div class="form-check form-check-inline">
              <input class="form-check-input" type="checkbox" id="notread" formControlName="notRead">
              <label class="form-check-label" for="notread">{{t('unread')}}</label>
            </div>
            <div class="form-check form-check-inline">
              <input class="form-check-input" type="checkbox" id="inprogress" formControlName="inProgress">
              <label class="form-check-label" for="inprogress">{{t('in-progress')}}</label>
            </div>
            <div class="form-check form-check-inline">
              <input class="form-check-input" type="checkbox" id="read" formControlName="read">
              <label class="form-check-label" for="read">{{t('read')}}</label>
            </div>
          </form>
        </div>

        <div class="col-md-2 me-3">
          <label for="ratings" class="form-label">{{t('rating-label')}}</label>
          <form class="form-inline">
            <ngb-rating class="rating-star" [(rate)]="filter.rating" (rateChange)="updateRating($event)" [resettable]="true">
              <ng-template let-fill="fill" let-index="index">
                <span class="star" [class.filled]="(index >= (filter.rating - 1)) && filter.rating > 0" [ngbTooltip]="(index + 1) + ' and up'">&#9733;</span>
              </ng-template>
            </ngb-rating>
          </form>
        </div>

        <div class="col-md-2 me-3">
          <label for="age-rating" class="form-label">{{t('age-rating-label')}}</label>
          <app-typeahead (selectedData)="updateAgeRating($event)" [settings]="ageRatingSettings" [reset]="resetTypeaheads" [disabled]="filterSettings.ageRatingDisabled">
            <ng-template #badgeItem let-item let-position="idx">
              {{item.title}}
            </ng-template>
            <ng-template #optionItem let-item let-position="idx">
              {{item.title}}
            </ng-template>
          </app-typeahead>
        </div>

        <div class="col-md-2 me-3">
          <label for="languages" class="form-label">{{t('language-label')}}</label>
          <app-typeahead (selectedData)="updateLanguages($event)" [settings]="languageSettings"
                         [reset]="resetTypeaheads" [disabled]="filterSettings.languageDisabled">
            <ng-template #badgeItem let-item let-position="idx">
              {{item.title}}
            </ng-template>
            <ng-template #optionItem let-item let-position="idx">
              {{item.title}}
            </ng-template>
          </app-typeahead>
        </div>

        <div class="col-md-2 me-3">
          <label for="publication-status" class="form-label">{{t('publication-status-label')}}</label>
          <app-typeahead (selectedData)="updatePublicationStatus($event)" [settings]="publicationStatusSettings"
                         [reset]="resetTypeaheads" [disabled]="filterSettings.publicationStatusDisabled">
            <ng-template #badgeItem let-item let-position="idx">
              {{item.title}}
            </ng-template>
            <ng-template #optionItem let-item let-position="idx">
              {{item.title}}
            </ng-template>
          </app-typeahead>
        </div>
        <div class="col-md-2 me-3"></div>
      </div>
      <div class="row justify-content-center g-0">
        <div class="col-md-2 me-3">
          <form [formGroup]="seriesNameGroup">
            <div class="mb-3">
              <label for="series-name" class="form-label me-1">{{t('series-name-label')}}</label><i class="fa fa-info-circle ms-1" aria-hidden="true" placement="right" [ngbTooltip]="seriesNameFilterTooltip" role="button" tabindex="0"></i>
              <span class="visually-hidden" id="filter-series-name-help"><ng-container [ngTemplateOutlet]="seriesNameFilterTooltip"></ng-container></span>
              <ng-template #seriesNameFilterTooltip>{{t('series-name-tooltip')}}</ng-template>
              <input type="text" id="series-name" formControlName="seriesNameQuery" class="form-control" aria-describedby="filter-series-name-help" (keyup.enter)="apply()">
            </div>
          </form>
        </div>
        <div class="col-md-2 me-3">
          <form [formGroup]="releaseYearRange" class="d-flex justify-content-between">
            <div class="mb-3">
              <label for="release-year-min" class="form-label">{{t('release-label')}}</label>
              <input type="number" id="release-year-min" formControlName="min" class="form-control custom-number" style="width: 62px" [placeholder]="t('min')" (keyup.enter)="apply()">
            </div>
            <div style="margin-top: 37px !important;">
              <i class="fa-solid fa-minus" aria-hidden="true"></i>
            </div>
            <div class="mb-3" style="margin-top: 0.5rem">
              <label for="release-year-max" class="form-label"><span class="visually-hidden">Max</span></label>
              <input type="number" id="release-year-max" formControlName="max" class="form-control custom-number" style="width: 62px" [placeholder]="t('max')" (keyup.enter)="apply()">
            </div>
          </form>
        </div>
        <div class="col-md-2 me-3">
          <form [formGroup]="sortGroup">
            <div class="mb-3">
              <label for="sort-options" class="form-label">{{t('sort-by-label')}}</label>
              <button class="btn btn-sm btn-secondary-outline" (click)="updateSortOrder()" style="height: 25px; padding-bottom: 0px;" [disabled]="filterSettings.sortDisabled">
                <i class="fa fa-arrow-up" [title]="t('ascending-alt')" *ngIf="isAscendingSort; else descSort"></i>
                <ng-template #descSort>
                  <i class="fa fa-arrow-down" [title]="t('descending-alt')"></i>
                </ng-template>
              </button>
              <select id="sort-options" class="form-select" formControlName="sortField" style="height: 38px;">
                <option [value]="SortField.SortName">{{SortField.SortName | sortField}}</option>
                <option [value]="SortField.Created">{{SortField.Created | sortField}}</option>
                <option [value]="SortField.LastModified">{{SortField.LastModified | sortField}}</option>
                <option [value]="SortField.LastChapterAdded">{{SortField.LastChapterAdded | sortField}}</option>
                <option [value]="SortField.TimeToRead">{{SortField.TimeToRead | sortField}}</option>
                <option [value]="SortField.ReleaseYear">{{SortField.ReleaseYear | sortField}}</option>
              </select>
            </div>
          </form>
        </div>
        <div class="col-md-2 me-3 mt-4">
          <button class="btn btn-secondary col-12" (click)="clear()">{{t('reset')}}</button>
        </div>
        <div class="col-md-2 me-3 mt-4">
          <button class="btn btn-primary col-12" (click)="apply()">{{t('apply')}}</button>
        </div>
>>>>>>> 6e4ac4c3
      </div>
    </div>
  </ng-template>

</ng-container><|MERGE_RESOLUTION|>--- conflicted
+++ resolved
@@ -9,7 +9,7 @@
     <div class="not-phone-hidden">
       <app-drawer #commentDrawer="drawer" [isOpen]="isOpen" [options]="{topOffset: 56}" (drawerClosed)="toggleService.set(false)">
         <h5 header>
-          {{t('filter-title')}}
+          Filter
         </h5>
         <div body class="drawer-body">
           <ng-container [ngTemplateOutlet]="filterSection"></ng-container>
@@ -19,389 +19,39 @@
   </ng-container>
 
   <ng-template #filterSection>
-    <ng-template #globalFilterTooltip>{{t('format-tooltip')}}</ng-template>
+    <ng-template #globalFilterTooltip>This is library agnostic</ng-template>
     <div class="filter-section mx-auto pb-3" *ngIf="fullyLoaded">
       <div class="row justify-content-center g-0">
-<<<<<<< HEAD
-         <app-metadata-builder [filterGroup]="filterV2!.groups[0]" (update)="handleFilters($event)"></app-metadata-builder>
+        <app-metadata-builder [filterGroup]="filterV2!.groups[0]" (update)="handleFilters($event)"></app-metadata-builder>
 
-          <div class="col-md-2 me-3">
-              <form [formGroup]="sortGroup">
-                  <div class="mb-3">
-                      <label for="sort-options" class="form-label">Sort By</label>
-                      <button class="btn btn-sm btn-secondary-outline" (click)="updateSortOrder()" style="height: 25px; padding-bottom: 0px;" [disabled]="filterSettings.sortDisabled">
-                          <i class="fa fa-arrow-up" title="Ascending" *ngIf="isAscendingSort; else descSort"></i>
-                          <ng-template #descSort>
-                              <i class="fa fa-arrow-down" title="Descending"></i>
-                          </ng-template>
-                      </button>
-                      <select id="sort-options" class="form-select" formControlName="sortField" style="height: 38px;">
-                          <option [value]="SortField.SortName">Sort Name</option>
-                          <option [value]="SortField.Created">Created</option>
-                          <option [value]="SortField.LastModified">Last Modified</option>
-                          <option [value]="SortField.LastChapterAdded">Item Added</option>
-                          <option [value]="SortField.TimeToRead">Time to Read</option>
-                          <option [value]="SortField.ReleaseYear">Release Year</option>
-                      </select>
-                  </div>
-              </form>
-          </div>
-          <div class="col-md-2 me-3 mt-4">
-              <button class="btn btn-secondary col-12" (click)="clear()">Clear</button>
-          </div>
-          <div class="col-md-2 me-3 mt-4">
-              <button class="btn btn-primary col-12" (click)="apply()">Apply</button>
-          </div>
-=======
-        <div class="col-md-2 me-3">
-          <div class="mb-3">
-            <label for="format" class="form-label">{{t('format-label')}}</label><i class="fa fa-info-circle ms-1" aria-hidden="true" placement="right" [ngbTooltip]="globalFilterTooltip" role="button" tabindex="0"></i>
-            <span class="visually-hidden" id="filter-global-format-help"><ng-container [ngTemplateOutlet]="globalFilterTooltip"></ng-container></span>
-            <app-typeahead (selectedData)="updateFormatFilters($event)" [settings]="formatSettings" [reset]="resetTypeaheads" [disabled]="filterSettings.formatDisabled">
-              <ng-template #badgeItem let-item let-position="idx">
-                {{item.title}}
-              </ng-template>
-              <ng-template #optionItem let-item let-position="idx">
-                {{item.title}}
-              </ng-template>
-            </app-typeahead>
-          </div>
-        </div>
-
-        <div class="col-md-2 me-3">
-          <div class="mb-3">
-            <label for="libraries" class="form-label">{{t('libraries-label')}}</label>
-            <app-typeahead (selectedData)="updateLibraryFilters($event)" [settings]="librarySettings" [reset]="resetTypeaheads" [disabled]="filterSettings.libraryDisabled">
-              <ng-template #badgeItem let-item let-position="idx">
-                {{item.name}}
-              </ng-template>
-              <ng-template #optionItem let-item let-position="idx">
-                {{item.name}}
-              </ng-template>
-            </app-typeahead>
-          </div>
-        </div>
-
-        <div class="col-md-2 me-3">
-          <div class="mb-3">
-            <label for="collections" class="form-label">{{t('collections-label')}}</label><i class="fa fa-info-circle ms-1" aria-hidden="true" placement="right" [ngbTooltip]="globalFilterTooltip" role="button" tabindex="0"></i>
-            <span class="visually-hidden" id="filter-global-collections-help"><ng-container [ngTemplateOutlet]="globalFilterTooltip"></ng-container></span>
-            <app-typeahead (selectedData)="updateCollectionFilters($event)" [settings]="collectionSettings" [reset]="resetTypeaheads" [disabled]="filterSettings.collectionDisabled">
-              <ng-template #badgeItem let-item let-position="idx">
-                {{item.title}}
-              </ng-template>
-              <ng-template #optionItem let-item let-position="idx">
-                {{item.title}}
-              </ng-template>
-            </app-typeahead>
-          </div>
-        </div>
-
-        <div class="col-md-2 me-3">
-          <div class="mb-3">
-            <label for="genres" class="form-label">{{t('genres-label')}}</label>
-            <app-typeahead (selectedData)="updateGenreFilters($event)" [settings]="genreSettings" [reset]="resetTypeaheads" [disabled]="filterSettings.genresDisabled">
-              <ng-template #badgeItem let-item let-position="idx">
-                {{item.title}}
-              </ng-template>
-              <ng-template #optionItem let-item let-position="idx">
-                {{item.title}}
-              </ng-template>
-            </app-typeahead>
-          </div>
-        </div>
-
-        <div class="col-md-2 me-3">
-          <div class="mb-3">
-            <label for="tags" class="form-label">{{t('tags-label')}}</label>
-            <app-typeahead (selectedData)="updateTagFilters($event)" [settings]="tagsSettings" [reset]="resetTypeaheads" [disabled]="filterSettings.tagsDisabled">
-              <ng-template #badgeItem let-item let-position="idx">
-                {{item.title}}
-              </ng-template>
-              <ng-template #optionItem let-item let-position="idx">
-                {{item.title}}
-              </ng-template>
-            </app-typeahead>
-          </div>
-        </div>
-      </div>
-      <div class="row justify-content-center g-0">
-        <!-- The People row -->
-        <div class="col-md-2 me-3">
-          <div class="mb-3">
-            <label for="cover-artist" class="form-label">{{t('cover-artist-label')}}</label>
-            <app-typeahead (selectedData)="updatePersonFilters($event, PersonRole.CoverArtist)" [settings]="getPersonsSettings(PersonRole.CoverArtist)"
-                           [reset]="resetTypeaheads" [disabled]="!peopleSettings.hasOwnProperty(PersonRole.CoverArtist) || filterSettings.peopleDisabled">
-              <ng-template #badgeItem let-item let-position="idx">
-                {{item.name}}
-              </ng-template>
-              <ng-template #optionItem let-item let-position="idx">
-                {{item.name}}
-              </ng-template>
-            </app-typeahead>
-          </div>
-        </div>
-
-        <div class="col-md-2 me-3">
-          <div class="mb-3">
-            <label for="writers" class="form-label">{{t('writer-label')}}</label>
-            <app-typeahead (selectedData)="updatePersonFilters($event, PersonRole.Writer)" [settings]="getPersonsSettings(PersonRole.Writer)"
-                           [reset]="resetTypeaheads" [disabled]="!peopleSettings.hasOwnProperty(PersonRole.Writer) || filterSettings.peopleDisabled">
-              <ng-template #badgeItem let-item let-position="idx">
-                {{item.name}}
-              </ng-template>
-              <ng-template #optionItem let-item let-position="idx">
-                {{item.name}}
-              </ng-template>
-            </app-typeahead>
-          </div>
-        </div>
-
-        <div class="col-md-2 me-3">
-          <div class="mb-3">
-            <label for="publisher" class="form-label">{{t('publisher-label')}}</label>
-            <app-typeahead (selectedData)="updatePersonFilters($event, PersonRole.Publisher)" [settings]="getPersonsSettings(PersonRole.Publisher)"
-                           [reset]="resetTypeaheads" [disabled]="!peopleSettings.hasOwnProperty(PersonRole.Publisher) || filterSettings.peopleDisabled">
-              <ng-template #badgeItem let-item let-position="idx">
-                {{item.name}}
-              </ng-template>
-              <ng-template #optionItem let-item let-position="idx">
-                {{item.name}}
-              </ng-template>
-            </app-typeahead>
-          </div>
-        </div>
-
-        <div class="col-md-2 me-3">
-          <div class="mb-3">
-            <label for="penciller" class="form-label">{{t('penciller-label')}}</label>
-            <app-typeahead (selectedData)="updatePersonFilters($event, PersonRole.Penciller)" [settings]="getPersonsSettings(PersonRole.Penciller)"
-                           [reset]="resetTypeaheads" [disabled]="!peopleSettings.hasOwnProperty(PersonRole.Penciller) || filterSettings.peopleDisabled">
-              <ng-template #badgeItem let-item let-position="idx">
-                {{item.name}}
-              </ng-template>
-              <ng-template #optionItem let-item let-position="idx">
-                {{item.name}}
-              </ng-template>
-            </app-typeahead>
-          </div>
-        </div>
-
-        <div class="col-md-2 me-3">
-          <div class="mb-3">
-            <label for="letterer" class="form-label">{{t('letterer-label')}}</label>
-            <app-typeahead (selectedData)="updatePersonFilters($event, PersonRole.Letterer)" [settings]="getPersonsSettings(PersonRole.Letterer)"
-                           [reset]="resetTypeaheads" [disabled]="!peopleSettings.hasOwnProperty(PersonRole.Letterer) || filterSettings.peopleDisabled">
-              <ng-template #badgeItem let-item let-position="idx">
-                {{item.name}}
-              </ng-template>
-              <ng-template #optionItem let-item let-position="idx">
-                {{item.name}}
-              </ng-template>
-            </app-typeahead>
-          </div>
-        </div>
-
-        <div class="col-md-2 me-3">
-          <div class="mb-3">
-            <label for="inker" class="form-label">{{t('inker-label')}}</label>
-            <app-typeahead (selectedData)="updatePersonFilters($event, PersonRole.Inker)" [settings]="getPersonsSettings(PersonRole.Inker)"
-                           [reset]="resetTypeaheads" [disabled]="!peopleSettings.hasOwnProperty(PersonRole.Inker) || filterSettings.peopleDisabled">
-              <ng-template #badgeItem let-item let-position="idx">
-                {{item.name}}
-              </ng-template>
-              <ng-template #optionItem let-item let-position="idx">
-                {{item.name}}
-              </ng-template>
-            </app-typeahead>
-          </div>
-        </div>
-
-        <div class="col-md-2 me-3">
-          <div class="mb-3">
-            <label for="editor" class="form-label">{{t('editor-label')}}</label>
-            <app-typeahead (selectedData)="updatePersonFilters($event, PersonRole.Editor)" [settings]="getPersonsSettings(PersonRole.Editor)"
-                           [reset]="resetTypeaheads" [disabled]="!peopleSettings.hasOwnProperty(PersonRole.Editor) || filterSettings.peopleDisabled">
-              <ng-template #badgeItem let-item let-position="idx">
-                {{item.name}}
-              </ng-template>
-              <ng-template #optionItem let-item let-position="idx">
-                {{item.name}}
-              </ng-template>
-            </app-typeahead>
-          </div>
-        </div>
-
-        <div class="col-md-2 me-3">
-          <div class="mb-3">
-            <label for="colorist" class="form-label">{{t('colorist-label')}}</label>
-            <app-typeahead (selectedData)="updatePersonFilters($event, PersonRole.Colorist)" [settings]="getPersonsSettings(PersonRole.Colorist)"
-                           [reset]="resetTypeaheads" [disabled]="!peopleSettings.hasOwnProperty(PersonRole.Colorist) || filterSettings.peopleDisabled">
-              <ng-template #badgeItem let-item let-position="idx">
-                {{item.name}}
-              </ng-template>
-              <ng-template #optionItem let-item let-position="idx">
-                {{item.name}}
-              </ng-template>
-            </app-typeahead>
-          </div>
-        </div>
-
-        <div class="col-md-2 me-3">
-          <div class="mb-3">
-            <label for="character" class="form-label">{{t('character-label')}}</label>
-            <app-typeahead (selectedData)="updatePersonFilters($event, PersonRole.Character)" [settings]="getPersonsSettings(PersonRole.Character)"
-                           [reset]="resetTypeaheads" [disabled]="!peopleSettings.hasOwnProperty(PersonRole.Character) || filterSettings.peopleDisabled">
-              <ng-template #badgeItem let-item let-position="idx">
-                {{item.name}}
-              </ng-template>
-              <ng-template #optionItem let-item let-position="idx">
-                {{item.name}}
-              </ng-template>
-            </app-typeahead>
-          </div>
-        </div>
-
-        <div class="col-md-2 me-3">
-          <div class="mb-3">
-            <label for="translators" class="form-label">{{t('translator-label')}}</label>
-            <app-typeahead (selectedData)="updatePersonFilters($event, PersonRole.Translator)" [settings]="getPersonsSettings(PersonRole.Translator)"
-                           [reset]="resetTypeaheads" [disabled]="!peopleSettings.hasOwnProperty(PersonRole.Translator) || filterSettings.peopleDisabled">
-              <ng-template #badgeItem let-item let-position="idx">
-                {{item.name}}
-              </ng-template>
-              <ng-template #optionItem let-item let-position="idx">
-                {{item.name}}
-              </ng-template>
-            </app-typeahead>
-          </div>
-        </div>
-      </div>
-      <div class="row justify-content-center g-0">
-        <div class="col-md-2 me-3">
-          <label class="form-label">{{t('read-progress-label')}}</label>
-          <form [formGroup]="readProgressGroup">
-            <div class="form-check form-check-inline">
-              <input class="form-check-input" type="checkbox" id="notread" formControlName="notRead">
-              <label class="form-check-label" for="notread">{{t('unread')}}</label>
-            </div>
-            <div class="form-check form-check-inline">
-              <input class="form-check-input" type="checkbox" id="inprogress" formControlName="inProgress">
-              <label class="form-check-label" for="inprogress">{{t('in-progress')}}</label>
-            </div>
-            <div class="form-check form-check-inline">
-              <input class="form-check-input" type="checkbox" id="read" formControlName="read">
-              <label class="form-check-label" for="read">{{t('read')}}</label>
-            </div>
-          </form>
-        </div>
-
-        <div class="col-md-2 me-3">
-          <label for="ratings" class="form-label">{{t('rating-label')}}</label>
-          <form class="form-inline">
-            <ngb-rating class="rating-star" [(rate)]="filter.rating" (rateChange)="updateRating($event)" [resettable]="true">
-              <ng-template let-fill="fill" let-index="index">
-                <span class="star" [class.filled]="(index >= (filter.rating - 1)) && filter.rating > 0" [ngbTooltip]="(index + 1) + ' and up'">&#9733;</span>
-              </ng-template>
-            </ngb-rating>
-          </form>
-        </div>
-
-        <div class="col-md-2 me-3">
-          <label for="age-rating" class="form-label">{{t('age-rating-label')}}</label>
-          <app-typeahead (selectedData)="updateAgeRating($event)" [settings]="ageRatingSettings" [reset]="resetTypeaheads" [disabled]="filterSettings.ageRatingDisabled">
-            <ng-template #badgeItem let-item let-position="idx">
-              {{item.title}}
-            </ng-template>
-            <ng-template #optionItem let-item let-position="idx">
-              {{item.title}}
-            </ng-template>
-          </app-typeahead>
-        </div>
-
-        <div class="col-md-2 me-3">
-          <label for="languages" class="form-label">{{t('language-label')}}</label>
-          <app-typeahead (selectedData)="updateLanguages($event)" [settings]="languageSettings"
-                         [reset]="resetTypeaheads" [disabled]="filterSettings.languageDisabled">
-            <ng-template #badgeItem let-item let-position="idx">
-              {{item.title}}
-            </ng-template>
-            <ng-template #optionItem let-item let-position="idx">
-              {{item.title}}
-            </ng-template>
-          </app-typeahead>
-        </div>
-
-        <div class="col-md-2 me-3">
-          <label for="publication-status" class="form-label">{{t('publication-status-label')}}</label>
-          <app-typeahead (selectedData)="updatePublicationStatus($event)" [settings]="publicationStatusSettings"
-                         [reset]="resetTypeaheads" [disabled]="filterSettings.publicationStatusDisabled">
-            <ng-template #badgeItem let-item let-position="idx">
-              {{item.title}}
-            </ng-template>
-            <ng-template #optionItem let-item let-position="idx">
-              {{item.title}}
-            </ng-template>
-          </app-typeahead>
-        </div>
-        <div class="col-md-2 me-3"></div>
-      </div>
-      <div class="row justify-content-center g-0">
-        <div class="col-md-2 me-3">
-          <form [formGroup]="seriesNameGroup">
-            <div class="mb-3">
-              <label for="series-name" class="form-label me-1">{{t('series-name-label')}}</label><i class="fa fa-info-circle ms-1" aria-hidden="true" placement="right" [ngbTooltip]="seriesNameFilterTooltip" role="button" tabindex="0"></i>
-              <span class="visually-hidden" id="filter-series-name-help"><ng-container [ngTemplateOutlet]="seriesNameFilterTooltip"></ng-container></span>
-              <ng-template #seriesNameFilterTooltip>{{t('series-name-tooltip')}}</ng-template>
-              <input type="text" id="series-name" formControlName="seriesNameQuery" class="form-control" aria-describedby="filter-series-name-help" (keyup.enter)="apply()">
-            </div>
-          </form>
-        </div>
-        <div class="col-md-2 me-3">
-          <form [formGroup]="releaseYearRange" class="d-flex justify-content-between">
-            <div class="mb-3">
-              <label for="release-year-min" class="form-label">{{t('release-label')}}</label>
-              <input type="number" id="release-year-min" formControlName="min" class="form-control custom-number" style="width: 62px" [placeholder]="t('min')" (keyup.enter)="apply()">
-            </div>
-            <div style="margin-top: 37px !important;">
-              <i class="fa-solid fa-minus" aria-hidden="true"></i>
-            </div>
-            <div class="mb-3" style="margin-top: 0.5rem">
-              <label for="release-year-max" class="form-label"><span class="visually-hidden">Max</span></label>
-              <input type="number" id="release-year-max" formControlName="max" class="form-control custom-number" style="width: 62px" [placeholder]="t('max')" (keyup.enter)="apply()">
-            </div>
-          </form>
-        </div>
         <div class="col-md-2 me-3">
           <form [formGroup]="sortGroup">
             <div class="mb-3">
-              <label for="sort-options" class="form-label">{{t('sort-by-label')}}</label>
+              <label for="sort-options" class="form-label">Sort By</label>
               <button class="btn btn-sm btn-secondary-outline" (click)="updateSortOrder()" style="height: 25px; padding-bottom: 0px;" [disabled]="filterSettings.sortDisabled">
-                <i class="fa fa-arrow-up" [title]="t('ascending-alt')" *ngIf="isAscendingSort; else descSort"></i>
+                <i class="fa fa-arrow-up" title="Ascending" *ngIf="isAscendingSort; else descSort"></i>
                 <ng-template #descSort>
-                  <i class="fa fa-arrow-down" [title]="t('descending-alt')"></i>
+                  <i class="fa fa-arrow-down" title="Descending"></i>
                 </ng-template>
               </button>
               <select id="sort-options" class="form-select" formControlName="sortField" style="height: 38px;">
-                <option [value]="SortField.SortName">{{SortField.SortName | sortField}}</option>
-                <option [value]="SortField.Created">{{SortField.Created | sortField}}</option>
-                <option [value]="SortField.LastModified">{{SortField.LastModified | sortField}}</option>
-                <option [value]="SortField.LastChapterAdded">{{SortField.LastChapterAdded | sortField}}</option>
-                <option [value]="SortField.TimeToRead">{{SortField.TimeToRead | sortField}}</option>
-                <option [value]="SortField.ReleaseYear">{{SortField.ReleaseYear | sortField}}</option>
+                <option [value]="SortField.SortName">Sort Name</option>
+                <option [value]="SortField.Created">Created</option>
+                <option [value]="SortField.LastModified">Last Modified</option>
+                <option [value]="SortField.LastChapterAdded">Item Added</option>
+                <option [value]="SortField.TimeToRead">Time to Read</option>
+                <option [value]="SortField.ReleaseYear">Release Year</option>
               </select>
             </div>
           </form>
         </div>
         <div class="col-md-2 me-3 mt-4">
-          <button class="btn btn-secondary col-12" (click)="clear()">{{t('reset')}}</button>
+          <button class="btn btn-secondary col-12" (click)="clear()">Clear</button>
         </div>
         <div class="col-md-2 me-3 mt-4">
-          <button class="btn btn-primary col-12" (click)="apply()">{{t('apply')}}</button>
+          <button class="btn btn-primary col-12" (click)="apply()">Apply</button>
         </div>
->>>>>>> 6e4ac4c3
       </div>
     </div>
   </ng-template>
-
 </ng-container>