import {
  ChangeDetectionStrategy,
  ChangeDetectorRef,
  Component,
  ContentChild, DestroyRef,
  EventEmitter,
  inject,
  Input,
  OnDestroy,
  OnInit,
  Output
} from '@angular/core';
import { FormControl, FormGroup, Validators } from '@angular/forms';
import { NgbCollapse } from '@ng-bootstrap/ng-bootstrap';
import { distinctUntilChanged, forkJoin, map, Observable, of, ReplaySubject, Subject, takeUntil } from 'rxjs';
import { FilterUtilitiesService } from '../shared/_services/filter-utilities.service';
import { Breakpoint, UtilityService } from '../shared/_services/utility.service';
import { TypeaheadSettings } from '../typeahead/_models/typeahead-settings';
import { CollectionTag } from '../_models/collection-tag';
import { Genre } from '../_models/metadata/genre';
import { Library } from '../_models/library';
import { MangaFormat } from '../_models/manga-format';
import { AgeRatingDto } from '../_models/metadata/age-rating-dto';
import { Language } from '../_models/metadata/language';
import { PublicationStatusDto } from '../_models/metadata/publication-status-dto';
import { Person, PersonRole } from '../_models/metadata/person';
import { FilterEvent, FilterItem, mangaFormatFilters, SeriesFilter, SortField } from '../_models/metadata/series-filter';
import { Tag } from '../_models/tag';
import { CollectionTagService } from '../_services/collection-tag.service';
import { LibraryService } from '../_services/library.service';
import { MetadataService } from '../_services/metadata.service';
import { ToggleService } from '../_services/toggle.service';
import { FilterSettings } from './filter-settings';
<<<<<<< HEAD
import { inject } from '@angular/core';
import { SeriesFilterV2 } from '../_models/metadata/v2/series-filter-v2';
=======
import {takeUntilDestroyed} from "@angular/core/rxjs-interop";
>>>>>>> 64f74917

@Component({
  selector: 'app-metadata-filter',
  templateUrl: './metadata-filter.component.html',
  styleUrls: ['./metadata-filter.component.scss'],
  changeDetection: ChangeDetectionStrategy.OnPush
})
export class MetadataFilterComponent implements OnInit {

  /**
   * This toggles the opening/collapsing of the metadata filter code
   */
  @Input() filterOpen: EventEmitter<boolean> = new EventEmitter();

  /**
   * Should filtering be shown on the page
   */
  @Input() filteringDisabled: boolean = false;

  @Input({required: true}) filterSettings!: FilterSettings;

  @Output() applyFilter: EventEmitter<FilterEvent> = new EventEmitter();

  @ContentChild('[ngbCollapse]') collapse!: NgbCollapse;
  private readonly destroyRef = inject(DestroyRef);


  formatSettings: TypeaheadSettings<FilterItem<MangaFormat>> = new TypeaheadSettings();
  librarySettings: TypeaheadSettings<Library> = new TypeaheadSettings();
  genreSettings: TypeaheadSettings<Genre> = new TypeaheadSettings();
  collectionSettings: TypeaheadSettings<CollectionTag> = new TypeaheadSettings();
  ageRatingSettings: TypeaheadSettings<AgeRatingDto> = new TypeaheadSettings();
  publicationStatusSettings: TypeaheadSettings<PublicationStatusDto> = new TypeaheadSettings();
  tagsSettings: TypeaheadSettings<Tag> = new TypeaheadSettings();
  languageSettings: TypeaheadSettings<Language> = new TypeaheadSettings();
  peopleSettings: {[PersonRole: string]: TypeaheadSettings<Person>} = {};
  resetTypeaheads: ReplaySubject<boolean> = new ReplaySubject(1);

   /**
   * Controls the visibility of extended controls that sit below the main header.
   */
  filteringCollapsed: boolean = true;

  filter!: SeriesFilter;
  libraries: Array<FilterItem<Library>> = [];


  readProgressGroup!: FormGroup;
  sortGroup!: FormGroup;
  seriesNameGroup!: FormGroup;
  releaseYearRange!: FormGroup;
  isAscendingSort: boolean = true;

  updateApplied: number = 0;

  fullyLoaded: boolean = false;
  filterV2: SeriesFilterV2 | undefined;

  
  
  handleFilters(filter: SeriesFilterV2) {
    console.log('[metadata-filter] handleFilters');
    this.filterV2 = filter;
  }

<<<<<<< HEAD

  private readonly cdRef = inject(ChangeDetectorRef);
  private onDestroy: Subject<void> = new Subject();

=======
>>>>>>> 64f74917
  get PersonRole(): typeof PersonRole {
    return PersonRole;
  }

  get SortField(): typeof SortField {
    return SortField;
  }

  constructor(private libraryService: LibraryService, private metadataService: MetadataService, private utilityService: UtilityService,
    private collectionTagService: CollectionTagService, public toggleService: ToggleService,
    private filterUtilitySerivce: FilterUtilitiesService) {
  }

  ngOnInit(): void {
    if (this.filterSettings === undefined) {
      this.filterSettings = new FilterSettings();
      this.cdRef.markForCheck();
    }

    if (this.filterOpen) {
      this.filterOpen.pipe(takeUntilDestroyed(this.destroyRef)).subscribe(openState => {
        this.filteringCollapsed = !openState;
        this.toggleService.set(!this.filteringCollapsed);
        this.cdRef.markForCheck();
      });
    }

    this.filter = this.filterUtilitySerivce.createSeriesFilter();
    this.readProgressGroup = new FormGroup({
      read: new FormControl({value: this.filter.readStatus.read, disabled: this.filterSettings.readProgressDisabled}, []),
      notRead: new FormControl({value: this.filter.readStatus.notRead, disabled: this.filterSettings.readProgressDisabled}, []),
      inProgress: new FormControl({value: this.filter.readStatus.inProgress, disabled: this.filterSettings.readProgressDisabled}, []),
    });

    this.sortGroup = new FormGroup({
      sortField: new FormControl({value: this.filter.sortOptions?.sortField || SortField.SortName, disabled: this.filterSettings.sortDisabled}, []),
    });

    this.seriesNameGroup = new FormGroup({
      seriesNameQuery: new FormControl({value: this.filter.seriesNameQuery || '', disabled: this.filterSettings.searchNameDisabled}, [])
    });

    this.releaseYearRange = new FormGroup({
      min: new FormControl({value: undefined, disabled: this.filterSettings.releaseYearDisabled}, [Validators.min(1000), Validators.max(9999)]),
      max: new FormControl({value: undefined, disabled: this.filterSettings.releaseYearDisabled}, [Validators.min(1000), Validators.max(9999)])
    });

    this.readProgressGroup.valueChanges.pipe(takeUntilDestroyed(this.destroyRef)).subscribe(changes => {
      this.filter.readStatus.read = this.readProgressGroup.get('read')?.value;
      this.filter.readStatus.inProgress = this.readProgressGroup.get('inProgress')?.value;
      this.filter.readStatus.notRead = this.readProgressGroup.get('notRead')?.value;

      let sum = 0;
      sum += (this.filter.readStatus.read ? 1 : 0);
      sum += (this.filter.readStatus.inProgress ? 1 : 0);
      sum += (this.filter.readStatus.notRead ? 1 : 0);

      if (sum === 1) {
        if (this.filter.readStatus.read) this.readProgressGroup.get('read')?.disable({ emitEvent: false });
        if (this.filter.readStatus.notRead) this.readProgressGroup.get('notRead')?.disable({ emitEvent: false });
        if (this.filter.readStatus.inProgress) this.readProgressGroup.get('inProgress')?.disable({ emitEvent: false });
      } else {
        this.readProgressGroup.get('read')?.enable({ emitEvent: false });
        this.readProgressGroup.get('notRead')?.enable({ emitEvent: false });
        this.readProgressGroup.get('inProgress')?.enable({ emitEvent: false });
      }
      this.cdRef.markForCheck();
    });

    this.sortGroup.valueChanges.pipe(takeUntilDestroyed(this.destroyRef)).subscribe(changes => {
      if (this.filter.sortOptions == null) {
        this.filter.sortOptions = {
          isAscending: this.isAscendingSort,
          sortField: parseInt(this.sortGroup.get('sortField')?.value, 10)
        };
      }
      this.filter.sortOptions.sortField = parseInt(this.sortGroup.get('sortField')?.value, 10);
      this.cdRef.markForCheck();
    });

    this.seriesNameGroup.get('seriesNameQuery')?.valueChanges.pipe(
      map(val => (val || '').trim()),
      distinctUntilChanged(),
      takeUntilDestroyed(this.destroyRef)
    )
    .subscribe(changes => {
      this.filter.seriesNameQuery = changes; // TODO: See if we can make this into observable
      this.cdRef.markForCheck();
    });

    this.releaseYearRange.valueChanges.pipe(
      distinctUntilChanged(),
      takeUntilDestroyed(this.destroyRef)
    )
    .subscribe(changes => {
      this.filter.releaseYearRange = {min: this.releaseYearRange.get('min')?.value, max: this.releaseYearRange.get('max')?.value};
      this.cdRef.markForCheck();
    });

    this.loadFromPresetsAndSetup();
  }

  close() {
    this.filterOpen.emit(false);
    this.filteringCollapsed = true;
    this.toggleService.set(!this.filteringCollapsed);
    this.cdRef.markForCheck();
  }

  getPersonsSettings(role: PersonRole) {
    return this.peopleSettings[role];
  }

  loadFromPresetsAndSetup() {
    this.fullyLoaded = false;
    if (this.filterSettings.presets) {
      this.readProgressGroup.get('read')?.patchValue(this.filterSettings.presets.readStatus.read);
      this.readProgressGroup.get('notRead')?.patchValue(this.filterSettings.presets.readStatus.notRead);
      this.readProgressGroup.get('inProgress')?.patchValue(this.filterSettings.presets.readStatus.inProgress);

      if (this.filterSettings.presets.sortOptions) {
        this.sortGroup.get('sortField')?.setValue(this.filterSettings.presets.sortOptions.sortField);
        this.isAscendingSort = this.filterSettings.presets.sortOptions.isAscending;
        if (this.filter.sortOptions) {
          this.filter.sortOptions.isAscending = this.isAscendingSort;
          this.filter.sortOptions.sortField = this.filterSettings.presets.sortOptions.sortField;
        }
      }

      if (this.filterSettings.presets.rating > 0) {
        this.updateRating(this.filterSettings.presets.rating);
      }

      if (this.filterSettings.presets.seriesNameQuery !== '') {
        this.seriesNameGroup.get('searchNameQuery')?.setValue(this.filterSettings.presets.seriesNameQuery);
      }
    }

    this.filterV2 = this.filterSettings.presetsV2;

    this.setupFormatTypeahead();
    this.cdRef.markForCheck();

    forkJoin([
      this.setupLibraryTypeahead(),
      this.setupCollectionTagTypeahead(),
      this.setupAgeRatingSettings(),
      this.setupPublicationStatusSettings(),
      this.setupTagSettings(),
      this.setupLanguageSettings(),
      this.setupGenreTypeahead(),
      this.setupPersonTypeahead(),
    ]).subscribe(results => {
      this.fullyLoaded = true;
      this.resetTypeaheads.next(false); // Pass false to ensure we reset to the preset and not to an empty typeahead
      this.cdRef.markForCheck();
      this.apply();
    });
  }

  setupFormatTypeahead() {
    this.formatSettings.minCharacters = 0;
    this.formatSettings.multiple = true;
    this.formatSettings.id = 'format';
    this.formatSettings.unique = true;
    this.formatSettings.addIfNonExisting = false;
    this.formatSettings.fetchFn = (filter: string) => of(mangaFormatFilters).pipe(map(items => this.formatSettings.compareFn(items, filter)));
    this.formatSettings.compareFn = (options: FilterItem<MangaFormat>[], filter: string) => {
      return options.filter(m => this.utilityService.filter(m.title, filter));
    }

    this.formatSettings.selectionCompareFn = (a: FilterItem<MangaFormat>, b: FilterItem<MangaFormat>) => {
      return a.title == b.title;
    }

    if (this.filterSettings.presets?.formats && this.filterSettings.presets?.formats.length > 0) {
      this.formatSettings.savedData = mangaFormatFilters.filter(item => this.filterSettings.presets?.formats.includes(item.value));
      this.updateFormatFilters(this.formatSettings.savedData);
    }
  }

  setupLibraryTypeahead() {
    this.librarySettings.minCharacters = 0;
    this.librarySettings.multiple = true;
    this.librarySettings.id = 'libraries';
    this.librarySettings.unique = true;
    this.librarySettings.addIfNonExisting = false;
    this.librarySettings.fetchFn = (filter: string) => {
      return this.libraryService.getLibraries()
      .pipe(map(items => this.librarySettings.compareFn(items, filter)));
    };
    this.librarySettings.compareFn = (options: Library[], filter: string) => {
      return options.filter(m => this.utilityService.filter(m.name, filter));
    }
    this.librarySettings.selectionCompareFn = (a: Library, b: Library) => {
      return a.name == b.name;
    }

    if (this.filterSettings.presets?.libraries && this.filterSettings.presets?.libraries.length > 0) {
      return this.librarySettings.fetchFn('').pipe(map(libraries => {
        this.librarySettings.savedData = libraries.filter(item => this.filterSettings.presets?.libraries.includes(item.id));
        this.updateLibraryFilters(this.librarySettings.savedData);
        return of(true);
      }));
    }
    return of(true);
  }

  setupGenreTypeahead() {
    this.genreSettings.minCharacters = 0;
    this.genreSettings.multiple = true;
    this.genreSettings.id = 'genres';
    this.genreSettings.unique = true;
    this.genreSettings.addIfNonExisting = false;
    this.genreSettings.fetchFn = (filter: string) => {
      return this.metadataService.getAllGenres(this.filter.libraries)
      .pipe(map(items => this.genreSettings.compareFn(items, filter)));
    };
    this.genreSettings.compareFn = (options: Genre[], filter: string) => {
      return options.filter(m => this.utilityService.filter(m.title, filter));
    }
    this.genreSettings.selectionCompareFn = (a: Genre, b: Genre) => {
      return a.title == b.title;
    }

    if (this.filterSettings.presets?.genres && this.filterSettings.presets?.genres.length > 0) {
      return this.genreSettings.fetchFn('').pipe(map(genres => {
        this.genreSettings.savedData = genres.filter(item => this.filterSettings.presets?.genres.includes(item.id));
        this.updateGenreFilters(this.genreSettings.savedData);
        return of(true);
      }));
    }
    return of(true);
  }

  setupAgeRatingSettings() {
    this.ageRatingSettings.minCharacters = 0;
    this.ageRatingSettings.multiple = true;
    this.ageRatingSettings.id = 'age-rating';
    this.ageRatingSettings.unique = true;
    this.ageRatingSettings.addIfNonExisting = false;
    this.ageRatingSettings.fetchFn = (filter: string) => this.metadataService.getAllAgeRatings(this.filter.libraries)
      .pipe(map(items => this.ageRatingSettings.compareFn(items, filter)));

    this.ageRatingSettings.compareFn = (options: AgeRatingDto[], filter: string) => {
      return options.filter(m => this.utilityService.filter(m.title, filter));
    }


    this.ageRatingSettings.selectionCompareFn = (a: AgeRatingDto, b: AgeRatingDto) => {
      return a.title == b.title;
    }

    if (this.filterSettings.presets?.ageRating && this.filterSettings.presets?.ageRating.length > 0) {
      return this.ageRatingSettings.fetchFn('').pipe(map(rating => {
        this.ageRatingSettings.savedData = rating.filter(item => this.filterSettings.presets?.ageRating.includes(item.value));
        this.updateAgeRating(this.ageRatingSettings.savedData);
        return of(true);
      }));
    }
    return of(true);
  }

  setupPublicationStatusSettings() {
    this.publicationStatusSettings.minCharacters = 0;
    this.publicationStatusSettings.multiple = true;
    this.publicationStatusSettings.id = 'publication-status';
    this.publicationStatusSettings.unique = true;
    this.publicationStatusSettings.addIfNonExisting = false;
    this.publicationStatusSettings.fetchFn = (filter: string) => this.metadataService.getAllPublicationStatus(this.filter.libraries)
      .pipe(map(items => this.publicationStatusSettings.compareFn(items, filter)));

    this.publicationStatusSettings.compareFn = (options: PublicationStatusDto[], filter: string) => {
      return options.filter(m => this.utilityService.filter(m.title, filter));
    }

    this.publicationStatusSettings.selectionCompareFn = (a: PublicationStatusDto, b: PublicationStatusDto) => {
      return a.title == b.title;
    }

    if (this.filterSettings.presets?.publicationStatus && this.filterSettings.presets?.publicationStatus.length > 0) {
      return this.publicationStatusSettings.fetchFn('').pipe(map(statuses => {
        this.publicationStatusSettings.savedData = statuses.filter(item => this.filterSettings.presets?.publicationStatus.includes(item.value));
        this.updatePublicationStatus(this.publicationStatusSettings.savedData);
        return of(true);
      }));
    }
    return of(true);
  }

  setupTagSettings() {
    this.tagsSettings.minCharacters = 0;
    this.tagsSettings.multiple = true;
    this.tagsSettings.id = 'tags';
    this.tagsSettings.unique = true;
    this.tagsSettings.addIfNonExisting = false;
    this.tagsSettings.compareFn = (options: Tag[], filter: string) => {
      return options.filter(m => this.utilityService.filter(m.title, filter));
    }
    this.tagsSettings.fetchFn = (filter: string) => this.metadataService.getAllTags(this.filter.libraries)
      .pipe(map(items => this.tagsSettings.compareFn(items, filter)));

    this.tagsSettings.selectionCompareFn = (a: Tag, b: Tag) => {
      return a.id == b.id;
    }

    if (this.filterSettings.presets?.tags && this.filterSettings.presets?.tags.length > 0) {
      return this.tagsSettings.fetchFn('').pipe(map(tags => {
        this.tagsSettings.savedData = tags.filter(item => this.filterSettings.presets?.tags.includes(item.id));
        this.updateTagFilters(this.tagsSettings.savedData);
        return of(true);
      }));
    }
    return of(true);
  }

  setupLanguageSettings() {
    this.languageSettings.minCharacters = 0;
    this.languageSettings.multiple = true;
    this.languageSettings.id = 'languages';
    this.languageSettings.unique = true;
    this.languageSettings.addIfNonExisting = false;
    this.languageSettings.compareFn = (options: Language[], filter: string) => {
      return options.filter(m => this.utilityService.filter(m.title, filter));
    }
    this.languageSettings.fetchFn = (filter: string) => this.metadataService.getAllLanguages(this.filter.libraries)
          .pipe(map(items => this.languageSettings.compareFn(items, filter)));

    this.languageSettings.selectionCompareFn = (a: Language, b: Language) => {
      return a.isoCode == b.isoCode;
    }

    if (this.filterSettings.presets?.languages && this.filterSettings.presets?.languages.length > 0) {
      return this.languageSettings.fetchFn('').pipe(map(languages => {
        this.languageSettings.savedData = languages.filter(item => this.filterSettings.presets?.languages.includes(item.isoCode));
        this.updateLanguages(this.languageSettings.savedData);
        return of(true);
      }));
    }
    return of(true);
  }

  setupCollectionTagTypeahead() {
    this.collectionSettings.minCharacters = 0;
    this.collectionSettings.multiple = true;
    this.collectionSettings.id = 'collections';
    this.collectionSettings.unique = true;
    this.collectionSettings.addIfNonExisting = false;
    this.collectionSettings.compareFn = (options: CollectionTag[], filter: string) => {
      return options.filter(m => this.utilityService.filter(m.title, filter));
    }
    this.collectionSettings.fetchFn = (filter: string) => this.collectionTagService.allTags()
      .pipe(map(items => this.collectionSettings.compareFn(items, filter)));

    this.collectionSettings.selectionCompareFn = (a: CollectionTag, b: CollectionTag) => {
      return a.id == b.id;
    }

    if (this.filterSettings.presets?.collectionTags && this.filterSettings.presets?.collectionTags.length > 0) {
      return this.collectionSettings.fetchFn('').pipe(map(tags => {
        this.collectionSettings.savedData = tags.filter(item => this.filterSettings.presets?.collectionTags.includes(item.id));
        this.updateCollectionFilters(this.collectionSettings.savedData);
        return of(true);
      }));
    }
    return of(true);
  }

  updateFromPreset(id: string, peopleFilterField: Array<any>, presetField: Array<any> | undefined, role: PersonRole) {
    const personSettings = this.createBlankPersonSettings(id, role)
    if (presetField && presetField.length > 0) {
      const fetch = personSettings.fetchFn as ((filter: string) => Observable<Person[]>);
      return fetch('').pipe(map(people => {
        personSettings.savedData = people.filter(item => presetField.includes(item.id));
        this.peopleSettings[role] = personSettings;
        this.updatePersonFilters(personSettings.savedData, role);
        return true;
      }));
    }

    this.peopleSettings[role] = personSettings;
    return of(true);

  }

  setupPersonTypeahead() {
    this.peopleSettings = {};

    return forkJoin([
      this.updateFromPreset('writers', this.filter.writers, this.filterSettings.presets?.writers, PersonRole.Writer),
      this.updateFromPreset('character', this.filter.character, this.filterSettings.presets?.character, PersonRole.Character),
      this.updateFromPreset('colorist', this.filter.colorist, this.filterSettings.presets?.colorist, PersonRole.Colorist),
      this.updateFromPreset('cover-artist', this.filter.coverArtist, this.filterSettings.presets?.coverArtist, PersonRole.CoverArtist),
      this.updateFromPreset('editor', this.filter.editor, this.filterSettings.presets?.editor, PersonRole.Editor),
      this.updateFromPreset('inker', this.filter.inker, this.filterSettings.presets?.inker, PersonRole.Inker),
      this.updateFromPreset('letterer', this.filter.letterer, this.filterSettings.presets?.letterer, PersonRole.Letterer),
      this.updateFromPreset('penciller', this.filter.penciller, this.filterSettings.presets?.penciller, PersonRole.Penciller),
      this.updateFromPreset('publisher', this.filter.publisher, this.filterSettings.presets?.publisher, PersonRole.Publisher),
      this.updateFromPreset('translators', this.filter.translators, this.filterSettings.presets?.translators, PersonRole.Translator)
    ]).pipe(map(_ => {
      return of(true);
    }));
  }

  fetchPeople(role: PersonRole, filter: string) {
    return this.metadataService.getAllPeople(this.filter.libraries).pipe(map(people => {
      return people.filter(p => p.role == role && this.utilityService.filter(p.name, filter));
    }));
  }

  createBlankPersonSettings(id: string, role: PersonRole) {
    var personSettings = new TypeaheadSettings<Person>();
    personSettings.minCharacters = 0;
    personSettings.multiple = true;
    personSettings.unique = true;
    personSettings.addIfNonExisting = false;
    personSettings.id = id;
    personSettings.compareFn = (options: Person[], filter: string) => {
      return options.filter(m => this.utilityService.filter(m.name, filter));
    }

    personSettings.selectionCompareFn = (a: Person, b: Person) => {
      return a.name == b.name && a.role == b.role;
    }
    personSettings.fetchFn = (filter: string) => {
      return this.fetchPeople(role, filter).pipe(map(items => personSettings.compareFn(items, filter)));
    };
    return personSettings;
  }

  updateFormatFilters(formats: FilterItem<MangaFormat>[]) {
    this.filter.formats = formats.map(item => item.value) || [];
    this.formatSettings.savedData = formats;
  }

  updateLibraryFilters(libraries: Library[]) {
    this.filter.libraries = libraries.map(item => item.id) || [];
    this.librarySettings.savedData = libraries;
  }

  updateGenreFilters(genres: Genre[]) {
    this.filter.genres = genres.map(item => item.id) || [];
    this.genreSettings.savedData = genres;
  }

  updateTagFilters(tags: Tag[]) {
    this.filter.tags = tags.map(item => item.id) || [];
    this.tagsSettings.savedData = tags;
  }

  updatePersonFilters(persons: Person[], role: PersonRole) {
    this.peopleSettings[role].savedData = persons;
    switch (role) {
      case PersonRole.CoverArtist:
        this.filter.coverArtist = persons.map(p => p.id);
        break;
      case PersonRole.Character:
        this.filter.character = persons.map(p => p.id);
        break;
      case PersonRole.Colorist:
        this.filter.colorist = persons.map(p => p.id);
        break;
      case PersonRole.Editor:
        this.filter.editor = persons.map(p => p.id);
        break;
      case PersonRole.Inker:
        this.filter.inker = persons.map(p => p.id);
        break;
      case PersonRole.Letterer:
        this.filter.letterer = persons.map(p => p.id);
        break;
      case PersonRole.Penciller:
        this.filter.penciller = persons.map(p => p.id);
        break;
      case PersonRole.Publisher:
        this.filter.publisher = persons.map(p => p.id);
        break;
      case PersonRole.Writer:
        this.filter.writers = persons.map(p => p.id);
        break;
      case PersonRole.Translator:
        this.filter.translators = persons.map(p => p.id);

    }
  }

  updateCollectionFilters(tags: CollectionTag[]) {
    this.filter.collectionTags = tags.map(item => item.id) || [];
    this.collectionSettings.savedData = tags;
  }

  updateRating(rating: any) {
    if (this.filterSettings.ratingDisabled) return;
    this.filter.rating = rating;
  }

  updateAgeRating(ratingDtos: AgeRatingDto[]) {
    this.filter.ageRating = ratingDtos.map(item => item.value) || [];
    this.ageRatingSettings.savedData = ratingDtos;
  }

  updatePublicationStatus(dtos: PublicationStatusDto[]) {
    this.filter.publicationStatus = dtos.map(item => item.value) || [];
    this.publicationStatusSettings.savedData = dtos;
  }

  updateLanguages(languages: Language[]) {
    this.filter.languages = languages.map(item => item.isoCode) || [];
    this.languageSettings.savedData = languages;
  }

  updateReadStatus(status: string) {
    if (status === 'read') {
      this.filter.readStatus.read = !this.filter.readStatus.read;
    } else if (status === 'inProgress') {
      this.filter.readStatus.inProgress = !this.filter.readStatus.inProgress;
    } else if (status === 'notRead') {
      this.filter.readStatus.notRead = !this.filter.readStatus.notRead;
    }
  }

  updateSortOrder() {
    if (this.filterSettings.sortDisabled) return;
    this.isAscendingSort = !this.isAscendingSort;
    if (this.filter.sortOptions === null) {
      this.filter.sortOptions = {
        isAscending: this.isAscendingSort,
        sortField: SortField.SortName
      }
    }

    this.filter.sortOptions.isAscending = this.isAscendingSort;
  }

  clear() {
    this.filter = this.filterUtilitySerivce.createSeriesFilter();
    this.readProgressGroup.get('read')?.setValue(true);
    this.readProgressGroup.get('notRead')?.setValue(true);
    this.readProgressGroup.get('inProgress')?.setValue(true);
    this.sortGroup.get('sortField')?.setValue(SortField.SortName);
    this.isAscendingSort = true;
    this.seriesNameGroup.get('seriesNameQuery')?.setValue('');
    this.cdRef.markForCheck();
    // Apply any presets which will trigger the apply
    this.loadFromPresetsAndSetup();
  }

  apply() {

    this.applyFilter.emit({filter: this.filter, isFirst: this.updateApplied === 0, filterV2: this.filterV2!});

    if (this.utilityService.getActiveBreakpoint() === Breakpoint.Mobile && this.updateApplied !== 0) {
      this.toggleSelected();
    }

    this.updateApplied++;
    this.cdRef.markForCheck();
  }

  toggleSelected() {
    this.toggleService.toggle();
    this.cdRef.markForCheck();
  }

  setToggle(event: any) {
    this.toggleService.set(!this.filteringCollapsed);
  }

}<|MERGE_RESOLUTION|>--- conflicted
+++ resolved
@@ -31,12 +31,8 @@
 import { MetadataService } from '../_services/metadata.service';
 import { ToggleService } from '../_services/toggle.service';
 import { FilterSettings } from './filter-settings';
-<<<<<<< HEAD
-import { inject } from '@angular/core';
 import { SeriesFilterV2 } from '../_models/metadata/v2/series-filter-v2';
-=======
 import {takeUntilDestroyed} from "@angular/core/rxjs-interop";
->>>>>>> 64f74917
 
 @Component({
   selector: 'app-metadata-filter',
@@ -95,20 +91,17 @@
   fullyLoaded: boolean = false;
   filterV2: SeriesFilterV2 | undefined;
 
-  
-  
+
+
   handleFilters(filter: SeriesFilterV2) {
     console.log('[metadata-filter] handleFilters');
     this.filterV2 = filter;
   }
 
-<<<<<<< HEAD
 
   private readonly cdRef = inject(ChangeDetectorRef);
   private onDestroy: Subject<void> = new Subject();
 
-=======
->>>>>>> 64f74917
   get PersonRole(): typeof PersonRole {
     return PersonRole;
   }
