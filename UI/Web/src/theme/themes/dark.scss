--- conflicted
+++ resolved
@@ -210,11 +210,12 @@
     /* Carousel */
     --carousel-header-text-color: var(--body-text-color);
     --carousel-header-text-decoration: none;
-<<<<<<< HEAD
     --carousel-hover-header-text-decoration: none;
 
     /** Drawer */
-    --drawer-background-color: black;
+    --drawer-background-color: black; // TODO: Remove this for bg
+    --drawer-bg-color: #292929;
+    --drawer-text-color: white;
 
     /** Event Widget */
     --event-widget-bg-color: rgb(1, 4, 9);
@@ -222,11 +223,4 @@
     --event-widget-text-color: var(--body-text-color);
     --event-widget-item-border-color: rgba(53, 53, 53, 0.5);
     --event-widget-border-color: rgba(1, 4, 9, 0.5);
-=======
-    --carousel-hover-header-text-decoration: underline;
-
-    /* Drawer */
-    --drawer-bg-color: #292929;
-    --drawer-text-color: white;
->>>>>>> 38de67bf
   }