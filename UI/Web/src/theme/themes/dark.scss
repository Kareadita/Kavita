--- conflicted
+++ resolved
@@ -265,7 +265,6 @@
     /** Badge **/
     --badge-text-color: var(--bs-badge-color);
 
-<<<<<<< HEAD
     /** Login **/
     --login-card-bg-color: #212121;
     --login-logo-image: url("/assets/images/logo.png");
@@ -286,7 +285,4 @@
     --login-background-url: url('../../assets/images/login-bg.jpg');
     --login-background-size: cover;
     --login-background-opacity: 0.3;
-  }
-=======
-}
->>>>>>> e43b6110
+}