--- conflicted
+++ resolved
@@ -29,11 +29,6 @@
     "@fortawesome/fontawesome-free": "^6.0.0",
     "@microsoft/signalr": "^6.0.2",
     "@ng-bootstrap/ng-bootstrap": "^12.0.0",
-<<<<<<< HEAD
-    "@ngx-lite/nav-drawer": "^0.4.7",
-    "@ngx-lite/util": "0.0.1",
-=======
->>>>>>> 3ec48145
     "@popperjs/core": "^2.11.2",
     "@types/file-saver": "^2.0.5",
     "bootstrap": "^5.1.2",
