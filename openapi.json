--- conflicted
+++ resolved
@@ -7,11 +7,7 @@
       "name": "GPL-3.0",
       "url": "https://github.com/Kareadita/Kavita/blob/develop/LICENSE"
     },
-<<<<<<< HEAD
-    "version": "0.6.1.6"
-=======
     "version": "0.6.1.18"
->>>>>>> a545f96a
   },
   "servers": [
     {
@@ -11334,6 +11330,9 @@
           "password": {
             "type": "string",
             "nullable": true
+          },
+          "sendEmail": {
+            "type": "boolean"
           }
         },
         "additionalProperties": false
@@ -13987,15 +13986,12 @@
         "additionalProperties": false
       },
       "UploadUrlDto": {
-        "required": [
-          "url"
-        ],
         "type": "object",
         "properties": {
           "url": {
-            "minLength": 1,
-            "type": "string",
-            "description": "External url"
+            "type": "string",
+            "description": "External url",
+            "nullable": true
           }
         },
         "additionalProperties": false
@@ -14068,8 +14064,7 @@
           "readerMode",
           "readingDirection",
           "scalingOption",
-          "showScreenHints",
-          "theme"
+          "showScreenHints"
         ],
         "type": "object",
         "properties": {
