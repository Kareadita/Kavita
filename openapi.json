{
  "openapi": "3.0.1",
  "info": {
    "title": "Kavita",
    "description": "Kavita provides a set of APIs that are authenticated by JWT. JWT token can be copied from local storage.",
    "license": {
      "name": "GPL-3.0",
      "url": "https://github.com/Kareadita/Kavita/blob/develop/LICENSE"
    },
<<<<<<< HEAD
    "version": "0.7.3.1"
=======
    "version": "0.7.3.0
>>>>>>> 046ef512
  },
  "servers": [
    {
      "url": "{protocol}://{hostpath}",
      "variables": {
        "protocol": {
          "default": "http",
          "enum": [
            "http",
            "https"
          ]
        },
        "hostpath": {
          "default": "localhost:5000"
        }
      }
    }
  ],
  "paths": {
    "/api/Account/reset-password": {
      "post": {
        "tags": [
          "Account"
        ],
        "summary": "Update a user's password",
        "requestBody": {
          "description": "",
          "content": {
            "application/json": {
              "schema": {
                "$ref": "#/components/schemas/ResetPasswordDto"
              }
            },
            "text/json": {
              "schema": {
                "$ref": "#/components/schemas/ResetPasswordDto"
              }
            },
            "application/*+json": {
              "schema": {
                "$ref": "#/components/schemas/ResetPasswordDto"
              }
            }
          }
        },
        "responses": {
          "200": {
            "description": "Success"
          }
        }
      }
    },
    "/api/Account/register": {
      "post": {
        "tags": [
          "Account"
        ],
        "summary": "Register the first user (admin) on the server. Will not do anything if an admin is already confirmed",
        "requestBody": {
          "description": "",
          "content": {
            "application/json": {
              "schema": {
                "$ref": "#/components/schemas/RegisterDto"
              }
            },
            "text/json": {
              "schema": {
                "$ref": "#/components/schemas/RegisterDto"
              }
            },
            "application/*+json": {
              "schema": {
                "$ref": "#/components/schemas/RegisterDto"
              }
            }
          }
        },
        "responses": {
          "200": {
            "description": "Success",
            "content": {
              "text/plain": {
                "schema": {
                  "$ref": "#/components/schemas/UserDto"
                }
              },
              "application/json": {
                "schema": {
                  "$ref": "#/components/schemas/UserDto"
                }
              },
              "text/json": {
                "schema": {
                  "$ref": "#/components/schemas/UserDto"
                }
              }
            }
          }
        }
      }
    },
    "/api/Account/login": {
      "post": {
        "tags": [
          "Account"
        ],
        "summary": "Perform a login. Will send JWT Token of the logged in user back.",
        "requestBody": {
          "description": "",
          "content": {
            "application/json": {
              "schema": {
                "$ref": "#/components/schemas/LoginDto"
              }
            },
            "text/json": {
              "schema": {
                "$ref": "#/components/schemas/LoginDto"
              }
            },
            "application/*+json": {
              "schema": {
                "$ref": "#/components/schemas/LoginDto"
              }
            }
          }
        },
        "responses": {
          "200": {
            "description": "Success",
            "content": {
              "text/plain": {
                "schema": {
                  "$ref": "#/components/schemas/UserDto"
                }
              },
              "application/json": {
                "schema": {
                  "$ref": "#/components/schemas/UserDto"
                }
              },
              "text/json": {
                "schema": {
                  "$ref": "#/components/schemas/UserDto"
                }
              }
            }
          }
        }
      }
    },
    "/api/Account/refresh-token": {
      "post": {
        "tags": [
          "Account"
        ],
        "summary": "Refreshes the user's JWT token",
        "requestBody": {
          "description": "",
          "content": {
            "application/json": {
              "schema": {
                "$ref": "#/components/schemas/TokenRequestDto"
              }
            },
            "text/json": {
              "schema": {
                "$ref": "#/components/schemas/TokenRequestDto"
              }
            },
            "application/*+json": {
              "schema": {
                "$ref": "#/components/schemas/TokenRequestDto"
              }
            }
          }
        },
        "responses": {
          "200": {
            "description": "Success",
            "content": {
              "text/plain": {
                "schema": {
                  "$ref": "#/components/schemas/TokenRequestDto"
                }
              },
              "application/json": {
                "schema": {
                  "$ref": "#/components/schemas/TokenRequestDto"
                }
              },
              "text/json": {
                "schema": {
                  "$ref": "#/components/schemas/TokenRequestDto"
                }
              }
            }
          }
        }
      }
    },
    "/api/Account/roles": {
      "get": {
        "tags": [
          "Account"
        ],
        "summary": "Get All Roles back. See API.Constants.PolicyConstants",
        "responses": {
          "200": {
            "description": "Success",
            "content": {
              "text/plain": {
                "schema": {
                  "type": "array",
                  "items": {
                    "type": "string"
                  }
                }
              },
              "application/json": {
                "schema": {
                  "type": "array",
                  "items": {
                    "type": "string"
                  }
                }
              },
              "text/json": {
                "schema": {
                  "type": "array",
                  "items": {
                    "type": "string"
                  }
                }
              }
            }
          }
        }
      }
    },
    "/api/Account/reset-api-key": {
      "post": {
        "tags": [
          "Account"
        ],
        "summary": "Resets the API Key assigned with a user",
        "responses": {
          "200": {
            "description": "Success",
            "content": {
              "text/plain": {
                "schema": {
                  "type": "string"
                }
              },
              "application/json": {
                "schema": {
                  "type": "string"
                }
              },
              "text/json": {
                "schema": {
                  "type": "string"
                }
              }
            }
          }
        }
      }
    },
    "/api/Account/update/email": {
      "post": {
        "tags": [
          "Account"
        ],
        "summary": "Initiates the flow to update a user's email address. The email address is not changed in this API. A confirmation link is sent/dumped which will\r\nvalidate the email. It must be confirmed for the email to update.",
        "requestBody": {
          "description": "",
          "content": {
            "application/json": {
              "schema": {
                "$ref": "#/components/schemas/UpdateEmailDto"
              }
            },
            "text/json": {
              "schema": {
                "$ref": "#/components/schemas/UpdateEmailDto"
              }
            },
            "application/*+json": {
              "schema": {
                "$ref": "#/components/schemas/UpdateEmailDto"
              }
            }
          }
        },
        "responses": {
          "200": {
            "description": "Success"
          }
        }
      }
    },
    "/api/Account/update/age-restriction": {
      "post": {
        "tags": [
          "Account"
        ],
        "requestBody": {
          "content": {
            "application/json": {
              "schema": {
                "$ref": "#/components/schemas/UpdateAgeRestrictionDto"
              }
            },
            "text/json": {
              "schema": {
                "$ref": "#/components/schemas/UpdateAgeRestrictionDto"
              }
            },
            "application/*+json": {
              "schema": {
                "$ref": "#/components/schemas/UpdateAgeRestrictionDto"
              }
            }
          }
        },
        "responses": {
          "200": {
            "description": "Success"
          }
        }
      }
    },
    "/api/Account/update": {
      "post": {
        "tags": [
          "Account"
        ],
        "summary": "Update the user account. This can only affect Username, Email (will require confirming), Roles, and Library access.",
        "requestBody": {
          "description": "",
          "content": {
            "application/json": {
              "schema": {
                "$ref": "#/components/schemas/UpdateUserDto"
              }
            },
            "text/json": {
              "schema": {
                "$ref": "#/components/schemas/UpdateUserDto"
              }
            },
            "application/*+json": {
              "schema": {
                "$ref": "#/components/schemas/UpdateUserDto"
              }
            }
          }
        },
        "responses": {
          "200": {
            "description": "Success"
          }
        }
      }
    },
    "/api/Account/invite-url": {
      "get": {
        "tags": [
          "Account"
        ],
        "summary": "Requests the Invite Url for the UserId. Will return error if user is already validated.",
        "parameters": [
          {
            "name": "userId",
            "in": "query",
            "description": "",
            "schema": {
              "type": "integer",
              "format": "int32"
            }
          },
          {
            "name": "withBaseUrl",
            "in": "query",
            "description": "Include the \"https://ip:port/\" in the generated link",
            "schema": {
              "type": "boolean"
            }
          }
        ],
        "responses": {
          "200": {
            "description": "Success",
            "content": {
              "text/plain": {
                "schema": {
                  "type": "string"
                }
              },
              "application/json": {
                "schema": {
                  "type": "string"
                }
              },
              "text/json": {
                "schema": {
                  "type": "string"
                }
              }
            }
          }
        }
      }
    },
    "/api/Account/invite": {
      "post": {
        "tags": [
          "Account"
        ],
        "summary": "Invites a user to the server. Will generate a setup link for continuing setup. If the server is not accessible, no\r\nemail will be sent.",
        "requestBody": {
          "description": "",
          "content": {
            "application/json": {
              "schema": {
                "$ref": "#/components/schemas/InviteUserDto"
              }
            },
            "text/json": {
              "schema": {
                "$ref": "#/components/schemas/InviteUserDto"
              }
            },
            "application/*+json": {
              "schema": {
                "$ref": "#/components/schemas/InviteUserDto"
              }
            }
          }
        },
        "responses": {
          "200": {
            "description": "Success",
            "content": {
              "text/plain": {
                "schema": {
                  "type": "string"
                }
              },
              "application/json": {
                "schema": {
                  "type": "string"
                }
              },
              "text/json": {
                "schema": {
                  "type": "string"
                }
              }
            }
          }
        }
      }
    },
    "/api/Account/confirm-email": {
      "post": {
        "tags": [
          "Account"
        ],
        "summary": "Last step in authentication flow, confirms the email token for email",
        "requestBody": {
          "description": "",
          "content": {
            "application/json": {
              "schema": {
                "$ref": "#/components/schemas/ConfirmEmailDto"
              }
            },
            "text/json": {
              "schema": {
                "$ref": "#/components/schemas/ConfirmEmailDto"
              }
            },
            "application/*+json": {
              "schema": {
                "$ref": "#/components/schemas/ConfirmEmailDto"
              }
            }
          }
        },
        "responses": {
          "200": {
            "description": "Success",
            "content": {
              "text/plain": {
                "schema": {
                  "$ref": "#/components/schemas/UserDto"
                }
              },
              "application/json": {
                "schema": {
                  "$ref": "#/components/schemas/UserDto"
                }
              },
              "text/json": {
                "schema": {
                  "$ref": "#/components/schemas/UserDto"
                }
              }
            }
          }
        }
      }
    },
    "/api/Account/confirm-email-update": {
      "post": {
        "tags": [
          "Account"
        ],
        "summary": "Final step in email update change. Given a confirmation token and the email, this will finish the email change.",
        "description": "This will force connected clients to re-authenticate",
        "requestBody": {
          "description": "",
          "content": {
            "application/json": {
              "schema": {
                "$ref": "#/components/schemas/ConfirmEmailUpdateDto"
              }
            },
            "text/json": {
              "schema": {
                "$ref": "#/components/schemas/ConfirmEmailUpdateDto"
              }
            },
            "application/*+json": {
              "schema": {
                "$ref": "#/components/schemas/ConfirmEmailUpdateDto"
              }
            }
          }
        },
        "responses": {
          "200": {
            "description": "Success"
          }
        }
      }
    },
    "/api/Account/confirm-password-reset": {
      "post": {
        "tags": [
          "Account"
        ],
        "requestBody": {
          "content": {
            "application/json": {
              "schema": {
                "$ref": "#/components/schemas/ConfirmPasswordResetDto"
              }
            },
            "text/json": {
              "schema": {
                "$ref": "#/components/schemas/ConfirmPasswordResetDto"
              }
            },
            "application/*+json": {
              "schema": {
                "$ref": "#/components/schemas/ConfirmPasswordResetDto"
              }
            }
          }
        },
        "responses": {
          "200": {
            "description": "Success",
            "content": {
              "text/plain": {
                "schema": {
                  "type": "string"
                }
              },
              "application/json": {
                "schema": {
                  "type": "string"
                }
              },
              "text/json": {
                "schema": {
                  "type": "string"
                }
              }
            }
          }
        }
      }
    },
    "/api/Account/forgot-password": {
      "post": {
        "tags": [
          "Account"
        ],
        "summary": "Will send user a link to update their password to their email or prompt them if not accessible",
        "parameters": [
          {
            "name": "email",
            "in": "query",
            "description": "",
            "schema": {
              "type": "string"
            }
          }
        ],
        "responses": {
          "200": {
            "description": "Success",
            "content": {
              "text/plain": {
                "schema": {
                  "type": "string"
                }
              },
              "application/json": {
                "schema": {
                  "type": "string"
                }
              },
              "text/json": {
                "schema": {
                  "type": "string"
                }
              }
            }
          }
        }
      }
    },
    "/api/Account/email-confirmed": {
      "get": {
        "tags": [
          "Account"
        ],
        "responses": {
          "200": {
            "description": "Success",
            "content": {
              "text/plain": {
                "schema": {
                  "type": "boolean"
                }
              },
              "application/json": {
                "schema": {
                  "type": "boolean"
                }
              },
              "text/json": {
                "schema": {
                  "type": "boolean"
                }
              }
            }
          }
        }
      }
    },
    "/api/Account/confirm-migration-email": {
      "post": {
        "tags": [
          "Account"
        ],
        "requestBody": {
          "content": {
            "application/json": {
              "schema": {
                "$ref": "#/components/schemas/ConfirmMigrationEmailDto"
              }
            },
            "text/json": {
              "schema": {
                "$ref": "#/components/schemas/ConfirmMigrationEmailDto"
              }
            },
            "application/*+json": {
              "schema": {
                "$ref": "#/components/schemas/ConfirmMigrationEmailDto"
              }
            }
          }
        },
        "responses": {
          "200": {
            "description": "Success",
            "content": {
              "text/plain": {
                "schema": {
                  "$ref": "#/components/schemas/UserDto"
                }
              },
              "application/json": {
                "schema": {
                  "$ref": "#/components/schemas/UserDto"
                }
              },
              "text/json": {
                "schema": {
                  "$ref": "#/components/schemas/UserDto"
                }
              }
            }
          }
        }
      }
    },
    "/api/Account/resend-confirmation-email": {
      "post": {
        "tags": [
          "Account"
        ],
        "summary": "Resend an invite to a user already invited",
        "parameters": [
          {
            "name": "userId",
            "in": "query",
            "description": "",
            "schema": {
              "type": "integer",
              "format": "int32"
            }
          }
        ],
        "responses": {
          "200": {
            "description": "Success",
            "content": {
              "text/plain": {
                "schema": {
                  "type": "string"
                }
              },
              "application/json": {
                "schema": {
                  "type": "string"
                }
              },
              "text/json": {
                "schema": {
                  "type": "string"
                }
              }
            }
          }
        }
      }
    },
    "/api/Account/migrate-email": {
      "post": {
        "tags": [
          "Account"
        ],
        "summary": "This is similar to invite. Essentially we authenticate the user's password then go through invite email flow",
        "requestBody": {
          "description": "",
          "content": {
            "application/json": {
              "schema": {
                "$ref": "#/components/schemas/MigrateUserEmailDto"
              }
            },
            "text/json": {
              "schema": {
                "$ref": "#/components/schemas/MigrateUserEmailDto"
              }
            },
            "application/*+json": {
              "schema": {
                "$ref": "#/components/schemas/MigrateUserEmailDto"
              }
            }
          }
        },
        "responses": {
          "200": {
            "description": "Success",
            "content": {
              "text/plain": {
                "schema": {
                  "type": "string"
                }
              },
              "application/json": {
                "schema": {
                  "type": "string"
                }
              },
              "text/json": {
                "schema": {
                  "type": "string"
                }
              }
            }
          }
        }
      }
    },
    "/api/Admin/exists": {
      "get": {
        "tags": [
          "Admin"
        ],
        "summary": "Checks if an admin exists on the system. This is essentially a check to validate if the system has been setup.",
        "responses": {
          "200": {
            "description": "Success",
            "content": {
              "text/plain": {
                "schema": {
                  "type": "boolean"
                }
              },
              "application/json": {
                "schema": {
                  "type": "boolean"
                }
              },
              "text/json": {
                "schema": {
                  "type": "boolean"
                }
              }
            }
          }
        }
      }
    },
    "/api/Book/{chapterId}/book-info": {
      "get": {
        "tags": [
          "Book"
        ],
        "summary": "Retrieves information for the PDF and Epub reader",
        "description": "This only applies to Epub or PDF files",
        "parameters": [
          {
            "name": "chapterId",
            "in": "path",
            "description": "",
            "required": true,
            "schema": {
              "type": "integer",
              "format": "int32"
            }
          }
        ],
        "responses": {
          "200": {
            "description": "Success",
            "content": {
              "text/plain": {
                "schema": {
                  "$ref": "#/components/schemas/BookInfoDto"
                }
              },
              "application/json": {
                "schema": {
                  "$ref": "#/components/schemas/BookInfoDto"
                }
              },
              "text/json": {
                "schema": {
                  "$ref": "#/components/schemas/BookInfoDto"
                }
              }
            }
          }
        }
      }
    },
    "/api/Book/{chapterId}/book-resources": {
      "get": {
        "tags": [
          "Book"
        ],
        "summary": "This is an entry point to fetch resources from within an epub chapter/book.",
        "parameters": [
          {
            "name": "chapterId",
            "in": "path",
            "description": "",
            "required": true,
            "schema": {
              "type": "integer",
              "format": "int32"
            }
          },
          {
            "name": "file",
            "in": "query",
            "description": "",
            "schema": {
              "type": "string"
            }
          }
        ],
        "responses": {
          "200": {
            "description": "Success"
          }
        }
      }
    },
    "/api/Book/{chapterId}/chapters": {
      "get": {
        "tags": [
          "Book"
        ],
        "summary": "This will return a list of mappings from ID -> page num. ID will be the xhtml key and page num will be the reading order\r\nthis is used to rewrite anchors in the book text so that we always load properly in our reader.",
        "description": "This is essentially building the table of contents",
        "parameters": [
          {
            "name": "chapterId",
            "in": "path",
            "description": "",
            "required": true,
            "schema": {
              "type": "integer",
              "format": "int32"
            }
          }
        ],
        "responses": {
          "200": {
            "description": "Success",
            "content": {
              "text/plain": {
                "schema": {
                  "type": "array",
                  "items": {
                    "$ref": "#/components/schemas/BookChapterItem"
                  }
                }
              },
              "application/json": {
                "schema": {
                  "type": "array",
                  "items": {
                    "$ref": "#/components/schemas/BookChapterItem"
                  }
                }
              },
              "text/json": {
                "schema": {
                  "type": "array",
                  "items": {
                    "$ref": "#/components/schemas/BookChapterItem"
                  }
                }
              }
            }
          }
        }
      }
    },
    "/api/Book/{chapterId}/book-page": {
      "get": {
        "tags": [
          "Book"
        ],
        "summary": "This returns a single page within the epub book. All html will be rewritten to be scoped within our reader,\r\nall css is scoped, etc.",
        "parameters": [
          {
            "name": "chapterId",
            "in": "path",
            "description": "",
            "required": true,
            "schema": {
              "type": "integer",
              "format": "int32"
            }
          },
          {
            "name": "page",
            "in": "query",
            "description": "",
            "schema": {
              "type": "integer",
              "format": "int32"
            }
          }
        ],
        "responses": {
          "200": {
            "description": "Success",
            "content": {
              "text/plain": {
                "schema": {
                  "type": "string"
                }
              },
              "application/json": {
                "schema": {
                  "type": "string"
                }
              },
              "text/json": {
                "schema": {
                  "type": "string"
                }
              }
            }
          }
        }
      }
    },
    "/api/Cbl/validate": {
      "post": {
        "tags": [
          "Cbl"
        ],
        "summary": "The first step in a cbl import. This validates the cbl file that if an import occured, would it be successful.\r\nIf this returns errors, the cbl will always be rejected by Kavita.",
        "requestBody": {
          "content": {
            "multipart/form-data": {
              "schema": {
                "type": "object",
                "properties": {
                  "ContentType": {
                    "type": "string"
                  },
                  "ContentDisposition": {
                    "type": "string"
                  },
                  "Headers": {
                    "type": "object",
                    "additionalProperties": {
                      "type": "array",
                      "items": {
                        "type": "string"
                      }
                    }
                  },
                  "Length": {
                    "type": "integer",
                    "format": "int64"
                  },
                  "Name": {
                    "type": "string"
                  },
                  "FileName": {
                    "type": "string"
                  }
                }
              },
              "encoding": {
                "ContentType": {
                  "style": "form"
                },
                "ContentDisposition": {
                  "style": "form"
                },
                "Headers": {
                  "style": "form"
                },
                "Length": {
                  "style": "form"
                },
                "Name": {
                  "style": "form"
                },
                "FileName": {
                  "style": "form"
                }
              }
            }
          }
        },
        "responses": {
          "200": {
            "description": "Success",
            "content": {
              "text/plain": {
                "schema": {
                  "$ref": "#/components/schemas/CblImportSummaryDto"
                }
              },
              "application/json": {
                "schema": {
                  "$ref": "#/components/schemas/CblImportSummaryDto"
                }
              },
              "text/json": {
                "schema": {
                  "$ref": "#/components/schemas/CblImportSummaryDto"
                }
              }
            }
          }
        }
      }
    },
    "/api/Cbl/import": {
      "post": {
        "tags": [
          "Cbl"
        ],
        "summary": "Performs the actual import (assuming dryRun = false)",
        "requestBody": {
          "content": {
            "multipart/form-data": {
              "schema": {
                "type": "object",
                "properties": {
                  "ContentType": {
                    "type": "string"
                  },
                  "ContentDisposition": {
                    "type": "string"
                  },
                  "Headers": {
                    "type": "object",
                    "additionalProperties": {
                      "type": "array",
                      "items": {
                        "type": "string"
                      }
                    }
                  },
                  "Length": {
                    "type": "integer",
                    "format": "int64"
                  },
                  "Name": {
                    "type": "string"
                  },
                  "FileName": {
                    "type": "string"
                  },
                  "dryRun": {
                    "type": "boolean",
                    "default": false
                  }
                }
              },
              "encoding": {
                "ContentType": {
                  "style": "form"
                },
                "ContentDisposition": {
                  "style": "form"
                },
                "Headers": {
                  "style": "form"
                },
                "Length": {
                  "style": "form"
                },
                "Name": {
                  "style": "form"
                },
                "FileName": {
                  "style": "form"
                },
                "dryRun": {
                  "style": "form"
                }
              }
            }
          }
        },
        "responses": {
          "200": {
            "description": "Success",
            "content": {
              "text/plain": {
                "schema": {
                  "$ref": "#/components/schemas/CblImportSummaryDto"
                }
              },
              "application/json": {
                "schema": {
                  "$ref": "#/components/schemas/CblImportSummaryDto"
                }
              },
              "text/json": {
                "schema": {
                  "$ref": "#/components/schemas/CblImportSummaryDto"
                }
              }
            }
          }
        }
      }
    },
    "/api/Collection": {
      "get": {
        "tags": [
          "Collection"
        ],
        "summary": "Return a list of all collection tags on the server",
        "responses": {
          "200": {
            "description": "Success",
            "content": {
              "text/plain": {
                "schema": {
                  "type": "array",
                  "items": {
                    "$ref": "#/components/schemas/CollectionTagDto"
                  }
                }
              },
              "application/json": {
                "schema": {
                  "type": "array",
                  "items": {
                    "$ref": "#/components/schemas/CollectionTagDto"
                  }
                }
              },
              "text/json": {
                "schema": {
                  "type": "array",
                  "items": {
                    "$ref": "#/components/schemas/CollectionTagDto"
                  }
                }
              }
            }
          }
        }
      }
    },
    "/api/Collection/search": {
      "get": {
        "tags": [
          "Collection"
        ],
        "summary": "Searches against the collection tags on the DB and returns matches that meet the search criteria.\r\n<remarks>Search strings will be cleaned of certain fields, like %</remarks>",
        "parameters": [
          {
            "name": "queryString",
            "in": "query",
            "description": "Search term",
            "schema": {
              "type": "string"
            }
          }
        ],
        "responses": {
          "200": {
            "description": "Success",
            "content": {
              "text/plain": {
                "schema": {
                  "type": "array",
                  "items": {
                    "$ref": "#/components/schemas/CollectionTagDto"
                  }
                }
              },
              "application/json": {
                "schema": {
                  "type": "array",
                  "items": {
                    "$ref": "#/components/schemas/CollectionTagDto"
                  }
                }
              },
              "text/json": {
                "schema": {
                  "type": "array",
                  "items": {
                    "$ref": "#/components/schemas/CollectionTagDto"
                  }
                }
              }
            }
          }
        }
      }
    },
    "/api/Collection/name-exists": {
      "get": {
        "tags": [
          "Collection"
        ],
        "summary": "Checks if a collection exists with the name",
        "parameters": [
          {
            "name": "name",
            "in": "query",
            "description": "If empty or null, will return true as that is invalid",
            "schema": {
              "type": "string"
            }
          }
        ],
        "responses": {
          "200": {
            "description": "Success",
            "content": {
              "text/plain": {
                "schema": {
                  "type": "boolean"
                }
              },
              "application/json": {
                "schema": {
                  "type": "boolean"
                }
              },
              "text/json": {
                "schema": {
                  "type": "boolean"
                }
              }
            }
          }
        }
      }
    },
    "/api/Collection/update": {
      "post": {
        "tags": [
          "Collection"
        ],
        "summary": "Updates an existing tag with a new title, promotion status, and summary.\r\n<remarks>UI does not contain controls to update title</remarks>",
        "requestBody": {
          "description": "",
          "content": {
            "application/json": {
              "schema": {
                "$ref": "#/components/schemas/CollectionTagDto"
              }
            },
            "text/json": {
              "schema": {
                "$ref": "#/components/schemas/CollectionTagDto"
              }
            },
            "application/*+json": {
              "schema": {
                "$ref": "#/components/schemas/CollectionTagDto"
              }
            }
          }
        },
        "responses": {
          "200": {
            "description": "Success"
          }
        }
      }
    },
    "/api/Collection/update-for-series": {
      "post": {
        "tags": [
          "Collection"
        ],
        "summary": "Adds a collection tag onto multiple Series. If tag id is 0, this will create a new tag.",
        "requestBody": {
          "description": "",
          "content": {
            "application/json": {
              "schema": {
                "$ref": "#/components/schemas/CollectionTagBulkAddDto"
              }
            },
            "text/json": {
              "schema": {
                "$ref": "#/components/schemas/CollectionTagBulkAddDto"
              }
            },
            "application/*+json": {
              "schema": {
                "$ref": "#/components/schemas/CollectionTagBulkAddDto"
              }
            }
          }
        },
        "responses": {
          "200": {
            "description": "Success"
          }
        }
      }
    },
    "/api/Collection/update-series": {
      "post": {
        "tags": [
          "Collection"
        ],
        "summary": "For a given tag, update the summary if summary has changed and remove a set of series from the tag.",
        "requestBody": {
          "description": "",
          "content": {
            "application/json": {
              "schema": {
                "$ref": "#/components/schemas/UpdateSeriesForTagDto"
              }
            },
            "text/json": {
              "schema": {
                "$ref": "#/components/schemas/UpdateSeriesForTagDto"
              }
            },
            "application/*+json": {
              "schema": {
                "$ref": "#/components/schemas/UpdateSeriesForTagDto"
              }
            }
          }
        },
        "responses": {
          "200": {
            "description": "Success"
          }
        }
      }
    },
    "/api/Device/create": {
      "post": {
        "tags": [
          "Device"
        ],
        "requestBody": {
          "content": {
            "application/json": {
              "schema": {
                "$ref": "#/components/schemas/CreateDeviceDto"
              }
            },
            "text/json": {
              "schema": {
                "$ref": "#/components/schemas/CreateDeviceDto"
              }
            },
            "application/*+json": {
              "schema": {
                "$ref": "#/components/schemas/CreateDeviceDto"
              }
            }
          }
        },
        "responses": {
          "200": {
            "description": "Success"
          }
        }
      }
    },
    "/api/Device/update": {
      "post": {
        "tags": [
          "Device"
        ],
        "requestBody": {
          "content": {
            "application/json": {
              "schema": {
                "$ref": "#/components/schemas/UpdateDeviceDto"
              }
            },
            "text/json": {
              "schema": {
                "$ref": "#/components/schemas/UpdateDeviceDto"
              }
            },
            "application/*+json": {
              "schema": {
                "$ref": "#/components/schemas/UpdateDeviceDto"
              }
            }
          }
        },
        "responses": {
          "200": {
            "description": "Success"
          }
        }
      }
    },
    "/api/Device": {
      "delete": {
        "tags": [
          "Device"
        ],
        "summary": "Deletes the device from the user",
        "parameters": [
          {
            "name": "deviceId",
            "in": "query",
            "description": "",
            "schema": {
              "type": "integer",
              "format": "int32"
            }
          }
        ],
        "responses": {
          "200": {
            "description": "Success"
          }
        }
      },
      "get": {
        "tags": [
          "Device"
        ],
        "responses": {
          "200": {
            "description": "Success",
            "content": {
              "text/plain": {
                "schema": {
                  "type": "array",
                  "items": {
                    "$ref": "#/components/schemas/DeviceDto"
                  }
                }
              },
              "application/json": {
                "schema": {
                  "type": "array",
                  "items": {
                    "$ref": "#/components/schemas/DeviceDto"
                  }
                }
              },
              "text/json": {
                "schema": {
                  "type": "array",
                  "items": {
                    "$ref": "#/components/schemas/DeviceDto"
                  }
                }
              }
            }
          }
        }
      }
    },
    "/api/Device/send-to": {
      "post": {
        "tags": [
          "Device"
        ],
        "requestBody": {
          "content": {
            "application/json": {
              "schema": {
                "$ref": "#/components/schemas/SendToDeviceDto"
              }
            },
            "text/json": {
              "schema": {
                "$ref": "#/components/schemas/SendToDeviceDto"
              }
            },
            "application/*+json": {
              "schema": {
                "$ref": "#/components/schemas/SendToDeviceDto"
              }
            }
          }
        },
        "responses": {
          "200": {
            "description": "Success"
          }
        }
      }
    },
    "/api/Download/volume-size": {
      "get": {
        "tags": [
          "Download"
        ],
        "summary": "For a given volume, return the size in bytes",
        "parameters": [
          {
            "name": "volumeId",
            "in": "query",
            "description": "",
            "schema": {
              "type": "integer",
              "format": "int32"
            }
          }
        ],
        "responses": {
          "200": {
            "description": "Success",
            "content": {
              "text/plain": {
                "schema": {
                  "type": "integer",
                  "format": "int64"
                }
              },
              "application/json": {
                "schema": {
                  "type": "integer",
                  "format": "int64"
                }
              },
              "text/json": {
                "schema": {
                  "type": "integer",
                  "format": "int64"
                }
              }
            }
          }
        }
      }
    },
    "/api/Download/chapter-size": {
      "get": {
        "tags": [
          "Download"
        ],
        "summary": "For a given chapter, return the size in bytes",
        "parameters": [
          {
            "name": "chapterId",
            "in": "query",
            "description": "",
            "schema": {
              "type": "integer",
              "format": "int32"
            }
          }
        ],
        "responses": {
          "200": {
            "description": "Success",
            "content": {
              "text/plain": {
                "schema": {
                  "type": "integer",
                  "format": "int64"
                }
              },
              "application/json": {
                "schema": {
                  "type": "integer",
                  "format": "int64"
                }
              },
              "text/json": {
                "schema": {
                  "type": "integer",
                  "format": "int64"
                }
              }
            }
          }
        }
      }
    },
    "/api/Download/series-size": {
      "get": {
        "tags": [
          "Download"
        ],
        "summary": "For a series, return the size in bytes",
        "parameters": [
          {
            "name": "seriesId",
            "in": "query",
            "description": "",
            "schema": {
              "type": "integer",
              "format": "int32"
            }
          }
        ],
        "responses": {
          "200": {
            "description": "Success",
            "content": {
              "text/plain": {
                "schema": {
                  "type": "integer",
                  "format": "int64"
                }
              },
              "application/json": {
                "schema": {
                  "type": "integer",
                  "format": "int64"
                }
              },
              "text/json": {
                "schema": {
                  "type": "integer",
                  "format": "int64"
                }
              }
            }
          }
        }
      }
    },
    "/api/Download/volume": {
      "get": {
        "tags": [
          "Download"
        ],
        "summary": "Downloads all chapters within a volume. If the chapters are multiple zips, they will all be zipped up.",
        "parameters": [
          {
            "name": "volumeId",
            "in": "query",
            "description": "",
            "schema": {
              "type": "integer",
              "format": "int32"
            }
          }
        ],
        "responses": {
          "200": {
            "description": "Success"
          }
        }
      }
    },
    "/api/Download/chapter": {
      "get": {
        "tags": [
          "Download"
        ],
        "summary": "Returns the zip for a single chapter. If the chapter contains multiple files, they will be zipped.",
        "parameters": [
          {
            "name": "chapterId",
            "in": "query",
            "description": "",
            "schema": {
              "type": "integer",
              "format": "int32"
            }
          }
        ],
        "responses": {
          "200": {
            "description": "Success"
          }
        }
      }
    },
    "/api/Download/series": {
      "get": {
        "tags": [
          "Download"
        ],
        "parameters": [
          {
            "name": "seriesId",
            "in": "query",
            "schema": {
              "type": "integer",
              "format": "int32"
            }
          }
        ],
        "responses": {
          "200": {
            "description": "Success"
          }
        }
      }
    },
    "/api/Download/bookmarks": {
      "post": {
        "tags": [
          "Download"
        ],
        "summary": "Downloads all bookmarks in a zip for",
        "requestBody": {
          "description": "",
          "content": {
            "application/json": {
              "schema": {
                "$ref": "#/components/schemas/DownloadBookmarkDto"
              }
            },
            "text/json": {
              "schema": {
                "$ref": "#/components/schemas/DownloadBookmarkDto"
              }
            },
            "application/*+json": {
              "schema": {
                "$ref": "#/components/schemas/DownloadBookmarkDto"
              }
            }
          }
        },
        "responses": {
          "200": {
            "description": "Success"
          }
        }
      }
    },
    "/api/Health": {
      "get": {
        "tags": [
          "Health"
        ],
        "responses": {
          "200": {
            "description": "Success"
          }
        }
      }
    },
    "/api/Image/chapter-cover": {
      "get": {
        "tags": [
          "Image"
        ],
        "summary": "Returns cover image for Chapter",
        "parameters": [
          {
            "name": "chapterId",
            "in": "query",
            "description": "",
            "schema": {
              "type": "integer",
              "format": "int32"
            }
          },
          {
            "name": "apiKey",
            "in": "query",
            "schema": {
              "type": "string"
            }
          }
        ],
        "responses": {
          "200": {
            "description": "Success"
          }
        }
      }
    },
    "/api/Image/library-cover": {
      "get": {
        "tags": [
          "Image"
        ],
        "summary": "Returns cover image for Library",
        "parameters": [
          {
            "name": "libraryId",
            "in": "query",
            "description": "",
            "schema": {
              "type": "integer",
              "format": "int32"
            }
          },
          {
            "name": "apiKey",
            "in": "query",
            "schema": {
              "type": "string"
            }
          }
        ],
        "responses": {
          "200": {
            "description": "Success"
          }
        }
      }
    },
    "/api/Image/volume-cover": {
      "get": {
        "tags": [
          "Image"
        ],
        "summary": "Returns cover image for Volume",
        "parameters": [
          {
            "name": "volumeId",
            "in": "query",
            "description": "",
            "schema": {
              "type": "integer",
              "format": "int32"
            }
          },
          {
            "name": "apiKey",
            "in": "query",
            "schema": {
              "type": "string"
            }
          }
        ],
        "responses": {
          "200": {
            "description": "Success"
          }
        }
      }
    },
    "/api/Image/series-cover": {
      "get": {
        "tags": [
          "Image"
        ],
        "summary": "Returns cover image for Series",
        "parameters": [
          {
            "name": "seriesId",
            "in": "query",
            "description": "Id of Series",
            "schema": {
              "type": "integer",
              "format": "int32"
            }
          },
          {
            "name": "apiKey",
            "in": "query",
            "schema": {
              "type": "string"
            }
          }
        ],
        "responses": {
          "200": {
            "description": "Success"
          }
        }
      }
    },
    "/api/Image/collection-cover": {
      "get": {
        "tags": [
          "Image"
        ],
        "summary": "Returns cover image for Collection Tag",
        "parameters": [
          {
            "name": "collectionTagId",
            "in": "query",
            "description": "",
            "schema": {
              "type": "integer",
              "format": "int32"
            }
          },
          {
            "name": "apiKey",
            "in": "query",
            "schema": {
              "type": "string"
            }
          }
        ],
        "responses": {
          "200": {
            "description": "Success"
          }
        }
      }
    },
    "/api/Image/readinglist-cover": {
      "get": {
        "tags": [
          "Image"
        ],
        "summary": "Returns cover image for a Reading List",
        "parameters": [
          {
            "name": "readingListId",
            "in": "query",
            "description": "",
            "schema": {
              "type": "integer",
              "format": "int32"
            }
          },
          {
            "name": "apiKey",
            "in": "query",
            "schema": {
              "type": "string"
            }
          }
        ],
        "responses": {
          "200": {
            "description": "Success"
          }
        }
      }
    },
    "/api/Image/bookmark": {
      "get": {
        "tags": [
          "Image"
        ],
        "summary": "Returns image for a given bookmark page",
        "description": "This request is served unauthenticated, but user must be passed via api key to validate",
        "parameters": [
          {
            "name": "chapterId",
            "in": "query",
            "description": "",
            "schema": {
              "type": "integer",
              "format": "int32"
            }
          },
          {
            "name": "pageNum",
            "in": "query",
            "description": "Starts at 0",
            "schema": {
              "type": "integer",
              "format": "int32"
            }
          },
          {
            "name": "apiKey",
            "in": "query",
            "description": "API Key for user. Needed to authenticate request",
            "schema": {
              "type": "string"
            }
          }
        ],
        "responses": {
          "200": {
            "description": "Success"
          }
        }
      }
    },
    "/api/Image/web-link": {
      "get": {
        "tags": [
          "Image"
        ],
        "summary": "Returns the image associated with a web-link",
        "parameters": [
          {
            "name": "url",
            "in": "query",
            "schema": {
              "type": "string"
            }
          },
          {
            "name": "apiKey",
            "in": "query",
            "description": "",
            "schema": {
              "type": "string"
            }
          }
        ],
        "responses": {
          "200": {
            "description": "Success"
          }
        }
      }
    },
    "/api/Image/cover-upload": {
      "get": {
        "tags": [
          "Image"
        ],
        "summary": "Returns a temp coverupload image",
        "parameters": [
          {
            "name": "filename",
            "in": "query",
            "description": "Filename of file. This is used with upload/upload-by-url",
            "schema": {
              "type": "string"
            }
          },
          {
            "name": "apiKey",
            "in": "query",
            "schema": {
              "type": "string"
            }
          }
        ],
        "responses": {
          "200": {
            "description": "Success"
          }
        }
      }
    },
    "/api/Library/create": {
      "post": {
        "tags": [
          "Library"
        ],
        "summary": "Creates a new Library. Upon library creation, adds new library to all Admin accounts.",
        "requestBody": {
          "description": "",
          "content": {
            "application/json": {
              "schema": {
                "$ref": "#/components/schemas/UpdateLibraryDto"
              }
            },
            "text/json": {
              "schema": {
                "$ref": "#/components/schemas/UpdateLibraryDto"
              }
            },
            "application/*+json": {
              "schema": {
                "$ref": "#/components/schemas/UpdateLibraryDto"
              }
            }
          }
        },
        "responses": {
          "200": {
            "description": "Success"
          }
        }
      }
    },
    "/api/Library/list": {
      "get": {
        "tags": [
          "Library"
        ],
        "summary": "Returns a list of directories for a given path. If path is empty, returns root drives.",
        "parameters": [
          {
            "name": "path",
            "in": "query",
            "description": "",
            "schema": {
              "type": "string"
            }
          }
        ],
        "responses": {
          "200": {
            "description": "Success",
            "content": {
              "text/plain": {
                "schema": {
                  "type": "array",
                  "items": {
                    "$ref": "#/components/schemas/DirectoryDto"
                  }
                }
              },
              "application/json": {
                "schema": {
                  "type": "array",
                  "items": {
                    "$ref": "#/components/schemas/DirectoryDto"
                  }
                }
              },
              "text/json": {
                "schema": {
                  "type": "array",
                  "items": {
                    "$ref": "#/components/schemas/DirectoryDto"
                  }
                }
              }
            }
          }
        }
      }
    },
    "/api/Library": {
      "get": {
        "tags": [
          "Library"
        ],
        "summary": "Return all libraries in the Server",
        "responses": {
          "200": {
            "description": "Success",
            "content": {
              "text/plain": {
                "schema": {
                  "type": "array",
                  "items": {
                    "$ref": "#/components/schemas/LibraryDto"
                  }
                }
              },
              "application/json": {
                "schema": {
                  "type": "array",
                  "items": {
                    "$ref": "#/components/schemas/LibraryDto"
                  }
                }
              },
              "text/json": {
                "schema": {
                  "type": "array",
                  "items": {
                    "$ref": "#/components/schemas/LibraryDto"
                  }
                }
              }
            }
          }
        }
      }
    },
    "/api/Library/jump-bar": {
      "get": {
        "tags": [
          "Library"
        ],
        "summary": "For a given library, generate the jump bar information",
        "parameters": [
          {
            "name": "libraryId",
            "in": "query",
            "description": "",
            "schema": {
              "type": "integer",
              "format": "int32"
            }
          }
        ],
        "responses": {
          "200": {
            "description": "Success",
            "content": {
              "text/plain": {
                "schema": {
                  "type": "array",
                  "items": {
                    "$ref": "#/components/schemas/JumpKeyDto"
                  }
                }
              },
              "application/json": {
                "schema": {
                  "type": "array",
                  "items": {
                    "$ref": "#/components/schemas/JumpKeyDto"
                  }
                }
              },
              "text/json": {
                "schema": {
                  "type": "array",
                  "items": {
                    "$ref": "#/components/schemas/JumpKeyDto"
                  }
                }
              }
            }
          }
        }
      }
    },
    "/api/Library/grant-access": {
      "post": {
        "tags": [
          "Library"
        ],
        "summary": "Grants a user account access to a Library",
        "requestBody": {
          "description": "",
          "content": {
            "application/json": {
              "schema": {
                "$ref": "#/components/schemas/UpdateLibraryForUserDto"
              }
            },
            "text/json": {
              "schema": {
                "$ref": "#/components/schemas/UpdateLibraryForUserDto"
              }
            },
            "application/*+json": {
              "schema": {
                "$ref": "#/components/schemas/UpdateLibraryForUserDto"
              }
            }
          }
        },
        "responses": {
          "200": {
            "description": "Success",
            "content": {
              "text/plain": {
                "schema": {
                  "$ref": "#/components/schemas/MemberDto"
                }
              },
              "application/json": {
                "schema": {
                  "$ref": "#/components/schemas/MemberDto"
                }
              },
              "text/json": {
                "schema": {
                  "$ref": "#/components/schemas/MemberDto"
                }
              }
            }
          }
        }
      }
    },
    "/api/Library/scan": {
      "post": {
        "tags": [
          "Library"
        ],
        "summary": "Scans a given library for file changes.",
        "parameters": [
          {
            "name": "libraryId",
            "in": "query",
            "description": "",
            "schema": {
              "type": "integer",
              "format": "int32"
            }
          },
          {
            "name": "force",
            "in": "query",
            "description": "If true, will ignore any optimizations to avoid file I/O and will treat similar to a first scan",
            "schema": {
              "type": "boolean",
              "default": false
            }
          }
        ],
        "responses": {
          "200": {
            "description": "Success"
          }
        }
      }
    },
    "/api/Library/scan-all": {
      "post": {
        "tags": [
          "Library"
        ],
        "summary": "Scans a given library for file changes. If another scan task is in progress, will reschedule the invocation for 3 hours in future.",
        "parameters": [
          {
            "name": "force",
            "in": "query",
            "description": "If true, will ignore any optimizations to avoid file I/O and will treat similar to a first scan",
            "schema": {
              "type": "boolean",
              "default": false
            }
          }
        ],
        "responses": {
          "200": {
            "description": "Success"
          }
        }
      }
    },
    "/api/Library/refresh-metadata": {
      "post": {
        "tags": [
          "Library"
        ],
        "parameters": [
          {
            "name": "libraryId",
            "in": "query",
            "schema": {
              "type": "integer",
              "format": "int32"
            }
          },
          {
            "name": "force",
            "in": "query",
            "schema": {
              "type": "boolean",
              "default": true
            }
          }
        ],
        "responses": {
          "200": {
            "description": "Success"
          }
        }
      }
    },
    "/api/Library/analyze": {
      "post": {
        "tags": [
          "Library"
        ],
        "parameters": [
          {
            "name": "libraryId",
            "in": "query",
            "schema": {
              "type": "integer",
              "format": "int32"
            }
          }
        ],
        "responses": {
          "200": {
            "description": "Success"
          }
        }
      }
    },
    "/api/Library/scan-folder": {
      "post": {
        "tags": [
          "Library"
        ],
        "summary": "Given a valid path, will invoke either a Scan Series or Scan Library. If the folder does not exist within Kavita, the request will be ignored",
        "requestBody": {
          "description": "",
          "content": {
            "application/json": {
              "schema": {
                "$ref": "#/components/schemas/ScanFolderDto"
              }
            },
            "text/json": {
              "schema": {
                "$ref": "#/components/schemas/ScanFolderDto"
              }
            },
            "application/*+json": {
              "schema": {
                "$ref": "#/components/schemas/ScanFolderDto"
              }
            }
          }
        },
        "responses": {
          "200": {
            "description": "Success"
          }
        }
      }
    },
    "/api/Library/delete": {
      "delete": {
        "tags": [
          "Library"
        ],
        "parameters": [
          {
            "name": "libraryId",
            "in": "query",
            "schema": {
              "type": "integer",
              "format": "int32"
            }
          }
        ],
        "responses": {
          "200": {
            "description": "Success",
            "content": {
              "text/plain": {
                "schema": {
                  "type": "boolean"
                }
              },
              "application/json": {
                "schema": {
                  "type": "boolean"
                }
              },
              "text/json": {
                "schema": {
                  "type": "boolean"
                }
              }
            }
          }
        }
      }
    },
    "/api/Library/name-exists": {
      "get": {
        "tags": [
          "Library"
        ],
        "summary": "Checks if the library name exists or not",
        "parameters": [
          {
            "name": "name",
            "in": "query",
            "description": "If empty or null, will return true as that is invalid",
            "schema": {
              "type": "string"
            }
          }
        ],
        "responses": {
          "200": {
            "description": "Success",
            "content": {
              "text/plain": {
                "schema": {
                  "type": "boolean"
                }
              },
              "application/json": {
                "schema": {
                  "type": "boolean"
                }
              },
              "text/json": {
                "schema": {
                  "type": "boolean"
                }
              }
            }
          }
        }
      }
    },
    "/api/Library/update": {
      "post": {
        "tags": [
          "Library"
        ],
        "summary": "Updates an existing Library with new name, folders, and/or type.",
        "description": "Any folder or type change will invoke a scan.",
        "requestBody": {
          "description": "",
          "content": {
            "application/json": {
              "schema": {
                "$ref": "#/components/schemas/UpdateLibraryDto"
              }
            },
            "text/json": {
              "schema": {
                "$ref": "#/components/schemas/UpdateLibraryDto"
              }
            },
            "application/*+json": {
              "schema": {
                "$ref": "#/components/schemas/UpdateLibraryDto"
              }
            }
          }
        },
        "responses": {
          "200": {
            "description": "Success"
          }
        }
      }
    },
    "/api/Library/type": {
      "get": {
        "tags": [
          "Library"
        ],
        "parameters": [
          {
            "name": "libraryId",
            "in": "query",
            "schema": {
              "type": "integer",
              "format": "int32"
            }
          }
        ],
        "responses": {
          "200": {
            "description": "Success",
            "content": {
              "text/plain": {
                "schema": {
                  "$ref": "#/components/schemas/LibraryType"
                }
              },
              "application/json": {
                "schema": {
                  "$ref": "#/components/schemas/LibraryType"
                }
              },
              "text/json": {
                "schema": {
                  "$ref": "#/components/schemas/LibraryType"
                }
              }
            }
          }
        }
      }
    },
    "/api/Metadata/genres": {
      "get": {
        "tags": [
          "Metadata"
        ],
        "summary": "Fetches genres from the instance",
        "parameters": [
          {
            "name": "libraryIds",
            "in": "query",
            "description": "String separated libraryIds or null for all genres",
            "schema": {
              "type": "string"
            }
          }
        ],
        "responses": {
          "200": {
            "description": "Success",
            "content": {
              "text/plain": {
                "schema": {
                  "type": "array",
                  "items": {
                    "$ref": "#/components/schemas/GenreTagDto"
                  }
                }
              },
              "application/json": {
                "schema": {
                  "type": "array",
                  "items": {
                    "$ref": "#/components/schemas/GenreTagDto"
                  }
                }
              },
              "text/json": {
                "schema": {
                  "type": "array",
                  "items": {
                    "$ref": "#/components/schemas/GenreTagDto"
                  }
                }
              }
            }
          }
        }
      }
    },
    "/api/Metadata/people": {
      "get": {
        "tags": [
          "Metadata"
        ],
        "summary": "Fetches people from the instance",
        "parameters": [
          {
            "name": "libraryIds",
            "in": "query",
            "description": "String separated libraryIds or null for all people",
            "schema": {
              "type": "string"
            }
          }
        ],
        "responses": {
          "200": {
            "description": "Success",
            "content": {
              "text/plain": {
                "schema": {
                  "type": "array",
                  "items": {
                    "$ref": "#/components/schemas/PersonDto"
                  }
                }
              },
              "application/json": {
                "schema": {
                  "type": "array",
                  "items": {
                    "$ref": "#/components/schemas/PersonDto"
                  }
                }
              },
              "text/json": {
                "schema": {
                  "type": "array",
                  "items": {
                    "$ref": "#/components/schemas/PersonDto"
                  }
                }
              }
            }
          }
        }
      }
    },
    "/api/Metadata/tags": {
      "get": {
        "tags": [
          "Metadata"
        ],
        "summary": "Fetches all tags from the instance",
        "parameters": [
          {
            "name": "libraryIds",
            "in": "query",
            "description": "String separated libraryIds or null for all tags",
            "schema": {
              "type": "string"
            }
          }
        ],
        "responses": {
          "200": {
            "description": "Success",
            "content": {
              "text/plain": {
                "schema": {
                  "type": "array",
                  "items": {
                    "$ref": "#/components/schemas/TagDto"
                  }
                }
              },
              "application/json": {
                "schema": {
                  "type": "array",
                  "items": {
                    "$ref": "#/components/schemas/TagDto"
                  }
                }
              },
              "text/json": {
                "schema": {
                  "type": "array",
                  "items": {
                    "$ref": "#/components/schemas/TagDto"
                  }
                }
              }
            }
          }
        }
      }
    },
    "/api/Metadata/age-ratings": {
      "get": {
        "tags": [
          "Metadata"
        ],
        "summary": "Fetches all age ratings from the instance",
        "description": "This API is cached for 1 hour, varying by libraryIds",
        "parameters": [
          {
            "name": "libraryIds",
            "in": "query",
            "description": "String separated libraryIds or null for all ratings",
            "schema": {
              "type": "string"
            }
          }
        ],
        "responses": {
          "200": {
            "description": "Success",
            "content": {
              "text/plain": {
                "schema": {
                  "type": "array",
                  "items": {
                    "$ref": "#/components/schemas/AgeRatingDto"
                  }
                }
              },
              "application/json": {
                "schema": {
                  "type": "array",
                  "items": {
                    "$ref": "#/components/schemas/AgeRatingDto"
                  }
                }
              },
              "text/json": {
                "schema": {
                  "type": "array",
                  "items": {
                    "$ref": "#/components/schemas/AgeRatingDto"
                  }
                }
              }
            }
          }
        }
      }
    },
    "/api/Metadata/publication-status": {
      "get": {
        "tags": [
          "Metadata"
        ],
        "summary": "Fetches all publication status' from the instance",
        "description": "This API is cached for 1 hour, varying by libraryIds",
        "parameters": [
          {
            "name": "libraryIds",
            "in": "query",
            "description": "String separated libraryIds or null for all publication status",
            "schema": {
              "type": "string"
            }
          }
        ],
        "responses": {
          "200": {
            "description": "Success",
            "content": {
              "text/plain": {
                "schema": {
                  "type": "array",
                  "items": {
                    "$ref": "#/components/schemas/AgeRatingDto"
                  }
                }
              },
              "application/json": {
                "schema": {
                  "type": "array",
                  "items": {
                    "$ref": "#/components/schemas/AgeRatingDto"
                  }
                }
              },
              "text/json": {
                "schema": {
                  "type": "array",
                  "items": {
                    "$ref": "#/components/schemas/AgeRatingDto"
                  }
                }
              }
            }
          }
        }
      }
    },
    "/api/Metadata/languages": {
      "get": {
        "tags": [
          "Metadata"
        ],
        "summary": "Fetches all age languages from the libraries passed (or if none passed, all in the server)",
        "description": "This does not perform RBS for the user if they have Library access due to the non-sensitive nature of languages",
        "parameters": [
          {
            "name": "libraryIds",
            "in": "query",
            "description": "String separated libraryIds or null for all ratings",
            "schema": {
              "type": "string"
            }
          }
        ],
        "responses": {
          "200": {
            "description": "Success",
            "content": {
              "text/plain": {
                "schema": {
                  "type": "array",
                  "items": {
                    "$ref": "#/components/schemas/LanguageDto"
                  }
                }
              },
              "application/json": {
                "schema": {
                  "type": "array",
                  "items": {
                    "$ref": "#/components/schemas/LanguageDto"
                  }
                }
              },
              "text/json": {
                "schema": {
                  "type": "array",
                  "items": {
                    "$ref": "#/components/schemas/LanguageDto"
                  }
                }
              }
            }
          }
        }
      }
    },
    "/api/Metadata/all-languages": {
      "get": {
        "tags": [
          "Metadata"
        ],
        "responses": {
          "200": {
            "description": "Success",
            "content": {
              "text/plain": {
                "schema": {
                  "type": "array",
                  "items": {
                    "$ref": "#/components/schemas/LanguageDto"
                  }
                }
              },
              "application/json": {
                "schema": {
                  "type": "array",
                  "items": {
                    "$ref": "#/components/schemas/LanguageDto"
                  }
                }
              },
              "text/json": {
                "schema": {
                  "type": "array",
                  "items": {
                    "$ref": "#/components/schemas/LanguageDto"
                  }
                }
              }
            }
          }
        }
      }
    },
    "/api/Metadata/chapter-summary": {
      "get": {
        "tags": [
          "Metadata"
        ],
        "summary": "Returns summary for the chapter",
        "parameters": [
          {
            "name": "chapterId",
            "in": "query",
            "description": "",
            "schema": {
              "type": "integer",
              "format": "int32"
            }
          }
        ],
        "responses": {
          "200": {
            "description": "Success",
            "content": {
              "text/plain": {
                "schema": {
                  "type": "string"
                }
              },
              "application/json": {
                "schema": {
                  "type": "string"
                }
              },
              "text/json": {
                "schema": {
                  "type": "string"
                }
              }
            }
          }
        }
      }
    },
    "/api/Opds/{apiKey}": {
      "post": {
        "tags": [
          "Opds"
        ],
        "parameters": [
          {
            "name": "apiKey",
            "in": "path",
            "required": true,
            "schema": {
              "type": "string"
            }
          }
        ],
        "responses": {
          "200": {
            "description": "Success"
          }
        }
      },
      "get": {
        "tags": [
          "Opds"
        ],
        "parameters": [
          {
            "name": "apiKey",
            "in": "path",
            "required": true,
            "schema": {
              "type": "string"
            }
          }
        ],
        "responses": {
          "200": {
            "description": "Success"
          }
        }
      }
    },
    "/api/Opds/{apiKey}/libraries": {
      "get": {
        "tags": [
          "Opds"
        ],
        "parameters": [
          {
            "name": "apiKey",
            "in": "path",
            "required": true,
            "schema": {
              "type": "string"
            }
          }
        ],
        "responses": {
          "200": {
            "description": "Success"
          }
        }
      }
    },
    "/api/Opds/{apiKey}/collections": {
      "get": {
        "tags": [
          "Opds"
        ],
        "parameters": [
          {
            "name": "apiKey",
            "in": "path",
            "required": true,
            "schema": {
              "type": "string"
            }
          }
        ],
        "responses": {
          "200": {
            "description": "Success"
          }
        }
      }
    },
    "/api/Opds/{apiKey}/collections/{collectionId}": {
      "get": {
        "tags": [
          "Opds"
        ],
        "parameters": [
          {
            "name": "collectionId",
            "in": "path",
            "required": true,
            "schema": {
              "type": "integer",
              "format": "int32"
            }
          },
          {
            "name": "apiKey",
            "in": "path",
            "required": true,
            "schema": {
              "type": "string"
            }
          },
          {
            "name": "pageNumber",
            "in": "query",
            "schema": {
              "type": "integer",
              "format": "int32",
              "default": 0
            }
          }
        ],
        "responses": {
          "200": {
            "description": "Success"
          }
        }
      }
    },
    "/api/Opds/{apiKey}/reading-list": {
      "get": {
        "tags": [
          "Opds"
        ],
        "parameters": [
          {
            "name": "apiKey",
            "in": "path",
            "required": true,
            "schema": {
              "type": "string"
            }
          },
          {
            "name": "pageNumber",
            "in": "query",
            "schema": {
              "type": "integer",
              "format": "int32",
              "default": 0
            }
          }
        ],
        "responses": {
          "200": {
            "description": "Success"
          }
        }
      }
    },
    "/api/Opds/{apiKey}/reading-list/{readingListId}": {
      "get": {
        "tags": [
          "Opds"
        ],
        "parameters": [
          {
            "name": "readingListId",
            "in": "path",
            "required": true,
            "schema": {
              "type": "integer",
              "format": "int32"
            }
          },
          {
            "name": "apiKey",
            "in": "path",
            "required": true,
            "schema": {
              "type": "string"
            }
          }
        ],
        "responses": {
          "200": {
            "description": "Success"
          }
        }
      }
    },
    "/api/Opds/{apiKey}/libraries/{libraryId}": {
      "get": {
        "tags": [
          "Opds"
        ],
        "parameters": [
          {
            "name": "libraryId",
            "in": "path",
            "required": true,
            "schema": {
              "type": "integer",
              "format": "int32"
            }
          },
          {
            "name": "apiKey",
            "in": "path",
            "required": true,
            "schema": {
              "type": "string"
            }
          },
          {
            "name": "pageNumber",
            "in": "query",
            "schema": {
              "type": "integer",
              "format": "int32",
              "default": 0
            }
          }
        ],
        "responses": {
          "200": {
            "description": "Success"
          }
        }
      }
    },
    "/api/Opds/{apiKey}/recently-added": {
      "get": {
        "tags": [
          "Opds"
        ],
        "parameters": [
          {
            "name": "apiKey",
            "in": "path",
            "required": true,
            "schema": {
              "type": "string"
            }
          },
          {
            "name": "pageNumber",
            "in": "query",
            "schema": {
              "type": "integer",
              "format": "int32",
              "default": 1
            }
          }
        ],
        "responses": {
          "200": {
            "description": "Success"
          }
        }
      }
    },
    "/api/Opds/{apiKey}/on-deck": {
      "get": {
        "tags": [
          "Opds"
        ],
        "parameters": [
          {
            "name": "apiKey",
            "in": "path",
            "required": true,
            "schema": {
              "type": "string"
            }
          },
          {
            "name": "pageNumber",
            "in": "query",
            "schema": {
              "type": "integer",
              "format": "int32",
              "default": 1
            }
          }
        ],
        "responses": {
          "200": {
            "description": "Success"
          }
        }
      }
    },
    "/api/Opds/{apiKey}/series": {
      "get": {
        "tags": [
          "Opds"
        ],
        "parameters": [
          {
            "name": "apiKey",
            "in": "path",
            "required": true,
            "schema": {
              "type": "string"
            }
          },
          {
            "name": "query",
            "in": "query",
            "schema": {
              "type": "string"
            }
          }
        ],
        "responses": {
          "200": {
            "description": "Success"
          }
        }
      }
    },
    "/api/Opds/{apiKey}/search": {
      "get": {
        "tags": [
          "Opds"
        ],
        "parameters": [
          {
            "name": "apiKey",
            "in": "path",
            "required": true,
            "schema": {
              "type": "string"
            }
          }
        ],
        "responses": {
          "200": {
            "description": "Success"
          }
        }
      }
    },
    "/api/Opds/{apiKey}/series/{seriesId}": {
      "get": {
        "tags": [
          "Opds"
        ],
        "parameters": [
          {
            "name": "apiKey",
            "in": "path",
            "required": true,
            "schema": {
              "type": "string"
            }
          },
          {
            "name": "seriesId",
            "in": "path",
            "required": true,
            "schema": {
              "type": "integer",
              "format": "int32"
            }
          }
        ],
        "responses": {
          "200": {
            "description": "Success"
          }
        }
      }
    },
    "/api/Opds/{apiKey}/series/{seriesId}/volume/{volumeId}": {
      "get": {
        "tags": [
          "Opds"
        ],
        "parameters": [
          {
            "name": "apiKey",
            "in": "path",
            "required": true,
            "schema": {
              "type": "string"
            }
          },
          {
            "name": "seriesId",
            "in": "path",
            "required": true,
            "schema": {
              "type": "integer",
              "format": "int32"
            }
          },
          {
            "name": "volumeId",
            "in": "path",
            "required": true,
            "schema": {
              "type": "integer",
              "format": "int32"
            }
          }
        ],
        "responses": {
          "200": {
            "description": "Success"
          }
        }
      }
    },
    "/api/Opds/{apiKey}/series/{seriesId}/volume/{volumeId}/chapter/{chapterId}": {
      "get": {
        "tags": [
          "Opds"
        ],
        "parameters": [
          {
            "name": "apiKey",
            "in": "path",
            "required": true,
            "schema": {
              "type": "string"
            }
          },
          {
            "name": "seriesId",
            "in": "path",
            "required": true,
            "schema": {
              "type": "integer",
              "format": "int32"
            }
          },
          {
            "name": "volumeId",
            "in": "path",
            "required": true,
            "schema": {
              "type": "integer",
              "format": "int32"
            }
          },
          {
            "name": "chapterId",
            "in": "path",
            "required": true,
            "schema": {
              "type": "integer",
              "format": "int32"
            }
          }
        ],
        "responses": {
          "200": {
            "description": "Success"
          }
        }
      }
    },
    "/api/Opds/{apiKey}/series/{seriesId}/volume/{volumeId}/chapter/{chapterId}/download/{filename}": {
      "get": {
        "tags": [
          "Opds"
        ],
        "summary": "Downloads a file",
        "parameters": [
          {
            "name": "apiKey",
            "in": "path",
            "description": "User's API Key",
            "required": true,
            "schema": {
              "type": "string"
            }
          },
          {
            "name": "seriesId",
            "in": "path",
            "description": "",
            "required": true,
            "schema": {
              "type": "integer",
              "format": "int32"
            }
          },
          {
            "name": "volumeId",
            "in": "path",
            "description": "",
            "required": true,
            "schema": {
              "type": "integer",
              "format": "int32"
            }
          },
          {
            "name": "chapterId",
            "in": "path",
            "description": "",
            "required": true,
            "schema": {
              "type": "integer",
              "format": "int32"
            }
          },
          {
            "name": "filename",
            "in": "path",
            "description": "Not used. Only for Chunky to allow download links",
            "required": true,
            "schema": {
              "type": "string"
            }
          }
        ],
        "responses": {
          "200": {
            "description": "Success"
          }
        }
      }
    },
    "/api/Opds/{apiKey}/image": {
      "get": {
        "tags": [
          "Opds"
        ],
        "summary": "This returns a streamed image following OPDS-PS v1.2",
        "parameters": [
          {
            "name": "apiKey",
            "in": "path",
            "description": "",
            "required": true,
            "schema": {
              "type": "string"
            }
          },
          {
            "name": "libraryId",
            "in": "query",
            "description": "",
            "schema": {
              "type": "integer",
              "format": "int32"
            }
          },
          {
            "name": "seriesId",
            "in": "query",
            "description": "",
            "schema": {
              "type": "integer",
              "format": "int32"
            }
          },
          {
            "name": "volumeId",
            "in": "query",
            "description": "",
            "schema": {
              "type": "integer",
              "format": "int32"
            }
          },
          {
            "name": "chapterId",
            "in": "query",
            "description": "",
            "schema": {
              "type": "integer",
              "format": "int32"
            }
          },
          {
            "name": "pageNumber",
            "in": "query",
            "description": "",
            "schema": {
              "type": "integer",
              "format": "int32"
            }
          }
        ],
        "responses": {
          "200": {
            "description": "Success"
          }
        }
      }
    },
    "/api/Opds/{apiKey}/favicon": {
      "get": {
        "tags": [
          "Opds"
        ],
        "parameters": [
          {
            "name": "apiKey",
            "in": "path",
            "required": true,
            "schema": {
              "type": "string"
            }
          }
        ],
        "responses": {
          "200": {
            "description": "Success"
          }
        }
      }
    },
    "/api/Plugin/authenticate": {
      "post": {
        "tags": [
          "Plugin"
        ],
        "summary": "Authenticate with the Server given an apiKey. This will log you in by returning the user object and the JWT token.",
        "description": "This API is not fully built out and may require more information in later releases",
        "parameters": [
          {
            "name": "apiKey",
            "in": "query",
            "description": "API key which will be used to authenticate and return a valid user token back",
            "required": true,
            "schema": {
              "type": "string"
            }
          },
          {
            "name": "pluginName",
            "in": "query",
            "description": "Name of the Plugin",
            "required": true,
            "schema": {
              "type": "string"
            }
          }
        ],
        "responses": {
          "200": {
            "description": "Success",
            "content": {
              "text/plain": {
                "schema": {
                  "$ref": "#/components/schemas/UserDto"
                }
              },
              "application/json": {
                "schema": {
                  "$ref": "#/components/schemas/UserDto"
                }
              },
              "text/json": {
                "schema": {
                  "$ref": "#/components/schemas/UserDto"
                }
              }
            }
          }
        }
      }
    },
    "/api/Reader/pdf": {
      "get": {
        "tags": [
          "Reader"
        ],
        "summary": "Returns the PDF for the chapterId.",
        "parameters": [
          {
            "name": "chapterId",
            "in": "query",
            "description": "",
            "schema": {
              "type": "integer",
              "format": "int32"
            }
          },
          {
            "name": "apiKey",
            "in": "query",
            "schema": {
              "type": "string"
            }
          }
        ],
        "responses": {
          "200": {
            "description": "Success"
          }
        }
      }
    },
    "/api/Reader/image": {
      "get": {
        "tags": [
          "Reader"
        ],
        "summary": "Returns an image for a given chapter. Will perform bounding checks",
        "description": "This will cache the chapter images for reading",
        "parameters": [
          {
            "name": "chapterId",
            "in": "query",
            "description": "Chapter Id",
            "schema": {
              "type": "integer",
              "format": "int32"
            }
          },
          {
            "name": "page",
            "in": "query",
            "description": "Page in question",
            "schema": {
              "type": "integer",
              "format": "int32"
            }
          },
          {
            "name": "apiKey",
            "in": "query",
            "description": "User's API Key for authentication",
            "schema": {
              "type": "string"
            }
          },
          {
            "name": "extractPdf",
            "in": "query",
            "description": "Should Kavita extract pdf into images. Defaults to false.",
            "schema": {
              "type": "boolean",
              "default": false
            }
          }
        ],
        "responses": {
          "200": {
            "description": "Success"
          }
        }
      }
    },
    "/api/Reader/thumbnail": {
      "get": {
        "tags": [
          "Reader"
        ],
        "parameters": [
          {
            "name": "chapterId",
            "in": "query",
            "schema": {
              "type": "integer",
              "format": "int32"
            }
          },
          {
            "name": "pageNum",
            "in": "query",
            "schema": {
              "type": "integer",
              "format": "int32"
            }
          },
          {
            "name": "apiKey",
            "in": "query",
            "schema": {
              "type": "string"
            }
          }
        ],
        "responses": {
          "200": {
            "description": "Success"
          }
        }
      }
    },
    "/api/Reader/bookmark-image": {
      "get": {
        "tags": [
          "Reader"
        ],
        "summary": "Returns an image for a given bookmark series. Side effect: This will cache the bookmark images for reading.",
        "description": "We must use api key as bookmarks could be leaked to other users via the API",
        "parameters": [
          {
            "name": "seriesId",
            "in": "query",
            "description": "",
            "schema": {
              "type": "integer",
              "format": "int32"
            }
          },
          {
            "name": "apiKey",
            "in": "query",
            "description": "Api key for the user the bookmarks are on",
            "schema": {
              "type": "string"
            }
          },
          {
            "name": "page",
            "in": "query",
            "description": "",
            "schema": {
              "type": "integer",
              "format": "int32"
            }
          }
        ],
        "responses": {
          "200": {
            "description": "Success"
          }
        }
      }
    },
    "/api/Reader/file-dimensions": {
      "get": {
        "tags": [
          "Reader"
        ],
        "summary": "Returns the file dimensions for all pages in a chapter. If the underlying chapter is PDF, use extractPDF to unpack as images.",
        "description": "This has a side effect of caching the images.\r\n            This will only be populated on archive filetypes and not in bookmark mode",
        "parameters": [
          {
            "name": "chapterId",
            "in": "query",
            "description": "",
            "schema": {
              "type": "integer",
              "format": "int32"
            }
          },
          {
            "name": "extractPdf",
            "in": "query",
            "description": "",
            "schema": {
              "type": "boolean",
              "default": false
            }
          }
        ],
        "responses": {
          "200": {
            "description": "Success",
            "content": {
              "text/plain": {
                "schema": {
                  "type": "array",
                  "items": {
                    "$ref": "#/components/schemas/FileDimensionDto"
                  }
                }
              },
              "application/json": {
                "schema": {
                  "type": "array",
                  "items": {
                    "$ref": "#/components/schemas/FileDimensionDto"
                  }
                }
              },
              "text/json": {
                "schema": {
                  "type": "array",
                  "items": {
                    "$ref": "#/components/schemas/FileDimensionDto"
                  }
                }
              }
            }
          }
        }
      }
    },
    "/api/Reader/chapter-info": {
      "get": {
        "tags": [
          "Reader"
        ],
        "summary": "Returns various information about a Chapter. Side effect: This will cache the chapter images for reading.",
        "description": "This is generally the first call when attempting to read to allow pre-generation of assets needed for reading",
        "parameters": [
          {
            "name": "chapterId",
            "in": "query",
            "description": "",
            "schema": {
              "type": "integer",
              "format": "int32"
            }
          },
          {
            "name": "extractPdf",
            "in": "query",
            "description": "Should Kavita extract pdf into images. Defaults to false.",
            "schema": {
              "type": "boolean",
              "default": false
            }
          },
          {
            "name": "includeDimensions",
            "in": "query",
            "description": "Include file dimensions. Only useful for image based reading",
            "schema": {
              "type": "boolean",
              "default": false
            }
          }
        ],
        "responses": {
          "200": {
            "description": "Success",
            "content": {
              "text/plain": {
                "schema": {
                  "$ref": "#/components/schemas/ChapterInfoDto"
                }
              },
              "application/json": {
                "schema": {
                  "$ref": "#/components/schemas/ChapterInfoDto"
                }
              },
              "text/json": {
                "schema": {
                  "$ref": "#/components/schemas/ChapterInfoDto"
                }
              }
            }
          }
        }
      }
    },
    "/api/Reader/bookmark-info": {
      "get": {
        "tags": [
          "Reader"
        ],
        "summary": "Returns various information about all bookmark files for a Series. Side effect: This will cache the bookmark images for reading.",
        "parameters": [
          {
            "name": "seriesId",
            "in": "query",
            "description": "Series Id for all bookmarks",
            "schema": {
              "type": "integer",
              "format": "int32"
            }
          },
          {
            "name": "includeDimensions",
            "in": "query",
            "description": "Include file dimensions (extra I/O). Defaults to true.",
            "schema": {
              "type": "boolean",
              "default": true
            }
          }
        ],
        "responses": {
          "200": {
            "description": "Success",
            "content": {
              "text/plain": {
                "schema": {
                  "$ref": "#/components/schemas/BookmarkInfoDto"
                }
              },
              "application/json": {
                "schema": {
                  "$ref": "#/components/schemas/BookmarkInfoDto"
                }
              },
              "text/json": {
                "schema": {
                  "$ref": "#/components/schemas/BookmarkInfoDto"
                }
              }
            }
          }
        }
      }
    },
    "/api/Reader/mark-read": {
      "post": {
        "tags": [
          "Reader"
        ],
        "summary": "Marks a Series as read. All volumes and chapters will be marked as read during this process.",
        "requestBody": {
          "description": "",
          "content": {
            "application/json": {
              "schema": {
                "$ref": "#/components/schemas/MarkReadDto"
              }
            },
            "text/json": {
              "schema": {
                "$ref": "#/components/schemas/MarkReadDto"
              }
            },
            "application/*+json": {
              "schema": {
                "$ref": "#/components/schemas/MarkReadDto"
              }
            }
          }
        },
        "responses": {
          "200": {
            "description": "Success"
          }
        }
      }
    },
    "/api/Reader/mark-unread": {
      "post": {
        "tags": [
          "Reader"
        ],
        "summary": "Marks a Series as Unread. All volumes and chapters will be marked as unread during this process.",
        "requestBody": {
          "description": "",
          "content": {
            "application/json": {
              "schema": {
                "$ref": "#/components/schemas/MarkReadDto"
              }
            },
            "text/json": {
              "schema": {
                "$ref": "#/components/schemas/MarkReadDto"
              }
            },
            "application/*+json": {
              "schema": {
                "$ref": "#/components/schemas/MarkReadDto"
              }
            }
          }
        },
        "responses": {
          "200": {
            "description": "Success"
          }
        }
      }
    },
    "/api/Reader/mark-volume-unread": {
      "post": {
        "tags": [
          "Reader"
        ],
        "summary": "Marks all chapters within a volume as unread",
        "requestBody": {
          "description": "",
          "content": {
            "application/json": {
              "schema": {
                "$ref": "#/components/schemas/MarkVolumeReadDto"
              }
            },
            "text/json": {
              "schema": {
                "$ref": "#/components/schemas/MarkVolumeReadDto"
              }
            },
            "application/*+json": {
              "schema": {
                "$ref": "#/components/schemas/MarkVolumeReadDto"
              }
            }
          }
        },
        "responses": {
          "200": {
            "description": "Success"
          }
        }
      }
    },
    "/api/Reader/mark-volume-read": {
      "post": {
        "tags": [
          "Reader"
        ],
        "summary": "Marks all chapters within a volume as Read",
        "requestBody": {
          "description": "",
          "content": {
            "application/json": {
              "schema": {
                "$ref": "#/components/schemas/MarkVolumeReadDto"
              }
            },
            "text/json": {
              "schema": {
                "$ref": "#/components/schemas/MarkVolumeReadDto"
              }
            },
            "application/*+json": {
              "schema": {
                "$ref": "#/components/schemas/MarkVolumeReadDto"
              }
            }
          }
        },
        "responses": {
          "200": {
            "description": "Success"
          }
        }
      }
    },
    "/api/Reader/mark-multiple-read": {
      "post": {
        "tags": [
          "Reader"
        ],
        "summary": "Marks all chapters within a list of volumes as Read. All volumes must belong to the same Series.",
        "requestBody": {
          "description": "",
          "content": {
            "application/json": {
              "schema": {
                "$ref": "#/components/schemas/MarkVolumesReadDto"
              }
            },
            "text/json": {
              "schema": {
                "$ref": "#/components/schemas/MarkVolumesReadDto"
              }
            },
            "application/*+json": {
              "schema": {
                "$ref": "#/components/schemas/MarkVolumesReadDto"
              }
            }
          }
        },
        "responses": {
          "200": {
            "description": "Success"
          }
        }
      }
    },
    "/api/Reader/mark-multiple-unread": {
      "post": {
        "tags": [
          "Reader"
        ],
        "summary": "Marks all chapters within a list of volumes as Unread. All volumes must belong to the same Series.",
        "requestBody": {
          "description": "",
          "content": {
            "application/json": {
              "schema": {
                "$ref": "#/components/schemas/MarkVolumesReadDto"
              }
            },
            "text/json": {
              "schema": {
                "$ref": "#/components/schemas/MarkVolumesReadDto"
              }
            },
            "application/*+json": {
              "schema": {
                "$ref": "#/components/schemas/MarkVolumesReadDto"
              }
            }
          }
        },
        "responses": {
          "200": {
            "description": "Success"
          }
        }
      }
    },
    "/api/Reader/mark-multiple-series-read": {
      "post": {
        "tags": [
          "Reader"
        ],
        "summary": "Marks all chapters within a list of series as Read.",
        "requestBody": {
          "description": "",
          "content": {
            "application/json": {
              "schema": {
                "$ref": "#/components/schemas/MarkMultipleSeriesAsReadDto"
              }
            },
            "text/json": {
              "schema": {
                "$ref": "#/components/schemas/MarkMultipleSeriesAsReadDto"
              }
            },
            "application/*+json": {
              "schema": {
                "$ref": "#/components/schemas/MarkMultipleSeriesAsReadDto"
              }
            }
          }
        },
        "responses": {
          "200": {
            "description": "Success"
          }
        }
      }
    },
    "/api/Reader/mark-multiple-series-unread": {
      "post": {
        "tags": [
          "Reader"
        ],
        "summary": "Marks all chapters within a list of series as Unread.",
        "requestBody": {
          "description": "",
          "content": {
            "application/json": {
              "schema": {
                "$ref": "#/components/schemas/MarkMultipleSeriesAsReadDto"
              }
            },
            "text/json": {
              "schema": {
                "$ref": "#/components/schemas/MarkMultipleSeriesAsReadDto"
              }
            },
            "application/*+json": {
              "schema": {
                "$ref": "#/components/schemas/MarkMultipleSeriesAsReadDto"
              }
            }
          }
        },
        "responses": {
          "200": {
            "description": "Success"
          }
        }
      }
    },
    "/api/Reader/get-progress": {
      "get": {
        "tags": [
          "Reader"
        ],
        "summary": "Returns Progress (page number) for a chapter for the logged in user",
        "parameters": [
          {
            "name": "chapterId",
            "in": "query",
            "description": "",
            "schema": {
              "type": "integer",
              "format": "int32"
            }
          }
        ],
        "responses": {
          "200": {
            "description": "Success",
            "content": {
              "text/plain": {
                "schema": {
                  "$ref": "#/components/schemas/ProgressDto"
                }
              },
              "application/json": {
                "schema": {
                  "$ref": "#/components/schemas/ProgressDto"
                }
              },
              "text/json": {
                "schema": {
                  "$ref": "#/components/schemas/ProgressDto"
                }
              }
            }
          }
        }
      }
    },
    "/api/Reader/progress": {
      "post": {
        "tags": [
          "Reader"
        ],
        "summary": "Save page against Chapter for logged in user",
        "requestBody": {
          "description": "",
          "content": {
            "application/json": {
              "schema": {
                "$ref": "#/components/schemas/ProgressDto"
              }
            },
            "text/json": {
              "schema": {
                "$ref": "#/components/schemas/ProgressDto"
              }
            },
            "application/*+json": {
              "schema": {
                "$ref": "#/components/schemas/ProgressDto"
              }
            }
          }
        },
        "responses": {
          "200": {
            "description": "Success"
          }
        }
      }
    },
    "/api/Reader/continue-point": {
      "get": {
        "tags": [
          "Reader"
        ],
        "summary": "Continue point is the chapter which you should start reading again from. If there is no progress on a series, then the first chapter will be returned (non-special unless only specials).\r\nOtherwise, loop through the chapters and volumes in order to find the next chapter which has progress.",
        "parameters": [
          {
            "name": "seriesId",
            "in": "query",
            "schema": {
              "type": "integer",
              "format": "int32"
            }
          }
        ],
        "responses": {
          "200": {
            "description": "Success",
            "content": {
              "text/plain": {
                "schema": {
                  "$ref": "#/components/schemas/ChapterDto"
                }
              },
              "application/json": {
                "schema": {
                  "$ref": "#/components/schemas/ChapterDto"
                }
              },
              "text/json": {
                "schema": {
                  "$ref": "#/components/schemas/ChapterDto"
                }
              }
            }
          }
        }
      }
    },
    "/api/Reader/has-progress": {
      "get": {
        "tags": [
          "Reader"
        ],
        "summary": "Returns if the user has reading progress on the Series",
        "parameters": [
          {
            "name": "seriesId",
            "in": "query",
            "description": "",
            "schema": {
              "type": "integer",
              "format": "int32"
            }
          }
        ],
        "responses": {
          "200": {
            "description": "Success",
            "content": {
              "text/plain": {
                "schema": {
                  "type": "boolean"
                }
              },
              "application/json": {
                "schema": {
                  "type": "boolean"
                }
              },
              "text/json": {
                "schema": {
                  "type": "boolean"
                }
              }
            }
          }
        }
      }
    },
    "/api/Reader/chapter-bookmarks": {
      "get": {
        "tags": [
          "Reader"
        ],
        "summary": "Returns a list of bookmarked pages for a given Chapter",
        "parameters": [
          {
            "name": "chapterId",
            "in": "query",
            "description": "",
            "schema": {
              "type": "integer",
              "format": "int32"
            }
          }
        ],
        "responses": {
          "200": {
            "description": "Success",
            "content": {
              "text/plain": {
                "schema": {
                  "type": "array",
                  "items": {
                    "$ref": "#/components/schemas/BookmarkDto"
                  }
                }
              },
              "application/json": {
                "schema": {
                  "type": "array",
                  "items": {
                    "$ref": "#/components/schemas/BookmarkDto"
                  }
                }
              },
              "text/json": {
                "schema": {
                  "type": "array",
                  "items": {
                    "$ref": "#/components/schemas/BookmarkDto"
                  }
                }
              }
            }
          }
        }
      }
    },
    "/api/Reader/all-bookmarks": {
      "post": {
        "tags": [
          "Reader"
        ],
        "summary": "Returns a list of all bookmarked pages for a User",
        "requestBody": {
          "description": "Only supports SeriesNameQuery",
          "content": {
            "application/json": {
              "schema": {
                "$ref": "#/components/schemas/FilterDto"
              }
            },
            "text/json": {
              "schema": {
                "$ref": "#/components/schemas/FilterDto"
              }
            },
            "application/*+json": {
              "schema": {
                "$ref": "#/components/schemas/FilterDto"
              }
            }
          }
        },
        "responses": {
          "200": {
            "description": "Success",
            "content": {
              "text/plain": {
                "schema": {
                  "type": "array",
                  "items": {
                    "$ref": "#/components/schemas/BookmarkDto"
                  }
                }
              },
              "application/json": {
                "schema": {
                  "type": "array",
                  "items": {
                    "$ref": "#/components/schemas/BookmarkDto"
                  }
                }
              },
              "text/json": {
                "schema": {
                  "type": "array",
                  "items": {
                    "$ref": "#/components/schemas/BookmarkDto"
                  }
                }
              }
            }
          }
        }
      }
    },
    "/api/Reader/remove-bookmarks": {
      "post": {
        "tags": [
          "Reader"
        ],
        "summary": "Removes all bookmarks for all chapters linked to a Series",
        "requestBody": {
          "description": "",
          "content": {
            "application/json": {
              "schema": {
                "$ref": "#/components/schemas/RemoveBookmarkForSeriesDto"
              }
            },
            "text/json": {
              "schema": {
                "$ref": "#/components/schemas/RemoveBookmarkForSeriesDto"
              }
            },
            "application/*+json": {
              "schema": {
                "$ref": "#/components/schemas/RemoveBookmarkForSeriesDto"
              }
            }
          }
        },
        "responses": {
          "200": {
            "description": "Success"
          }
        }
      }
    },
    "/api/Reader/bulk-remove-bookmarks": {
      "post": {
        "tags": [
          "Reader"
        ],
        "summary": "Removes all bookmarks for all chapters linked to a Series",
        "requestBody": {
          "description": "",
          "content": {
            "application/json": {
              "schema": {
                "$ref": "#/components/schemas/BulkRemoveBookmarkForSeriesDto"
              }
            },
            "text/json": {
              "schema": {
                "$ref": "#/components/schemas/BulkRemoveBookmarkForSeriesDto"
              }
            },
            "application/*+json": {
              "schema": {
                "$ref": "#/components/schemas/BulkRemoveBookmarkForSeriesDto"
              }
            }
          }
        },
        "responses": {
          "200": {
            "description": "Success"
          }
        }
      }
    },
    "/api/Reader/volume-bookmarks": {
      "get": {
        "tags": [
          "Reader"
        ],
        "summary": "Returns all bookmarked pages for a given volume",
        "parameters": [
          {
            "name": "volumeId",
            "in": "query",
            "description": "",
            "schema": {
              "type": "integer",
              "format": "int32"
            }
          }
        ],
        "responses": {
          "200": {
            "description": "Success",
            "content": {
              "text/plain": {
                "schema": {
                  "type": "array",
                  "items": {
                    "$ref": "#/components/schemas/BookmarkDto"
                  }
                }
              },
              "application/json": {
                "schema": {
                  "type": "array",
                  "items": {
                    "$ref": "#/components/schemas/BookmarkDto"
                  }
                }
              },
              "text/json": {
                "schema": {
                  "type": "array",
                  "items": {
                    "$ref": "#/components/schemas/BookmarkDto"
                  }
                }
              }
            }
          }
        }
      }
    },
    "/api/Reader/series-bookmarks": {
      "get": {
        "tags": [
          "Reader"
        ],
        "summary": "Returns all bookmarked pages for a given series",
        "parameters": [
          {
            "name": "seriesId",
            "in": "query",
            "description": "",
            "schema": {
              "type": "integer",
              "format": "int32"
            }
          }
        ],
        "responses": {
          "200": {
            "description": "Success",
            "content": {
              "text/plain": {
                "schema": {
                  "type": "array",
                  "items": {
                    "$ref": "#/components/schemas/BookmarkDto"
                  }
                }
              },
              "application/json": {
                "schema": {
                  "type": "array",
                  "items": {
                    "$ref": "#/components/schemas/BookmarkDto"
                  }
                }
              },
              "text/json": {
                "schema": {
                  "type": "array",
                  "items": {
                    "$ref": "#/components/schemas/BookmarkDto"
                  }
                }
              }
            }
          }
        }
      }
    },
    "/api/Reader/bookmark": {
      "post": {
        "tags": [
          "Reader"
        ],
        "summary": "Bookmarks a page against a Chapter",
        "description": "This has a side effect of caching the chapter files to disk",
        "requestBody": {
          "description": "",
          "content": {
            "application/json": {
              "schema": {
                "$ref": "#/components/schemas/BookmarkDto"
              }
            },
            "text/json": {
              "schema": {
                "$ref": "#/components/schemas/BookmarkDto"
              }
            },
            "application/*+json": {
              "schema": {
                "$ref": "#/components/schemas/BookmarkDto"
              }
            }
          }
        },
        "responses": {
          "200": {
            "description": "Success"
          }
        }
      }
    },
    "/api/Reader/unbookmark": {
      "post": {
        "tags": [
          "Reader"
        ],
        "summary": "Removes a bookmarked page for a Chapter",
        "requestBody": {
          "description": "",
          "content": {
            "application/json": {
              "schema": {
                "$ref": "#/components/schemas/BookmarkDto"
              }
            },
            "text/json": {
              "schema": {
                "$ref": "#/components/schemas/BookmarkDto"
              }
            },
            "application/*+json": {
              "schema": {
                "$ref": "#/components/schemas/BookmarkDto"
              }
            }
          }
        },
        "responses": {
          "200": {
            "description": "Success"
          }
        }
      }
    },
    "/api/Reader/next-chapter": {
      "get": {
        "tags": [
          "Reader"
        ],
        "summary": "Returns the next logical chapter from the series.",
        "parameters": [
          {
            "name": "seriesId",
            "in": "query",
            "description": "",
            "schema": {
              "type": "integer",
              "format": "int32"
            }
          },
          {
            "name": "volumeId",
            "in": "query",
            "description": "",
            "schema": {
              "type": "integer",
              "format": "int32"
            }
          },
          {
            "name": "currentChapterId",
            "in": "query",
            "description": "",
            "schema": {
              "type": "integer",
              "format": "int32"
            }
          }
        ],
        "responses": {
          "200": {
            "description": "Success",
            "content": {
              "text/plain": {
                "schema": {
                  "type": "integer",
                  "format": "int32"
                }
              },
              "application/json": {
                "schema": {
                  "type": "integer",
                  "format": "int32"
                }
              },
              "text/json": {
                "schema": {
                  "type": "integer",
                  "format": "int32"
                }
              }
            }
          }
        }
      }
    },
    "/api/Reader/prev-chapter": {
      "get": {
        "tags": [
          "Reader"
        ],
        "summary": "Returns the previous logical chapter from the series.",
        "parameters": [
          {
            "name": "seriesId",
            "in": "query",
            "description": "",
            "schema": {
              "type": "integer",
              "format": "int32"
            }
          },
          {
            "name": "volumeId",
            "in": "query",
            "description": "",
            "schema": {
              "type": "integer",
              "format": "int32"
            }
          },
          {
            "name": "currentChapterId",
            "in": "query",
            "description": "",
            "schema": {
              "type": "integer",
              "format": "int32"
            }
          }
        ],
        "responses": {
          "200": {
            "description": "Success",
            "content": {
              "text/plain": {
                "schema": {
                  "type": "integer",
                  "format": "int32"
                }
              },
              "application/json": {
                "schema": {
                  "type": "integer",
                  "format": "int32"
                }
              },
              "text/json": {
                "schema": {
                  "type": "integer",
                  "format": "int32"
                }
              }
            }
          }
        }
      }
    },
    "/api/Reader/time-left": {
      "get": {
        "tags": [
          "Reader"
        ],
        "summary": "For the current user, returns an estimate on how long it would take to finish reading the series.",
        "description": "For Epubs, this does not check words inside a chapter due to overhead so may not work in all cases.",
        "parameters": [
          {
            "name": "seriesId",
            "in": "query",
            "description": "",
            "schema": {
              "type": "integer",
              "format": "int32"
            }
          }
        ],
        "responses": {
          "200": {
            "description": "Success",
            "content": {
              "text/plain": {
                "schema": {
                  "$ref": "#/components/schemas/HourEstimateRangeDto"
                }
              },
              "application/json": {
                "schema": {
                  "$ref": "#/components/schemas/HourEstimateRangeDto"
                }
              },
              "text/json": {
                "schema": {
                  "$ref": "#/components/schemas/HourEstimateRangeDto"
                }
              }
            }
          }
        }
      }
    },
    "/api/ReadingList": {
      "get": {
        "tags": [
          "ReadingList"
        ],
        "summary": "Fetches a single Reading List",
        "parameters": [
          {
            "name": "readingListId",
            "in": "query",
            "description": "",
            "schema": {
              "type": "integer",
              "format": "int32"
            }
          }
        ],
        "responses": {
          "200": {
            "description": "Success",
            "content": {
              "text/plain": {
                "schema": {
                  "type": "array",
                  "items": {
                    "$ref": "#/components/schemas/ReadingListDto"
                  }
                }
              },
              "application/json": {
                "schema": {
                  "type": "array",
                  "items": {
                    "$ref": "#/components/schemas/ReadingListDto"
                  }
                }
              },
              "text/json": {
                "schema": {
                  "type": "array",
                  "items": {
                    "$ref": "#/components/schemas/ReadingListDto"
                  }
                }
              }
            }
          }
        }
      },
      "delete": {
        "tags": [
          "ReadingList"
        ],
        "summary": "Deletes a reading list",
        "parameters": [
          {
            "name": "readingListId",
            "in": "query",
            "description": "",
            "schema": {
              "type": "integer",
              "format": "int32"
            }
          }
        ],
        "responses": {
          "200": {
            "description": "Success"
          }
        }
      }
    },
    "/api/ReadingList/lists": {
      "post": {
        "tags": [
          "ReadingList"
        ],
        "summary": "Returns reading lists (paginated) for a given user.",
        "parameters": [
          {
            "name": "PageNumber",
            "in": "query",
            "schema": {
              "type": "integer",
              "format": "int32"
            }
          },
          {
            "name": "PageSize",
            "in": "query",
            "description": "If set to 0, will set as MaxInt",
            "schema": {
              "type": "integer",
              "format": "int32"
            }
          },
          {
            "name": "includePromoted",
            "in": "query",
            "description": "Include Promoted Reading Lists along with user's Reading Lists. Defaults to true",
            "schema": {
              "type": "boolean",
              "default": true
            }
          },
          {
            "name": "sortByLastModified",
            "in": "query",
            "description": "Sort by last modified (most recent first) or by title (alphabetical)",
            "schema": {
              "type": "boolean",
              "default": false
            }
          }
        ],
        "responses": {
          "200": {
            "description": "Success",
            "content": {
              "text/plain": {
                "schema": {
                  "type": "array",
                  "items": {
                    "$ref": "#/components/schemas/ReadingListDto"
                  }
                }
              },
              "application/json": {
                "schema": {
                  "type": "array",
                  "items": {
                    "$ref": "#/components/schemas/ReadingListDto"
                  }
                }
              },
              "text/json": {
                "schema": {
                  "type": "array",
                  "items": {
                    "$ref": "#/components/schemas/ReadingListDto"
                  }
                }
              }
            }
          }
        }
      }
    },
    "/api/ReadingList/lists-for-series": {
      "get": {
        "tags": [
          "ReadingList"
        ],
        "summary": "Returns all Reading Lists the user has access to that have a series within it.",
        "parameters": [
          {
            "name": "seriesId",
            "in": "query",
            "description": "",
            "schema": {
              "type": "integer",
              "format": "int32"
            }
          }
        ],
        "responses": {
          "200": {
            "description": "Success",
            "content": {
              "text/plain": {
                "schema": {
                  "type": "array",
                  "items": {
                    "$ref": "#/components/schemas/ReadingListDto"
                  }
                }
              },
              "application/json": {
                "schema": {
                  "type": "array",
                  "items": {
                    "$ref": "#/components/schemas/ReadingListDto"
                  }
                }
              },
              "text/json": {
                "schema": {
                  "type": "array",
                  "items": {
                    "$ref": "#/components/schemas/ReadingListDto"
                  }
                }
              }
            }
          }
        }
      }
    },
    "/api/ReadingList/items": {
      "get": {
        "tags": [
          "ReadingList"
        ],
        "summary": "Fetches all reading list items for a given list including rich metadata around series, volume, chapters, and progress",
        "description": "This call is expensive",
        "parameters": [
          {
            "name": "readingListId",
            "in": "query",
            "description": "",
            "schema": {
              "type": "integer",
              "format": "int32"
            }
          }
        ],
        "responses": {
          "200": {
            "description": "Success",
            "content": {
              "text/plain": {
                "schema": {
                  "type": "array",
                  "items": {
                    "$ref": "#/components/schemas/ReadingListItemDto"
                  }
                }
              },
              "application/json": {
                "schema": {
                  "type": "array",
                  "items": {
                    "$ref": "#/components/schemas/ReadingListItemDto"
                  }
                }
              },
              "text/json": {
                "schema": {
                  "type": "array",
                  "items": {
                    "$ref": "#/components/schemas/ReadingListItemDto"
                  }
                }
              }
            }
          }
        }
      }
    },
    "/api/ReadingList/update-position": {
      "post": {
        "tags": [
          "ReadingList"
        ],
        "summary": "Updates an items position",
        "requestBody": {
          "description": "",
          "content": {
            "application/json": {
              "schema": {
                "$ref": "#/components/schemas/UpdateReadingListPosition"
              }
            },
            "text/json": {
              "schema": {
                "$ref": "#/components/schemas/UpdateReadingListPosition"
              }
            },
            "application/*+json": {
              "schema": {
                "$ref": "#/components/schemas/UpdateReadingListPosition"
              }
            }
          }
        },
        "responses": {
          "200": {
            "description": "Success"
          }
        }
      }
    },
    "/api/ReadingList/delete-item": {
      "post": {
        "tags": [
          "ReadingList"
        ],
        "summary": "Deletes a list item from the list. Will reorder all item positions afterwards",
        "requestBody": {
          "description": "",
          "content": {
            "application/json": {
              "schema": {
                "$ref": "#/components/schemas/UpdateReadingListPosition"
              }
            },
            "text/json": {
              "schema": {
                "$ref": "#/components/schemas/UpdateReadingListPosition"
              }
            },
            "application/*+json": {
              "schema": {
                "$ref": "#/components/schemas/UpdateReadingListPosition"
              }
            }
          }
        },
        "responses": {
          "200": {
            "description": "Success"
          }
        }
      }
    },
    "/api/ReadingList/remove-read": {
      "post": {
        "tags": [
          "ReadingList"
        ],
        "summary": "Removes all entries that are fully read from the reading list",
        "parameters": [
          {
            "name": "readingListId",
            "in": "query",
            "description": "",
            "schema": {
              "type": "integer",
              "format": "int32"
            }
          }
        ],
        "responses": {
          "200": {
            "description": "Success"
          }
        }
      }
    },
    "/api/ReadingList/create": {
      "post": {
        "tags": [
          "ReadingList"
        ],
        "summary": "Creates a new List with a unique title. Returns the new ReadingList back",
        "requestBody": {
          "description": "",
          "content": {
            "application/json": {
              "schema": {
                "$ref": "#/components/schemas/CreateReadingListDto"
              }
            },
            "text/json": {
              "schema": {
                "$ref": "#/components/schemas/CreateReadingListDto"
              }
            },
            "application/*+json": {
              "schema": {
                "$ref": "#/components/schemas/CreateReadingListDto"
              }
            }
          }
        },
        "responses": {
          "200": {
            "description": "Success",
            "content": {
              "text/plain": {
                "schema": {
                  "$ref": "#/components/schemas/ReadingListDto"
                }
              },
              "application/json": {
                "schema": {
                  "$ref": "#/components/schemas/ReadingListDto"
                }
              },
              "text/json": {
                "schema": {
                  "$ref": "#/components/schemas/ReadingListDto"
                }
              }
            }
          }
        }
      }
    },
    "/api/ReadingList/update": {
      "post": {
        "tags": [
          "ReadingList"
        ],
        "summary": "Update the properties (title, summary) of a reading list",
        "requestBody": {
          "description": "",
          "content": {
            "application/json": {
              "schema": {
                "$ref": "#/components/schemas/UpdateReadingListDto"
              }
            },
            "text/json": {
              "schema": {
                "$ref": "#/components/schemas/UpdateReadingListDto"
              }
            },
            "application/*+json": {
              "schema": {
                "$ref": "#/components/schemas/UpdateReadingListDto"
              }
            }
          }
        },
        "responses": {
          "200": {
            "description": "Success"
          }
        }
      }
    },
    "/api/ReadingList/update-by-series": {
      "post": {
        "tags": [
          "ReadingList"
        ],
        "summary": "Adds all chapters from a Series to a reading list",
        "requestBody": {
          "description": "",
          "content": {
            "application/json": {
              "schema": {
                "$ref": "#/components/schemas/UpdateReadingListBySeriesDto"
              }
            },
            "text/json": {
              "schema": {
                "$ref": "#/components/schemas/UpdateReadingListBySeriesDto"
              }
            },
            "application/*+json": {
              "schema": {
                "$ref": "#/components/schemas/UpdateReadingListBySeriesDto"
              }
            }
          }
        },
        "responses": {
          "200": {
            "description": "Success"
          }
        }
      }
    },
    "/api/ReadingList/update-by-multiple": {
      "post": {
        "tags": [
          "ReadingList"
        ],
        "summary": "Adds all chapters from a list of volumes and chapters to a reading list",
        "requestBody": {
          "description": "",
          "content": {
            "application/json": {
              "schema": {
                "$ref": "#/components/schemas/UpdateReadingListByMultipleDto"
              }
            },
            "text/json": {
              "schema": {
                "$ref": "#/components/schemas/UpdateReadingListByMultipleDto"
              }
            },
            "application/*+json": {
              "schema": {
                "$ref": "#/components/schemas/UpdateReadingListByMultipleDto"
              }
            }
          }
        },
        "responses": {
          "200": {
            "description": "Success"
          }
        }
      }
    },
    "/api/ReadingList/update-by-multiple-series": {
      "post": {
        "tags": [
          "ReadingList"
        ],
        "summary": "Adds all chapters from a list of series to a reading list",
        "requestBody": {
          "description": "",
          "content": {
            "application/json": {
              "schema": {
                "$ref": "#/components/schemas/UpdateReadingListByMultipleSeriesDto"
              }
            },
            "text/json": {
              "schema": {
                "$ref": "#/components/schemas/UpdateReadingListByMultipleSeriesDto"
              }
            },
            "application/*+json": {
              "schema": {
                "$ref": "#/components/schemas/UpdateReadingListByMultipleSeriesDto"
              }
            }
          }
        },
        "responses": {
          "200": {
            "description": "Success"
          }
        }
      }
    },
    "/api/ReadingList/update-by-volume": {
      "post": {
        "tags": [
          "ReadingList"
        ],
        "requestBody": {
          "content": {
            "application/json": {
              "schema": {
                "$ref": "#/components/schemas/UpdateReadingListByVolumeDto"
              }
            },
            "text/json": {
              "schema": {
                "$ref": "#/components/schemas/UpdateReadingListByVolumeDto"
              }
            },
            "application/*+json": {
              "schema": {
                "$ref": "#/components/schemas/UpdateReadingListByVolumeDto"
              }
            }
          }
        },
        "responses": {
          "200": {
            "description": "Success"
          }
        }
      }
    },
    "/api/ReadingList/update-by-chapter": {
      "post": {
        "tags": [
          "ReadingList"
        ],
        "requestBody": {
          "content": {
            "application/json": {
              "schema": {
                "$ref": "#/components/schemas/UpdateReadingListByChapterDto"
              }
            },
            "text/json": {
              "schema": {
                "$ref": "#/components/schemas/UpdateReadingListByChapterDto"
              }
            },
            "application/*+json": {
              "schema": {
                "$ref": "#/components/schemas/UpdateReadingListByChapterDto"
              }
            }
          }
        },
        "responses": {
          "200": {
            "description": "Success"
          }
        }
      }
    },
    "/api/ReadingList/characters": {
      "get": {
        "tags": [
          "ReadingList"
        ],
        "summary": "Returns a list of characters associated with the reading list",
        "parameters": [
          {
            "name": "readingListId",
            "in": "query",
            "description": "",
            "schema": {
              "type": "integer",
              "format": "int32"
            }
          }
        ],
        "responses": {
          "200": {
            "description": "Success",
            "content": {
              "text/plain": {
                "schema": {
                  "type": "array",
                  "items": {
                    "$ref": "#/components/schemas/PersonDto"
                  }
                }
              },
              "application/json": {
                "schema": {
                  "type": "array",
                  "items": {
                    "$ref": "#/components/schemas/PersonDto"
                  }
                }
              },
              "text/json": {
                "schema": {
                  "type": "array",
                  "items": {
                    "$ref": "#/components/schemas/PersonDto"
                  }
                }
              }
            }
          }
        }
      }
    },
    "/api/ReadingList/next-chapter": {
      "get": {
        "tags": [
          "ReadingList"
        ],
        "summary": "Returns the next chapter within the reading list",
        "parameters": [
          {
            "name": "currentChapterId",
            "in": "query",
            "description": "",
            "schema": {
              "type": "integer",
              "format": "int32"
            }
          },
          {
            "name": "readingListId",
            "in": "query",
            "description": "",
            "schema": {
              "type": "integer",
              "format": "int32"
            }
          }
        ],
        "responses": {
          "200": {
            "description": "Success",
            "content": {
              "text/plain": {
                "schema": {
                  "type": "integer",
                  "format": "int32"
                }
              },
              "application/json": {
                "schema": {
                  "type": "integer",
                  "format": "int32"
                }
              },
              "text/json": {
                "schema": {
                  "type": "integer",
                  "format": "int32"
                }
              }
            }
          }
        }
      }
    },
    "/api/ReadingList/prev-chapter": {
      "get": {
        "tags": [
          "ReadingList"
        ],
        "summary": "Returns the prev chapter within the reading list",
        "parameters": [
          {
            "name": "currentChapterId",
            "in": "query",
            "description": "",
            "schema": {
              "type": "integer",
              "format": "int32"
            }
          },
          {
            "name": "readingListId",
            "in": "query",
            "description": "",
            "schema": {
              "type": "integer",
              "format": "int32"
            }
          }
        ],
        "responses": {
          "200": {
            "description": "Success",
            "content": {
              "text/plain": {
                "schema": {
                  "type": "integer",
                  "format": "int32"
                }
              },
              "application/json": {
                "schema": {
                  "type": "integer",
                  "format": "int32"
                }
              },
              "text/json": {
                "schema": {
                  "type": "integer",
                  "format": "int32"
                }
              }
            }
          }
        }
      }
    },
    "/api/ReadingList/name-exists": {
      "get": {
        "tags": [
          "ReadingList"
        ],
        "summary": "Checks if a reading list exists with the name",
        "parameters": [
          {
            "name": "name",
            "in": "query",
            "description": "If empty or null, will return true as that is invalid",
            "schema": {
              "type": "string"
            }
          }
        ],
        "responses": {
          "200": {
            "description": "Success",
            "content": {
              "text/plain": {
                "schema": {
                  "type": "boolean"
                }
              },
              "application/json": {
                "schema": {
                  "type": "boolean"
                }
              },
              "text/json": {
                "schema": {
                  "type": "boolean"
                }
              }
            }
          }
        }
      }
    },
    "/api/Recommended/quick-reads": {
      "get": {
        "tags": [
          "Recommended"
        ],
        "summary": "Quick Reads are series that should be readable in less than 10 in total and are not Ongoing in release.",
        "parameters": [
          {
            "name": "libraryId",
            "in": "query",
            "description": "Library to restrict series to",
            "schema": {
              "type": "integer",
              "format": "int32"
            }
          },
          {
            "name": "PageNumber",
            "in": "query",
            "schema": {
              "type": "integer",
              "format": "int32"
            }
          },
          {
            "name": "PageSize",
            "in": "query",
            "description": "If set to 0, will set as MaxInt",
            "schema": {
              "type": "integer",
              "format": "int32"
            }
          }
        ],
        "responses": {
          "200": {
            "description": "Success",
            "content": {
              "text/plain": {
                "schema": {
                  "type": "array",
                  "items": {
                    "$ref": "#/components/schemas/SeriesDto"
                  }
                }
              },
              "application/json": {
                "schema": {
                  "type": "array",
                  "items": {
                    "$ref": "#/components/schemas/SeriesDto"
                  }
                }
              },
              "text/json": {
                "schema": {
                  "type": "array",
                  "items": {
                    "$ref": "#/components/schemas/SeriesDto"
                  }
                }
              }
            }
          }
        }
      }
    },
    "/api/Recommended/quick-catchup-reads": {
      "get": {
        "tags": [
          "Recommended"
        ],
        "summary": "Quick Catchup Reads are series that should be readable in less than 10 in total and are Ongoing in release.",
        "parameters": [
          {
            "name": "libraryId",
            "in": "query",
            "description": "Library to restrict series to",
            "schema": {
              "type": "integer",
              "format": "int32"
            }
          },
          {
            "name": "PageNumber",
            "in": "query",
            "schema": {
              "type": "integer",
              "format": "int32"
            }
          },
          {
            "name": "PageSize",
            "in": "query",
            "description": "If set to 0, will set as MaxInt",
            "schema": {
              "type": "integer",
              "format": "int32"
            }
          }
        ],
        "responses": {
          "200": {
            "description": "Success",
            "content": {
              "text/plain": {
                "schema": {
                  "type": "array",
                  "items": {
                    "$ref": "#/components/schemas/SeriesDto"
                  }
                }
              },
              "application/json": {
                "schema": {
                  "type": "array",
                  "items": {
                    "$ref": "#/components/schemas/SeriesDto"
                  }
                }
              },
              "text/json": {
                "schema": {
                  "type": "array",
                  "items": {
                    "$ref": "#/components/schemas/SeriesDto"
                  }
                }
              }
            }
          }
        }
      }
    },
    "/api/Recommended/highly-rated": {
      "get": {
        "tags": [
          "Recommended"
        ],
        "summary": "Highly Rated based on other users ratings. Will pull series with ratings > 4.0, weighted by count of other users.",
        "parameters": [
          {
            "name": "libraryId",
            "in": "query",
            "description": "Library to restrict series to",
            "schema": {
              "type": "integer",
              "format": "int32"
            }
          },
          {
            "name": "PageNumber",
            "in": "query",
            "schema": {
              "type": "integer",
              "format": "int32"
            }
          },
          {
            "name": "PageSize",
            "in": "query",
            "description": "If set to 0, will set as MaxInt",
            "schema": {
              "type": "integer",
              "format": "int32"
            }
          }
        ],
        "responses": {
          "200": {
            "description": "Success",
            "content": {
              "text/plain": {
                "schema": {
                  "type": "array",
                  "items": {
                    "$ref": "#/components/schemas/SeriesDto"
                  }
                }
              },
              "application/json": {
                "schema": {
                  "type": "array",
                  "items": {
                    "$ref": "#/components/schemas/SeriesDto"
                  }
                }
              },
              "text/json": {
                "schema": {
                  "type": "array",
                  "items": {
                    "$ref": "#/components/schemas/SeriesDto"
                  }
                }
              }
            }
          }
        }
      }
    },
    "/api/Recommended/more-in": {
      "get": {
        "tags": [
          "Recommended"
        ],
        "summary": "Chooses a random genre and shows series that are in that without reading progress",
        "parameters": [
          {
            "name": "libraryId",
            "in": "query",
            "description": "Library to restrict series to",
            "schema": {
              "type": "integer",
              "format": "int32"
            }
          },
          {
            "name": "genreId",
            "in": "query",
            "description": "Genre Id",
            "schema": {
              "type": "integer",
              "format": "int32"
            }
          },
          {
            "name": "PageNumber",
            "in": "query",
            "schema": {
              "type": "integer",
              "format": "int32"
            }
          },
          {
            "name": "PageSize",
            "in": "query",
            "description": "If set to 0, will set as MaxInt",
            "schema": {
              "type": "integer",
              "format": "int32"
            }
          }
        ],
        "responses": {
          "200": {
            "description": "Success",
            "content": {
              "text/plain": {
                "schema": {
                  "type": "array",
                  "items": {
                    "$ref": "#/components/schemas/SeriesDto"
                  }
                }
              },
              "application/json": {
                "schema": {
                  "type": "array",
                  "items": {
                    "$ref": "#/components/schemas/SeriesDto"
                  }
                }
              },
              "text/json": {
                "schema": {
                  "type": "array",
                  "items": {
                    "$ref": "#/components/schemas/SeriesDto"
                  }
                }
              }
            }
          }
        }
      }
    },
    "/api/Recommended/rediscover": {
      "get": {
        "tags": [
          "Recommended"
        ],
        "summary": "Series that are fully read by the user in no particular order",
        "parameters": [
          {
            "name": "libraryId",
            "in": "query",
            "description": "Library to restrict series to",
            "schema": {
              "type": "integer",
              "format": "int32"
            }
          },
          {
            "name": "PageNumber",
            "in": "query",
            "schema": {
              "type": "integer",
              "format": "int32"
            }
          },
          {
            "name": "PageSize",
            "in": "query",
            "description": "If set to 0, will set as MaxInt",
            "schema": {
              "type": "integer",
              "format": "int32"
            }
          }
        ],
        "responses": {
          "200": {
            "description": "Success",
            "content": {
              "text/plain": {
                "schema": {
                  "type": "array",
                  "items": {
                    "$ref": "#/components/schemas/SeriesDto"
                  }
                }
              },
              "application/json": {
                "schema": {
                  "type": "array",
                  "items": {
                    "$ref": "#/components/schemas/SeriesDto"
                  }
                }
              },
              "text/json": {
                "schema": {
                  "type": "array",
                  "items": {
                    "$ref": "#/components/schemas/SeriesDto"
                  }
                }
              }
            }
          }
        }
      }
    },
    "/api/Search/series-for-mangafile": {
      "get": {
        "tags": [
          "Search"
        ],
        "summary": "Returns the series for the MangaFile id. If the user does not have access (shouldn't happen by the UI),\r\nthen null is returned",
        "parameters": [
          {
            "name": "mangaFileId",
            "in": "query",
            "description": "",
            "schema": {
              "type": "integer",
              "format": "int32"
            }
          }
        ],
        "responses": {
          "200": {
            "description": "Success",
            "content": {
              "text/plain": {
                "schema": {
                  "$ref": "#/components/schemas/SeriesDto"
                }
              },
              "application/json": {
                "schema": {
                  "$ref": "#/components/schemas/SeriesDto"
                }
              },
              "text/json": {
                "schema": {
                  "$ref": "#/components/schemas/SeriesDto"
                }
              }
            }
          }
        }
      }
    },
    "/api/Search/series-for-chapter": {
      "get": {
        "tags": [
          "Search"
        ],
        "summary": "Returns the series for the Chapter id. If the user does not have access (shouldn't happen by the UI),\r\nthen null is returned",
        "parameters": [
          {
            "name": "chapterId",
            "in": "query",
            "description": "",
            "schema": {
              "type": "integer",
              "format": "int32"
            }
          }
        ],
        "responses": {
          "200": {
            "description": "Success",
            "content": {
              "text/plain": {
                "schema": {
                  "$ref": "#/components/schemas/SeriesDto"
                }
              },
              "application/json": {
                "schema": {
                  "$ref": "#/components/schemas/SeriesDto"
                }
              },
              "text/json": {
                "schema": {
                  "$ref": "#/components/schemas/SeriesDto"
                }
              }
            }
          }
        }
      }
    },
    "/api/Search/search": {
      "get": {
        "tags": [
          "Search"
        ],
        "parameters": [
          {
            "name": "queryString",
            "in": "query",
            "schema": {
              "type": "string"
            }
          }
        ],
        "responses": {
          "200": {
            "description": "Success",
            "content": {
              "text/plain": {
                "schema": {
                  "$ref": "#/components/schemas/SearchResultGroupDto"
                }
              },
              "application/json": {
                "schema": {
                  "$ref": "#/components/schemas/SearchResultGroupDto"
                }
              },
              "text/json": {
                "schema": {
                  "$ref": "#/components/schemas/SearchResultGroupDto"
                }
              }
            }
          }
        }
      }
    },
    "/api/Series": {
      "post": {
        "tags": [
          "Series"
        ],
        "parameters": [
          {
            "name": "libraryId",
            "in": "query",
            "schema": {
              "type": "integer",
              "format": "int32"
            }
          },
          {
            "name": "PageNumber",
            "in": "query",
            "schema": {
              "type": "integer",
              "format": "int32"
            }
          },
          {
            "name": "PageSize",
            "in": "query",
            "description": "If set to 0, will set as MaxInt",
            "schema": {
              "type": "integer",
              "format": "int32"
            }
          }
        ],
        "requestBody": {
          "content": {
            "application/json": {
              "schema": {
                "$ref": "#/components/schemas/FilterDto"
              }
            },
            "text/json": {
              "schema": {
                "$ref": "#/components/schemas/FilterDto"
              }
            },
            "application/*+json": {
              "schema": {
                "$ref": "#/components/schemas/FilterDto"
              }
            }
          }
        },
        "responses": {
          "200": {
            "description": "Success",
            "content": {
              "text/plain": {
                "schema": {
                  "type": "array",
                  "items": {
                    "$ref": "#/components/schemas/Series"
                  }
                }
              },
              "application/json": {
                "schema": {
                  "type": "array",
                  "items": {
                    "$ref": "#/components/schemas/Series"
                  }
                }
              },
              "text/json": {
                "schema": {
                  "type": "array",
                  "items": {
                    "$ref": "#/components/schemas/Series"
                  }
                }
              }
            }
          }
        }
      }
    },
    "/api/Series/{seriesId}": {
      "get": {
        "tags": [
          "Series"
        ],
        "summary": "Fetches a Series for a given Id",
        "parameters": [
          {
            "name": "seriesId",
            "in": "path",
            "description": "Series Id to fetch details for",
            "required": true,
            "schema": {
              "type": "integer",
              "format": "int32"
            }
          }
        ],
        "responses": {
          "200": {
            "description": "Success",
            "content": {
              "text/plain": {
                "schema": {
                  "$ref": "#/components/schemas/SeriesDto"
                }
              },
              "application/json": {
                "schema": {
                  "$ref": "#/components/schemas/SeriesDto"
                }
              },
              "text/json": {
                "schema": {
                  "$ref": "#/components/schemas/SeriesDto"
                }
              }
            }
          }
        }
      },
      "delete": {
        "tags": [
          "Series"
        ],
        "parameters": [
          {
            "name": "seriesId",
            "in": "path",
            "required": true,
            "schema": {
              "type": "integer",
              "format": "int32"
            }
          }
        ],
        "responses": {
          "200": {
            "description": "Success",
            "content": {
              "text/plain": {
                "schema": {
                  "type": "boolean"
                }
              },
              "application/json": {
                "schema": {
                  "type": "boolean"
                }
              },
              "text/json": {
                "schema": {
                  "type": "boolean"
                }
              }
            }
          }
        }
      }
    },
    "/api/Series/delete-multiple": {
      "post": {
        "tags": [
          "Series"
        ],
        "requestBody": {
          "content": {
            "application/json": {
              "schema": {
                "$ref": "#/components/schemas/DeleteSeriesDto"
              }
            },
            "text/json": {
              "schema": {
                "$ref": "#/components/schemas/DeleteSeriesDto"
              }
            },
            "application/*+json": {
              "schema": {
                "$ref": "#/components/schemas/DeleteSeriesDto"
              }
            }
          }
        },
        "responses": {
          "200": {
            "description": "Success"
          }
        }
      }
    },
    "/api/Series/volumes": {
      "get": {
        "tags": [
          "Series"
        ],
        "summary": "Returns All volumes for a series with progress information and Chapters",
        "parameters": [
          {
            "name": "seriesId",
            "in": "query",
            "description": "",
            "schema": {
              "type": "integer",
              "format": "int32"
            }
          }
        ],
        "responses": {
          "200": {
            "description": "Success",
            "content": {
              "text/plain": {
                "schema": {
                  "type": "array",
                  "items": {
                    "$ref": "#/components/schemas/VolumeDto"
                  }
                }
              },
              "application/json": {
                "schema": {
                  "type": "array",
                  "items": {
                    "$ref": "#/components/schemas/VolumeDto"
                  }
                }
              },
              "text/json": {
                "schema": {
                  "type": "array",
                  "items": {
                    "$ref": "#/components/schemas/VolumeDto"
                  }
                }
              }
            }
          }
        }
      }
    },
    "/api/Series/volume": {
      "get": {
        "tags": [
          "Series"
        ],
        "parameters": [
          {
            "name": "volumeId",
            "in": "query",
            "schema": {
              "type": "integer",
              "format": "int32"
            }
          }
        ],
        "responses": {
          "200": {
            "description": "Success",
            "content": {
              "text/plain": {
                "schema": {
                  "$ref": "#/components/schemas/VolumeDto"
                }
              },
              "application/json": {
                "schema": {
                  "$ref": "#/components/schemas/VolumeDto"
                }
              },
              "text/json": {
                "schema": {
                  "$ref": "#/components/schemas/VolumeDto"
                }
              }
            }
          }
        }
      }
    },
    "/api/Series/chapter": {
      "get": {
        "tags": [
          "Series"
        ],
        "parameters": [
          {
            "name": "chapterId",
            "in": "query",
            "schema": {
              "type": "integer",
              "format": "int32"
            }
          }
        ],
        "responses": {
          "200": {
            "description": "Success",
            "content": {
              "text/plain": {
                "schema": {
                  "$ref": "#/components/schemas/ChapterDto"
                }
              },
              "application/json": {
                "schema": {
                  "$ref": "#/components/schemas/ChapterDto"
                }
              },
              "text/json": {
                "schema": {
                  "$ref": "#/components/schemas/ChapterDto"
                }
              }
            }
          }
        }
      }
    },
    "/api/Series/chapter-metadata": {
      "get": {
        "tags": [
          "Series"
        ],
        "parameters": [
          {
            "name": "chapterId",
            "in": "query",
            "schema": {
              "type": "integer",
              "format": "int32"
            }
          }
        ],
        "responses": {
          "200": {
            "description": "Success",
            "content": {
              "text/plain": {
                "schema": {
                  "$ref": "#/components/schemas/ChapterMetadataDto"
                }
              },
              "application/json": {
                "schema": {
                  "$ref": "#/components/schemas/ChapterMetadataDto"
                }
              },
              "text/json": {
                "schema": {
                  "$ref": "#/components/schemas/ChapterMetadataDto"
                }
              }
            }
          }
        }
      }
    },
    "/api/Series/update-rating": {
      "post": {
        "tags": [
          "Series"
        ],
        "requestBody": {
          "content": {
            "application/json": {
              "schema": {
                "$ref": "#/components/schemas/UpdateSeriesRatingDto"
              }
            },
            "text/json": {
              "schema": {
                "$ref": "#/components/schemas/UpdateSeriesRatingDto"
              }
            },
            "application/*+json": {
              "schema": {
                "$ref": "#/components/schemas/UpdateSeriesRatingDto"
              }
            }
          }
        },
        "responses": {
          "200": {
            "description": "Success"
          }
        }
      }
    },
    "/api/Series/update": {
      "post": {
        "tags": [
          "Series"
        ],
        "requestBody": {
          "content": {
            "application/json": {
              "schema": {
                "$ref": "#/components/schemas/UpdateSeriesDto"
              }
            },
            "text/json": {
              "schema": {
                "$ref": "#/components/schemas/UpdateSeriesDto"
              }
            },
            "application/*+json": {
              "schema": {
                "$ref": "#/components/schemas/UpdateSeriesDto"
              }
            }
          }
        },
        "responses": {
          "200": {
            "description": "Success"
          }
        }
      }
    },
    "/api/Series/recently-added": {
      "post": {
        "tags": [
          "Series"
        ],
        "parameters": [
          {
            "name": "PageNumber",
            "in": "query",
            "schema": {
              "type": "integer",
              "format": "int32"
            }
          },
          {
            "name": "PageSize",
            "in": "query",
            "description": "If set to 0, will set as MaxInt",
            "schema": {
              "type": "integer",
              "format": "int32"
            }
          },
          {
            "name": "libraryId",
            "in": "query",
            "schema": {
              "type": "integer",
              "format": "int32",
              "default": 0
            }
          }
        ],
        "requestBody": {
          "content": {
            "application/json": {
              "schema": {
                "$ref": "#/components/schemas/FilterDto"
              }
            },
            "text/json": {
              "schema": {
                "$ref": "#/components/schemas/FilterDto"
              }
            },
            "application/*+json": {
              "schema": {
                "$ref": "#/components/schemas/FilterDto"
              }
            }
          }
        },
        "responses": {
          "200": {
            "description": "Success",
            "content": {
              "text/plain": {
                "schema": {
                  "type": "array",
                  "items": {
                    "$ref": "#/components/schemas/SeriesDto"
                  }
                }
              },
              "application/json": {
                "schema": {
                  "type": "array",
                  "items": {
                    "$ref": "#/components/schemas/SeriesDto"
                  }
                }
              },
              "text/json": {
                "schema": {
                  "type": "array",
                  "items": {
                    "$ref": "#/components/schemas/SeriesDto"
                  }
                }
              }
            }
          }
        }
      }
    },
    "/api/Series/recently-updated-series": {
      "post": {
        "tags": [
          "Series"
        ],
        "responses": {
          "200": {
            "description": "Success",
            "content": {
              "text/plain": {
                "schema": {
                  "type": "array",
                  "items": {
                    "$ref": "#/components/schemas/RecentlyAddedItemDto"
                  }
                }
              },
              "application/json": {
                "schema": {
                  "type": "array",
                  "items": {
                    "$ref": "#/components/schemas/RecentlyAddedItemDto"
                  }
                }
              },
              "text/json": {
                "schema": {
                  "type": "array",
                  "items": {
                    "$ref": "#/components/schemas/RecentlyAddedItemDto"
                  }
                }
              }
            }
          }
        }
      }
    },
    "/api/Series/all": {
      "post": {
        "tags": [
          "Series"
        ],
        "parameters": [
          {
            "name": "PageNumber",
            "in": "query",
            "schema": {
              "type": "integer",
              "format": "int32"
            }
          },
          {
            "name": "PageSize",
            "in": "query",
            "description": "If set to 0, will set as MaxInt",
            "schema": {
              "type": "integer",
              "format": "int32"
            }
          },
          {
            "name": "libraryId",
            "in": "query",
            "schema": {
              "type": "integer",
              "format": "int32",
              "default": 0
            }
          }
        ],
        "requestBody": {
          "content": {
            "application/json": {
              "schema": {
                "$ref": "#/components/schemas/FilterDto"
              }
            },
            "text/json": {
              "schema": {
                "$ref": "#/components/schemas/FilterDto"
              }
            },
            "application/*+json": {
              "schema": {
                "$ref": "#/components/schemas/FilterDto"
              }
            }
          }
        },
        "responses": {
          "200": {
            "description": "Success",
            "content": {
              "text/plain": {
                "schema": {
                  "type": "array",
                  "items": {
                    "$ref": "#/components/schemas/SeriesDto"
                  }
                }
              },
              "application/json": {
                "schema": {
                  "type": "array",
                  "items": {
                    "$ref": "#/components/schemas/SeriesDto"
                  }
                }
              },
              "text/json": {
                "schema": {
                  "type": "array",
                  "items": {
                    "$ref": "#/components/schemas/SeriesDto"
                  }
                }
              }
            }
          }
        }
      }
    },
    "/api/Series/on-deck": {
      "post": {
        "tags": [
          "Series"
        ],
        "summary": "Fetches series that are on deck aka have progress on them.",
        "parameters": [
          {
            "name": "PageNumber",
            "in": "query",
            "schema": {
              "type": "integer",
              "format": "int32"
            }
          },
          {
            "name": "PageSize",
            "in": "query",
            "description": "If set to 0, will set as MaxInt",
            "schema": {
              "type": "integer",
              "format": "int32"
            }
          },
          {
            "name": "libraryId",
            "in": "query",
            "description": "Default of 0 meaning all libraries",
            "schema": {
              "type": "integer",
              "format": "int32",
              "default": 0
            }
          }
        ],
        "requestBody": {
          "description": "",
          "content": {
            "application/json": {
              "schema": {
                "$ref": "#/components/schemas/FilterDto"
              }
            },
            "text/json": {
              "schema": {
                "$ref": "#/components/schemas/FilterDto"
              }
            },
            "application/*+json": {
              "schema": {
                "$ref": "#/components/schemas/FilterDto"
              }
            }
          }
        },
        "responses": {
          "200": {
            "description": "Success",
            "content": {
              "text/plain": {
                "schema": {
                  "type": "array",
                  "items": {
                    "$ref": "#/components/schemas/SeriesDto"
                  }
                }
              },
              "application/json": {
                "schema": {
                  "type": "array",
                  "items": {
                    "$ref": "#/components/schemas/SeriesDto"
                  }
                }
              },
              "text/json": {
                "schema": {
                  "type": "array",
                  "items": {
                    "$ref": "#/components/schemas/SeriesDto"
                  }
                }
              }
            }
          }
        }
      }
    },
    "/api/Series/refresh-metadata": {
      "post": {
        "tags": [
          "Series"
        ],
        "summary": "Runs a Cover Image Generation task",
        "requestBody": {
          "description": "",
          "content": {
            "application/json": {
              "schema": {
                "$ref": "#/components/schemas/RefreshSeriesDto"
              }
            },
            "text/json": {
              "schema": {
                "$ref": "#/components/schemas/RefreshSeriesDto"
              }
            },
            "application/*+json": {
              "schema": {
                "$ref": "#/components/schemas/RefreshSeriesDto"
              }
            }
          }
        },
        "responses": {
          "200": {
            "description": "Success"
          }
        }
      }
    },
    "/api/Series/scan": {
      "post": {
        "tags": [
          "Series"
        ],
        "summary": "Scan a series and force each file to be updated. This should be invoked via the User, hence why we force.",
        "requestBody": {
          "description": "",
          "content": {
            "application/json": {
              "schema": {
                "$ref": "#/components/schemas/RefreshSeriesDto"
              }
            },
            "text/json": {
              "schema": {
                "$ref": "#/components/schemas/RefreshSeriesDto"
              }
            },
            "application/*+json": {
              "schema": {
                "$ref": "#/components/schemas/RefreshSeriesDto"
              }
            }
          }
        },
        "responses": {
          "200": {
            "description": "Success"
          }
        }
      }
    },
    "/api/Series/analyze": {
      "post": {
        "tags": [
          "Series"
        ],
        "summary": "Run a file analysis on the series.",
        "requestBody": {
          "description": "",
          "content": {
            "application/json": {
              "schema": {
                "$ref": "#/components/schemas/RefreshSeriesDto"
              }
            },
            "text/json": {
              "schema": {
                "$ref": "#/components/schemas/RefreshSeriesDto"
              }
            },
            "application/*+json": {
              "schema": {
                "$ref": "#/components/schemas/RefreshSeriesDto"
              }
            }
          }
        },
        "responses": {
          "200": {
            "description": "Success"
          }
        }
      }
    },
    "/api/Series/metadata": {
      "get": {
        "tags": [
          "Series"
        ],
        "summary": "Returns metadata for a given series",
        "parameters": [
          {
            "name": "seriesId",
            "in": "query",
            "description": "",
            "schema": {
              "type": "integer",
              "format": "int32"
            }
          }
        ],
        "responses": {
          "200": {
            "description": "Success",
            "content": {
              "text/plain": {
                "schema": {
                  "$ref": "#/components/schemas/SeriesMetadataDto"
                }
              },
              "application/json": {
                "schema": {
                  "$ref": "#/components/schemas/SeriesMetadataDto"
                }
              },
              "text/json": {
                "schema": {
                  "$ref": "#/components/schemas/SeriesMetadataDto"
                }
              }
            }
          }
        }
      },
      "post": {
        "tags": [
          "Series"
        ],
        "summary": "Update series metadata",
        "requestBody": {
          "description": "",
          "content": {
            "application/json": {
              "schema": {
                "$ref": "#/components/schemas/UpdateSeriesMetadataDto"
              }
            },
            "text/json": {
              "schema": {
                "$ref": "#/components/schemas/UpdateSeriesMetadataDto"
              }
            },
            "application/*+json": {
              "schema": {
                "$ref": "#/components/schemas/UpdateSeriesMetadataDto"
              }
            }
          }
        },
        "responses": {
          "200": {
            "description": "Success"
          }
        }
      }
    },
    "/api/Series/series-by-collection": {
      "get": {
        "tags": [
          "Series"
        ],
        "summary": "Returns all Series grouped by the passed Collection Id with Pagination.",
        "parameters": [
          {
            "name": "collectionId",
            "in": "query",
            "description": "Collection Id to pull series from",
            "schema": {
              "type": "integer",
              "format": "int32"
            }
          },
          {
            "name": "PageNumber",
            "in": "query",
            "schema": {
              "type": "integer",
              "format": "int32"
            }
          },
          {
            "name": "PageSize",
            "in": "query",
            "description": "If set to 0, will set as MaxInt",
            "schema": {
              "type": "integer",
              "format": "int32"
            }
          }
        ],
        "responses": {
          "200": {
            "description": "Success",
            "content": {
              "text/plain": {
                "schema": {
                  "type": "array",
                  "items": {
                    "$ref": "#/components/schemas/SeriesDto"
                  }
                }
              },
              "application/json": {
                "schema": {
                  "type": "array",
                  "items": {
                    "$ref": "#/components/schemas/SeriesDto"
                  }
                }
              },
              "text/json": {
                "schema": {
                  "type": "array",
                  "items": {
                    "$ref": "#/components/schemas/SeriesDto"
                  }
                }
              }
            }
          }
        }
      }
    },
    "/api/Series/series-by-ids": {
      "post": {
        "tags": [
          "Series"
        ],
        "summary": "Fetches Series for a set of Ids. This will check User for permission access and filter out any Ids that don't exist or\r\nthe user does not have access to.",
        "requestBody": {
          "content": {
            "application/json": {
              "schema": {
                "$ref": "#/components/schemas/SeriesByIdsDto"
              }
            },
            "text/json": {
              "schema": {
                "$ref": "#/components/schemas/SeriesByIdsDto"
              }
            },
            "application/*+json": {
              "schema": {
                "$ref": "#/components/schemas/SeriesByIdsDto"
              }
            }
          }
        },
        "responses": {
          "200": {
            "description": "Success",
            "content": {
              "text/plain": {
                "schema": {
                  "type": "array",
                  "items": {
                    "$ref": "#/components/schemas/SeriesDto"
                  }
                }
              },
              "application/json": {
                "schema": {
                  "type": "array",
                  "items": {
                    "$ref": "#/components/schemas/SeriesDto"
                  }
                }
              },
              "text/json": {
                "schema": {
                  "type": "array",
                  "items": {
                    "$ref": "#/components/schemas/SeriesDto"
                  }
                }
              }
            }
          }
        }
      }
    },
    "/api/Series/age-rating": {
      "get": {
        "tags": [
          "Series"
        ],
        "summary": "Get the age rating for the API.Entities.Enums.AgeRating enum value",
        "description": "This is cached for an hour",
        "parameters": [
          {
            "name": "ageRating",
            "in": "query",
            "description": "",
            "schema": {
              "type": "integer",
              "format": "int32"
            }
          }
        ],
        "responses": {
          "200": {
            "description": "Success",
            "content": {
              "text/plain": {
                "schema": {
                  "type": "string"
                }
              },
              "application/json": {
                "schema": {
                  "type": "string"
                }
              },
              "text/json": {
                "schema": {
                  "type": "string"
                }
              }
            }
          }
        }
      }
    },
    "/api/Series/series-detail": {
      "get": {
        "tags": [
          "Series"
        ],
        "summary": "Get a special DTO for Series Detail page.",
        "description": "Do not rely on this API externally. May change without hesitation.",
        "parameters": [
          {
            "name": "seriesId",
            "in": "query",
            "description": "",
            "schema": {
              "type": "integer",
              "format": "int32"
            }
          }
        ],
        "responses": {
          "200": {
            "description": "Success",
            "content": {
              "text/plain": {
                "schema": {
                  "$ref": "#/components/schemas/SeriesDetailDto"
                }
              },
              "application/json": {
                "schema": {
                  "$ref": "#/components/schemas/SeriesDetailDto"
                }
              },
              "text/json": {
                "schema": {
                  "$ref": "#/components/schemas/SeriesDetailDto"
                }
              }
            }
          }
        }
      }
    },
    "/api/Series/related": {
      "get": {
        "tags": [
          "Series"
        ],
        "summary": "Fetches the related series for a given series",
        "parameters": [
          {
            "name": "seriesId",
            "in": "query",
            "description": "",
            "schema": {
              "type": "integer",
              "format": "int32"
            }
          },
          {
            "name": "relation",
            "in": "query",
            "description": "Type of Relationship to pull back",
            "schema": {
              "$ref": "#/components/schemas/RelationKind"
            }
          }
        ],
        "responses": {
          "200": {
            "description": "Success",
            "content": {
              "text/plain": {
                "schema": {
                  "type": "array",
                  "items": {
                    "$ref": "#/components/schemas/SeriesDto"
                  }
                }
              },
              "application/json": {
                "schema": {
                  "type": "array",
                  "items": {
                    "$ref": "#/components/schemas/SeriesDto"
                  }
                }
              },
              "text/json": {
                "schema": {
                  "type": "array",
                  "items": {
                    "$ref": "#/components/schemas/SeriesDto"
                  }
                }
              }
            }
          }
        }
      }
    },
    "/api/Series/all-related": {
      "get": {
        "tags": [
          "Series"
        ],
        "summary": "Returns all related series against the passed series Id",
        "parameters": [
          {
            "name": "seriesId",
            "in": "query",
            "description": "",
            "schema": {
              "type": "integer",
              "format": "int32"
            }
          }
        ],
        "responses": {
          "200": {
            "description": "Success",
            "content": {
              "text/plain": {
                "schema": {
                  "$ref": "#/components/schemas/RelatedSeriesDto"
                }
              },
              "application/json": {
                "schema": {
                  "$ref": "#/components/schemas/RelatedSeriesDto"
                }
              },
              "text/json": {
                "schema": {
                  "$ref": "#/components/schemas/RelatedSeriesDto"
                }
              }
            }
          }
        }
      }
    },
    "/api/Series/update-related": {
      "post": {
        "tags": [
          "Series"
        ],
        "summary": "Update the relations attached to the Series. Does not generate associated Sequel/Prequel pairs on target series.",
        "requestBody": {
          "description": "",
          "content": {
            "application/json": {
              "schema": {
                "$ref": "#/components/schemas/UpdateRelatedSeriesDto"
              }
            },
            "text/json": {
              "schema": {
                "$ref": "#/components/schemas/UpdateRelatedSeriesDto"
              }
            },
            "application/*+json": {
              "schema": {
                "$ref": "#/components/schemas/UpdateRelatedSeriesDto"
              }
            }
          }
        },
        "responses": {
          "200": {
            "description": "Success"
          }
        }
      }
    },
    "/api/Server/clear-cache": {
      "post": {
        "tags": [
          "Server"
        ],
        "summary": "Performs an ad-hoc cleanup of Cache",
        "responses": {
          "200": {
            "description": "Success"
          }
        }
      }
    },
    "/api/Server/cleanup-want-to-read": {
      "post": {
        "tags": [
          "Server"
        ],
        "summary": "Performs an ad-hoc cleanup of Want To Read, by removing want to read series for users, where the series are fully read and in Completed publication status.",
        "responses": {
          "200": {
            "description": "Success"
          }
        }
      }
    },
    "/api/Server/backup-db": {
      "post": {
        "tags": [
          "Server"
        ],
        "summary": "Performs an ad-hoc backup of the Database",
        "responses": {
          "200": {
            "description": "Success"
          }
        }
      }
    },
    "/api/Server/analyze-files": {
      "post": {
        "tags": [
          "Server"
        ],
        "summary": "This is a one time task that needs to be ran for v0.7 statistics to work",
        "responses": {
          "200": {
            "description": "Success"
          }
        }
      }
    },
    "/api/Server/server-info": {
      "get": {
        "tags": [
          "Server"
        ],
        "summary": "Returns non-sensitive information about the current system",
        "responses": {
          "200": {
            "description": "Success",
            "content": {
              "text/plain": {
                "schema": {
                  "$ref": "#/components/schemas/ServerInfoDto"
                }
              },
              "application/json": {
                "schema": {
                  "$ref": "#/components/schemas/ServerInfoDto"
                }
              },
              "text/json": {
                "schema": {
                  "$ref": "#/components/schemas/ServerInfoDto"
                }
              }
            }
          }
        }
      }
    },
    "/api/Server/convert-media": {
      "post": {
        "tags": [
          "Server"
        ],
        "summary": "Triggers the scheduling of the convert media job. This will convert all media to the target encoding (except for PNG). Only one job will run at a time.",
        "responses": {
          "200": {
            "description": "Success"
          }
        }
      }
    },
    "/api/Server/logs": {
      "get": {
        "tags": [
          "Server"
        ],
        "summary": "Downloads all the log files via a zip",
        "responses": {
          "200": {
            "description": "Success"
          }
        }
      }
    },
    "/api/Server/check-update": {
      "get": {
        "tags": [
          "Server"
        ],
        "summary": "Checks for updates, if no updates that are > current version installed, returns null",
        "responses": {
          "200": {
            "description": "Success",
            "content": {
              "text/plain": {
                "schema": {
                  "$ref": "#/components/schemas/UpdateNotificationDto"
                }
              },
              "application/json": {
                "schema": {
                  "$ref": "#/components/schemas/UpdateNotificationDto"
                }
              },
              "text/json": {
                "schema": {
                  "$ref": "#/components/schemas/UpdateNotificationDto"
                }
              }
            }
          }
        }
      }
    },
    "/api/Server/changelog": {
      "get": {
        "tags": [
          "Server"
        ],
        "summary": "Pull the Changelog for Kavita from Github and display",
        "responses": {
          "200": {
            "description": "Success",
            "content": {
              "text/plain": {
                "schema": {
                  "type": "array",
                  "items": {
                    "$ref": "#/components/schemas/UpdateNotificationDto"
                  }
                }
              },
              "application/json": {
                "schema": {
                  "type": "array",
                  "items": {
                    "$ref": "#/components/schemas/UpdateNotificationDto"
                  }
                }
              },
              "text/json": {
                "schema": {
                  "type": "array",
                  "items": {
                    "$ref": "#/components/schemas/UpdateNotificationDto"
                  }
                }
              }
            }
          }
        }
      }
    },
    "/api/Server/accessible": {
      "get": {
        "tags": [
          "Server"
        ],
        "summary": "Is this server accessible to the outside net",
        "description": "If the instance has the HostName set, this will return true whether or not it is accessible externally",
        "responses": {
          "200": {
            "description": "Success",
            "content": {
              "text/plain": {
                "schema": {
                  "type": "boolean"
                }
              },
              "application/json": {
                "schema": {
                  "type": "boolean"
                }
              },
              "text/json": {
                "schema": {
                  "type": "boolean"
                }
              }
            }
          }
        }
      }
    },
    "/api/Server/jobs": {
      "get": {
        "tags": [
          "Server"
        ],
        "summary": "Returns a list of reoccurring jobs. Scheduled ad-hoc jobs will not be returned.",
        "responses": {
          "200": {
            "description": "Success",
            "content": {
              "text/plain": {
                "schema": {
                  "type": "array",
                  "items": {
                    "$ref": "#/components/schemas/JobDto"
                  }
                }
              },
              "application/json": {
                "schema": {
                  "type": "array",
                  "items": {
                    "$ref": "#/components/schemas/JobDto"
                  }
                }
              },
              "text/json": {
                "schema": {
                  "type": "array",
                  "items": {
                    "$ref": "#/components/schemas/JobDto"
                  }
                }
              }
            }
          }
        }
      }
    },
    "/api/Server/media-errors": {
      "get": {
        "tags": [
          "Server"
        ],
        "summary": "Returns a list of issues found during scanning or reading in which files may have corruption or bad metadata (structural metadata)",
        "responses": {
          "200": {
            "description": "Success",
            "content": {
              "text/plain": {
                "schema": {
                  "type": "array",
                  "items": {
                    "$ref": "#/components/schemas/MediaErrorDto"
                  }
                }
              },
              "application/json": {
                "schema": {
                  "type": "array",
                  "items": {
                    "$ref": "#/components/schemas/MediaErrorDto"
                  }
                }
              },
              "text/json": {
                "schema": {
                  "type": "array",
                  "items": {
                    "$ref": "#/components/schemas/MediaErrorDto"
                  }
                }
              }
            }
          }
        }
      }
    },
    "/api/Server/clear-media-alerts": {
      "post": {
        "tags": [
          "Server"
        ],
        "summary": "Deletes all media errors",
        "responses": {
          "200": {
            "description": "Success"
          }
        }
      }
    },
    "/api/Settings/base-url": {
      "get": {
        "tags": [
          "Settings"
        ],
        "responses": {
          "200": {
            "description": "Success",
            "content": {
              "text/plain": {
                "schema": {
                  "type": "string"
                }
              },
              "application/json": {
                "schema": {
                  "type": "string"
                }
              },
              "text/json": {
                "schema": {
                  "type": "string"
                }
              }
            }
          }
        }
      }
    },
    "/api/Settings": {
      "get": {
        "tags": [
          "Settings"
        ],
        "responses": {
          "200": {
            "description": "Success",
            "content": {
              "text/plain": {
                "schema": {
                  "$ref": "#/components/schemas/ServerSettingDto"
                }
              },
              "application/json": {
                "schema": {
                  "$ref": "#/components/schemas/ServerSettingDto"
                }
              },
              "text/json": {
                "schema": {
                  "$ref": "#/components/schemas/ServerSettingDto"
                }
              }
            }
          }
        }
      },
      "post": {
        "tags": [
          "Settings"
        ],
        "requestBody": {
          "content": {
            "application/json": {
              "schema": {
                "$ref": "#/components/schemas/ServerSettingDto"
              }
            },
            "text/json": {
              "schema": {
                "$ref": "#/components/schemas/ServerSettingDto"
              }
            },
            "application/*+json": {
              "schema": {
                "$ref": "#/components/schemas/ServerSettingDto"
              }
            }
          }
        },
        "responses": {
          "200": {
            "description": "Success",
            "content": {
              "text/plain": {
                "schema": {
                  "$ref": "#/components/schemas/ServerSettingDto"
                }
              },
              "application/json": {
                "schema": {
                  "$ref": "#/components/schemas/ServerSettingDto"
                }
              },
              "text/json": {
                "schema": {
                  "$ref": "#/components/schemas/ServerSettingDto"
                }
              }
            }
          }
        }
      }
    },
    "/api/Settings/reset": {
      "post": {
        "tags": [
          "Settings"
        ],
        "responses": {
          "200": {
            "description": "Success",
            "content": {
              "text/plain": {
                "schema": {
                  "$ref": "#/components/schemas/ServerSettingDto"
                }
              },
              "application/json": {
                "schema": {
                  "$ref": "#/components/schemas/ServerSettingDto"
                }
              },
              "text/json": {
                "schema": {
                  "$ref": "#/components/schemas/ServerSettingDto"
                }
              }
            }
          }
        }
      }
    },
    "/api/Settings/reset-ip-addresses": {
      "post": {
        "tags": [
          "Settings"
        ],
        "summary": "Resets the IP Addresses",
        "responses": {
          "200": {
            "description": "Success",
            "content": {
              "text/plain": {
                "schema": {
                  "$ref": "#/components/schemas/ServerSettingDto"
                }
              },
              "application/json": {
                "schema": {
                  "$ref": "#/components/schemas/ServerSettingDto"
                }
              },
              "text/json": {
                "schema": {
                  "$ref": "#/components/schemas/ServerSettingDto"
                }
              }
            }
          }
        }
      }
    },
    "/api/Settings/reset-base-url": {
      "post": {
        "tags": [
          "Settings"
        ],
        "summary": "Resets the Base url",
        "responses": {
          "200": {
            "description": "Success",
            "content": {
              "text/plain": {
                "schema": {
                  "$ref": "#/components/schemas/ServerSettingDto"
                }
              },
              "application/json": {
                "schema": {
                  "$ref": "#/components/schemas/ServerSettingDto"
                }
              },
              "text/json": {
                "schema": {
                  "$ref": "#/components/schemas/ServerSettingDto"
                }
              }
            }
          }
        }
      }
    },
    "/api/Settings/reset-email-url": {
      "post": {
        "tags": [
          "Settings"
        ],
        "summary": "Resets the email service url",
        "responses": {
          "200": {
            "description": "Success",
            "content": {
              "text/plain": {
                "schema": {
                  "$ref": "#/components/schemas/ServerSettingDto"
                }
              },
              "application/json": {
                "schema": {
                  "$ref": "#/components/schemas/ServerSettingDto"
                }
              },
              "text/json": {
                "schema": {
                  "$ref": "#/components/schemas/ServerSettingDto"
                }
              }
            }
          }
        }
      }
    },
    "/api/Settings/test-email-url": {
      "post": {
        "tags": [
          "Settings"
        ],
        "requestBody": {
          "content": {
            "application/json": {
              "schema": {
                "$ref": "#/components/schemas/TestEmailDto"
              }
            },
            "text/json": {
              "schema": {
                "$ref": "#/components/schemas/TestEmailDto"
              }
            },
            "application/*+json": {
              "schema": {
                "$ref": "#/components/schemas/TestEmailDto"
              }
            }
          }
        },
        "responses": {
          "200": {
            "description": "Success",
            "content": {
              "text/plain": {
                "schema": {
                  "$ref": "#/components/schemas/EmailTestResultDto"
                }
              },
              "application/json": {
                "schema": {
                  "$ref": "#/components/schemas/EmailTestResultDto"
                }
              },
              "text/json": {
                "schema": {
                  "$ref": "#/components/schemas/EmailTestResultDto"
                }
              }
            }
          }
        }
      }
    },
    "/api/Settings/task-frequencies": {
      "get": {
        "tags": [
          "Settings"
        ],
        "responses": {
          "200": {
            "description": "Success",
            "content": {
              "text/plain": {
                "schema": {
                  "type": "array",
                  "items": {
                    "type": "string"
                  }
                }
              },
              "application/json": {
                "schema": {
                  "type": "array",
                  "items": {
                    "type": "string"
                  }
                }
              },
              "text/json": {
                "schema": {
                  "type": "array",
                  "items": {
                    "type": "string"
                  }
                }
              }
            }
          }
        }
      }
    },
    "/api/Settings/library-types": {
      "get": {
        "tags": [
          "Settings"
        ],
        "responses": {
          "200": {
            "description": "Success",
            "content": {
              "text/plain": {
                "schema": {
                  "type": "array",
                  "items": {
                    "type": "string"
                  }
                }
              },
              "application/json": {
                "schema": {
                  "type": "array",
                  "items": {
                    "type": "string"
                  }
                }
              },
              "text/json": {
                "schema": {
                  "type": "array",
                  "items": {
                    "type": "string"
                  }
                }
              }
            }
          }
        }
      }
    },
    "/api/Settings/log-levels": {
      "get": {
        "tags": [
          "Settings"
        ],
        "responses": {
          "200": {
            "description": "Success",
            "content": {
              "text/plain": {
                "schema": {
                  "type": "array",
                  "items": {
                    "type": "string"
                  }
                }
              },
              "application/json": {
                "schema": {
                  "type": "array",
                  "items": {
                    "type": "string"
                  }
                }
              },
              "text/json": {
                "schema": {
                  "type": "array",
                  "items": {
                    "type": "string"
                  }
                }
              }
            }
          }
        }
      }
    },
    "/api/Settings/opds-enabled": {
      "get": {
        "tags": [
          "Settings"
        ],
        "responses": {
          "200": {
            "description": "Success",
            "content": {
              "text/plain": {
                "schema": {
                  "type": "boolean"
                }
              },
              "application/json": {
                "schema": {
                  "type": "boolean"
                }
              },
              "text/json": {
                "schema": {
                  "type": "boolean"
                }
              }
            }
          }
        }
      }
    },
    "/api/Stats/user/{userId}/read": {
      "get": {
        "tags": [
          "Stats"
        ],
        "parameters": [
          {
            "name": "userId",
            "in": "path",
            "required": true,
            "schema": {
              "type": "integer",
              "format": "int32"
            }
          }
        ],
        "responses": {
          "200": {
            "description": "Success",
            "content": {
              "text/plain": {
                "schema": {
                  "$ref": "#/components/schemas/UserReadStatistics"
                }
              },
              "application/json": {
                "schema": {
                  "$ref": "#/components/schemas/UserReadStatistics"
                }
              },
              "text/json": {
                "schema": {
                  "$ref": "#/components/schemas/UserReadStatistics"
                }
              }
            }
          }
        }
      }
    },
    "/api/Stats/server/stats": {
      "get": {
        "tags": [
          "Stats"
        ],
        "responses": {
          "200": {
            "description": "Success",
            "content": {
              "text/plain": {
                "schema": {
                  "$ref": "#/components/schemas/ServerStatisticsDto"
                }
              },
              "application/json": {
                "schema": {
                  "$ref": "#/components/schemas/ServerStatisticsDto"
                }
              },
              "text/json": {
                "schema": {
                  "$ref": "#/components/schemas/ServerStatisticsDto"
                }
              }
            }
          }
        }
      }
    },
    "/api/Stats/server/count/year": {
      "get": {
        "tags": [
          "Stats"
        ],
        "responses": {
          "200": {
            "description": "Success",
            "content": {
              "text/plain": {
                "schema": {
                  "type": "array",
                  "items": {
                    "$ref": "#/components/schemas/Int32StatCount"
                  }
                }
              },
              "application/json": {
                "schema": {
                  "type": "array",
                  "items": {
                    "$ref": "#/components/schemas/Int32StatCount"
                  }
                }
              },
              "text/json": {
                "schema": {
                  "type": "array",
                  "items": {
                    "$ref": "#/components/schemas/Int32StatCount"
                  }
                }
              }
            }
          }
        }
      }
    },
    "/api/Stats/server/count/publication-status": {
      "get": {
        "tags": [
          "Stats"
        ],
        "responses": {
          "200": {
            "description": "Success",
            "content": {
              "text/plain": {
                "schema": {
                  "type": "array",
                  "items": {
                    "$ref": "#/components/schemas/PublicationStatusStatCount"
                  }
                }
              },
              "application/json": {
                "schema": {
                  "type": "array",
                  "items": {
                    "$ref": "#/components/schemas/PublicationStatusStatCount"
                  }
                }
              },
              "text/json": {
                "schema": {
                  "type": "array",
                  "items": {
                    "$ref": "#/components/schemas/PublicationStatusStatCount"
                  }
                }
              }
            }
          }
        }
      }
    },
    "/api/Stats/server/count/manga-format": {
      "get": {
        "tags": [
          "Stats"
        ],
        "responses": {
          "200": {
            "description": "Success",
            "content": {
              "text/plain": {
                "schema": {
                  "type": "array",
                  "items": {
                    "$ref": "#/components/schemas/MangaFormatStatCount"
                  }
                }
              },
              "application/json": {
                "schema": {
                  "type": "array",
                  "items": {
                    "$ref": "#/components/schemas/MangaFormatStatCount"
                  }
                }
              },
              "text/json": {
                "schema": {
                  "type": "array",
                  "items": {
                    "$ref": "#/components/schemas/MangaFormatStatCount"
                  }
                }
              }
            }
          }
        }
      }
    },
    "/api/Stats/server/top/years": {
      "get": {
        "tags": [
          "Stats"
        ],
        "responses": {
          "200": {
            "description": "Success",
            "content": {
              "text/plain": {
                "schema": {
                  "type": "array",
                  "items": {
                    "$ref": "#/components/schemas/Int32StatCount"
                  }
                }
              },
              "application/json": {
                "schema": {
                  "type": "array",
                  "items": {
                    "$ref": "#/components/schemas/Int32StatCount"
                  }
                }
              },
              "text/json": {
                "schema": {
                  "type": "array",
                  "items": {
                    "$ref": "#/components/schemas/Int32StatCount"
                  }
                }
              }
            }
          }
        }
      }
    },
    "/api/Stats/server/top/users": {
      "get": {
        "tags": [
          "Stats"
        ],
        "summary": "Returns users with the top reads in the server",
        "parameters": [
          {
            "name": "days",
            "in": "query",
            "description": "",
            "schema": {
              "type": "integer",
              "format": "int32",
              "default": 0
            }
          }
        ],
        "responses": {
          "200": {
            "description": "Success",
            "content": {
              "text/plain": {
                "schema": {
                  "type": "array",
                  "items": {
                    "$ref": "#/components/schemas/TopReadDto"
                  }
                }
              },
              "application/json": {
                "schema": {
                  "type": "array",
                  "items": {
                    "$ref": "#/components/schemas/TopReadDto"
                  }
                }
              },
              "text/json": {
                "schema": {
                  "type": "array",
                  "items": {
                    "$ref": "#/components/schemas/TopReadDto"
                  }
                }
              }
            }
          }
        }
      }
    },
    "/api/Stats/server/file-breakdown": {
      "get": {
        "tags": [
          "Stats"
        ],
        "summary": "A breakdown of different files, their size, and format",
        "responses": {
          "200": {
            "description": "Success",
            "content": {
              "text/plain": {
                "schema": {
                  "type": "array",
                  "items": {
                    "$ref": "#/components/schemas/FileExtensionBreakdownDto"
                  }
                }
              },
              "application/json": {
                "schema": {
                  "type": "array",
                  "items": {
                    "$ref": "#/components/schemas/FileExtensionBreakdownDto"
                  }
                }
              },
              "text/json": {
                "schema": {
                  "type": "array",
                  "items": {
                    "$ref": "#/components/schemas/FileExtensionBreakdownDto"
                  }
                }
              }
            }
          }
        }
      }
    },
    "/api/Stats/reading-count-by-day": {
      "get": {
        "tags": [
          "Stats"
        ],
        "summary": "Returns reading history events for a give or all users, broken up by day, and format",
        "parameters": [
          {
            "name": "userId",
            "in": "query",
            "description": "If 0, defaults to all users, else just userId",
            "schema": {
              "type": "integer",
              "format": "int32",
              "default": 0
            }
          },
          {
            "name": "days",
            "in": "query",
            "description": "If 0, defaults to all time, else just those days asked for",
            "schema": {
              "type": "integer",
              "format": "int32",
              "default": 0
            }
          }
        ],
        "responses": {
          "200": {
            "description": "Success",
            "content": {
              "text/plain": {
                "schema": {
                  "type": "array",
                  "items": {
                    "$ref": "#/components/schemas/DateTimePagesReadOnADayCount"
                  }
                }
              },
              "application/json": {
                "schema": {
                  "type": "array",
                  "items": {
                    "$ref": "#/components/schemas/DateTimePagesReadOnADayCount"
                  }
                }
              },
              "text/json": {
                "schema": {
                  "type": "array",
                  "items": {
                    "$ref": "#/components/schemas/DateTimePagesReadOnADayCount"
                  }
                }
              }
            }
          }
        }
      }
    },
    "/api/Stats/day-breakdown": {
      "get": {
        "tags": [
          "Stats"
        ],
        "responses": {
          "200": {
            "description": "Success",
            "content": {
              "text/plain": {
                "schema": {
                  "type": "array",
                  "items": {
                    "$ref": "#/components/schemas/DayOfWeekStatCount"
                  }
                }
              },
              "application/json": {
                "schema": {
                  "type": "array",
                  "items": {
                    "$ref": "#/components/schemas/DayOfWeekStatCount"
                  }
                }
              },
              "text/json": {
                "schema": {
                  "type": "array",
                  "items": {
                    "$ref": "#/components/schemas/DayOfWeekStatCount"
                  }
                }
              }
            }
          }
        }
      }
    },
    "/api/Stats/user/reading-history": {
      "get": {
        "tags": [
          "Stats"
        ],
        "parameters": [
          {
            "name": "userId",
            "in": "query",
            "schema": {
              "type": "integer",
              "format": "int32"
            }
          }
        ],
        "responses": {
          "200": {
            "description": "Success",
            "content": {
              "text/plain": {
                "schema": {
                  "type": "array",
                  "items": {
                    "$ref": "#/components/schemas/ReadHistoryEvent"
                  }
                }
              },
              "application/json": {
                "schema": {
                  "type": "array",
                  "items": {
                    "$ref": "#/components/schemas/ReadHistoryEvent"
                  }
                }
              },
              "text/json": {
                "schema": {
                  "type": "array",
                  "items": {
                    "$ref": "#/components/schemas/ReadHistoryEvent"
                  }
                }
              }
            }
          }
        }
      }
    },
    "/api/Stats/pages-per-year": {
      "get": {
        "tags": [
          "Stats"
        ],
        "summary": "Returns a count of pages read per year for a given userId.",
        "parameters": [
          {
            "name": "userId",
            "in": "query",
            "description": "If userId is 0 and user is not an admin, API will default to userId",
            "schema": {
              "type": "integer",
              "format": "int32",
              "default": 0
            }
          }
        ],
        "responses": {
          "200": {
            "description": "Success",
            "content": {
              "text/plain": {
                "schema": {
                  "type": "array",
                  "items": {
                    "$ref": "#/components/schemas/Int32StatCount"
                  }
                }
              },
              "application/json": {
                "schema": {
                  "type": "array",
                  "items": {
                    "$ref": "#/components/schemas/Int32StatCount"
                  }
                }
              },
              "text/json": {
                "schema": {
                  "type": "array",
                  "items": {
                    "$ref": "#/components/schemas/Int32StatCount"
                  }
                }
              }
            }
          }
        }
      }
    },
    "/api/Stats/words-per-year": {
      "get": {
        "tags": [
          "Stats"
        ],
        "summary": "Returns a count of words read per year for a given userId.",
        "parameters": [
          {
            "name": "userId",
            "in": "query",
            "description": "If userId is 0 and user is not an admin, API will default to userId",
            "schema": {
              "type": "integer",
              "format": "int32",
              "default": 0
            }
          }
        ],
        "responses": {
          "200": {
            "description": "Success",
            "content": {
              "text/plain": {
                "schema": {
                  "type": "array",
                  "items": {
                    "$ref": "#/components/schemas/Int32StatCount"
                  }
                }
              },
              "application/json": {
                "schema": {
                  "type": "array",
                  "items": {
                    "$ref": "#/components/schemas/Int32StatCount"
                  }
                }
              },
              "text/json": {
                "schema": {
                  "type": "array",
                  "items": {
                    "$ref": "#/components/schemas/Int32StatCount"
                  }
                }
              }
            }
          }
        }
      }
    },
    "/api/Tachiyomi/latest-chapter": {
      "get": {
        "tags": [
          "Tachiyomi"
        ],
        "summary": "Given the series Id, this should return the latest chapter that has been fully read.",
        "parameters": [
          {
            "name": "seriesId",
            "in": "query",
            "description": "",
            "schema": {
              "type": "integer",
              "format": "int32"
            }
          }
        ],
        "responses": {
          "200": {
            "description": "Success",
            "content": {
              "text/plain": {
                "schema": {
                  "$ref": "#/components/schemas/ChapterDto"
                }
              },
              "application/json": {
                "schema": {
                  "$ref": "#/components/schemas/ChapterDto"
                }
              },
              "text/json": {
                "schema": {
                  "$ref": "#/components/schemas/ChapterDto"
                }
              }
            }
          }
        }
      }
    },
    "/api/Tachiyomi/mark-chapter-until-as-read": {
      "post": {
        "tags": [
          "Tachiyomi"
        ],
        "summary": "Marks every chapter that is sorted below the passed number as Read. This will not mark any specials as read.",
        "description": "This is built for Tachiyomi and is not expected to be called by any other place",
        "parameters": [
          {
            "name": "seriesId",
            "in": "query",
            "schema": {
              "type": "integer",
              "format": "int32"
            }
          },
          {
            "name": "chapterNumber",
            "in": "query",
            "schema": {
              "type": "number",
              "format": "float"
            }
          }
        ],
        "responses": {
          "200": {
            "description": "Success",
            "content": {
              "text/plain": {
                "schema": {
                  "type": "boolean"
                }
              },
              "application/json": {
                "schema": {
                  "type": "boolean"
                }
              },
              "text/json": {
                "schema": {
                  "type": "boolean"
                }
              }
            }
          }
        }
      }
    },
    "/api/Theme": {
      "get": {
        "tags": [
          "Theme"
        ],
        "responses": {
          "200": {
            "description": "Success",
            "content": {
              "text/plain": {
                "schema": {
                  "type": "array",
                  "items": {
                    "$ref": "#/components/schemas/SiteThemeDto"
                  }
                }
              },
              "application/json": {
                "schema": {
                  "type": "array",
                  "items": {
                    "$ref": "#/components/schemas/SiteThemeDto"
                  }
                }
              },
              "text/json": {
                "schema": {
                  "type": "array",
                  "items": {
                    "$ref": "#/components/schemas/SiteThemeDto"
                  }
                }
              }
            }
          }
        }
      }
    },
    "/api/Theme/scan": {
      "post": {
        "tags": [
          "Theme"
        ],
        "responses": {
          "200": {
            "description": "Success"
          }
        }
      }
    },
    "/api/Theme/update-default": {
      "post": {
        "tags": [
          "Theme"
        ],
        "requestBody": {
          "content": {
            "application/json": {
              "schema": {
                "$ref": "#/components/schemas/UpdateDefaultThemeDto"
              }
            },
            "text/json": {
              "schema": {
                "$ref": "#/components/schemas/UpdateDefaultThemeDto"
              }
            },
            "application/*+json": {
              "schema": {
                "$ref": "#/components/schemas/UpdateDefaultThemeDto"
              }
            }
          }
        },
        "responses": {
          "200": {
            "description": "Success"
          }
        }
      }
    },
    "/api/Theme/download-content": {
      "get": {
        "tags": [
          "Theme"
        ],
        "summary": "Returns css content to the UI. UI is expected to escape the content",
        "parameters": [
          {
            "name": "themeId",
            "in": "query",
            "schema": {
              "type": "integer",
              "format": "int32"
            }
          }
        ],
        "responses": {
          "200": {
            "description": "Success",
            "content": {
              "text/plain": {
                "schema": {
                  "type": "string"
                }
              },
              "application/json": {
                "schema": {
                  "type": "string"
                }
              },
              "text/json": {
                "schema": {
                  "type": "string"
                }
              }
            }
          }
        }
      }
    },
    "/api/Upload/upload-by-url": {
      "post": {
        "tags": [
          "Upload"
        ],
        "summary": "This stores a file (image) in temp directory for use in a cover image replacement flow.\r\nThis is automatically cleaned up.",
        "requestBody": {
          "description": "Escaped url to download from",
          "content": {
            "application/json": {
              "schema": {
                "$ref": "#/components/schemas/UploadUrlDto"
              }
            },
            "text/json": {
              "schema": {
                "$ref": "#/components/schemas/UploadUrlDto"
              }
            },
            "application/*+json": {
              "schema": {
                "$ref": "#/components/schemas/UploadUrlDto"
              }
            }
          }
        },
        "responses": {
          "200": {
            "description": "Success",
            "content": {
              "text/plain": {
                "schema": {
                  "type": "string"
                }
              },
              "application/json": {
                "schema": {
                  "type": "string"
                }
              },
              "text/json": {
                "schema": {
                  "type": "string"
                }
              }
            }
          }
        }
      }
    },
    "/api/Upload/series": {
      "post": {
        "tags": [
          "Upload"
        ],
        "summary": "Replaces series cover image and locks it with a base64 encoded image",
        "requestBody": {
          "description": "",
          "content": {
            "application/json": {
              "schema": {
                "$ref": "#/components/schemas/UploadFileDto"
              }
            },
            "text/json": {
              "schema": {
                "$ref": "#/components/schemas/UploadFileDto"
              }
            },
            "application/*+json": {
              "schema": {
                "$ref": "#/components/schemas/UploadFileDto"
              }
            }
          }
        },
        "responses": {
          "200": {
            "description": "Success"
          }
        }
      }
    },
    "/api/Upload/collection": {
      "post": {
        "tags": [
          "Upload"
        ],
        "summary": "Replaces collection tag cover image and locks it with a base64 encoded image",
        "requestBody": {
          "description": "",
          "content": {
            "application/json": {
              "schema": {
                "$ref": "#/components/schemas/UploadFileDto"
              }
            },
            "text/json": {
              "schema": {
                "$ref": "#/components/schemas/UploadFileDto"
              }
            },
            "application/*+json": {
              "schema": {
                "$ref": "#/components/schemas/UploadFileDto"
              }
            }
          }
        },
        "responses": {
          "200": {
            "description": "Success"
          }
        }
      }
    },
    "/api/Upload/reading-list": {
      "post": {
        "tags": [
          "Upload"
        ],
        "summary": "Replaces reading list cover image and locks it with a base64 encoded image",
        "description": "This is the only API that can be called by non-admins, but the authenticated user must have a readinglist permission",
        "requestBody": {
          "description": "",
          "content": {
            "application/json": {
              "schema": {
                "$ref": "#/components/schemas/UploadFileDto"
              }
            },
            "text/json": {
              "schema": {
                "$ref": "#/components/schemas/UploadFileDto"
              }
            },
            "application/*+json": {
              "schema": {
                "$ref": "#/components/schemas/UploadFileDto"
              }
            }
          }
        },
        "responses": {
          "200": {
            "description": "Success"
          }
        }
      }
    },
    "/api/Upload/chapter": {
      "post": {
        "tags": [
          "Upload"
        ],
        "summary": "Replaces chapter cover image and locks it with a base64 encoded image. This will update the parent volume's cover image.",
        "requestBody": {
          "description": "",
          "content": {
            "application/json": {
              "schema": {
                "$ref": "#/components/schemas/UploadFileDto"
              }
            },
            "text/json": {
              "schema": {
                "$ref": "#/components/schemas/UploadFileDto"
              }
            },
            "application/*+json": {
              "schema": {
                "$ref": "#/components/schemas/UploadFileDto"
              }
            }
          }
        },
        "responses": {
          "200": {
            "description": "Success"
          }
        }
      }
    },
    "/api/Upload/library": {
      "post": {
        "tags": [
          "Upload"
        ],
        "summary": "Replaces library cover image with a base64 encoded image. If empty string passed, will reset to null.",
        "requestBody": {
          "description": "",
          "content": {
            "application/json": {
              "schema": {
                "$ref": "#/components/schemas/UploadFileDto"
              }
            },
            "text/json": {
              "schema": {
                "$ref": "#/components/schemas/UploadFileDto"
              }
            },
            "application/*+json": {
              "schema": {
                "$ref": "#/components/schemas/UploadFileDto"
              }
            }
          }
        },
        "responses": {
          "200": {
            "description": "Success"
          }
        }
      }
    },
    "/api/Upload/reset-chapter-lock": {
      "post": {
        "tags": [
          "Upload"
        ],
        "summary": "Replaces chapter cover image and locks it with a base64 encoded image. This will update the parent volume's cover image.",
        "requestBody": {
          "description": "Does not use Url property",
          "content": {
            "application/json": {
              "schema": {
                "$ref": "#/components/schemas/UploadFileDto"
              }
            },
            "text/json": {
              "schema": {
                "$ref": "#/components/schemas/UploadFileDto"
              }
            },
            "application/*+json": {
              "schema": {
                "$ref": "#/components/schemas/UploadFileDto"
              }
            }
          }
        },
        "responses": {
          "200": {
            "description": "Success"
          }
        }
      }
    },
    "/api/Users/delete-user": {
      "delete": {
        "tags": [
          "Users"
        ],
        "parameters": [
          {
            "name": "username",
            "in": "query",
            "schema": {
              "type": "string"
            }
          }
        ],
        "responses": {
          "200": {
            "description": "Success"
          }
        }
      }
    },
    "/api/Users": {
      "get": {
        "tags": [
          "Users"
        ],
        "summary": "Returns all users of this server",
        "parameters": [
          {
            "name": "includePending",
            "in": "query",
            "description": "This will include pending members",
            "schema": {
              "type": "boolean",
              "default": false
            }
          }
        ],
        "responses": {
          "200": {
            "description": "Success",
            "content": {
              "text/plain": {
                "schema": {
                  "type": "array",
                  "items": {
                    "$ref": "#/components/schemas/MemberDto"
                  }
                }
              },
              "application/json": {
                "schema": {
                  "type": "array",
                  "items": {
                    "$ref": "#/components/schemas/MemberDto"
                  }
                }
              },
              "text/json": {
                "schema": {
                  "type": "array",
                  "items": {
                    "$ref": "#/components/schemas/MemberDto"
                  }
                }
              }
            }
          }
        }
      }
    },
    "/api/Users/myself": {
      "get": {
        "tags": [
          "Users"
        ],
        "responses": {
          "200": {
            "description": "Success",
            "content": {
              "text/plain": {
                "schema": {
                  "type": "array",
                  "items": {
                    "$ref": "#/components/schemas/MemberDto"
                  }
                }
              },
              "application/json": {
                "schema": {
                  "type": "array",
                  "items": {
                    "$ref": "#/components/schemas/MemberDto"
                  }
                }
              },
              "text/json": {
                "schema": {
                  "type": "array",
                  "items": {
                    "$ref": "#/components/schemas/MemberDto"
                  }
                }
              }
            }
          }
        }
      }
    },
    "/api/Users/has-reading-progress": {
      "get": {
        "tags": [
          "Users"
        ],
        "parameters": [
          {
            "name": "libraryId",
            "in": "query",
            "schema": {
              "type": "integer",
              "format": "int32"
            }
          }
        ],
        "responses": {
          "200": {
            "description": "Success",
            "content": {
              "text/plain": {
                "schema": {
                  "type": "boolean"
                }
              },
              "application/json": {
                "schema": {
                  "type": "boolean"
                }
              },
              "text/json": {
                "schema": {
                  "type": "boolean"
                }
              }
            }
          }
        }
      }
    },
    "/api/Users/has-library-access": {
      "get": {
        "tags": [
          "Users"
        ],
        "parameters": [
          {
            "name": "libraryId",
            "in": "query",
            "schema": {
              "type": "integer",
              "format": "int32"
            }
          }
        ],
        "responses": {
          "200": {
            "description": "Success",
            "content": {
              "text/plain": {
                "schema": {
                  "type": "boolean"
                }
              },
              "application/json": {
                "schema": {
                  "type": "boolean"
                }
              },
              "text/json": {
                "schema": {
                  "type": "boolean"
                }
              }
            }
          }
        }
      }
    },
    "/api/Users/update-preferences": {
      "post": {
        "tags": [
          "Users"
        ],
        "requestBody": {
          "content": {
            "application/json": {
              "schema": {
                "$ref": "#/components/schemas/UserPreferencesDto"
              }
            },
            "text/json": {
              "schema": {
                "$ref": "#/components/schemas/UserPreferencesDto"
              }
            },
            "application/*+json": {
              "schema": {
                "$ref": "#/components/schemas/UserPreferencesDto"
              }
            }
          }
        },
        "responses": {
          "200": {
            "description": "Success",
            "content": {
              "text/plain": {
                "schema": {
                  "$ref": "#/components/schemas/UserPreferencesDto"
                }
              },
              "application/json": {
                "schema": {
                  "$ref": "#/components/schemas/UserPreferencesDto"
                }
              },
              "text/json": {
                "schema": {
                  "$ref": "#/components/schemas/UserPreferencesDto"
                }
              }
            }
          }
        }
      }
    },
    "/api/Users/get-preferences": {
      "get": {
        "tags": [
          "Users"
        ],
        "summary": "Returns the preferences of the user",
        "responses": {
          "200": {
            "description": "Success",
            "content": {
              "text/plain": {
                "schema": {
                  "$ref": "#/components/schemas/UserPreferencesDto"
                }
              },
              "application/json": {
                "schema": {
                  "$ref": "#/components/schemas/UserPreferencesDto"
                }
              },
              "text/json": {
                "schema": {
                  "$ref": "#/components/schemas/UserPreferencesDto"
                }
              }
            }
          }
        }
      }
    },
    "/api/Users/names": {
      "get": {
        "tags": [
          "Users"
        ],
        "summary": "Returns a list of the user names within the system",
        "responses": {
          "200": {
            "description": "Success",
            "content": {
              "text/plain": {
                "schema": {
                  "type": "array",
                  "items": {
                    "type": "string"
                  }
                }
              },
              "application/json": {
                "schema": {
                  "type": "array",
                  "items": {
                    "type": "string"
                  }
                }
              },
              "text/json": {
                "schema": {
                  "type": "array",
                  "items": {
                    "type": "string"
                  }
                }
              }
            }
          }
        }
      }
    },
    "/api/want-to-read": {
      "post": {
        "tags": [
          "WantToRead"
        ],
        "summary": "Return all Series that are in the current logged in user's Want to Read list, filtered",
        "parameters": [
          {
            "name": "PageNumber",
            "in": "query",
            "schema": {
              "type": "integer",
              "format": "int32"
            }
          },
          {
            "name": "PageSize",
            "in": "query",
            "description": "If set to 0, will set as MaxInt",
            "schema": {
              "type": "integer",
              "format": "int32"
            }
          }
        ],
        "requestBody": {
          "description": "",
          "content": {
            "application/json": {
              "schema": {
                "$ref": "#/components/schemas/FilterDto"
              }
            },
            "text/json": {
              "schema": {
                "$ref": "#/components/schemas/FilterDto"
              }
            },
            "application/*+json": {
              "schema": {
                "$ref": "#/components/schemas/FilterDto"
              }
            }
          }
        },
        "responses": {
          "200": {
            "description": "Success",
            "content": {
              "text/plain": {
                "schema": {
                  "type": "array",
                  "items": {
                    "$ref": "#/components/schemas/SeriesDto"
                  }
                }
              },
              "application/json": {
                "schema": {
                  "type": "array",
                  "items": {
                    "$ref": "#/components/schemas/SeriesDto"
                  }
                }
              },
              "text/json": {
                "schema": {
                  "type": "array",
                  "items": {
                    "$ref": "#/components/schemas/SeriesDto"
                  }
                }
              }
            }
          }
        }
      },
      "get": {
        "tags": [
          "WantToRead"
        ],
        "parameters": [
          {
            "name": "seriesId",
            "in": "query",
            "schema": {
              "type": "integer",
              "format": "int32"
            }
          }
        ],
        "responses": {
          "200": {
            "description": "Success",
            "content": {
              "text/plain": {
                "schema": {
                  "type": "boolean"
                }
              },
              "application/json": {
                "schema": {
                  "type": "boolean"
                }
              },
              "text/json": {
                "schema": {
                  "type": "boolean"
                }
              }
            }
          }
        }
      }
    },
    "/api/want-to-read/add-series": {
      "post": {
        "tags": [
          "WantToRead"
        ],
        "summary": "Given a list of Series Ids, add them to the current logged in user's Want To Read list",
        "requestBody": {
          "description": "",
          "content": {
            "application/json": {
              "schema": {
                "$ref": "#/components/schemas/UpdateWantToReadDto"
              }
            },
            "text/json": {
              "schema": {
                "$ref": "#/components/schemas/UpdateWantToReadDto"
              }
            },
            "application/*+json": {
              "schema": {
                "$ref": "#/components/schemas/UpdateWantToReadDto"
              }
            }
          }
        },
        "responses": {
          "200": {
            "description": "Success"
          }
        }
      }
    },
    "/api/want-to-read/remove-series": {
      "post": {
        "tags": [
          "WantToRead"
        ],
        "summary": "Given a list of Series Ids, remove them from the current logged in user's Want To Read list",
        "requestBody": {
          "description": "",
          "content": {
            "application/json": {
              "schema": {
                "$ref": "#/components/schemas/UpdateWantToReadDto"
              }
            },
            "text/json": {
              "schema": {
                "$ref": "#/components/schemas/UpdateWantToReadDto"
              }
            },
            "application/*+json": {
              "schema": {
                "$ref": "#/components/schemas/UpdateWantToReadDto"
              }
            }
          }
        },
        "responses": {
          "200": {
            "description": "Success"
          }
        }
      }
    }
  },
  "components": {
    "schemas": {
      "AgeRating": {
        "enum": [
          0,
          1,
          2,
          3,
          4,
          5,
          6,
          7,
          8,
          9,
          10,
          11,
          12,
          13,
          14,
          -1
        ],
        "type": "integer",
        "description": "Represents Age Rating for content.",
        "format": "int32"
      },
      "AgeRatingDto": {
        "type": "object",
        "properties": {
          "value": {
            "$ref": "#/components/schemas/AgeRating"
          },
          "title": {
            "type": "string",
            "nullable": true
          }
        },
        "additionalProperties": false
      },
      "AgeRestrictionDto": {
        "type": "object",
        "properties": {
          "ageRating": {
            "$ref": "#/components/schemas/AgeRating"
          },
          "includeUnknowns": {
            "type": "boolean",
            "description": "Are Unknowns explicitly allowed against age rating"
          }
        },
        "additionalProperties": false
      },
      "AppRole": {
        "type": "object",
        "properties": {
          "id": {
            "type": "integer",
            "format": "int32"
          },
          "name": {
            "type": "string",
            "nullable": true
          },
          "normalizedName": {
            "type": "string",
            "nullable": true
          },
          "concurrencyStamp": {
            "type": "string",
            "nullable": true
          },
          "userRoles": {
            "type": "array",
            "items": {
              "$ref": "#/components/schemas/AppUserRole"
            },
            "nullable": true
          }
        },
        "additionalProperties": false
      },
      "AppUser": {
        "type": "object",
        "properties": {
          "id": {
            "type": "integer",
            "format": "int32"
          },
          "userName": {
            "type": "string",
            "nullable": true
          },
          "normalizedUserName": {
            "type": "string",
            "nullable": true
          },
          "email": {
            "type": "string",
            "nullable": true
          },
          "normalizedEmail": {
            "type": "string",
            "nullable": true
          },
          "emailConfirmed": {
            "type": "boolean"
          },
          "passwordHash": {
            "type": "string",
            "nullable": true
          },
          "securityStamp": {
            "type": "string",
            "nullable": true
          },
          "concurrencyStamp": {
            "type": "string",
            "nullable": true
          },
          "phoneNumber": {
            "type": "string",
            "nullable": true
          },
          "phoneNumberConfirmed": {
            "type": "boolean"
          },
          "twoFactorEnabled": {
            "type": "boolean"
          },
          "lockoutEnd": {
            "type": "string",
            "format": "date-time",
            "nullable": true
          },
          "lockoutEnabled": {
            "type": "boolean"
          },
          "accessFailedCount": {
            "type": "integer",
            "format": "int32"
          },
          "created": {
            "type": "string",
            "format": "date-time"
          },
          "createdUtc": {
            "type": "string",
            "format": "date-time"
          },
          "lastActive": {
            "type": "string",
            "format": "date-time"
          },
          "lastActiveUtc": {
            "type": "string",
            "format": "date-time"
          },
          "libraries": {
            "type": "array",
            "items": {
              "$ref": "#/components/schemas/Library"
            },
            "nullable": true
          },
          "userRoles": {
            "type": "array",
            "items": {
              "$ref": "#/components/schemas/AppUserRole"
            },
            "nullable": true
          },
          "progresses": {
            "type": "array",
            "items": {
              "$ref": "#/components/schemas/AppUserProgress"
            },
            "nullable": true
          },
          "ratings": {
            "type": "array",
            "items": {
              "$ref": "#/components/schemas/AppUserRating"
            },
            "nullable": true
          },
          "userPreferences": {
            "$ref": "#/components/schemas/AppUserPreferences"
          },
          "bookmarks": {
            "type": "array",
            "items": {
              "$ref": "#/components/schemas/AppUserBookmark"
            },
            "description": "Bookmarks associated with this User",
            "nullable": true
          },
          "readingLists": {
            "type": "array",
            "items": {
              "$ref": "#/components/schemas/ReadingList"
            },
            "description": "Reading lists associated with this user",
            "nullable": true
          },
          "wantToRead": {
            "type": "array",
            "items": {
              "$ref": "#/components/schemas/Series"
            },
            "description": "A list of Series the user want's to read",
            "nullable": true
          },
          "devices": {
            "type": "array",
            "items": {
              "$ref": "#/components/schemas/Device"
            },
            "description": "A list of Devices which allows the user to send files to",
            "nullable": true
          },
          "apiKey": {
            "type": "string",
            "description": "An API Key to interact with external services, like OPDS",
            "nullable": true
          },
          "confirmationToken": {
            "type": "string",
            "description": "The confirmation token for the user (invite). This will be set to null after the user confirms.",
            "nullable": true
          },
          "ageRestriction": {
            "$ref": "#/components/schemas/AgeRating"
          },
          "ageRestrictionIncludeUnknowns": {
            "type": "boolean",
            "description": "If an age rating restriction is applied to the account, if Unknowns should be allowed for the user. Defaults to false."
          },
          "rowVersion": {
            "type": "integer",
            "format": "int32",
            "readOnly": true
          }
        },
        "additionalProperties": false
      },
      "AppUserBookmark": {
        "type": "object",
        "properties": {
          "id": {
            "type": "integer",
            "format": "int32"
          },
          "page": {
            "type": "integer",
            "format": "int32"
          },
          "seriesId": {
            "type": "integer",
            "format": "int32"
          },
          "volumeId": {
            "type": "integer",
            "format": "int32"
          },
          "chapterId": {
            "type": "integer",
            "format": "int32"
          },
          "fileName": {
            "type": "string",
            "description": "Filename in the Bookmark Directory",
            "nullable": true
          },
          "appUserId": {
            "type": "integer",
            "format": "int32"
          },
          "created": {
            "type": "string",
            "format": "date-time"
          },
          "lastModified": {
            "type": "string",
            "format": "date-time"
          },
          "createdUtc": {
            "type": "string",
            "format": "date-time"
          },
          "lastModifiedUtc": {
            "type": "string",
            "format": "date-time"
          }
        },
        "additionalProperties": false,
        "description": "Represents a saved page in a Chapter entity for a given user."
      },
      "AppUserPreferences": {
        "type": "object",
        "properties": {
          "id": {
            "type": "integer",
            "format": "int32"
          },
          "readingDirection": {
            "$ref": "#/components/schemas/ReadingDirection"
          },
          "scalingOption": {
            "$ref": "#/components/schemas/ScalingOption"
          },
          "pageSplitOption": {
            "$ref": "#/components/schemas/PageSplitOption"
          },
          "readerMode": {
            "$ref": "#/components/schemas/ReaderMode"
          },
          "autoCloseMenu": {
            "type": "boolean",
            "description": "Manga Reader Option: Allow the menu to close after 6 seconds without interaction"
          },
          "showScreenHints": {
            "type": "boolean",
            "description": "Manga Reader Option: Show screen hints to the user on some actions, ie) pagination direction change"
          },
          "emulateBook": {
            "type": "boolean",
            "description": "Manga Reader Option: Emulate a book by applying a shadow effect on the pages"
          },
          "layoutMode": {
            "$ref": "#/components/schemas/LayoutMode"
          },
          "backgroundColor": {
            "type": "string",
            "description": "Manga Reader Option: Background color of the reader",
            "nullable": true
          },
          "swipeToPaginate": {
            "type": "boolean",
            "description": "Manga Reader Option: Should swiping trigger pagination"
          },
          "bookReaderMargin": {
            "type": "integer",
            "description": "Book Reader Option: Override extra Margin",
            "format": "int32"
          },
          "bookReaderLineSpacing": {
            "type": "integer",
            "description": "Book Reader Option: Override line-height",
            "format": "int32"
          },
          "bookReaderFontSize": {
            "type": "integer",
            "description": "Book Reader Option: Override font size",
            "format": "int32"
          },
          "bookReaderFontFamily": {
            "type": "string",
            "description": "Book Reader Option: Maps to the default Kavita font-family (inherit) or an override",
            "nullable": true
          },
          "bookReaderTapToPaginate": {
            "type": "boolean",
            "description": "Book Reader Option: Allows tapping on side of screens to paginate"
          },
          "bookReaderReadingDirection": {
            "$ref": "#/components/schemas/ReadingDirection"
          },
          "bookReaderWritingStyle": {
            "$ref": "#/components/schemas/WritingStyle"
          },
          "theme": {
            "$ref": "#/components/schemas/SiteTheme"
          },
          "bookThemeName": {
            "type": "string",
            "description": "Book Reader Option: The color theme to decorate the book contents",
            "nullable": true
          },
          "bookReaderLayoutMode": {
            "$ref": "#/components/schemas/BookPageLayoutMode"
          },
          "bookReaderImmersiveMode": {
            "type": "boolean",
            "description": "Book Reader Option: A flag that hides the menu-ing system behind a click on the screen. This should be used with tap to paginate, but the app doesn't enforce this."
          },
          "globalPageLayoutMode": {
            "$ref": "#/components/schemas/PageLayoutMode"
          },
          "blurUnreadSummaries": {
            "type": "boolean",
            "description": "UI Site Global Setting: If unread summaries should be blurred until expanded or unless user has read it already"
          },
          "promptForDownloadSize": {
            "type": "boolean",
            "description": "UI Site Global Setting: Should Kavita prompt user to confirm downloads that are greater than 100 MB."
          },
          "noTransitions": {
            "type": "boolean",
            "description": "UI Site Global Setting: Should Kavita disable CSS transitions"
          },
          "collapseSeriesRelationships": {
            "type": "boolean",
            "description": "UI Site Global Setting: When showing series, only parent series or series with no relationships will be returned"
          },
          "appUser": {
            "$ref": "#/components/schemas/AppUser"
          },
          "appUserId": {
            "type": "integer",
            "format": "int32"
          }
        },
        "additionalProperties": false
      },
      "AppUserProgress": {
        "type": "object",
        "properties": {
          "id": {
            "type": "integer",
            "description": "Id of Entity",
            "format": "int32"
          },
          "pagesRead": {
            "type": "integer",
            "description": "Pages Read for given Chapter",
            "format": "int32"
          },
          "volumeId": {
            "type": "integer",
            "description": "Volume belonging to Chapter",
            "format": "int32"
          },
          "seriesId": {
            "type": "integer",
            "description": "Series belonging to Chapter",
            "format": "int32"
          },
          "libraryId": {
            "type": "integer",
            "description": "Library belonging to Chapter",
            "format": "int32"
          },
          "chapterId": {
            "type": "integer",
            "description": "Chapter",
            "format": "int32"
          },
          "bookScrollId": {
            "type": "string",
            "description": "For Book Reader, represents the nearest passed anchor on the screen that can be used to resume scroll point\r\non next load",
            "nullable": true
          },
          "created": {
            "type": "string",
            "description": "When this was first created",
            "format": "date-time"
          },
          "lastModified": {
            "type": "string",
            "description": "Last date this was updated",
            "format": "date-time"
          },
          "createdUtc": {
            "type": "string",
            "format": "date-time"
          },
          "lastModifiedUtc": {
            "type": "string",
            "format": "date-time"
          },
          "appUser": {
            "$ref": "#/components/schemas/AppUser"
          },
          "appUserId": {
            "type": "integer",
            "description": "User this progress belongs to",
            "format": "int32"
          }
        },
        "additionalProperties": false,
        "description": "Represents the progress a single user has on a given Chapter."
      },
      "AppUserRating": {
        "type": "object",
        "properties": {
          "id": {
            "type": "integer",
            "format": "int32"
          },
          "rating": {
            "type": "integer",
            "description": "A number between 0-5 that represents how good a series is.",
            "format": "int32"
          },
          "review": {
            "type": "string",
            "description": "A short summary the user can write when giving their review.",
            "nullable": true
          },
          "seriesId": {
            "type": "integer",
            "format": "int32"
          },
          "appUserId": {
            "type": "integer",
            "format": "int32"
          },
          "appUser": {
            "$ref": "#/components/schemas/AppUser"
          }
        },
        "additionalProperties": false
      },
      "AppUserRole": {
        "type": "object",
        "properties": {
          "userId": {
            "type": "integer",
            "format": "int32"
          },
          "roleId": {
            "type": "integer",
            "format": "int32"
          },
          "user": {
            "$ref": "#/components/schemas/AppUser"
          },
          "role": {
            "$ref": "#/components/schemas/AppRole"
          }
        },
        "additionalProperties": false
      },
      "BookChapterItem": {
        "type": "object",
        "properties": {
          "title": {
            "type": "string",
            "description": "Name of the Chapter",
            "nullable": true
          },
          "part": {
            "type": "string",
            "description": "A part represents the id of the anchor so we can scroll to it. 01_values.xhtml#h_sVZPaxUSy/",
            "nullable": true
          },
          "page": {
            "type": "integer",
            "description": "Page Number to load for the chapter",
            "format": "int32"
          },
          "children": {
            "type": "array",
            "items": {
              "$ref": "#/components/schemas/BookChapterItem"
            },
            "nullable": true
          }
        },
        "additionalProperties": false
      },
      "BookInfoDto": {
        "type": "object",
        "properties": {
          "bookTitle": {
            "type": "string",
            "nullable": true
          },
          "seriesId": {
            "type": "integer",
            "format": "int32"
          },
          "volumeId": {
            "type": "integer",
            "format": "int32"
          },
          "seriesFormat": {
            "$ref": "#/components/schemas/MangaFormat"
          },
          "seriesName": {
            "type": "string",
            "nullable": true
          },
          "chapterNumber": {
            "type": "string",
            "nullable": true
          },
          "volumeNumber": {
            "type": "string",
            "nullable": true
          },
          "libraryId": {
            "type": "integer",
            "format": "int32"
          },
          "pages": {
            "type": "integer",
            "format": "int32"
          },
          "isSpecial": {
            "type": "boolean"
          },
          "chapterTitle": {
            "type": "string",
            "nullable": true
          }
        },
        "additionalProperties": false
      },
      "BookPageLayoutMode": {
        "enum": [
          0,
          1,
          2
        ],
        "type": "integer",
        "format": "int32"
      },
      "BookmarkDto": {
        "required": [
          "chapterId",
          "page",
          "seriesId",
          "volumeId"
        ],
        "type": "object",
        "properties": {
          "id": {
            "type": "integer",
            "format": "int32"
          },
          "page": {
            "type": "integer",
            "format": "int32"
          },
          "volumeId": {
            "type": "integer",
            "format": "int32"
          },
          "seriesId": {
            "type": "integer",
            "format": "int32"
          },
          "chapterId": {
            "type": "integer",
            "format": "int32"
          }
        },
        "additionalProperties": false
      },
      "BookmarkInfoDto": {
        "type": "object",
        "properties": {
          "seriesName": {
            "type": "string",
            "nullable": true
          },
          "seriesFormat": {
            "$ref": "#/components/schemas/MangaFormat"
          },
          "seriesId": {
            "type": "integer",
            "format": "int32"
          },
          "libraryId": {
            "type": "integer",
            "format": "int32"
          },
          "libraryType": {
            "$ref": "#/components/schemas/LibraryType"
          },
          "pages": {
            "type": "integer",
            "format": "int32"
          },
          "pageDimensions": {
            "type": "array",
            "items": {
              "$ref": "#/components/schemas/FileDimensionDto"
            },
            "description": "List of all files with their inner archive structure maintained in filename and dimensions",
            "nullable": true
          },
          "doublePairs": {
            "type": "object",
            "additionalProperties": {
              "type": "integer",
              "format": "int32"
            },
            "description": "For Double Page reader, this will contain snap points to ensure the reader always resumes on correct page",
            "nullable": true
          }
        },
        "additionalProperties": false
      },
      "BulkRemoveBookmarkForSeriesDto": {
        "type": "object",
        "properties": {
          "seriesIds": {
            "type": "array",
            "items": {
              "type": "integer",
              "format": "int32"
            },
            "nullable": true
          }
        },
        "additionalProperties": false
      },
      "CblBookResult": {
        "type": "object",
        "properties": {
          "order": {
            "type": "integer",
            "description": "Order in the CBL",
            "format": "int32"
          },
          "series": {
            "type": "string",
            "nullable": true
          },
          "volume": {
            "type": "string",
            "nullable": true
          },
          "number": {
            "type": "string",
            "nullable": true
          },
          "libraryId": {
            "type": "integer",
            "description": "Used on Series conflict",
            "format": "int32"
          },
          "seriesId": {
            "type": "integer",
            "description": "Used on Series conflict",
            "format": "int32"
          },
          "readingListName": {
            "type": "string",
            "description": "The name of the reading list",
            "nullable": true
          },
          "reason": {
            "$ref": "#/components/schemas/CblImportReason"
          }
        },
        "additionalProperties": false
      },
      "CblImportReason": {
        "enum": [
          0,
          1,
          2,
          3,
          4,
          5,
          6,
          7,
          8,
          9
        ],
        "type": "integer",
        "format": "int32"
      },
      "CblImportResult": {
        "enum": [
          0,
          1,
          2
        ],
        "type": "integer",
        "format": "int32"
      },
      "CblImportSummaryDto": {
        "type": "object",
        "properties": {
          "cblName": {
            "type": "string",
            "nullable": true
          },
          "fileName": {
            "type": "string",
            "description": "Used only for Kavita's UI, the filename of the cbl",
            "nullable": true
          },
          "results": {
            "type": "array",
            "items": {
              "$ref": "#/components/schemas/CblBookResult"
            },
            "nullable": true
          },
          "success": {
            "$ref": "#/components/schemas/CblImportResult"
          },
          "successfulInserts": {
            "type": "array",
            "items": {
              "$ref": "#/components/schemas/CblBookResult"
            },
            "nullable": true
          }
        },
        "additionalProperties": false,
        "description": "Represents the summary from the Import of a given CBL"
      },
      "Chapter": {
        "type": "object",
        "properties": {
          "id": {
            "type": "integer",
            "format": "int32"
          },
          "range": {
            "type": "string",
            "description": "Range of numbers. Chapter 2-4 -> \"2-4\". Chapter 2 -> \"2\".",
            "nullable": true
          },
          "number": {
            "type": "string",
            "description": "Smallest number of the Range. Can be a partial like Chapter 4.5",
            "nullable": true
          },
          "files": {
            "type": "array",
            "items": {
              "$ref": "#/components/schemas/MangaFile"
            },
            "description": "The files that represent this Chapter",
            "nullable": true
          },
          "created": {
            "type": "string",
            "format": "date-time"
          },
          "lastModified": {
            "type": "string",
            "format": "date-time"
          },
          "createdUtc": {
            "type": "string",
            "format": "date-time"
          },
          "lastModifiedUtc": {
            "type": "string",
            "format": "date-time"
          },
          "coverImage": {
            "type": "string",
            "description": "Relative path to the (managed) image file representing the cover image",
            "nullable": true
          },
          "coverImageLocked": {
            "type": "boolean"
          },
          "pages": {
            "type": "integer",
            "description": "Total number of pages in all MangaFiles",
            "format": "int32"
          },
          "isSpecial": {
            "type": "boolean",
            "description": "If this Chapter contains files that could only be identified as Series or has Special Identifier from filename"
          },
          "title": {
            "type": "string",
            "description": "Used for books/specials to display custom title. For non-specials/books, will be set to API.Entities.Chapter.Range",
            "nullable": true
          },
          "ageRating": {
            "$ref": "#/components/schemas/AgeRating"
          },
          "titleName": {
            "type": "string",
            "description": "Chapter title",
            "nullable": true
          },
          "releaseDate": {
            "type": "string",
            "description": "Date which chapter was released",
            "format": "date-time"
          },
          "summary": {
            "type": "string",
            "description": "Summary for the Chapter/Issue",
            "nullable": true
          },
          "language": {
            "type": "string",
            "description": "Language for the Chapter/Issue",
            "nullable": true
          },
          "totalCount": {
            "type": "integer",
            "description": "Total number of issues or volumes in the series",
            "format": "int32"
          },
          "count": {
            "type": "integer",
            "description": "Number of the Total Count (progress the Series is complete)",
            "format": "int32"
          },
          "seriesGroup": {
            "type": "string",
            "description": "SeriesGroup tag in ComicInfo",
            "nullable": true
          },
          "storyArc": {
            "type": "string",
            "nullable": true
          },
          "storyArcNumber": {
            "type": "string",
            "nullable": true
          },
          "alternateNumber": {
            "type": "string",
            "nullable": true
          },
          "alternateSeries": {
            "type": "string",
            "nullable": true
          },
          "alternateCount": {
            "type": "integer",
            "description": "Not currently used in Kavita",
            "format": "int32"
          },
          "wordCount": {
            "type": "integer",
            "description": "Total Word count of all chapters in this chapter.",
            "format": "int64"
          },
          "minHoursToRead": {
            "type": "integer",
            "format": "int32"
          },
          "maxHoursToRead": {
            "type": "integer",
            "format": "int32"
          },
          "avgHoursToRead": {
            "type": "integer",
            "format": "int32"
          },
          "webLinks": {
            "type": "string",
            "description": "Comma-separated link of urls to external services that have some relation to the Chapter",
            "nullable": true
          },
          "isbn": {
            "type": "string",
            "nullable": true
          },
          "people": {
            "type": "array",
            "items": {
              "$ref": "#/components/schemas/Person"
            },
            "description": "All people attached at a Chapter level. Usually Comics will have different people per issue.",
            "nullable": true
          },
          "genres": {
            "type": "array",
            "items": {
              "$ref": "#/components/schemas/Genre"
            },
            "description": "Genres for the Chapter",
            "nullable": true
          },
          "tags": {
            "type": "array",
            "items": {
              "$ref": "#/components/schemas/Tag"
            },
            "nullable": true
          },
          "userProgress": {
            "type": "array",
            "items": {
              "$ref": "#/components/schemas/AppUserProgress"
            },
            "nullable": true
          },
          "volume": {
            "$ref": "#/components/schemas/Volume"
          },
          "volumeId": {
            "type": "integer",
            "format": "int32"
          }
        },
        "additionalProperties": false
      },
      "ChapterDto": {
        "type": "object",
        "properties": {
          "id": {
            "type": "integer",
            "format": "int32"
          },
          "range": {
            "type": "string",
            "description": "Range of chapters. Chapter 2-4 -> \"2-4\". Chapter 2 -> \"2\".",
            "nullable": true
          },
          "number": {
            "type": "string",
            "description": "Smallest number of the Range.",
            "nullable": true
          },
          "pages": {
            "type": "integer",
            "description": "Total number of pages in all MangaFiles",
            "format": "int32"
          },
          "isSpecial": {
            "type": "boolean",
            "description": "If this Chapter contains files that could only be identified as Series or has Special Identifier from filename"
          },
          "title": {
            "type": "string",
            "description": "Used for books/specials to display custom title. For non-specials/books, will be set to API.DTOs.ChapterDto.Range",
            "nullable": true
          },
          "files": {
            "type": "array",
            "items": {
              "$ref": "#/components/schemas/MangaFileDto"
            },
            "description": "The files that represent this Chapter",
            "nullable": true
          },
          "pagesRead": {
            "type": "integer",
            "description": "Calculated at API time. Number of pages read for this Chapter for logged in user.",
            "format": "int32"
          },
          "lastReadingProgressUtc": {
            "type": "string",
            "description": "The last time a chapter was read by current authenticated user",
            "format": "date-time"
          },
          "coverImageLocked": {
            "type": "boolean",
            "description": "If the Cover Image is locked for this entity"
          },
          "volumeId": {
            "type": "integer",
            "description": "Volume Id this Chapter belongs to",
            "format": "int32"
          },
          "created": {
            "type": "string",
            "description": "When chapter was created",
            "format": "date-time"
          },
          "lastModified": {
            "type": "string",
            "format": "date-time"
          },
          "createdUtc": {
            "type": "string",
            "format": "date-time"
          },
          "lastModifiedUtc": {
            "type": "string",
            "format": "date-time"
          },
          "releaseDate": {
            "type": "string",
            "description": "When the chapter was released.",
            "format": "date-time"
          },
          "titleName": {
            "type": "string",
            "description": "Title of the Chapter/Issue",
            "nullable": true
          },
          "summary": {
            "type": "string",
            "description": "Summary of the Chapter",
            "nullable": true
          },
          "ageRating": {
            "$ref": "#/components/schemas/AgeRating"
          },
          "wordCount": {
            "type": "integer",
            "description": "Total words in a Chapter (books only)",
            "format": "int64"
          },
          "volumeTitle": {
            "type": "string",
            "description": "Formatted Volume title ie) Volume 2.",
            "nullable": true
          },
          "minHoursToRead": {
            "type": "integer",
            "format": "int32"
          },
          "maxHoursToRead": {
            "type": "integer",
            "format": "int32"
          },
          "avgHoursToRead": {
            "type": "integer",
            "format": "int32"
          },
          "webLinks": {
            "type": "string",
            "description": "Comma-separated link of urls to external services that have some relation to the Chapter",
            "nullable": true
          },
          "isbn": {
            "type": "string",
            "description": "ISBN-13 (usually) of the Chapter",
            "nullable": true
          }
        },
        "additionalProperties": false,
        "description": "A Chapter is the lowest grouping of a reading medium. A Chapter contains a set of MangaFiles which represents the underlying\r\nfile (abstracted from type)."
      },
      "ChapterInfoDto": {
        "type": "object",
        "properties": {
          "chapterNumber": {
            "type": "string",
            "description": "The Chapter Number",
            "nullable": true
          },
          "volumeNumber": {
            "type": "string",
            "description": "The Volume Number",
            "nullable": true
          },
          "volumeId": {
            "type": "integer",
            "description": "Volume entity Id",
            "format": "int32"
          },
          "seriesName": {
            "type": "string",
            "description": "Series Name",
            "nullable": true
          },
          "seriesFormat": {
            "$ref": "#/components/schemas/MangaFormat"
          },
          "seriesId": {
            "type": "integer",
            "description": "Series entity Id",
            "format": "int32"
          },
          "libraryId": {
            "type": "integer",
            "description": "Library entity Id",
            "format": "int32"
          },
          "libraryType": {
            "$ref": "#/components/schemas/LibraryType"
          },
          "chapterTitle": {
            "type": "string",
            "description": "Chapter's title if set via ComicInfo.xml (Title field)",
            "nullable": true
          },
          "pages": {
            "type": "integer",
            "description": "Total Number of pages in this Chapter",
            "format": "int32"
          },
          "fileName": {
            "type": "string",
            "description": "File name of the chapter",
            "nullable": true
          },
          "isSpecial": {
            "type": "boolean",
            "description": "If this is marked as a special in Kavita"
          },
          "subtitle": {
            "type": "string",
            "description": "The subtitle to render on the reader",
            "nullable": true
          },
          "title": {
            "type": "string",
            "description": "Series Title",
            "nullable": true
          },
          "pageDimensions": {
            "type": "array",
            "items": {
              "$ref": "#/components/schemas/FileDimensionDto"
            },
            "description": "List of all files with their inner archive structure maintained in filename and dimensions",
            "nullable": true
          },
          "doublePairs": {
            "type": "object",
            "additionalProperties": {
              "type": "integer",
              "format": "int32"
            },
            "description": "For Double Page reader, this will contain snap points to ensure the reader always resumes on correct page",
            "nullable": true
          }
        },
        "additionalProperties": false,
        "description": "Information about the Chapter for the Reader to render"
      },
      "ChapterMetadataDto": {
        "type": "object",
        "properties": {
          "id": {
            "type": "integer",
            "format": "int32"
          },
          "chapterId": {
            "type": "integer",
            "format": "int32"
          },
          "title": {
            "type": "string",
            "nullable": true
          },
          "writers": {
            "type": "array",
            "items": {
              "$ref": "#/components/schemas/PersonDto"
            },
            "nullable": true
          },
          "coverArtists": {
            "type": "array",
            "items": {
              "$ref": "#/components/schemas/PersonDto"
            },
            "nullable": true
          },
          "publishers": {
            "type": "array",
            "items": {
              "$ref": "#/components/schemas/PersonDto"
            },
            "nullable": true
          },
          "characters": {
            "type": "array",
            "items": {
              "$ref": "#/components/schemas/PersonDto"
            },
            "nullable": true
          },
          "pencillers": {
            "type": "array",
            "items": {
              "$ref": "#/components/schemas/PersonDto"
            },
            "nullable": true
          },
          "inkers": {
            "type": "array",
            "items": {
              "$ref": "#/components/schemas/PersonDto"
            },
            "nullable": true
          },
          "colorists": {
            "type": "array",
            "items": {
              "$ref": "#/components/schemas/PersonDto"
            },
            "nullable": true
          },
          "letterers": {
            "type": "array",
            "items": {
              "$ref": "#/components/schemas/PersonDto"
            },
            "nullable": true
          },
          "editors": {
            "type": "array",
            "items": {
              "$ref": "#/components/schemas/PersonDto"
            },
            "nullable": true
          },
          "translators": {
            "type": "array",
            "items": {
              "$ref": "#/components/schemas/PersonDto"
            },
            "nullable": true
          },
          "genres": {
            "type": "array",
            "items": {
              "$ref": "#/components/schemas/GenreTagDto"
            },
            "nullable": true
          },
          "tags": {
            "type": "array",
            "items": {
              "$ref": "#/components/schemas/TagDto"
            },
            "description": "Collection of all Tags from underlying chapters for a Series",
            "nullable": true
          },
          "ageRating": {
            "$ref": "#/components/schemas/AgeRating"
          },
          "releaseDate": {
            "type": "string",
            "nullable": true
          },
          "publicationStatus": {
            "$ref": "#/components/schemas/PublicationStatus"
          },
          "summary": {
            "type": "string",
            "description": "Summary for the Chapter/Issue",
            "nullable": true
          },
          "language": {
            "type": "string",
            "description": "Language for the Chapter/Issue",
            "nullable": true
          },
          "count": {
            "type": "integer",
            "description": "Number in the TotalCount of issues",
            "format": "int32"
          },
          "totalCount": {
            "type": "integer",
            "description": "Total number of issues for the series",
            "format": "int32"
          },
          "wordCount": {
            "type": "integer",
            "description": "Number of Words for this chapter. Only applies to Epub",
            "format": "int64"
          }
        },
        "additionalProperties": false,
        "description": "Exclusively metadata about a given chapter"
      },
      "CollectionTag": {
        "type": "object",
        "properties": {
          "id": {
            "type": "integer",
            "format": "int32"
          },
          "title": {
            "type": "string",
            "description": "Visible title of the Tag",
            "nullable": true
          },
          "coverImage": {
            "type": "string",
            "description": "Absolute path to the (managed) image file",
            "nullable": true
          },
          "coverImageLocked": {
            "type": "boolean",
            "description": "Denotes if the CoverImage has been overridden by the user. If so, it will not be updated during normal scan operations."
          },
          "summary": {
            "type": "string",
            "description": "A description of the tag",
            "nullable": true
          },
          "normalizedTitle": {
            "type": "string",
            "description": "A normalized string used to check if the tag already exists in the DB",
            "nullable": true
          },
          "promoted": {
            "type": "boolean",
            "description": "A promoted collection tag will allow all linked seriesMetadata's Series to show for all users."
          },
          "seriesMetadatas": {
            "type": "array",
            "items": {
              "$ref": "#/components/schemas/SeriesMetadata"
            },
            "nullable": true
          },
          "rowVersion": {
            "type": "integer",
            "description": "Not Used due to not using concurrency update",
            "format": "int32",
            "readOnly": true
          }
        },
        "additionalProperties": false,
        "description": "Represents a user entered field that is used as a tagging and grouping mechanism"
      },
      "CollectionTagBulkAddDto": {
        "type": "object",
        "properties": {
          "collectionTagId": {
            "type": "integer",
            "description": "Collection Tag Id",
            "format": "int32"
          },
          "collectionTagTitle": {
            "type": "string",
            "nullable": true
          },
          "seriesIds": {
            "type": "array",
            "items": {
              "type": "integer",
              "format": "int32"
            },
            "description": "Series Ids to add onto Collection Tag",
            "nullable": true
          }
        },
        "additionalProperties": false
      },
      "CollectionTagDto": {
        "type": "object",
        "properties": {
          "id": {
            "type": "integer",
            "format": "int32"
          },
          "title": {
            "type": "string",
            "nullable": true
          },
          "summary": {
            "type": "string",
            "nullable": true
          },
          "promoted": {
            "type": "boolean"
          },
          "coverImage": {
            "type": "string",
            "description": "The cover image string. This is used on Frontend to show or hide the Cover Image",
            "nullable": true
          },
          "coverImageLocked": {
            "type": "boolean"
          }
        },
        "additionalProperties": false
      },
      "ConfirmEmailDto": {
        "required": [
          "email",
          "password",
          "token",
          "username"
        ],
        "type": "object",
        "properties": {
          "email": {
            "minLength": 1,
            "type": "string"
          },
          "token": {
            "minLength": 1,
            "type": "string"
          },
          "password": {
            "maxLength": 32,
            "minLength": 6,
            "type": "string"
          },
          "username": {
            "minLength": 1,
            "type": "string"
          }
        },
        "additionalProperties": false
      },
      "ConfirmEmailUpdateDto": {
        "required": [
          "email",
          "token"
        ],
        "type": "object",
        "properties": {
          "email": {
            "minLength": 1,
            "type": "string"
          },
          "token": {
            "minLength": 1,
            "type": "string"
          }
        },
        "additionalProperties": false
      },
      "ConfirmMigrationEmailDto": {
        "type": "object",
        "properties": {
          "email": {
            "type": "string",
            "nullable": true
          },
          "token": {
            "type": "string",
            "nullable": true
          }
        },
        "additionalProperties": false
      },
      "ConfirmPasswordResetDto": {
        "required": [
          "email",
          "password",
          "token"
        ],
        "type": "object",
        "properties": {
          "email": {
            "minLength": 1,
            "type": "string"
          },
          "token": {
            "minLength": 1,
            "type": "string"
          },
          "password": {
            "maxLength": 32,
            "minLength": 6,
            "type": "string"
          }
        },
        "additionalProperties": false
      },
      "CreateDeviceDto": {
        "required": [
          "emailAddress",
          "name",
          "platform"
        ],
        "type": "object",
        "properties": {
          "name": {
            "minLength": 1,
            "type": "string"
          },
          "platform": {
            "$ref": "#/components/schemas/DevicePlatform"
          },
          "emailAddress": {
            "minLength": 1,
            "type": "string"
          }
        },
        "additionalProperties": false
      },
      "CreateReadingListDto": {
        "type": "object",
        "properties": {
          "title": {
            "type": "string",
            "nullable": true
          }
        },
        "additionalProperties": false
      },
      "DateTimePagesReadOnADayCount": {
        "type": "object",
        "properties": {
          "value": {
            "type": "string",
            "description": "The day of the readings",
            "format": "date-time"
          },
          "count": {
            "type": "integer",
            "description": "Number of pages read",
            "format": "int64"
          },
          "format": {
            "$ref": "#/components/schemas/MangaFormat"
          }
        },
        "additionalProperties": false
      },
      "DayOfWeek": {
        "enum": [
          0,
          1,
          2,
          3,
          4,
          5,
          6
        ],
        "type": "integer",
        "format": "int32"
      },
      "DayOfWeekStatCount": {
        "type": "object",
        "properties": {
          "value": {
            "$ref": "#/components/schemas/DayOfWeek"
          },
          "count": {
            "type": "integer",
            "format": "int64"
          }
        },
        "additionalProperties": false
      },
      "DeleteSeriesDto": {
        "type": "object",
        "properties": {
          "seriesIds": {
            "type": "array",
            "items": {
              "type": "integer",
              "format": "int32"
            },
            "nullable": true
          }
        },
        "additionalProperties": false
      },
      "Device": {
        "type": "object",
        "properties": {
          "id": {
            "type": "integer",
            "format": "int32"
          },
          "ipAddress": {
            "type": "string",
            "description": "Last Seen IP Address of the device",
            "nullable": true
          },
          "name": {
            "type": "string",
            "description": "A name given to this device",
            "nullable": true,
            "example": "Pixel 3a, John's Kindle"
          },
          "emailAddress": {
            "type": "string",
            "description": "An email address associated with the device (ie Kindle). Will be used with Send to functionality",
            "nullable": true
          },
          "platform": {
            "$ref": "#/components/schemas/DevicePlatform"
          },
          "appUserId": {
            "type": "integer",
            "format": "int32"
          },
          "appUser": {
            "$ref": "#/components/schemas/AppUser"
          },
          "lastUsed": {
            "type": "string",
            "description": "Last time this device was used to send a file",
            "format": "date-time"
          },
          "lastUsedUtc": {
            "type": "string",
            "format": "date-time"
          },
          "created": {
            "type": "string",
            "format": "date-time"
          },
          "lastModified": {
            "type": "string",
            "format": "date-time"
          },
          "createdUtc": {
            "type": "string",
            "format": "date-time"
          },
          "lastModifiedUtc": {
            "type": "string",
            "format": "date-time"
          }
        },
        "additionalProperties": false,
        "description": "A Device is an entity that can receive data from Kavita (kindle)"
      },
      "DeviceDto": {
        "type": "object",
        "properties": {
          "id": {
            "type": "integer",
            "description": "The device Id",
            "format": "int32"
          },
          "name": {
            "type": "string",
            "description": "A name given to this device",
            "nullable": true,
            "example": "Pixel 3a, John's Kindle"
          },
          "emailAddress": {
            "type": "string",
            "description": "An email address associated with the device (ie Kindle). Will be used with Send to functionality",
            "nullable": true
          },
          "platform": {
            "$ref": "#/components/schemas/DevicePlatform"
          },
          "lastUsed": {
            "type": "string",
            "description": "Last time this device was used to send a file",
            "format": "date-time"
          },
          "lastUsedUtc": {
            "type": "string",
            "description": "Last time this device was used to send a file",
            "format": "date-time"
          }
        },
        "additionalProperties": false,
        "description": "A Device is an entity that can receive data from Kavita (kindle)"
      },
      "DevicePlatform": {
        "enum": [
          0,
          1,
          2,
          3
        ],
        "type": "integer",
        "format": "int32"
      },
      "DirectoryDto": {
        "type": "object",
        "properties": {
          "name": {
            "type": "string",
            "description": "Name of the directory",
            "nullable": true
          },
          "fullPath": {
            "type": "string",
            "description": "Full Directory Path",
            "nullable": true
          }
        },
        "additionalProperties": false
      },
      "DownloadBookmarkDto": {
        "required": [
          "bookmarks"
        ],
        "type": "object",
        "properties": {
          "bookmarks": {
            "type": "array",
            "items": {
              "$ref": "#/components/schemas/BookmarkDto"
            }
          }
        },
        "additionalProperties": false
      },
      "EmailTestResultDto": {
        "type": "object",
        "properties": {
          "successful": {
            "type": "boolean"
          },
          "errorMessage": {
            "type": "string",
            "nullable": true
          }
        },
        "additionalProperties": false,
        "description": "Represents if Test Email Service URL was successful or not and if any error occured"
      },
      "EncodeFormat": {
        "enum": [
          0,
          1,
          2
        ],
        "type": "integer",
        "format": "int32"
      },
      "FileDimensionDto": {
        "type": "object",
        "properties": {
          "width": {
            "type": "integer",
            "format": "int32"
          },
          "height": {
            "type": "integer",
            "format": "int32"
          },
          "pageNumber": {
            "type": "integer",
            "format": "int32"
          },
          "fileName": {
            "type": "string",
            "description": "The filename of the cached file. If this was nested in a subfolder, the foldername will be appended with _",
            "nullable": true,
            "example": "chapter01_page01.png"
          },
          "isWide": {
            "type": "boolean"
          }
        },
        "additionalProperties": false
      },
      "FileExtensionBreakdownDto": {
        "type": "object",
        "properties": {
          "totalFileSize": {
            "type": "integer",
            "description": "Total bytes for all files",
            "format": "int64"
          },
          "fileBreakdown": {
            "type": "array",
            "items": {
              "$ref": "#/components/schemas/FileExtensionDto"
            },
            "nullable": true
          }
        },
        "additionalProperties": false
      },
      "FileExtensionDto": {
        "type": "object",
        "properties": {
          "extension": {
            "type": "string",
            "nullable": true
          },
          "format": {
            "$ref": "#/components/schemas/MangaFormat"
          },
          "totalSize": {
            "type": "integer",
            "format": "int64"
          },
          "totalFiles": {
            "type": "integer",
            "format": "int64"
          }
        },
        "additionalProperties": false
      },
      "FileFormatDto": {
        "type": "object",
        "properties": {
          "extension": {
            "type": "string",
            "description": "The extension with the ., in lowercase",
            "nullable": true
          },
          "format": {
            "$ref": "#/components/schemas/MangaFormat"
          }
        },
        "additionalProperties": false
      },
      "FilterDto": {
        "type": "object",
        "properties": {
          "formats": {
            "type": "array",
            "items": {
              "$ref": "#/components/schemas/MangaFormat"
            },
            "description": "The type of Formats you want to be returned. An empty list will return all formats back",
            "nullable": true
          },
          "readStatus": {
            "$ref": "#/components/schemas/ReadStatus"
          },
          "libraries": {
            "type": "array",
            "items": {
              "type": "integer",
              "format": "int32"
            },
            "description": "A list of library ids to restrict search to. Defaults to all libraries by passing empty list",
            "nullable": true
          },
          "genres": {
            "type": "array",
            "items": {
              "type": "integer",
              "format": "int32"
            },
            "description": "A list of Genre ids to restrict search to. Defaults to all genres by passing an empty list",
            "nullable": true
          },
          "writers": {
            "type": "array",
            "items": {
              "type": "integer",
              "format": "int32"
            },
            "description": "A list of Writers to restrict search to. Defaults to all Writers by passing an empty list",
            "nullable": true
          },
          "penciller": {
            "type": "array",
            "items": {
              "type": "integer",
              "format": "int32"
            },
            "description": "A list of Penciller ids to restrict search to. Defaults to all Pencillers by passing an empty list",
            "nullable": true
          },
          "inker": {
            "type": "array",
            "items": {
              "type": "integer",
              "format": "int32"
            },
            "description": "A list of Inker ids to restrict search to. Defaults to all Inkers by passing an empty list",
            "nullable": true
          },
          "colorist": {
            "type": "array",
            "items": {
              "type": "integer",
              "format": "int32"
            },
            "description": "A list of Colorist ids to restrict search to. Defaults to all Colorists by passing an empty list",
            "nullable": true
          },
          "letterer": {
            "type": "array",
            "items": {
              "type": "integer",
              "format": "int32"
            },
            "description": "A list of Letterer ids to restrict search to. Defaults to all Letterers by passing an empty list",
            "nullable": true
          },
          "coverArtist": {
            "type": "array",
            "items": {
              "type": "integer",
              "format": "int32"
            },
            "description": "A list of CoverArtist ids to restrict search to. Defaults to all CoverArtists by passing an empty list",
            "nullable": true
          },
          "editor": {
            "type": "array",
            "items": {
              "type": "integer",
              "format": "int32"
            },
            "description": "A list of Editor ids to restrict search to. Defaults to all Editors by passing an empty list",
            "nullable": true
          },
          "publisher": {
            "type": "array",
            "items": {
              "type": "integer",
              "format": "int32"
            },
            "description": "A list of Publisher ids to restrict search to. Defaults to all Publishers by passing an empty list",
            "nullable": true
          },
          "character": {
            "type": "array",
            "items": {
              "type": "integer",
              "format": "int32"
            },
            "description": "A list of Character ids to restrict search to. Defaults to all Characters by passing an empty list",
            "nullable": true
          },
          "translators": {
            "type": "array",
            "items": {
              "type": "integer",
              "format": "int32"
            },
            "description": "A list of Translator ids to restrict search to. Defaults to all Translatorss by passing an empty list",
            "nullable": true
          },
          "collectionTags": {
            "type": "array",
            "items": {
              "type": "integer",
              "format": "int32"
            },
            "description": "A list of Collection Tag ids to restrict search to. Defaults to all Collection Tags by passing an empty list",
            "nullable": true
          },
          "tags": {
            "type": "array",
            "items": {
              "type": "integer",
              "format": "int32"
            },
            "description": "A list of Tag ids to restrict search to. Defaults to all Tags by passing an empty list",
            "nullable": true
          },
          "rating": {
            "type": "integer",
            "description": "Will return back everything with the rating and above\r\nAPI.Entities.AppUserRating.Rating",
            "format": "int32"
          },
          "sortOptions": {
            "$ref": "#/components/schemas/SortOptions"
          },
          "ageRating": {
            "type": "array",
            "items": {
              "$ref": "#/components/schemas/AgeRating"
            },
            "description": "Age Ratings. Empty list will return everything back",
            "nullable": true
          },
          "languages": {
            "type": "array",
            "items": {
              "type": "string"
            },
            "description": "Languages (ISO 639-1 code) to filter by. Empty list will return everything back",
            "nullable": true
          },
          "publicationStatus": {
            "type": "array",
            "items": {
              "$ref": "#/components/schemas/PublicationStatus"
            },
            "description": "Publication statuses to filter by. Empty list will return everything back",
            "nullable": true
          },
          "seriesNameQuery": {
            "type": "string",
            "description": "An optional name string to filter by. Empty string will ignore.",
            "nullable": true
          },
          "releaseYearRange": {
            "$ref": "#/components/schemas/Int32Range"
          }
        },
        "additionalProperties": false
      },
      "FolderPath": {
        "type": "object",
        "properties": {
          "id": {
            "type": "integer",
            "format": "int32"
          },
          "path": {
            "type": "string",
            "nullable": true
          },
          "lastScanned": {
            "type": "string",
            "description": "Used when scanning to see if we can skip if nothing has changed",
            "format": "date-time"
          },
          "library": {
            "$ref": "#/components/schemas/Library"
          },
          "libraryId": {
            "type": "integer",
            "format": "int32"
          }
        },
        "additionalProperties": false
      },
      "Genre": {
        "type": "object",
        "properties": {
          "id": {
            "type": "integer",
            "format": "int32"
          },
          "title": {
            "type": "string",
            "nullable": true
          },
          "normalizedTitle": {
            "type": "string",
            "nullable": true
          },
          "seriesMetadatas": {
            "type": "array",
            "items": {
              "$ref": "#/components/schemas/SeriesMetadata"
            },
            "nullable": true
          },
          "chapters": {
            "type": "array",
            "items": {
              "$ref": "#/components/schemas/Chapter"
            },
            "nullable": true
          }
        },
        "additionalProperties": false
      },
      "GenreTagDto": {
        "type": "object",
        "properties": {
          "id": {
            "type": "integer",
            "format": "int32"
          },
          "title": {
            "type": "string",
            "nullable": true
          }
        },
        "additionalProperties": false
      },
      "HourEstimateRangeDto": {
        "type": "object",
        "properties": {
          "minHours": {
            "type": "integer",
            "description": "Min hours to read the selection",
            "format": "int32"
          },
          "maxHours": {
            "type": "integer",
            "description": "Max hours to read the selection",
            "format": "int32"
          },
          "avgHours": {
            "type": "integer",
            "description": "Estimated average hours to read the selection",
            "format": "int32"
          }
        },
        "additionalProperties": false,
        "description": "A range of time to read a selection (series, chapter, etc)"
      },
      "Int32Range": {
        "type": "object",
        "properties": {
          "min": {
            "type": "integer",
            "format": "int32"
          },
          "max": {
            "type": "integer",
            "format": "int32"
          }
        },
        "additionalProperties": false,
        "description": "Represents a range between two int/float/double"
      },
      "Int32StatCount": {
        "type": "object",
        "properties": {
          "value": {
            "type": "integer",
            "format": "int32"
          },
          "count": {
            "type": "integer",
            "format": "int64"
          }
        },
        "additionalProperties": false
      },
      "InviteUserDto": {
        "required": [
          "email"
        ],
        "type": "object",
        "properties": {
          "email": {
            "minLength": 1,
            "type": "string"
          },
          "roles": {
            "type": "array",
            "items": {
              "type": "string"
            },
            "description": "List of Roles to assign to user. If admin not present, Pleb will be applied.\r\nIf admin present, all libraries will be granted access and will ignore those from DTO.",
            "nullable": true
          },
          "libraries": {
            "type": "array",
            "items": {
              "type": "integer",
              "format": "int32"
            },
            "description": "A list of libraries to grant access to",
            "nullable": true
          },
          "ageRestriction": {
            "$ref": "#/components/schemas/AgeRestrictionDto"
          }
        },
        "additionalProperties": false
      },
      "JobDto": {
        "type": "object",
        "properties": {
          "id": {
            "type": "string",
            "description": "Job Id",
            "nullable": true
          },
          "title": {
            "type": "string",
            "description": "Human Readable title for the Job",
            "nullable": true
          },
          "createdAt": {
            "type": "string",
            "description": "When the job was created",
            "format": "date-time",
            "nullable": true
          },
          "lastExecution": {
            "type": "string",
            "description": "Last time the job was run",
            "format": "date-time",
            "nullable": true
          },
          "createdAtUtc": {
            "type": "string",
            "description": "When the job was created",
            "format": "date-time",
            "nullable": true
          },
          "lastExecutionUtc": {
            "type": "string",
            "description": "Last time the job was run",
            "format": "date-time",
            "nullable": true
          },
          "cron": {
            "type": "string",
            "nullable": true
          }
        },
        "additionalProperties": false
      },
      "JumpKeyDto": {
        "type": "object",
        "properties": {
          "size": {
            "type": "integer",
            "description": "Number of items in this Key",
            "format": "int32"
          },
          "key": {
            "type": "string",
            "description": "Code to use in URL (url encoded)",
            "nullable": true
          },
          "title": {
            "type": "string",
            "description": "What is visible to user",
            "nullable": true
          }
        },
        "additionalProperties": false,
        "description": "Represents an individual button in a Jump Bar"
      },
      "LanguageDto": {
        "type": "object",
        "properties": {
          "isoCode": {
            "type": "string",
            "nullable": true
          },
          "title": {
            "type": "string",
            "nullable": true
          }
        },
        "additionalProperties": false
      },
      "LayoutMode": {
        "enum": [
          1,
          2,
          3
        ],
        "type": "integer",
        "format": "int32"
      },
      "Library": {
        "type": "object",
        "properties": {
          "id": {
            "type": "integer",
            "format": "int32"
          },
          "name": {
            "type": "string",
            "nullable": true
          },
          "coverImage": {
            "type": "string",
            "nullable": true
          },
          "type": {
            "$ref": "#/components/schemas/LibraryType"
          },
          "folderWatching": {
            "type": "boolean",
            "description": "If Folder Watching is enabled for this library"
          },
          "includeInDashboard": {
            "type": "boolean",
            "description": "Include Library series on Dashboard Streams"
          },
          "includeInRecommended": {
            "type": "boolean",
            "description": "Include Library series on Recommended Streams"
          },
          "includeInSearch": {
            "type": "boolean",
            "description": "Include library series in Search"
          },
          "manageCollections": {
            "type": "boolean",
            "description": "Should this library create collections from Metadata"
          },
          "manageReadingLists": {
            "type": "boolean",
            "description": "Should this library create reading lists from Metadata"
          },
          "created": {
            "type": "string",
            "format": "date-time"
          },
          "lastModified": {
            "type": "string",
            "format": "date-time"
          },
          "createdUtc": {
            "type": "string",
            "format": "date-time"
          },
          "lastModifiedUtc": {
            "type": "string",
            "format": "date-time"
          },
          "lastScanned": {
            "type": "string",
            "description": "Last time Library was scanned",
            "format": "date-time"
          },
          "folders": {
            "type": "array",
            "items": {
              "$ref": "#/components/schemas/FolderPath"
            },
            "nullable": true
          },
          "appUsers": {
            "type": "array",
            "items": {
              "$ref": "#/components/schemas/AppUser"
            },
            "nullable": true
          },
          "series": {
            "type": "array",
            "items": {
              "$ref": "#/components/schemas/Series"
            },
            "nullable": true
          }
        },
        "additionalProperties": false
      },
      "LibraryDto": {
        "type": "object",
        "properties": {
          "id": {
            "type": "integer",
            "format": "int32"
          },
          "name": {
            "type": "string",
            "nullable": true
          },
          "lastScanned": {
            "type": "string",
            "description": "Last time Library was scanned",
            "format": "date-time"
          },
          "type": {
            "$ref": "#/components/schemas/LibraryType"
          },
          "coverImage": {
            "type": "string",
            "description": "An optional Cover Image or null",
            "nullable": true
          },
          "folderWatching": {
            "type": "boolean",
            "description": "If Folder Watching is enabled for this library"
          },
          "includeInDashboard": {
            "type": "boolean",
            "description": "Include Library series on Dashboard Streams"
          },
          "includeInRecommended": {
            "type": "boolean",
            "description": "Include Library series on Recommended Streams"
          },
          "manageCollections": {
            "type": "boolean",
            "description": "Should this library create and manage collections from Metadata"
          },
          "manageReadingLists": {
            "type": "boolean",
            "description": "Should this library create and manage reading lists from Metadata"
          },
          "includeInSearch": {
            "type": "boolean",
            "description": "Include library series in Search"
          },
          "folders": {
            "type": "array",
            "items": {
              "type": "string"
            },
            "nullable": true
          },
          "collapseSeriesRelationships": {
            "type": "boolean",
            "description": "When showing series, only parent series or series with no relationships will be returned"
          }
        },
        "additionalProperties": false
      },
      "LibraryDtoICount": {
        "type": "object",
        "properties": {
          "value": {
            "$ref": "#/components/schemas/LibraryDto"
          },
          "count": {
            "type": "integer",
            "format": "int64"
          }
        },
        "additionalProperties": false
      },
      "LibraryType": {
        "enum": [
          0,
          1,
          2
        ],
        "type": "integer",
        "format": "int32"
      },
      "LoginDto": {
        "type": "object",
        "properties": {
          "username": {
            "type": "string",
            "nullable": true
          },
          "password": {
            "type": "string",
            "nullable": true
          }
        },
        "additionalProperties": false
      },
      "MangaFile": {
        "type": "object",
        "properties": {
          "id": {
            "type": "integer",
            "format": "int32"
          },
          "filePath": {
            "type": "string",
            "description": "Absolute path to the archive file",
            "nullable": true
          },
          "pages": {
            "type": "integer",
            "description": "Number of pages for the given file",
            "format": "int32"
          },
          "format": {
            "$ref": "#/components/schemas/MangaFormat"
          },
          "bytes": {
            "type": "integer",
            "description": "How many bytes make up this file",
            "format": "int64"
          },
          "extension": {
            "type": "string",
            "description": "File extension",
            "nullable": true
          },
          "created": {
            "type": "string",
            "format": "date-time"
          },
          "lastModified": {
            "type": "string",
            "description": "Last time underlying file was modified",
            "format": "date-time"
          },
          "createdUtc": {
            "type": "string",
            "format": "date-time"
          },
          "lastModifiedUtc": {
            "type": "string",
            "format": "date-time"
          },
          "lastFileAnalysis": {
            "type": "string",
            "description": "Last time file analysis ran on this file",
            "format": "date-time"
          },
          "lastFileAnalysisUtc": {
            "type": "string",
            "format": "date-time"
          },
          "chapter": {
            "$ref": "#/components/schemas/Chapter"
          },
          "chapterId": {
            "type": "integer",
            "format": "int32"
          }
        },
        "additionalProperties": false,
        "description": "Represents a wrapper to the underlying file. This provides information around file, like number of pages, format, etc."
      },
      "MangaFileDto": {
        "type": "object",
        "properties": {
          "id": {
            "type": "integer",
            "format": "int32"
          },
          "filePath": {
            "type": "string",
            "nullable": true
          },
          "pages": {
            "type": "integer",
            "format": "int32"
          },
          "bytes": {
            "type": "integer",
            "format": "int64"
          },
          "format": {
            "$ref": "#/components/schemas/MangaFormat"
          },
          "created": {
            "type": "string",
            "format": "date-time"
          }
        },
        "additionalProperties": false
      },
      "MangaFormat": {
        "enum": [
          0,
          1,
          2,
          3,
          4
        ],
        "type": "integer",
        "description": "Represents the format of the file",
        "format": "int32"
      },
      "MangaFormatStatCount": {
        "type": "object",
        "properties": {
          "value": {
            "$ref": "#/components/schemas/MangaFormat"
          },
          "count": {
            "type": "integer",
            "format": "int64"
          }
        },
        "additionalProperties": false
      },
      "MarkMultipleSeriesAsReadDto": {
        "type": "object",
        "properties": {
          "seriesIds": {
            "type": "array",
            "items": {
              "type": "integer",
              "format": "int32"
            },
            "nullable": true
          }
        },
        "additionalProperties": false
      },
      "MarkReadDto": {
        "type": "object",
        "properties": {
          "seriesId": {
            "type": "integer",
            "format": "int32"
          }
        },
        "additionalProperties": false
      },
      "MarkVolumeReadDto": {
        "type": "object",
        "properties": {
          "seriesId": {
            "type": "integer",
            "format": "int32"
          },
          "volumeId": {
            "type": "integer",
            "format": "int32"
          }
        },
        "additionalProperties": false
      },
      "MarkVolumesReadDto": {
        "type": "object",
        "properties": {
          "seriesId": {
            "type": "integer",
            "format": "int32"
          },
          "volumeIds": {
            "type": "array",
            "items": {
              "type": "integer",
              "format": "int32"
            },
            "description": "A list of Volumes to mark read",
            "nullable": true
          },
          "chapterIds": {
            "type": "array",
            "items": {
              "type": "integer",
              "format": "int32"
            },
            "description": "A list of additional Chapters to mark as read",
            "nullable": true
          }
        },
        "additionalProperties": false,
        "description": "This is used for bulk updating a set of volume and or chapters in one go"
      },
      "MediaErrorDto": {
        "type": "object",
        "properties": {
          "extension": {
            "type": "string",
            "description": "Format Type (RAR, ZIP, 7Zip, Epub, PDF)",
            "nullable": true
          },
          "filePath": {
            "type": "string",
            "description": "Full Filepath to the file that has some issue",
            "nullable": true
          },
          "comment": {
            "type": "string",
            "description": "Developer defined string",
            "nullable": true
          },
          "details": {
            "type": "string",
            "description": "Exception message",
            "nullable": true
          },
          "created": {
            "type": "string",
            "format": "date-time"
          },
          "createdUtc": {
            "type": "string",
            "format": "date-time"
          }
        },
        "additionalProperties": false
      },
      "MemberDto": {
        "type": "object",
        "properties": {
          "id": {
            "type": "integer",
            "format": "int32"
          },
          "username": {
            "type": "string",
            "nullable": true
          },
          "email": {
            "type": "string",
            "nullable": true
          },
          "isPending": {
            "type": "boolean",
            "description": "If the member is still pending or not"
          },
          "ageRestriction": {
            "$ref": "#/components/schemas/AgeRestrictionDto"
          },
          "created": {
            "type": "string",
            "format": "date-time"
          },
          "lastActive": {
            "type": "string",
            "format": "date-time"
          },
          "libraries": {
            "type": "array",
            "items": {
              "$ref": "#/components/schemas/LibraryDto"
            },
            "nullable": true
          },
          "roles": {
            "type": "array",
            "items": {
              "type": "string"
            },
            "nullable": true
          }
        },
        "additionalProperties": false,
        "description": "Represents a member of a Kavita server."
      },
      "MigrateUserEmailDto": {
        "type": "object",
        "properties": {
          "email": {
            "type": "string",
            "nullable": true
          },
          "username": {
            "type": "string",
            "nullable": true
          },
          "password": {
            "type": "string",
            "nullable": true
          }
        },
        "additionalProperties": false
      },
      "PageLayoutMode": {
        "enum": [
          0,
          1
        ],
        "type": "integer",
        "format": "int32"
      },
      "PageSplitOption": {
        "enum": [
          0,
          1,
          2,
          3
        ],
        "type": "integer",
        "format": "int32"
      },
      "Person": {
        "type": "object",
        "properties": {
          "id": {
            "type": "integer",
            "format": "int32"
          },
          "name": {
            "type": "string",
            "nullable": true
          },
          "normalizedName": {
            "type": "string",
            "nullable": true
          },
          "role": {
            "$ref": "#/components/schemas/PersonRole"
          },
          "seriesMetadatas": {
            "type": "array",
            "items": {
              "$ref": "#/components/schemas/SeriesMetadata"
            },
            "nullable": true
          },
          "chapterMetadatas": {
            "type": "array",
            "items": {
              "$ref": "#/components/schemas/Chapter"
            },
            "nullable": true
          }
        },
        "additionalProperties": false
      },
      "PersonDto": {
        "type": "object",
        "properties": {
          "id": {
            "type": "integer",
            "format": "int32"
          },
          "name": {
            "type": "string",
            "nullable": true
          },
          "role": {
            "$ref": "#/components/schemas/PersonRole"
          }
        },
        "additionalProperties": false
      },
      "PersonRole": {
        "enum": [
          1,
          3,
          4,
          5,
          6,
          7,
          8,
          9,
          10,
          11,
          12
        ],
        "type": "integer",
        "format": "int32"
      },
      "ProgressDto": {
        "required": [
          "chapterId",
          "libraryId",
          "pageNum",
          "seriesId",
          "volumeId"
        ],
        "type": "object",
        "properties": {
          "volumeId": {
            "type": "integer",
            "format": "int32"
          },
          "chapterId": {
            "type": "integer",
            "format": "int32"
          },
          "pageNum": {
            "type": "integer",
            "format": "int32"
          },
          "seriesId": {
            "type": "integer",
            "format": "int32"
          },
          "libraryId": {
            "type": "integer",
            "format": "int32"
          },
          "bookScrollId": {
            "type": "string",
            "description": "For EPUB reader, this can be an optional string of the id of a part marker, to help resume reading position\r\non pages that combine multiple \"chapters\".",
            "nullable": true
          },
          "lastModifiedUtc": {
            "type": "string",
            "format": "date-time"
          }
        },
        "additionalProperties": false
      },
      "PublicationStatus": {
        "enum": [
          0,
          1,
          2,
          3,
          4
        ],
        "type": "integer",
        "format": "int32"
      },
      "PublicationStatusStatCount": {
        "type": "object",
        "properties": {
          "value": {
            "$ref": "#/components/schemas/PublicationStatus"
          },
          "count": {
            "type": "integer",
            "format": "int64"
          }
        },
        "additionalProperties": false
      },
      "ReadHistoryEvent": {
        "type": "object",
        "properties": {
          "userId": {
            "type": "integer",
            "format": "int32"
          },
          "userName": {
            "type": "string",
            "nullable": true
          },
          "libraryId": {
            "type": "integer",
            "format": "int32"
          },
          "seriesId": {
            "type": "integer",
            "format": "int32"
          },
          "seriesName": {
            "type": "string",
            "nullable": true
          },
          "readDate": {
            "type": "string",
            "format": "date-time"
          },
          "chapterId": {
            "type": "integer",
            "format": "int32"
          },
          "chapterNumber": {
            "type": "string",
            "nullable": true
          }
        },
        "additionalProperties": false,
        "description": "Represents a single User's reading event"
      },
      "ReadStatus": {
        "type": "object",
        "properties": {
          "notRead": {
            "type": "boolean"
          },
          "inProgress": {
            "type": "boolean"
          },
          "read": {
            "type": "boolean"
          }
        },
        "additionalProperties": false,
        "description": "Represents the Reading Status. This is a flag and allows multiple statues"
      },
      "ReaderMode": {
        "enum": [
          0,
          1,
          2
        ],
        "type": "integer",
        "format": "int32"
      },
      "ReadingDirection": {
        "enum": [
          0,
          1
        ],
        "type": "integer",
        "format": "int32"
      },
      "ReadingList": {
        "type": "object",
        "properties": {
          "id": {
            "type": "integer",
            "format": "int32"
          },
          "title": {
            "type": "string",
            "nullable": true
          },
          "normalizedTitle": {
            "type": "string",
            "description": "A normalized string used to check if the reading list already exists in the DB",
            "nullable": true
          },
          "summary": {
            "type": "string",
            "nullable": true
          },
          "promoted": {
            "type": "boolean",
            "description": "Reading lists that are promoted are only done by admins"
          },
          "coverImage": {
            "type": "string",
            "description": "Absolute path to the (managed) image file",
            "nullable": true
          },
          "coverImageLocked": {
            "type": "boolean"
          },
          "ageRating": {
            "$ref": "#/components/schemas/AgeRating"
          },
          "items": {
            "type": "array",
            "items": {
              "$ref": "#/components/schemas/ReadingListItem"
            },
            "nullable": true
          },
          "created": {
            "type": "string",
            "format": "date-time"
          },
          "lastModified": {
            "type": "string",
            "format": "date-time"
          },
          "createdUtc": {
            "type": "string",
            "format": "date-time"
          },
          "lastModifiedUtc": {
            "type": "string",
            "format": "date-time"
          },
          "startingYear": {
            "type": "integer",
            "description": "Minimum Year the Reading List starts",
            "format": "int32"
          },
          "startingMonth": {
            "type": "integer",
            "description": "Minimum Month the Reading List starts",
            "format": "int32"
          },
          "endingYear": {
            "type": "integer",
            "description": "Maximum Year the Reading List starts",
            "format": "int32"
          },
          "endingMonth": {
            "type": "integer",
            "description": "Maximum Month the Reading List starts",
            "format": "int32"
          },
          "appUserId": {
            "type": "integer",
            "format": "int32"
          },
          "appUser": {
            "$ref": "#/components/schemas/AppUser"
          }
        },
        "additionalProperties": false,
        "description": "This is a collection of API.Entities.ReadingListItem which represent individual chapters and an order."
      },
      "ReadingListDto": {
        "type": "object",
        "properties": {
          "id": {
            "type": "integer",
            "format": "int32"
          },
          "title": {
            "type": "string",
            "nullable": true
          },
          "summary": {
            "type": "string",
            "nullable": true
          },
          "promoted": {
            "type": "boolean",
            "description": "Reading lists that are promoted are only done by admins"
          },
          "coverImageLocked": {
            "type": "boolean"
          },
          "coverImage": {
            "type": "string",
            "description": "This is used to tell the UI if it should request a Cover Image or not. If null or empty, it has not been set.",
            "nullable": true
          },
          "startingYear": {
            "type": "integer",
            "description": "Minimum Year the Reading List starts",
            "format": "int32"
          },
          "startingMonth": {
            "type": "integer",
            "description": "Minimum Month the Reading List starts",
            "format": "int32"
          },
          "endingYear": {
            "type": "integer",
            "description": "Maximum Year the Reading List starts",
            "format": "int32"
          },
          "endingMonth": {
            "type": "integer",
            "description": "Maximum Month the Reading List starts",
            "format": "int32"
          }
        },
        "additionalProperties": false
      },
      "ReadingListItem": {
        "type": "object",
        "properties": {
          "id": {
            "type": "integer",
            "format": "int32"
          },
          "seriesId": {
            "type": "integer",
            "format": "int32"
          },
          "volumeId": {
            "type": "integer",
            "format": "int32"
          },
          "chapterId": {
            "type": "integer",
            "format": "int32"
          },
          "order": {
            "type": "integer",
            "description": "Order of the chapter within a Reading List",
            "format": "int32"
          },
          "readingList": {
            "$ref": "#/components/schemas/ReadingList"
          },
          "readingListId": {
            "type": "integer",
            "format": "int32"
          },
          "series": {
            "$ref": "#/components/schemas/Series"
          },
          "volume": {
            "$ref": "#/components/schemas/Volume"
          },
          "chapter": {
            "$ref": "#/components/schemas/Chapter"
          }
        },
        "additionalProperties": false
      },
      "ReadingListItemDto": {
        "type": "object",
        "properties": {
          "id": {
            "type": "integer",
            "format": "int32"
          },
          "order": {
            "type": "integer",
            "format": "int32"
          },
          "chapterId": {
            "type": "integer",
            "format": "int32"
          },
          "seriesId": {
            "type": "integer",
            "format": "int32"
          },
          "seriesName": {
            "type": "string",
            "nullable": true
          },
          "seriesFormat": {
            "$ref": "#/components/schemas/MangaFormat"
          },
          "pagesRead": {
            "type": "integer",
            "format": "int32"
          },
          "pagesTotal": {
            "type": "integer",
            "format": "int32"
          },
          "chapterNumber": {
            "type": "string",
            "nullable": true
          },
          "volumeNumber": {
            "type": "string",
            "nullable": true
          },
          "chapterTitleName": {
            "type": "string",
            "nullable": true
          },
          "volumeId": {
            "type": "integer",
            "format": "int32"
          },
          "libraryId": {
            "type": "integer",
            "format": "int32"
          },
          "title": {
            "type": "string",
            "nullable": true
          },
          "libraryType": {
            "$ref": "#/components/schemas/LibraryType"
          },
          "libraryName": {
            "type": "string",
            "nullable": true
          },
          "releaseDate": {
            "type": "string",
            "description": "Release Date from Chapter",
            "format": "date-time"
          },
          "readingListId": {
            "type": "integer",
            "description": "Used internally only",
            "format": "int32"
          },
          "lastReadingProgressUtc": {
            "type": "string",
            "description": "The last time a reading list item (underlying chapter) was read by current authenticated user",
            "format": "date-time"
          },
          "fileSize": {
            "type": "integer",
            "description": "File size of underlying item",
            "format": "int64"
          }
        },
        "additionalProperties": false
      },
      "RecentlyAddedItemDto": {
        "type": "object",
        "properties": {
          "seriesName": {
            "type": "string",
            "nullable": true
          },
          "seriesId": {
            "type": "integer",
            "format": "int32"
          },
          "libraryId": {
            "type": "integer",
            "format": "int32"
          },
          "libraryType": {
            "$ref": "#/components/schemas/LibraryType"
          },
          "title": {
            "type": "string",
            "description": "This will automatically map to Volume X, Chapter Y, etc.",
            "nullable": true
          },
          "created": {
            "type": "string",
            "format": "date-time"
          },
          "chapterId": {
            "type": "integer",
            "description": "Chapter Id if this is a chapter. Not guaranteed to be set.",
            "format": "int32"
          },
          "volumeId": {
            "type": "integer",
            "description": "Volume Id if this is a chapter. Not guaranteed to be set.",
            "format": "int32"
          },
          "id": {
            "type": "integer",
            "description": "This is used only on the UI. It is just index of being added.",
            "format": "int32"
          },
          "format": {
            "$ref": "#/components/schemas/MangaFormat"
          }
        },
        "additionalProperties": false,
        "description": "A mesh of data for Recently added volume/chapters"
      },
      "RefreshSeriesDto": {
        "type": "object",
        "properties": {
          "libraryId": {
            "type": "integer",
            "description": "Library Id series belongs to",
            "format": "int32"
          },
          "seriesId": {
            "type": "integer",
            "description": "Series Id",
            "format": "int32"
          },
          "forceUpdate": {
            "type": "boolean",
            "description": "Should the task force opening/re-calculation."
          }
        },
        "additionalProperties": false,
        "description": "Used for running some task against a Series."
      },
      "RegisterDto": {
        "required": [
          "password",
          "username"
        ],
        "type": "object",
        "properties": {
          "username": {
            "minLength": 1,
            "type": "string"
          },
          "email": {
            "type": "string",
            "description": "An email to register with. Optional. Provides Forgot Password functionality",
            "nullable": true
          },
          "password": {
            "maxLength": 32,
            "minLength": 6,
            "type": "string"
          }
        },
        "additionalProperties": false
      },
      "RelatedSeriesDto": {
        "type": "object",
        "properties": {
          "sourceSeriesId": {
            "type": "integer",
            "description": "The parent relationship Series",
            "format": "int32"
          },
          "sequels": {
            "type": "array",
            "items": {
              "$ref": "#/components/schemas/SeriesDto"
            },
            "nullable": true
          },
          "prequels": {
            "type": "array",
            "items": {
              "$ref": "#/components/schemas/SeriesDto"
            },
            "nullable": true
          },
          "spinOffs": {
            "type": "array",
            "items": {
              "$ref": "#/components/schemas/SeriesDto"
            },
            "nullable": true
          },
          "adaptations": {
            "type": "array",
            "items": {
              "$ref": "#/components/schemas/SeriesDto"
            },
            "nullable": true
          },
          "sideStories": {
            "type": "array",
            "items": {
              "$ref": "#/components/schemas/SeriesDto"
            },
            "nullable": true
          },
          "characters": {
            "type": "array",
            "items": {
              "$ref": "#/components/schemas/SeriesDto"
            },
            "nullable": true
          },
          "contains": {
            "type": "array",
            "items": {
              "$ref": "#/components/schemas/SeriesDto"
            },
            "nullable": true
          },
          "others": {
            "type": "array",
            "items": {
              "$ref": "#/components/schemas/SeriesDto"
            },
            "nullable": true
          },
          "alternativeSettings": {
            "type": "array",
            "items": {
              "$ref": "#/components/schemas/SeriesDto"
            },
            "nullable": true
          },
          "alternativeVersions": {
            "type": "array",
            "items": {
              "$ref": "#/components/schemas/SeriesDto"
            },
            "nullable": true
          },
          "doujinshis": {
            "type": "array",
            "items": {
              "$ref": "#/components/schemas/SeriesDto"
            },
            "nullable": true
          },
          "parent": {
            "type": "array",
            "items": {
              "$ref": "#/components/schemas/SeriesDto"
            },
            "nullable": true
          },
          "editions": {
            "type": "array",
            "items": {
              "$ref": "#/components/schemas/SeriesDto"
            },
            "nullable": true
          }
        },
        "additionalProperties": false
      },
      "RelationKind": {
        "enum": [
          1,
          2,
          3,
          4,
          5,
          6,
          7,
          8,
          9,
          10,
          11,
          12,
          13
        ],
        "type": "integer",
        "description": "Represents a relationship between Series",
        "format": "int32"
      },
      "RemoveBookmarkForSeriesDto": {
        "type": "object",
        "properties": {
          "seriesId": {
            "type": "integer",
            "format": "int32"
          }
        },
        "additionalProperties": false
      },
      "ResetPasswordDto": {
        "required": [
          "password",
          "userName"
        ],
        "type": "object",
        "properties": {
          "userName": {
            "minLength": 1,
            "type": "string",
            "description": "The Username of the User"
          },
          "password": {
            "maxLength": 32,
            "minLength": 6,
            "type": "string",
            "description": "The new password"
          },
          "oldPassword": {
            "type": "string",
            "description": "The old, existing password. If an admin is performing the change, this is not required. Otherwise, it is.",
            "nullable": true
          }
        },
        "additionalProperties": false
      },
      "ScalingOption": {
        "enum": [
          0,
          1,
          2,
          3
        ],
        "type": "integer",
        "format": "int32"
      },
      "ScanFolderDto": {
        "type": "object",
        "properties": {
          "apiKey": {
            "type": "string",
            "description": "Api key for a user with Admin permissions",
            "nullable": true
          },
          "folderPath": {
            "type": "string",
            "description": "Folder Path to Scan",
            "nullable": true
          }
        },
        "additionalProperties": false,
        "description": "DTO for requesting a folder to be scanned"
      },
      "SearchResultDto": {
        "type": "object",
        "properties": {
          "seriesId": {
            "type": "integer",
            "format": "int32"
          },
          "name": {
            "type": "string",
            "nullable": true
          },
          "originalName": {
            "type": "string",
            "nullable": true
          },
          "sortName": {
            "type": "string",
            "nullable": true
          },
          "localizedName": {
            "type": "string",
            "nullable": true
          },
          "format": {
            "$ref": "#/components/schemas/MangaFormat"
          },
          "libraryName": {
            "type": "string",
            "nullable": true
          },
          "libraryId": {
            "type": "integer",
            "format": "int32"
          }
        },
        "additionalProperties": false
      },
      "SearchResultGroupDto": {
        "type": "object",
        "properties": {
          "libraries": {
            "type": "array",
            "items": {
              "$ref": "#/components/schemas/LibraryDto"
            },
            "nullable": true
          },
          "series": {
            "type": "array",
            "items": {
              "$ref": "#/components/schemas/SearchResultDto"
            },
            "nullable": true
          },
          "collections": {
            "type": "array",
            "items": {
              "$ref": "#/components/schemas/CollectionTagDto"
            },
            "nullable": true
          },
          "readingLists": {
            "type": "array",
            "items": {
              "$ref": "#/components/schemas/ReadingListDto"
            },
            "nullable": true
          },
          "persons": {
            "type": "array",
            "items": {
              "$ref": "#/components/schemas/PersonDto"
            },
            "nullable": true
          },
          "genres": {
            "type": "array",
            "items": {
              "$ref": "#/components/schemas/GenreTagDto"
            },
            "nullable": true
          },
          "tags": {
            "type": "array",
            "items": {
              "$ref": "#/components/schemas/TagDto"
            },
            "nullable": true
          },
          "files": {
            "type": "array",
            "items": {
              "$ref": "#/components/schemas/MangaFileDto"
            },
            "nullable": true
          },
          "chapters": {
            "type": "array",
            "items": {
              "$ref": "#/components/schemas/ChapterDto"
            },
            "nullable": true
          }
        },
        "additionalProperties": false,
        "description": "Represents all Search results for a query"
      },
      "SendToDeviceDto": {
        "type": "object",
        "properties": {
          "deviceId": {
            "type": "integer",
            "format": "int32"
          },
          "chapterIds": {
            "type": "array",
            "items": {
              "type": "integer",
              "format": "int32"
            },
            "nullable": true
          }
        },
        "additionalProperties": false
      },
      "Series": {
        "type": "object",
        "properties": {
          "id": {
            "type": "integer",
            "format": "int32"
          },
          "name": {
            "type": "string",
            "description": "The UI visible Name of the Series. This may or may not be the same as the OriginalName",
            "nullable": true
          },
          "normalizedName": {
            "type": "string",
            "description": "Used internally for name matching. M:API.Services.Tasks.Scanner.Parser.Parser.Normalize(System.String)",
            "nullable": true
          },
          "normalizedLocalizedName": {
            "type": "string",
            "description": "Used internally for localized name matching. M:API.Services.Tasks.Scanner.Parser.Parser.Normalize(System.String)",
            "nullable": true
          },
          "sortName": {
            "type": "string",
            "description": "The name used to sort the Series. By default, will be the same as Name.",
            "nullable": true
          },
          "localizedName": {
            "type": "string",
            "description": "Name in original language (Japanese for Manga). By default, will be same as Name.",
            "nullable": true
          },
          "originalName": {
            "type": "string",
            "description": "Original Name on disk. Not exposed to UI.",
            "nullable": true
          },
          "created": {
            "type": "string",
            "description": "Time of creation",
            "format": "date-time"
          },
          "lastModified": {
            "type": "string",
            "description": "Whenever a modification occurs. Ie) New volumes, removed volumes, title update, etc",
            "format": "date-time"
          },
          "createdUtc": {
            "type": "string",
            "format": "date-time"
          },
          "lastModifiedUtc": {
            "type": "string",
            "format": "date-time"
          },
          "coverImage": {
            "type": "string",
            "description": "Absolute path to the (managed) image file",
            "nullable": true
          },
          "coverImageLocked": {
            "type": "boolean",
            "description": "Denotes if the CoverImage has been overridden by the user. If so, it will not be updated during normal scan operations."
          },
          "pages": {
            "type": "integer",
            "description": "Sum of all Volume page counts",
            "format": "int32"
          },
          "folderPath": {
            "type": "string",
            "description": "Highest path (that is under library root) that contains the series.",
            "nullable": true
          },
          "lastFolderScanned": {
            "type": "string",
            "description": "Last time the folder was scanned",
            "format": "date-time"
          },
          "lastFolderScannedUtc": {
            "type": "string",
            "description": "Last time the folder was scanned in Utc",
            "format": "date-time"
          },
          "format": {
            "$ref": "#/components/schemas/MangaFormat"
          },
          "nameLocked": {
            "type": "boolean"
          },
          "sortNameLocked": {
            "type": "boolean"
          },
          "localizedNameLocked": {
            "type": "boolean"
          },
          "lastChapterAdded": {
            "type": "string",
            "description": "When a Chapter was last added onto the Series",
            "format": "date-time"
          },
          "lastChapterAddedUtc": {
            "type": "string",
            "format": "date-time"
          },
          "wordCount": {
            "type": "integer",
            "description": "Total Word count of all chapters in this chapter.",
            "format": "int64"
          },
          "minHoursToRead": {
            "type": "integer",
            "format": "int32"
          },
          "maxHoursToRead": {
            "type": "integer",
            "format": "int32"
          },
          "avgHoursToRead": {
            "type": "integer",
            "format": "int32"
          },
          "metadata": {
            "$ref": "#/components/schemas/SeriesMetadata"
          },
          "ratings": {
            "type": "array",
            "items": {
              "$ref": "#/components/schemas/AppUserRating"
            },
            "nullable": true
          },
          "progress": {
            "type": "array",
            "items": {
              "$ref": "#/components/schemas/AppUserProgress"
            },
            "nullable": true
          },
          "relations": {
            "type": "array",
            "items": {
              "$ref": "#/components/schemas/SeriesRelation"
            },
            "description": "Relations to other Series, like Sequels, Prequels, etc",
            "nullable": true
          },
          "relationOf": {
            "type": "array",
            "items": {
              "$ref": "#/components/schemas/SeriesRelation"
            },
            "nullable": true
          },
          "volumes": {
            "type": "array",
            "items": {
              "$ref": "#/components/schemas/Volume"
            },
            "nullable": true
          },
          "library": {
            "$ref": "#/components/schemas/Library"
          },
          "libraryId": {
            "type": "integer",
            "format": "int32"
          }
        },
        "additionalProperties": false
      },
      "SeriesByIdsDto": {
        "type": "object",
        "properties": {
          "seriesIds": {
            "type": "array",
            "items": {
              "type": "integer",
              "format": "int32"
            },
            "nullable": true
          }
        },
        "additionalProperties": false
      },
      "SeriesDetailDto": {
        "type": "object",
        "properties": {
          "specials": {
            "type": "array",
            "items": {
              "$ref": "#/components/schemas/ChapterDto"
            },
            "description": "Specials for the Series. These will have their title and range cleaned to remove the special marker and prepare",
            "nullable": true
          },
          "chapters": {
            "type": "array",
            "items": {
              "$ref": "#/components/schemas/ChapterDto"
            },
            "description": "All Chapters, excluding Specials and single chapters (0 chapter) for a volume",
            "nullable": true
          },
          "volumes": {
            "type": "array",
            "items": {
              "$ref": "#/components/schemas/VolumeDto"
            },
            "description": "Just the Volumes for the Series (Excludes Volume 0)",
            "nullable": true
          },
          "storylineChapters": {
            "type": "array",
            "items": {
              "$ref": "#/components/schemas/ChapterDto"
            },
            "description": "These are chapters that are in Volume 0 and should be read AFTER the volumes",
            "nullable": true
          },
          "unreadCount": {
            "type": "integer",
            "description": "How many chapters are unread",
            "format": "int32"
          },
          "totalCount": {
            "type": "integer",
            "description": "How many chapters are there",
            "format": "int32"
          }
        },
        "additionalProperties": false,
        "description": "This is a special DTO for a UI page in Kavita. This performs sorting and grouping and returns exactly what UI requires for layout.\r\nThis is subject to change, do not rely on this Data model."
      },
      "SeriesDto": {
        "type": "object",
        "properties": {
          "id": {
            "type": "integer",
            "format": "int32"
          },
          "name": {
            "type": "string",
            "nullable": true
          },
          "originalName": {
            "type": "string",
            "nullable": true
          },
          "localizedName": {
            "type": "string",
            "nullable": true
          },
          "sortName": {
            "type": "string",
            "nullable": true
          },
          "summary": {
            "type": "string",
            "nullable": true
          },
          "pages": {
            "type": "integer",
            "format": "int32"
          },
          "coverImageLocked": {
            "type": "boolean"
          },
          "pagesRead": {
            "type": "integer",
            "description": "Sum of pages read from linked Volumes. Calculated at API-time.",
            "format": "int32"
          },
          "latestReadDate": {
            "type": "string",
            "description": "DateTime representing last time the series was Read. Calculated at API-time.",
            "format": "date-time"
          },
          "lastChapterAdded": {
            "type": "string",
            "description": "DateTime representing last time a chapter was added to the Series",
            "format": "date-time"
          },
          "userRating": {
            "type": "integer",
            "description": "Rating from logged in user. Calculated at API-time.",
            "format": "int32"
          },
          "userReview": {
            "type": "string",
            "description": "Review from logged in user. Calculated at API-time.",
            "nullable": true
          },
          "format": {
            "$ref": "#/components/schemas/MangaFormat"
          },
          "created": {
            "type": "string",
            "format": "date-time"
          },
          "nameLocked": {
            "type": "boolean"
          },
          "sortNameLocked": {
            "type": "boolean"
          },
          "localizedNameLocked": {
            "type": "boolean"
          },
          "wordCount": {
            "type": "integer",
            "description": "Total number of words for the series. Only applies to epubs.",
            "format": "int64"
          },
          "libraryId": {
            "type": "integer",
            "format": "int32"
          },
          "libraryName": {
            "type": "string",
            "nullable": true
          },
          "minHoursToRead": {
            "type": "integer",
            "format": "int32"
          },
          "maxHoursToRead": {
            "type": "integer",
            "format": "int32"
          },
          "avgHoursToRead": {
            "type": "integer",
            "format": "int32"
          },
          "folderPath": {
            "type": "string",
            "description": "The highest level folder for this Series",
            "nullable": true
          },
          "lastFolderScanned": {
            "type": "string",
            "description": "The last time the folder for this series was scanned",
            "format": "date-time"
          }
        },
        "additionalProperties": false
      },
      "SeriesDtoICount": {
        "type": "object",
        "properties": {
          "value": {
            "$ref": "#/components/schemas/SeriesDto"
          },
          "count": {
            "type": "integer",
            "format": "int64"
          }
        },
        "additionalProperties": false
      },
      "SeriesMetadata": {
        "type": "object",
        "properties": {
          "id": {
            "type": "integer",
            "format": "int32"
          },
          "summary": {
            "type": "string",
            "nullable": true
          },
          "collectionTags": {
            "type": "array",
            "items": {
              "$ref": "#/components/schemas/CollectionTag"
            },
            "nullable": true
          },
          "genres": {
            "type": "array",
            "items": {
              "$ref": "#/components/schemas/Genre"
            },
            "nullable": true
          },
          "tags": {
            "type": "array",
            "items": {
              "$ref": "#/components/schemas/Tag"
            },
            "nullable": true
          },
          "people": {
            "type": "array",
            "items": {
              "$ref": "#/components/schemas/Person"
            },
            "description": "All people attached at a Series level.",
            "nullable": true
          },
          "ageRating": {
            "$ref": "#/components/schemas/AgeRating"
          },
          "releaseYear": {
            "type": "integer",
            "description": "Earliest Year from all chapters",
            "format": "int32"
          },
          "language": {
            "type": "string",
            "description": "Language of the content (BCP-47 code)",
            "nullable": true
          },
          "totalCount": {
            "type": "integer",
            "description": "Total number of issues/volumes in the series",
            "format": "int32"
          },
          "maxCount": {
            "type": "integer",
            "description": "Max number of issues/volumes in the series (Max of Volume/Number field in ComicInfo)",
            "format": "int32"
          },
          "publicationStatus": {
            "$ref": "#/components/schemas/PublicationStatus"
          },
          "webLinks": {
            "type": "string",
            "description": "A Comma-separated list of strings representing links from the series",
            "nullable": true
          },
          "languageLocked": {
            "type": "boolean"
          },
          "summaryLocked": {
            "type": "boolean"
          },
          "ageRatingLocked": {
            "type": "boolean",
            "description": "Locked by user so metadata updates from scan loop will not override AgeRating"
          },
          "publicationStatusLocked": {
            "type": "boolean",
            "description": "Locked by user so metadata updates from scan loop will not override PublicationStatus"
          },
          "genresLocked": {
            "type": "boolean"
          },
          "tagsLocked": {
            "type": "boolean"
          },
          "writerLocked": {
            "type": "boolean"
          },
          "characterLocked": {
            "type": "boolean"
          },
          "coloristLocked": {
            "type": "boolean"
          },
          "editorLocked": {
            "type": "boolean"
          },
          "inkerLocked": {
            "type": "boolean"
          },
          "lettererLocked": {
            "type": "boolean"
          },
          "pencillerLocked": {
            "type": "boolean"
          },
          "publisherLocked": {
            "type": "boolean"
          },
          "translatorLocked": {
            "type": "boolean"
          },
          "coverArtistLocked": {
            "type": "boolean"
          },
          "releaseYearLocked": {
            "type": "boolean"
          },
          "series": {
            "$ref": "#/components/schemas/Series"
          },
          "seriesId": {
            "type": "integer",
            "format": "int32"
          },
          "rowVersion": {
            "type": "integer",
            "format": "int32",
            "readOnly": true
          }
        },
        "additionalProperties": false
      },
      "SeriesMetadataDto": {
        "type": "object",
        "properties": {
          "id": {
            "type": "integer",
            "format": "int32"
          },
          "summary": {
            "type": "string",
            "nullable": true
          },
          "collectionTags": {
            "type": "array",
            "items": {
              "$ref": "#/components/schemas/CollectionTagDto"
            },
            "description": "Collections the Series belongs to",
            "nullable": true
          },
          "genres": {
            "type": "array",
            "items": {
              "$ref": "#/components/schemas/GenreTagDto"
            },
            "description": "Genres for the Series",
            "nullable": true
          },
          "tags": {
            "type": "array",
            "items": {
              "$ref": "#/components/schemas/TagDto"
            },
            "description": "Collection of all Tags from underlying chapters for a Series",
            "nullable": true
          },
          "writers": {
            "type": "array",
            "items": {
              "$ref": "#/components/schemas/PersonDto"
            },
            "nullable": true
          },
          "coverArtists": {
            "type": "array",
            "items": {
              "$ref": "#/components/schemas/PersonDto"
            },
            "nullable": true
          },
          "publishers": {
            "type": "array",
            "items": {
              "$ref": "#/components/schemas/PersonDto"
            },
            "nullable": true
          },
          "characters": {
            "type": "array",
            "items": {
              "$ref": "#/components/schemas/PersonDto"
            },
            "nullable": true
          },
          "pencillers": {
            "type": "array",
            "items": {
              "$ref": "#/components/schemas/PersonDto"
            },
            "nullable": true
          },
          "inkers": {
            "type": "array",
            "items": {
              "$ref": "#/components/schemas/PersonDto"
            },
            "nullable": true
          },
          "colorists": {
            "type": "array",
            "items": {
              "$ref": "#/components/schemas/PersonDto"
            },
            "nullable": true
          },
          "letterers": {
            "type": "array",
            "items": {
              "$ref": "#/components/schemas/PersonDto"
            },
            "nullable": true
          },
          "editors": {
            "type": "array",
            "items": {
              "$ref": "#/components/schemas/PersonDto"
            },
            "nullable": true
          },
          "translators": {
            "type": "array",
            "items": {
              "$ref": "#/components/schemas/PersonDto"
            },
            "nullable": true
          },
          "ageRating": {
            "$ref": "#/components/schemas/AgeRating"
          },
          "releaseYear": {
            "type": "integer",
            "description": "Earliest Year from all chapters",
            "format": "int32"
          },
          "language": {
            "type": "string",
            "description": "Language of the content (BCP-47 code)",
            "nullable": true
          },
          "maxCount": {
            "type": "integer",
            "description": "Max number of issues/volumes in the series (Max of Volume/Issue field in ComicInfo)",
            "format": "int32"
          },
          "totalCount": {
            "type": "integer",
            "description": "Total number of issues/volumes for the series",
            "format": "int32"
          },
          "publicationStatus": {
            "$ref": "#/components/schemas/PublicationStatus"
          },
          "webLinks": {
            "type": "string",
            "description": "A comma-separated list of Urls",
            "nullable": true
          },
          "languageLocked": {
            "type": "boolean"
          },
          "summaryLocked": {
            "type": "boolean"
          },
          "ageRatingLocked": {
            "type": "boolean",
            "description": "Locked by user so metadata updates from scan loop will not override AgeRating"
          },
          "publicationStatusLocked": {
            "type": "boolean",
            "description": "Locked by user so metadata updates from scan loop will not override PublicationStatus"
          },
          "genresLocked": {
            "type": "boolean"
          },
          "tagsLocked": {
            "type": "boolean"
          },
          "writersLocked": {
            "type": "boolean"
          },
          "charactersLocked": {
            "type": "boolean"
          },
          "coloristsLocked": {
            "type": "boolean"
          },
          "editorsLocked": {
            "type": "boolean"
          },
          "inkersLocked": {
            "type": "boolean"
          },
          "letterersLocked": {
            "type": "boolean"
          },
          "pencillersLocked": {
            "type": "boolean"
          },
          "publishersLocked": {
            "type": "boolean"
          },
          "translatorsLocked": {
            "type": "boolean"
          },
          "coverArtistsLocked": {
            "type": "boolean"
          },
          "releaseYearLocked": {
            "type": "boolean"
          },
          "seriesId": {
            "type": "integer",
            "format": "int32"
          }
        },
        "additionalProperties": false
      },
      "SeriesRelation": {
        "type": "object",
        "properties": {
          "id": {
            "type": "integer",
            "format": "int32"
          },
          "relationKind": {
            "$ref": "#/components/schemas/RelationKind"
          },
          "targetSeries": {
            "$ref": "#/components/schemas/Series"
          },
          "targetSeriesId": {
            "type": "integer",
            "description": "A is Sequel to B. In this example, TargetSeries is A. B will hold the foreign key.",
            "format": "int32"
          },
          "series": {
            "$ref": "#/components/schemas/Series"
          },
          "seriesId": {
            "type": "integer",
            "format": "int32"
          }
        },
        "additionalProperties": false,
        "description": "A relation flows between one series and another.\r\nSeries ---kind---> target"
      },
      "ServerInfoDto": {
        "type": "object",
        "properties": {
          "installId": {
            "type": "string",
            "description": "Unique Id that represents a unique install",
            "nullable": true
          },
          "os": {
            "type": "string",
            "nullable": true
          },
          "isDocker": {
            "type": "boolean",
            "description": "If the Kavita install is using Docker"
          },
          "dotnetVersion": {
            "type": "string",
            "description": "Version of .NET instance is running",
            "nullable": true
          },
          "kavitaVersion": {
            "type": "string",
            "description": "Version of Kavita",
            "nullable": true
          },
          "numOfCores": {
            "type": "integer",
            "description": "Number of Cores on the instance",
            "format": "int32"
          },
          "numberOfLibraries": {
            "type": "integer",
            "description": "The number of libraries on the instance",
            "format": "int32"
          },
          "hasBookmarks": {
            "type": "boolean",
            "description": "Does any user have bookmarks"
          },
          "activeSiteTheme": {
            "type": "string",
            "description": "The site theme the install is using",
            "nullable": true
          },
          "mangaReaderMode": {
            "$ref": "#/components/schemas/ReaderMode"
          },
          "numberOfUsers": {
            "type": "integer",
            "description": "Number of users on the install",
            "format": "int32"
          },
          "numberOfCollections": {
            "type": "integer",
            "description": "Number of collections on the install",
            "format": "int32"
          },
          "numberOfReadingLists": {
            "type": "integer",
            "description": "Number of reading lists on the install (Sum of all users)",
            "format": "int32"
          },
          "opdsEnabled": {
            "type": "boolean",
            "description": "Is OPDS enabled"
          },
          "totalFiles": {
            "type": "integer",
            "description": "Total number of files in the instance",
            "format": "int32"
          },
          "totalGenres": {
            "type": "integer",
            "description": "Total number of Genres in the instance",
            "format": "int32"
          },
          "totalPeople": {
            "type": "integer",
            "description": "Total number of People in the instance",
            "format": "int32"
          },
          "usersOnCardLayout": {
            "type": "integer",
            "description": "Number of users on this instance using Card Layout",
            "format": "int32"
          },
          "usersOnListLayout": {
            "type": "integer",
            "description": "Number of users on this instance using List Layout",
            "format": "int32"
          },
          "maxSeriesInALibrary": {
            "type": "integer",
            "description": "Max number of Series for any library on the instance",
            "format": "int32"
          },
          "maxVolumesInASeries": {
            "type": "integer",
            "description": "Max number of Volumes for any library on the instance",
            "format": "int32"
          },
          "maxChaptersInASeries": {
            "type": "integer",
            "description": "Max number of Chapters for any library on the instance",
            "format": "int32"
          },
          "usingSeriesRelationships": {
            "type": "boolean",
            "description": "Does this instance have relationships setup between series"
          },
          "mangaReaderBackgroundColors": {
            "type": "array",
            "items": {
              "type": "string"
            },
            "description": "A list of background colors set on the instance",
            "nullable": true
          },
          "mangaReaderPageSplittingModes": {
            "type": "array",
            "items": {
              "$ref": "#/components/schemas/PageSplitOption"
            },
            "description": "A list of Page Split defaults being used on the instance",
            "nullable": true
          },
          "mangaReaderLayoutModes": {
            "type": "array",
            "items": {
              "$ref": "#/components/schemas/LayoutMode"
            },
            "description": "A list of Layout Mode defaults being used on the instance",
            "nullable": true
          },
          "fileFormats": {
            "type": "array",
            "items": {
              "$ref": "#/components/schemas/FileFormatDto"
            },
            "description": "A list of file formats existing in the instance",
            "nullable": true
          },
          "usingRestrictedProfiles": {
            "type": "boolean",
            "description": "If there is at least one user that is using an age restricted profile on the instance"
          },
          "usersWithEmulateComicBook": {
            "type": "integer",
            "description": "Number of users using the Emulate Comic Book setting",
            "format": "int32"
          },
          "percentOfLibrariesWithFolderWatchingEnabled": {
            "type": "number",
            "description": "Percent (0.0-1.0) of libraries with folder watching enabled",
            "format": "float"
          },
          "percentOfLibrariesIncludedInSearch": {
            "type": "number",
            "description": "Percent (0.0-1.0) of libraries included in Search",
            "format": "float"
          },
          "percentOfLibrariesIncludedInRecommended": {
            "type": "number",
            "description": "Percent (0.0-1.0) of libraries included in Recommended",
            "format": "float"
          },
          "percentOfLibrariesIncludedInDashboard": {
            "type": "number",
            "description": "Percent (0.0-1.0) of libraries included in Dashboard",
            "format": "float"
          },
          "totalReadingHours": {
            "type": "integer",
            "description": "Total reading hours of all users",
            "format": "int64"
          },
          "encodeMediaAs": {
            "$ref": "#/components/schemas/EncodeFormat"
          }
        },
        "additionalProperties": false,
        "description": "Represents information about a Kavita Installation"
      },
      "ServerSettingDto": {
        "type": "object",
        "properties": {
          "cacheDirectory": {
            "type": "string",
            "nullable": true
          },
          "taskScan": {
            "type": "string",
            "nullable": true
          },
          "loggingLevel": {
            "type": "string",
            "description": "Logging level for server. Managed in appsettings.json.",
            "nullable": true
          },
          "taskBackup": {
            "type": "string",
            "nullable": true
          },
          "port": {
            "type": "integer",
            "description": "Port the server listens on. Managed in appsettings.json.",
            "format": "int32"
          },
          "ipAddresses": {
            "type": "string",
            "description": "Comma separated list of ip addresses the server listens on. Managed in appsettings.json",
            "nullable": true
          },
          "allowStatCollection": {
            "type": "boolean",
            "description": "Allows anonymous information to be collected and sent to KavitaStats"
          },
          "enableOpds": {
            "type": "boolean",
            "description": "Enables OPDS connections to be made to the server."
          },
          "baseUrl": {
            "type": "string",
            "description": "Base Url for the kavita. Requires restart to take effect.",
            "nullable": true
          },
          "bookmarksDirectory": {
            "type": "string",
            "description": "Where Bookmarks are stored.",
            "nullable": true
          },
          "emailServiceUrl": {
            "type": "string",
            "description": "Email service to use for the invite user flow, forgot password, etc.",
            "nullable": true
          },
          "installVersion": {
            "type": "string",
            "nullable": true
          },
          "installId": {
            "type": "string",
            "description": "Represents a unique Id to this Kavita installation. Only used in Stats to identify unique installs.",
            "nullable": true
          },
          "encodeMediaAs": {
            "$ref": "#/components/schemas/EncodeFormat"
          },
          "totalBackups": {
            "type": "integer",
            "description": "The amount of Backups before cleanup",
            "format": "int32"
          },
          "enableFolderWatching": {
            "type": "boolean",
            "description": "If Kavita should watch the library folders and process changes"
          },
          "totalLogs": {
            "type": "integer",
            "description": "Total number of days worth of logs to keep at a given time.",
            "format": "int32"
          },
          "hostName": {
            "type": "string",
            "description": "The Host name (ie Reverse proxy domain name) for the server",
            "nullable": true
          }
        },
        "additionalProperties": false
      },
      "ServerStatisticsDto": {
        "type": "object",
        "properties": {
          "chapterCount": {
            "type": "integer",
            "format": "int64"
          },
          "volumeCount": {
            "type": "integer",
            "format": "int64"
          },
          "seriesCount": {
            "type": "integer",
            "format": "int64"
          },
          "totalFiles": {
            "type": "integer",
            "format": "int64"
          },
          "totalSize": {
            "type": "integer",
            "format": "int64"
          },
          "totalGenres": {
            "type": "integer",
            "format": "int64"
          },
          "totalTags": {
            "type": "integer",
            "format": "int64"
          },
          "totalPeople": {
            "type": "integer",
            "format": "int64"
          },
          "totalReadingTime": {
            "type": "integer",
            "format": "int64"
          },
          "mostReadSeries": {
            "type": "array",
            "items": {
              "$ref": "#/components/schemas/SeriesDtoICount"
            },
            "nullable": true
          },
          "mostPopularSeries": {
            "type": "array",
            "items": {
              "$ref": "#/components/schemas/SeriesDtoICount"
            },
            "description": "Total users who have started/reading/read per series",
            "nullable": true
          },
          "mostActiveUsers": {
            "type": "array",
            "items": {
              "$ref": "#/components/schemas/UserDtoICount"
            },
            "nullable": true
          },
          "mostActiveLibraries": {
            "type": "array",
            "items": {
              "$ref": "#/components/schemas/LibraryDtoICount"
            },
            "nullable": true
          },
          "recentlyRead": {
            "type": "array",
            "items": {
              "$ref": "#/components/schemas/SeriesDto"
            },
            "description": "Last 5 Series read",
            "nullable": true
          }
        },
        "additionalProperties": false
      },
      "SingleStatCount": {
        "type": "object",
        "properties": {
          "value": {
            "type": "number",
            "format": "float"
          },
          "count": {
            "type": "integer",
            "format": "int64"
          }
        },
        "additionalProperties": false
      },
      "SiteTheme": {
        "type": "object",
        "properties": {
          "id": {
            "type": "integer",
            "format": "int32"
          },
          "name": {
            "type": "string",
            "description": "Name of the Theme",
            "nullable": true
          },
          "normalizedName": {
            "type": "string",
            "description": "Normalized name for lookups",
            "nullable": true
          },
          "fileName": {
            "type": "string",
            "description": "File path to the content. Stored under API.Services.DirectoryService.SiteThemeDirectory.\r\nMust be a .css file",
            "nullable": true
          },
          "isDefault": {
            "type": "boolean",
            "description": "Only one theme can have this. Will auto-set this as default for new user accounts"
          },
          "provider": {
            "$ref": "#/components/schemas/ThemeProvider"
          },
          "created": {
            "type": "string",
            "format": "date-time"
          },
          "lastModified": {
            "type": "string",
            "format": "date-time"
          },
          "createdUtc": {
            "type": "string",
            "format": "date-time"
          },
          "lastModifiedUtc": {
            "type": "string",
            "format": "date-time"
          }
        },
        "additionalProperties": false,
        "description": "Represents a set of css overrides the user can upload to Kavita and will load into webui"
      },
      "SiteThemeDto": {
        "type": "object",
        "properties": {
          "id": {
            "type": "integer",
            "format": "int32"
          },
          "name": {
            "type": "string",
            "description": "Name of the Theme",
            "nullable": true
          },
          "normalizedName": {
            "type": "string",
            "description": "Normalized name for lookups",
            "nullable": true
          },
          "fileName": {
            "type": "string",
            "description": "File path to the content. Stored under API.Services.DirectoryService.SiteThemeDirectory.\r\nMust be a .css file",
            "nullable": true
          },
          "isDefault": {
            "type": "boolean",
            "description": "Only one theme can have this. Will auto-set this as default for new user accounts"
          },
          "provider": {
            "$ref": "#/components/schemas/ThemeProvider"
          },
          "created": {
            "type": "string",
            "format": "date-time"
          },
          "lastModified": {
            "type": "string",
            "format": "date-time"
          },
          "createdUtc": {
            "type": "string",
            "format": "date-time"
          },
          "lastModifiedUtc": {
            "type": "string",
            "format": "date-time"
          },
          "selector": {
            "type": "string",
            "nullable": true,
            "readOnly": true
          }
        },
        "additionalProperties": false,
        "description": "Represents a set of css overrides the user can upload to Kavita and will load into webui"
      },
      "SortField": {
        "enum": [
          1,
          2,
          3,
          4,
          5,
          6
        ],
        "type": "integer",
        "format": "int32"
      },
      "SortOptions": {
        "type": "object",
        "properties": {
          "sortField": {
            "$ref": "#/components/schemas/SortField"
          },
          "isAscending": {
            "type": "boolean"
          }
        },
        "additionalProperties": false,
        "description": "Sorting Options for a query"
      },
      "Tag": {
        "type": "object",
        "properties": {
          "id": {
            "type": "integer",
            "format": "int32"
          },
          "title": {
            "type": "string",
            "nullable": true
          },
          "normalizedTitle": {
            "type": "string",
            "nullable": true
          },
          "seriesMetadatas": {
            "type": "array",
            "items": {
              "$ref": "#/components/schemas/SeriesMetadata"
            },
            "nullable": true
          },
          "chapters": {
            "type": "array",
            "items": {
              "$ref": "#/components/schemas/Chapter"
            },
            "nullable": true
          }
        },
        "additionalProperties": false
      },
      "TagDto": {
        "type": "object",
        "properties": {
          "id": {
            "type": "integer",
            "format": "int32"
          },
          "title": {
            "type": "string",
            "nullable": true
          }
        },
        "additionalProperties": false
      },
      "TestEmailDto": {
        "type": "object",
        "properties": {
          "url": {
            "type": "string",
            "nullable": true
          }
        },
        "additionalProperties": false
      },
      "ThemeProvider": {
        "enum": [
          1,
          2
        ],
        "type": "integer",
        "format": "int32"
      },
      "TokenRequestDto": {
        "type": "object",
        "properties": {
          "token": {
            "type": "string",
            "nullable": true
          },
          "refreshToken": {
            "type": "string",
            "nullable": true
          }
        },
        "additionalProperties": false
      },
      "TopReadDto": {
        "type": "object",
        "properties": {
          "userId": {
            "type": "integer",
            "format": "int32"
          },
          "username": {
            "type": "string",
            "nullable": true
          },
          "comicsTime": {
            "type": "integer",
            "description": "Amount of time read on Comic libraries",
            "format": "int64"
          },
          "booksTime": {
            "type": "integer",
            "description": "Amount of time read on",
            "format": "int64"
          },
          "mangaTime": {
            "type": "integer",
            "format": "int64"
          }
        },
        "additionalProperties": false
      },
      "UpdateAgeRestrictionDto": {
        "required": [
          "ageRating",
          "includeUnknowns"
        ],
        "type": "object",
        "properties": {
          "ageRating": {
            "$ref": "#/components/schemas/AgeRating"
          },
          "includeUnknowns": {
            "type": "boolean"
          }
        },
        "additionalProperties": false
      },
      "UpdateDefaultThemeDto": {
        "type": "object",
        "properties": {
          "themeId": {
            "type": "integer",
            "format": "int32"
          }
        },
        "additionalProperties": false
      },
      "UpdateDeviceDto": {
        "required": [
          "emailAddress",
          "id",
          "name",
          "platform"
        ],
        "type": "object",
        "properties": {
          "id": {
            "type": "integer",
            "format": "int32"
          },
          "name": {
            "minLength": 1,
            "type": "string"
          },
          "platform": {
            "$ref": "#/components/schemas/DevicePlatform"
          },
          "emailAddress": {
            "minLength": 1,
            "type": "string"
          }
        },
        "additionalProperties": false
      },
      "UpdateEmailDto": {
        "type": "object",
        "properties": {
          "email": {
            "type": "string",
            "nullable": true
          },
          "password": {
            "type": "string",
            "nullable": true
          }
        },
        "additionalProperties": false
      },
      "UpdateLibraryDto": {
        "required": [
          "folders",
          "folderWatching",
          "id",
          "includeInDashboard",
          "includeInRecommended",
          "includeInSearch",
          "manageCollections",
          "manageReadingLists",
          "name",
          "type"
        ],
        "type": "object",
        "properties": {
          "id": {
            "type": "integer",
            "format": "int32"
          },
          "name": {
            "minLength": 1,
            "type": "string"
          },
          "type": {
            "$ref": "#/components/schemas/LibraryType"
          },
          "folders": {
            "type": "array",
            "items": {
              "type": "string"
            }
          },
          "folderWatching": {
            "type": "boolean"
          },
          "includeInDashboard": {
            "type": "boolean"
          },
          "includeInRecommended": {
            "type": "boolean"
          },
          "includeInSearch": {
            "type": "boolean"
          },
          "manageCollections": {
            "type": "boolean"
          },
          "manageReadingLists": {
            "type": "boolean"
          }
        },
        "additionalProperties": false
      },
      "UpdateLibraryForUserDto": {
        "type": "object",
        "properties": {
          "username": {
            "type": "string",
            "nullable": true
          },
          "selectedLibraries": {
            "type": "array",
            "items": {
              "$ref": "#/components/schemas/LibraryDto"
            },
            "nullable": true
          }
        },
        "additionalProperties": false
      },
      "UpdateNotificationDto": {
        "type": "object",
        "properties": {
          "currentVersion": {
            "type": "string",
            "description": "Current installed Version",
            "nullable": true
          },
          "updateVersion": {
            "type": "string",
            "description": "Semver of the release version\r\n<example>0.4.3</example>",
            "nullable": true
          },
          "updateBody": {
            "type": "string",
            "description": "Release body in HTML",
            "nullable": true
          },
          "updateTitle": {
            "type": "string",
            "description": "Title of the release",
            "nullable": true
          },
          "updateUrl": {
            "type": "string",
            "description": "Github Url",
            "nullable": true
          },
          "isDocker": {
            "type": "boolean",
            "description": "If this install is within Docker"
          },
          "isPrerelease": {
            "type": "boolean",
            "description": "Is this a pre-release"
          },
          "publishDate": {
            "type": "string",
            "description": "Date of the publish",
            "nullable": true
          }
        },
        "additionalProperties": false,
        "description": "Update Notification denoting a new release available for user to update to"
      },
      "UpdateReadingListByChapterDto": {
        "type": "object",
        "properties": {
          "chapterId": {
            "type": "integer",
            "format": "int32"
          },
          "seriesId": {
            "type": "integer",
            "format": "int32"
          },
          "readingListId": {
            "type": "integer",
            "format": "int32"
          }
        },
        "additionalProperties": false
      },
      "UpdateReadingListByMultipleDto": {
        "type": "object",
        "properties": {
          "seriesId": {
            "type": "integer",
            "format": "int32"
          },
          "readingListId": {
            "type": "integer",
            "format": "int32"
          },
          "volumeIds": {
            "type": "array",
            "items": {
              "type": "integer",
              "format": "int32"
            },
            "nullable": true
          },
          "chapterIds": {
            "type": "array",
            "items": {
              "type": "integer",
              "format": "int32"
            },
            "nullable": true
          }
        },
        "additionalProperties": false
      },
      "UpdateReadingListByMultipleSeriesDto": {
        "type": "object",
        "properties": {
          "readingListId": {
            "type": "integer",
            "format": "int32"
          },
          "seriesIds": {
            "type": "array",
            "items": {
              "type": "integer",
              "format": "int32"
            },
            "nullable": true
          }
        },
        "additionalProperties": false
      },
      "UpdateReadingListBySeriesDto": {
        "type": "object",
        "properties": {
          "seriesId": {
            "type": "integer",
            "format": "int32"
          },
          "readingListId": {
            "type": "integer",
            "format": "int32"
          }
        },
        "additionalProperties": false
      },
      "UpdateReadingListByVolumeDto": {
        "type": "object",
        "properties": {
          "volumeId": {
            "type": "integer",
            "format": "int32"
          },
          "seriesId": {
            "type": "integer",
            "format": "int32"
          },
          "readingListId": {
            "type": "integer",
            "format": "int32"
          }
        },
        "additionalProperties": false
      },
      "UpdateReadingListDto": {
        "required": [
          "readingListId"
        ],
        "type": "object",
        "properties": {
          "readingListId": {
            "type": "integer",
            "format": "int32"
          },
          "title": {
            "type": "string",
            "nullable": true
          },
          "summary": {
            "type": "string",
            "nullable": true
          },
          "promoted": {
            "type": "boolean"
          },
          "coverImageLocked": {
            "type": "boolean"
          },
          "startingMonth": {
            "type": "integer",
            "format": "int32"
          },
          "startingYear": {
            "type": "integer",
            "format": "int32"
          },
          "endingMonth": {
            "type": "integer",
            "format": "int32"
          },
          "endingYear": {
            "type": "integer",
            "format": "int32"
          }
        },
        "additionalProperties": false
      },
      "UpdateReadingListPosition": {
        "required": [
          "readingListId",
          "readingListItemId",
          "toPosition"
        ],
        "type": "object",
        "properties": {
          "readingListId": {
            "type": "integer",
            "format": "int32"
          },
          "readingListItemId": {
            "type": "integer",
            "format": "int32"
          },
          "fromPosition": {
            "type": "integer",
            "format": "int32"
          },
          "toPosition": {
            "type": "integer",
            "format": "int32"
          }
        },
        "additionalProperties": false,
        "description": "DTO for moving a reading list item to another position within the same list"
      },
      "UpdateRelatedSeriesDto": {
        "type": "object",
        "properties": {
          "seriesId": {
            "type": "integer",
            "format": "int32"
          },
          "adaptations": {
            "type": "array",
            "items": {
              "type": "integer",
              "format": "int32"
            },
            "nullable": true
          },
          "characters": {
            "type": "array",
            "items": {
              "type": "integer",
              "format": "int32"
            },
            "nullable": true
          },
          "contains": {
            "type": "array",
            "items": {
              "type": "integer",
              "format": "int32"
            },
            "nullable": true
          },
          "others": {
            "type": "array",
            "items": {
              "type": "integer",
              "format": "int32"
            },
            "nullable": true
          },
          "prequels": {
            "type": "array",
            "items": {
              "type": "integer",
              "format": "int32"
            },
            "nullable": true
          },
          "sequels": {
            "type": "array",
            "items": {
              "type": "integer",
              "format": "int32"
            },
            "nullable": true
          },
          "sideStories": {
            "type": "array",
            "items": {
              "type": "integer",
              "format": "int32"
            },
            "nullable": true
          },
          "spinOffs": {
            "type": "array",
            "items": {
              "type": "integer",
              "format": "int32"
            },
            "nullable": true
          },
          "alternativeSettings": {
            "type": "array",
            "items": {
              "type": "integer",
              "format": "int32"
            },
            "nullable": true
          },
          "alternativeVersions": {
            "type": "array",
            "items": {
              "type": "integer",
              "format": "int32"
            },
            "nullable": true
          },
          "doujinshis": {
            "type": "array",
            "items": {
              "type": "integer",
              "format": "int32"
            },
            "nullable": true
          },
          "editions": {
            "type": "array",
            "items": {
              "type": "integer",
              "format": "int32"
            },
            "nullable": true
          }
        },
        "additionalProperties": false
      },
      "UpdateSeriesDto": {
        "type": "object",
        "properties": {
          "id": {
            "type": "integer",
            "format": "int32"
          },
          "name": {
            "type": "string",
            "nullable": true
          },
          "localizedName": {
            "type": "string",
            "nullable": true
          },
          "sortName": {
            "type": "string",
            "nullable": true
          },
          "coverImageLocked": {
            "type": "boolean"
          },
          "nameLocked": {
            "type": "boolean"
          },
          "sortNameLocked": {
            "type": "boolean"
          },
          "localizedNameLocked": {
            "type": "boolean"
          }
        },
        "additionalProperties": false
      },
      "UpdateSeriesForTagDto": {
        "type": "object",
        "properties": {
          "tag": {
            "$ref": "#/components/schemas/CollectionTagDto"
          },
          "seriesIdsToRemove": {
            "type": "array",
            "items": {
              "type": "integer",
              "format": "int32"
            },
            "nullable": true
          }
        },
        "additionalProperties": false
      },
      "UpdateSeriesMetadataDto": {
        "type": "object",
        "properties": {
          "seriesMetadata": {
            "$ref": "#/components/schemas/SeriesMetadataDto"
          },
          "collectionTags": {
            "type": "array",
            "items": {
              "$ref": "#/components/schemas/CollectionTagDto"
            },
            "nullable": true
          }
        },
        "additionalProperties": false
      },
      "UpdateSeriesRatingDto": {
        "type": "object",
        "properties": {
          "seriesId": {
            "type": "integer",
            "format": "int32"
          },
          "userRating": {
            "type": "integer",
            "format": "int32"
          },
          "userReview": {
            "maxLength": 1000,
            "type": "string",
            "nullable": true
          }
        },
        "additionalProperties": false
      },
      "UpdateUserDto": {
        "type": "object",
        "properties": {
          "userId": {
            "type": "integer",
            "format": "int32"
          },
          "username": {
            "type": "string",
            "nullable": true
          },
          "roles": {
            "type": "array",
            "items": {
              "type": "string"
            },
            "nullable": true
          },
          "libraries": {
            "type": "array",
            "items": {
              "type": "integer",
              "format": "int32"
            },
            "description": "A list of libraries to grant access to",
            "nullable": true
          },
          "ageRestriction": {
            "$ref": "#/components/schemas/AgeRestrictionDto"
          }
        },
        "additionalProperties": false
      },
      "UpdateWantToReadDto": {
        "type": "object",
        "properties": {
          "seriesIds": {
            "type": "array",
            "items": {
              "type": "integer",
              "format": "int32"
            },
            "description": "List of Series Ids that will be Added/Removed",
            "nullable": true
          }
        },
        "additionalProperties": false,
        "description": "A list of Series to pass when working with Want To Read APIs"
      },
      "UploadFileDto": {
        "type": "object",
        "properties": {
          "id": {
            "type": "integer",
            "description": "Id of the Entity",
            "format": "int32"
          },
          "url": {
            "type": "string",
            "description": "Base Url encoding of the file to upload from (can be null)",
            "nullable": true
          }
        },
        "additionalProperties": false
      },
      "UploadUrlDto": {
        "required": [
          "url"
        ],
        "type": "object",
        "properties": {
          "url": {
            "minLength": 1,
            "type": "string",
            "description": "External url"
          }
        },
        "additionalProperties": false
      },
      "UserDto": {
        "type": "object",
        "properties": {
          "username": {
            "type": "string",
            "nullable": true
          },
          "email": {
            "type": "string",
            "nullable": true
          },
          "token": {
            "type": "string",
            "nullable": true
          },
          "refreshToken": {
            "type": "string",
            "nullable": true
          },
          "apiKey": {
            "type": "string",
            "nullable": true
          },
          "preferences": {
            "$ref": "#/components/schemas/UserPreferencesDto"
          },
          "ageRestriction": {
            "$ref": "#/components/schemas/AgeRestrictionDto"
          },
          "kavitaVersion": {
            "type": "string",
            "nullable": true
          }
        },
        "additionalProperties": false
      },
      "UserDtoICount": {
        "type": "object",
        "properties": {
          "value": {
            "$ref": "#/components/schemas/UserDto"
          },
          "count": {
            "type": "integer",
            "format": "int64"
          }
        },
        "additionalProperties": false
      },
      "UserPreferencesDto": {
        "required": [
          "autoCloseMenu",
          "backgroundColor",
          "blurUnreadSummaries",
          "bookReaderFontFamily",
          "bookReaderFontSize",
          "bookReaderImmersiveMode",
          "bookReaderLayoutMode",
          "bookReaderLineSpacing",
          "bookReaderMargin",
          "bookReaderReadingDirection",
          "bookReaderTapToPaginate",
          "bookReaderThemeName",
          "bookReaderWritingStyle",
          "collapseSeriesRelationships",
          "emulateBook",
          "globalPageLayoutMode",
          "layoutMode",
          "noTransitions",
          "pageSplitOption",
          "promptForDownloadSize",
          "readerMode",
          "readingDirection",
          "scalingOption",
          "showScreenHints",
          "swipeToPaginate",
          "theme"
        ],
        "type": "object",
        "properties": {
          "readingDirection": {
            "$ref": "#/components/schemas/ReadingDirection"
          },
          "scalingOption": {
            "$ref": "#/components/schemas/ScalingOption"
          },
          "pageSplitOption": {
            "$ref": "#/components/schemas/PageSplitOption"
          },
          "readerMode": {
            "$ref": "#/components/schemas/ReaderMode"
          },
          "layoutMode": {
            "$ref": "#/components/schemas/LayoutMode"
          },
          "emulateBook": {
            "type": "boolean",
            "description": "Manga Reader Option: Emulate a book by applying a shadow effect on the pages"
          },
          "backgroundColor": {
            "minLength": 1,
            "type": "string",
            "description": "Manga Reader Option: Background color of the reader"
          },
          "swipeToPaginate": {
            "type": "boolean",
            "description": "Manga Reader Option: Should swiping trigger pagination"
          },
          "autoCloseMenu": {
            "type": "boolean",
            "description": "Manga Reader Option: Allow the menu to close after 6 seconds without interaction"
          },
          "showScreenHints": {
            "type": "boolean",
            "description": "Manga Reader Option: Show screen hints to the user on some actions, ie) pagination direction change"
          },
          "bookReaderMargin": {
            "type": "integer",
            "description": "Book Reader Option: Override extra Margin",
            "format": "int32"
          },
          "bookReaderLineSpacing": {
            "type": "integer",
            "description": "Book Reader Option: Override line-height",
            "format": "int32"
          },
          "bookReaderFontSize": {
            "type": "integer",
            "description": "Book Reader Option: Override font size",
            "format": "int32"
          },
          "bookReaderFontFamily": {
            "minLength": 1,
            "type": "string",
            "description": "Book Reader Option: Maps to the default Kavita font-family (inherit) or an override"
          },
          "bookReaderTapToPaginate": {
            "type": "boolean",
            "description": "Book Reader Option: Allows tapping on side of screens to paginate"
          },
          "bookReaderReadingDirection": {
            "$ref": "#/components/schemas/ReadingDirection"
          },
          "bookReaderWritingStyle": {
            "$ref": "#/components/schemas/WritingStyle"
          },
          "theme": {
            "$ref": "#/components/schemas/SiteTheme"
          },
          "bookReaderThemeName": {
            "minLength": 1,
            "type": "string"
          },
          "bookReaderLayoutMode": {
            "$ref": "#/components/schemas/BookPageLayoutMode"
          },
          "bookReaderImmersiveMode": {
            "type": "boolean",
            "description": "Book Reader Option: A flag that hides the menu-ing system behind a click on the screen. This should be used with tap to paginate, but the app doesn't enforce this."
          },
          "globalPageLayoutMode": {
            "$ref": "#/components/schemas/PageLayoutMode"
          },
          "blurUnreadSummaries": {
            "type": "boolean",
            "description": "UI Site Global Setting: If unread summaries should be blurred until expanded or unless user has read it already"
          },
          "promptForDownloadSize": {
            "type": "boolean",
            "description": "UI Site Global Setting: Should Kavita prompt user to confirm downloads that are greater than 100 MB."
          },
          "noTransitions": {
            "type": "boolean",
            "description": "UI Site Global Setting: Should Kavita disable CSS transitions"
          },
          "collapseSeriesRelationships": {
            "type": "boolean",
            "description": "When showing series, only parent series or series with no relationships will be returned"
          }
        },
        "additionalProperties": false
      },
      "UserReadStatistics": {
        "type": "object",
        "properties": {
          "totalPagesRead": {
            "type": "integer",
            "description": "Total number of pages read",
            "format": "int64"
          },
          "totalWordsRead": {
            "type": "integer",
            "description": "Total number of words read",
            "format": "int64"
          },
          "timeSpentReading": {
            "type": "integer",
            "description": "Total time spent reading based on estimates",
            "format": "int64"
          },
          "chaptersRead": {
            "type": "integer",
            "format": "int64"
          },
          "lastActive": {
            "type": "string",
            "format": "date-time"
          },
          "avgHoursPerWeekSpentReading": {
            "type": "number",
            "format": "double"
          },
          "percentReadPerLibrary": {
            "type": "array",
            "items": {
              "$ref": "#/components/schemas/SingleStatCount"
            },
            "nullable": true
          }
        },
        "additionalProperties": false
      },
      "Volume": {
        "type": "object",
        "properties": {
          "id": {
            "type": "integer",
            "format": "int32"
          },
          "name": {
            "type": "string",
            "description": "A String representation of the volume number. Allows for floats.",
            "nullable": true
          },
          "number": {
            "type": "integer",
            "description": "The minimum number in the Name field in Int form",
            "format": "int32"
          },
          "chapters": {
            "type": "array",
            "items": {
              "$ref": "#/components/schemas/Chapter"
            },
            "nullable": true
          },
          "created": {
            "type": "string",
            "format": "date-time"
          },
          "lastModified": {
            "type": "string",
            "format": "date-time"
          },
          "createdUtc": {
            "type": "string",
            "format": "date-time"
          },
          "lastModifiedUtc": {
            "type": "string",
            "format": "date-time"
          },
          "coverImage": {
            "type": "string",
            "description": "Absolute path to the (managed) image file",
            "nullable": true
          },
          "pages": {
            "type": "integer",
            "description": "Total pages of all chapters in this volume",
            "format": "int32"
          },
          "wordCount": {
            "type": "integer",
            "description": "Total Word count of all chapters in this volume.",
            "format": "int64"
          },
          "minHoursToRead": {
            "type": "integer",
            "format": "int32"
          },
          "maxHoursToRead": {
            "type": "integer",
            "format": "int32"
          },
          "avgHoursToRead": {
            "type": "integer",
            "format": "int32"
          },
          "series": {
            "$ref": "#/components/schemas/Series"
          },
          "seriesId": {
            "type": "integer",
            "format": "int32"
          }
        },
        "additionalProperties": false
      },
      "VolumeDto": {
        "type": "object",
        "properties": {
          "id": {
            "type": "integer",
            "format": "int32"
          },
          "number": {
            "type": "integer",
            "format": "int32"
          },
          "name": {
            "type": "string",
            "nullable": true
          },
          "pages": {
            "type": "integer",
            "format": "int32"
          },
          "pagesRead": {
            "type": "integer",
            "format": "int32"
          },
          "lastModified": {
            "type": "string",
            "format": "date-time"
          },
          "created": {
            "type": "string",
            "format": "date-time"
          },
          "seriesId": {
            "type": "integer",
            "format": "int32"
          },
          "chapters": {
            "type": "array",
            "items": {
              "$ref": "#/components/schemas/ChapterDto"
            },
            "nullable": true
          },
          "minHoursToRead": {
            "type": "integer",
            "format": "int32"
          },
          "maxHoursToRead": {
            "type": "integer",
            "format": "int32"
          },
          "avgHoursToRead": {
            "type": "integer",
            "format": "int32"
          }
        },
        "additionalProperties": false
      },
      "WritingStyle": {
        "enum": [
          0,
          1
        ],
        "type": "integer",
        "description": "Represents the writing styles for the book-reader",
        "format": "int32"
      }
    },
    "securitySchemes": {
      "Bearer": {
        "type": "apiKey",
        "description": "Please insert JWT with Bearer into field",
        "name": "Authorization",
        "in": "header"
      }
    }
  },
  "security": [
    {
      "Bearer": [ ]
    }
  ],
  "tags": [
    {
      "name": "Account",
      "description": "All Account matters"
    },
    {
      "name": "Cbl",
      "description": "Responsible for the CBL import flow"
    },
    {
      "name": "Collection",
      "description": "APIs for Collections"
    },
    {
      "name": "Device",
      "description": "Responsible interacting and creating Devices"
    },
    {
      "name": "Download",
      "description": "All APIs related to downloading entities from the system. Requires Download Role or Admin Role."
    },
    {
      "name": "Image",
      "description": "Responsible for servicing up images stored in Kavita for entities"
    },
    {
      "name": "Reader",
      "description": "For all things regarding reading, mainly focusing on non-Book related entities"
    },
    {
      "name": "Search",
      "description": "Responsible for the Search interface from the UI"
    },
    {
      "name": "Tachiyomi",
      "description": "All APIs are for Tachiyomi extension and app. They have hacks for our implementation and should not be used for any\r\nother purposes."
    },
    {
      "name": "Upload",
      "description": ""
    },
    {
      "name": "WantToRead",
      "description": "Responsible for all things Want To Read"
    }
  ]
}<|MERGE_RESOLUTION|>--- conflicted
+++ resolved
@@ -7,11 +7,7 @@
       "name": "GPL-3.0",
       "url": "https://github.com/Kareadita/Kavita/blob/develop/LICENSE"
     },
-<<<<<<< HEAD
-    "version": "0.7.3.1"
-=======
-    "version": "0.7.3.0
->>>>>>> 046ef512
+    "version": "0.7.3.1
   },
   "servers": [
     {
