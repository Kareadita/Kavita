--- conflicted
+++ resolved
@@ -7,11 +7,7 @@
       "name": "GPL-3.0",
       "url": "https://github.com/Kareadita/Kavita/blob/develop/LICENSE"
     },
-<<<<<<< HEAD
-    "version": "0.7.7.2"
-=======
     "version": "0.7.7.14"
->>>>>>> adb38a83
   },
   "servers": [
     {
