--- conflicted
+++ resolved
@@ -7,11 +7,7 @@
       "name": "GPL-3.0",
       "url": "https://github.com/Kareadita/Kavita/blob/develop/LICENSE"
     },
-<<<<<<< HEAD
-    "version": "0.6.1.19"
-=======
     "version": "0.6.1.26"
->>>>>>> 5613d1a9
   },
   "servers": [
     {
@@ -11513,6 +11509,9 @@
           "password": {
             "type": "string",
             "nullable": true
+          },
+          "sendEmail": {
+            "type": "boolean"
           }
         },
         "additionalProperties": false
@@ -11915,14 +11914,14 @@
             "type": "string",
             "nullable": true
           },
+          "chapterTitleName": {
+            "type": "string",
+            "nullable": true
+          },
           "volumeNumber": {
             "type": "string",
             "nullable": true
           },
-          "chapterTitleName": {
-            "type": "string",
-            "nullable": true
-          },
           "volumeId": {
             "type": "integer",
             "format": "int32"
@@ -11930,13 +11929,13 @@
           "libraryId": {
             "type": "integer",
             "format": "int32"
-          },
-          "title": {
-            "type": "string",
-            "nullable": true
           },
           "libraryType": {
             "$ref": "#/components/schemas/LibraryType"
+          },
+          "title": {
+            "type": "string",
+            "nullable": true
           },
           "releaseDate": {
             "type": "string",
@@ -14166,15 +14165,12 @@
         "additionalProperties": false
       },
       "UploadUrlDto": {
-        "required": [
-          "url"
-        ],
         "type": "object",
         "properties": {
           "url": {
-            "minLength": 1,
-            "type": "string",
-            "description": "External url"
+            "type": "string",
+            "description": "External url",
+            "nullable": true
           }
         },
         "additionalProperties": false
@@ -14247,8 +14243,7 @@
           "readerMode",
           "readingDirection",
           "scalingOption",
-          "showScreenHints",
-          "theme"
+          "showScreenHints"
         ],
         "type": "object",
         "properties": {
