{
  "openapi": "3.0.1",
  "info": {
    "title": "Kavita",
    "description": "Kavita provides a set of APIs that are authenticated by JWT. JWT token can be copied from local storage.",
    "license": {
      "name": "GPL-3.0",
      "url": "https://github.com/Kareadita/Kavita/blob/develop/LICENSE"
    },
<<<<<<< HEAD
    "version": "0.7.2.9"
=======
    "version": "0.7.2.11"
>>>>>>> 5f607b3d
  },
  "servers": [
    {
      "url": "{protocol}://{hostpath}",
      "variables": {
        "protocol": {
          "default": "http",
          "enum": [
            "http",
            "https"
          ]
        },
        "hostpath": {
          "default": "localhost:5000"
        }
      }
    }
  ],
  "paths": {
    "/api/Account/reset-password": {
      "post": {
        "tags": [
          "Account"
        ],
        "summary": "Update a user's password",
        "requestBody": {
          "description": "",
          "content": {
            "application/json": {
              "schema": {
                "$ref": "#/components/schemas/ResetPasswordDto"
              }
            },
            "text/json": {
              "schema": {
                "$ref": "#/components/schemas/ResetPasswordDto"
              }
            },
            "application/*+json": {
              "schema": {
                "$ref": "#/components/schemas/ResetPasswordDto"
              }
            }
          }
        },
        "responses": {
          "200": {
            "description": "Success"
          }
        }
      }
    },
    "/api/Account/register": {
      "post": {
        "tags": [
          "Account"
        ],
        "summary": "Register the first user (admin) on the server. Will not do anything if an admin is already confirmed",
        "requestBody": {
          "description": "",
          "content": {
            "application/json": {
              "schema": {
                "$ref": "#/components/schemas/RegisterDto"
              }
            },
            "text/json": {
              "schema": {
                "$ref": "#/components/schemas/RegisterDto"
              }
            },
            "application/*+json": {
              "schema": {
                "$ref": "#/components/schemas/RegisterDto"
              }
            }
          }
        },
        "responses": {
          "200": {
            "description": "Success",
            "content": {
              "text/plain": {
                "schema": {
                  "$ref": "#/components/schemas/UserDto"
                }
              },
              "application/json": {
                "schema": {
                  "$ref": "#/components/schemas/UserDto"
                }
              },
              "text/json": {
                "schema": {
                  "$ref": "#/components/schemas/UserDto"
                }
              }
            }
          }
        }
      }
    },
    "/api/Account/login": {
      "post": {
        "tags": [
          "Account"
        ],
        "summary": "Perform a login. Will send JWT Token of the logged in user back.",
        "requestBody": {
          "description": "",
          "content": {
            "application/json": {
              "schema": {
                "$ref": "#/components/schemas/LoginDto"
              }
            },
            "text/json": {
              "schema": {
                "$ref": "#/components/schemas/LoginDto"
              }
            },
            "application/*+json": {
              "schema": {
                "$ref": "#/components/schemas/LoginDto"
              }
            }
          }
        },
        "responses": {
          "200": {
            "description": "Success",
            "content": {
              "text/plain": {
                "schema": {
                  "$ref": "#/components/schemas/UserDto"
                }
              },
              "application/json": {
                "schema": {
                  "$ref": "#/components/schemas/UserDto"
                }
              },
              "text/json": {
                "schema": {
                  "$ref": "#/components/schemas/UserDto"
                }
              }
            }
          }
        }
      }
    },
    "/api/Account/refresh-token": {
      "post": {
        "tags": [
          "Account"
        ],
        "summary": "Refreshes the user's JWT token",
        "requestBody": {
          "description": "",
          "content": {
            "application/json": {
              "schema": {
                "$ref": "#/components/schemas/TokenRequestDto"
              }
            },
            "text/json": {
              "schema": {
                "$ref": "#/components/schemas/TokenRequestDto"
              }
            },
            "application/*+json": {
              "schema": {
                "$ref": "#/components/schemas/TokenRequestDto"
              }
            }
          }
        },
        "responses": {
          "200": {
            "description": "Success",
            "content": {
              "text/plain": {
                "schema": {
                  "$ref": "#/components/schemas/TokenRequestDto"
                }
              },
              "application/json": {
                "schema": {
                  "$ref": "#/components/schemas/TokenRequestDto"
                }
              },
              "text/json": {
                "schema": {
                  "$ref": "#/components/schemas/TokenRequestDto"
                }
              }
            }
          }
        }
      }
    },
    "/api/Account/roles": {
      "get": {
        "tags": [
          "Account"
        ],
        "summary": "Get All Roles back. See API.Constants.PolicyConstants",
        "responses": {
          "200": {
            "description": "Success",
            "content": {
              "text/plain": {
                "schema": {
                  "type": "array",
                  "items": {
                    "type": "string"
                  }
                }
              },
              "application/json": {
                "schema": {
                  "type": "array",
                  "items": {
                    "type": "string"
                  }
                }
              },
              "text/json": {
                "schema": {
                  "type": "array",
                  "items": {
                    "type": "string"
                  }
                }
              }
            }
          }
        }
      }
    },
    "/api/Account/reset-api-key": {
      "post": {
        "tags": [
          "Account"
        ],
        "summary": "Resets the API Key assigned with a user",
        "responses": {
          "200": {
            "description": "Success",
            "content": {
              "text/plain": {
                "schema": {
                  "type": "string"
                }
              },
              "application/json": {
                "schema": {
                  "type": "string"
                }
              },
              "text/json": {
                "schema": {
                  "type": "string"
                }
              }
            }
          }
        }
      }
    },
    "/api/Account/update/email": {
      "post": {
        "tags": [
          "Account"
        ],
        "summary": "Initiates the flow to update a user's email address. The email address is not changed in this API. A confirmation link is sent/dumped which will\r\nvalidate the email. It must be confirmed for the email to update.",
        "requestBody": {
          "description": "",
          "content": {
            "application/json": {
              "schema": {
                "$ref": "#/components/schemas/UpdateEmailDto"
              }
            },
            "text/json": {
              "schema": {
                "$ref": "#/components/schemas/UpdateEmailDto"
              }
            },
            "application/*+json": {
              "schema": {
                "$ref": "#/components/schemas/UpdateEmailDto"
              }
            }
          }
        },
        "responses": {
          "200": {
            "description": "Success"
          }
        }
      }
    },
    "/api/Account/update/age-restriction": {
      "post": {
        "tags": [
          "Account"
        ],
        "requestBody": {
          "content": {
            "application/json": {
              "schema": {
                "$ref": "#/components/schemas/UpdateAgeRestrictionDto"
              }
            },
            "text/json": {
              "schema": {
                "$ref": "#/components/schemas/UpdateAgeRestrictionDto"
              }
            },
            "application/*+json": {
              "schema": {
                "$ref": "#/components/schemas/UpdateAgeRestrictionDto"
              }
            }
          }
        },
        "responses": {
          "200": {
            "description": "Success"
          }
        }
      }
    },
    "/api/Account/update": {
      "post": {
        "tags": [
          "Account"
        ],
        "summary": "Update the user account. This can only affect Username, Email (will require confirming), Roles, and Library access.",
        "requestBody": {
          "description": "",
          "content": {
            "application/json": {
              "schema": {
                "$ref": "#/components/schemas/UpdateUserDto"
              }
            },
            "text/json": {
              "schema": {
                "$ref": "#/components/schemas/UpdateUserDto"
              }
            },
            "application/*+json": {
              "schema": {
                "$ref": "#/components/schemas/UpdateUserDto"
              }
            }
          }
        },
        "responses": {
          "200": {
            "description": "Success"
          }
        }
      }
    },
    "/api/Account/invite-url": {
      "get": {
        "tags": [
          "Account"
        ],
        "summary": "Requests the Invite Url for the UserId. Will return error if user is already validated.",
        "parameters": [
          {
            "name": "userId",
            "in": "query",
            "description": "",
            "schema": {
              "type": "integer",
              "format": "int32"
            }
          },
          {
            "name": "withBaseUrl",
            "in": "query",
            "description": "Include the \"https://ip:port/\" in the generated link",
            "schema": {
              "type": "boolean"
            }
          }
        ],
        "responses": {
          "200": {
            "description": "Success",
            "content": {
              "text/plain": {
                "schema": {
                  "type": "string"
                }
              },
              "application/json": {
                "schema": {
                  "type": "string"
                }
              },
              "text/json": {
                "schema": {
                  "type": "string"
                }
              }
            }
          }
        }
      }
    },
    "/api/Account/invite": {
      "post": {
        "tags": [
          "Account"
        ],
        "summary": "Invites a user to the server. Will generate a setup link for continuing setup. If the server is not accessible, no\r\nemail will be sent.",
        "requestBody": {
          "description": "",
          "content": {
            "application/json": {
              "schema": {
                "$ref": "#/components/schemas/InviteUserDto"
              }
            },
            "text/json": {
              "schema": {
                "$ref": "#/components/schemas/InviteUserDto"
              }
            },
            "application/*+json": {
              "schema": {
                "$ref": "#/components/schemas/InviteUserDto"
              }
            }
          }
        },
        "responses": {
          "200": {
            "description": "Success",
            "content": {
              "text/plain": {
                "schema": {
                  "type": "string"
                }
              },
              "application/json": {
                "schema": {
                  "type": "string"
                }
              },
              "text/json": {
                "schema": {
                  "type": "string"
                }
              }
            }
          }
        }
      }
    },
    "/api/Account/confirm-email": {
      "post": {
        "tags": [
          "Account"
        ],
        "summary": "Last step in authentication flow, confirms the email token for email",
        "requestBody": {
          "description": "",
          "content": {
            "application/json": {
              "schema": {
                "$ref": "#/components/schemas/ConfirmEmailDto"
              }
            },
            "text/json": {
              "schema": {
                "$ref": "#/components/schemas/ConfirmEmailDto"
              }
            },
            "application/*+json": {
              "schema": {
                "$ref": "#/components/schemas/ConfirmEmailDto"
              }
            }
          }
        },
        "responses": {
          "200": {
            "description": "Success",
            "content": {
              "text/plain": {
                "schema": {
                  "$ref": "#/components/schemas/UserDto"
                }
              },
              "application/json": {
                "schema": {
                  "$ref": "#/components/schemas/UserDto"
                }
              },
              "text/json": {
                "schema": {
                  "$ref": "#/components/schemas/UserDto"
                }
              }
            }
          }
        }
      }
    },
    "/api/Account/confirm-email-update": {
      "post": {
        "tags": [
          "Account"
        ],
        "summary": "Final step in email update change. Given a confirmation token and the email, this will finish the email change.",
        "description": "This will force connected clients to re-authenticate",
        "requestBody": {
          "description": "",
          "content": {
            "application/json": {
              "schema": {
                "$ref": "#/components/schemas/ConfirmEmailUpdateDto"
              }
            },
            "text/json": {
              "schema": {
                "$ref": "#/components/schemas/ConfirmEmailUpdateDto"
              }
            },
            "application/*+json": {
              "schema": {
                "$ref": "#/components/schemas/ConfirmEmailUpdateDto"
              }
            }
          }
        },
        "responses": {
          "200": {
            "description": "Success"
          }
        }
      }
    },
    "/api/Account/confirm-password-reset": {
      "post": {
        "tags": [
          "Account"
        ],
        "requestBody": {
          "content": {
            "application/json": {
              "schema": {
                "$ref": "#/components/schemas/ConfirmPasswordResetDto"
              }
            },
            "text/json": {
              "schema": {
                "$ref": "#/components/schemas/ConfirmPasswordResetDto"
              }
            },
            "application/*+json": {
              "schema": {
                "$ref": "#/components/schemas/ConfirmPasswordResetDto"
              }
            }
          }
        },
        "responses": {
          "200": {
            "description": "Success",
            "content": {
              "text/plain": {
                "schema": {
                  "type": "string"
                }
              },
              "application/json": {
                "schema": {
                  "type": "string"
                }
              },
              "text/json": {
                "schema": {
                  "type": "string"
                }
              }
            }
          }
        }
      }
    },
    "/api/Account/forgot-password": {
      "post": {
        "tags": [
          "Account"
        ],
        "summary": "Will send user a link to update their password to their email or prompt them if not accessible",
        "parameters": [
          {
            "name": "email",
            "in": "query",
            "description": "",
            "schema": {
              "type": "string"
            }
          }
        ],
        "responses": {
          "200": {
            "description": "Success",
            "content": {
              "text/plain": {
                "schema": {
                  "type": "string"
                }
              },
              "application/json": {
                "schema": {
                  "type": "string"
                }
              },
              "text/json": {
                "schema": {
                  "type": "string"
                }
              }
            }
          }
        }
      }
    },
    "/api/Account/email-confirmed": {
      "get": {
        "tags": [
          "Account"
        ],
        "responses": {
          "200": {
            "description": "Success",
            "content": {
              "text/plain": {
                "schema": {
                  "type": "boolean"
                }
              },
              "application/json": {
                "schema": {
                  "type": "boolean"
                }
              },
              "text/json": {
                "schema": {
                  "type": "boolean"
                }
              }
            }
          }
        }
      }
    },
    "/api/Account/confirm-migration-email": {
      "post": {
        "tags": [
          "Account"
        ],
        "requestBody": {
          "content": {
            "application/json": {
              "schema": {
                "$ref": "#/components/schemas/ConfirmMigrationEmailDto"
              }
            },
            "text/json": {
              "schema": {
                "$ref": "#/components/schemas/ConfirmMigrationEmailDto"
              }
            },
            "application/*+json": {
              "schema": {
                "$ref": "#/components/schemas/ConfirmMigrationEmailDto"
              }
            }
          }
        },
        "responses": {
          "200": {
            "description": "Success",
            "content": {
              "text/plain": {
                "schema": {
                  "$ref": "#/components/schemas/UserDto"
                }
              },
              "application/json": {
                "schema": {
                  "$ref": "#/components/schemas/UserDto"
                }
              },
              "text/json": {
                "schema": {
                  "$ref": "#/components/schemas/UserDto"
                }
              }
            }
          }
        }
      }
    },
    "/api/Account/resend-confirmation-email": {
      "post": {
        "tags": [
          "Account"
        ],
        "summary": "Resend an invite to a user already invited",
        "parameters": [
          {
            "name": "userId",
            "in": "query",
            "description": "",
            "schema": {
              "type": "integer",
              "format": "int32"
            }
          }
        ],
        "responses": {
          "200": {
            "description": "Success",
            "content": {
              "text/plain": {
                "schema": {
                  "type": "string"
                }
              },
              "application/json": {
                "schema": {
                  "type": "string"
                }
              },
              "text/json": {
                "schema": {
                  "type": "string"
                }
              }
            }
          }
        }
      }
    },
    "/api/Account/migrate-email": {
      "post": {
        "tags": [
          "Account"
        ],
        "summary": "This is similar to invite. Essentially we authenticate the user's password then go through invite email flow",
        "requestBody": {
          "description": "",
          "content": {
            "application/json": {
              "schema": {
                "$ref": "#/components/schemas/MigrateUserEmailDto"
              }
            },
            "text/json": {
              "schema": {
                "$ref": "#/components/schemas/MigrateUserEmailDto"
              }
            },
            "application/*+json": {
              "schema": {
                "$ref": "#/components/schemas/MigrateUserEmailDto"
              }
            }
          }
        },
        "responses": {
          "200": {
            "description": "Success",
            "content": {
              "text/plain": {
                "schema": {
                  "type": "string"
                }
              },
              "application/json": {
                "schema": {
                  "type": "string"
                }
              },
              "text/json": {
                "schema": {
                  "type": "string"
                }
              }
            }
          }
        }
      }
    },
    "/api/Admin/exists": {
      "get": {
        "tags": [
          "Admin"
        ],
        "summary": "Checks if an admin exists on the system. This is essentially a check to validate if the system has been setup.",
        "responses": {
          "200": {
            "description": "Success",
            "content": {
              "text/plain": {
                "schema": {
                  "type": "boolean"
                }
              },
              "application/json": {
                "schema": {
                  "type": "boolean"
                }
              },
              "text/json": {
                "schema": {
                  "type": "boolean"
                }
              }
            }
          }
        }
      }
    },
    "/api/Book/{chapterId}/book-info": {
      "get": {
        "tags": [
          "Book"
        ],
        "summary": "Retrieves information for the PDF and Epub reader",
        "description": "This only applies to Epub or PDF files",
        "parameters": [
          {
            "name": "chapterId",
            "in": "path",
            "description": "",
            "required": true,
            "schema": {
              "type": "integer",
              "format": "int32"
            }
          }
        ],
        "responses": {
          "200": {
            "description": "Success",
            "content": {
              "text/plain": {
                "schema": {
                  "$ref": "#/components/schemas/BookInfoDto"
                }
              },
              "application/json": {
                "schema": {
                  "$ref": "#/components/schemas/BookInfoDto"
                }
              },
              "text/json": {
                "schema": {
                  "$ref": "#/components/schemas/BookInfoDto"
                }
              }
            }
          }
        }
      }
    },
    "/api/Book/{chapterId}/book-resources": {
      "get": {
        "tags": [
          "Book"
        ],
        "summary": "This is an entry point to fetch resources from within an epub chapter/book.",
        "parameters": [
          {
            "name": "chapterId",
            "in": "path",
            "description": "",
            "required": true,
            "schema": {
              "type": "integer",
              "format": "int32"
            }
          },
          {
            "name": "file",
            "in": "query",
            "description": "",
            "schema": {
              "type": "string"
            }
          }
        ],
        "responses": {
          "200": {
            "description": "Success"
          }
        }
      }
    },
    "/api/Book/{chapterId}/chapters": {
      "get": {
        "tags": [
          "Book"
        ],
        "summary": "This will return a list of mappings from ID -> page num. ID will be the xhtml key and page num will be the reading order\r\nthis is used to rewrite anchors in the book text so that we always load properly in our reader.",
        "description": "This is essentially building the table of contents",
        "parameters": [
          {
            "name": "chapterId",
            "in": "path",
            "description": "",
            "required": true,
            "schema": {
              "type": "integer",
              "format": "int32"
            }
          }
        ],
        "responses": {
          "200": {
            "description": "Success",
            "content": {
              "text/plain": {
                "schema": {
                  "type": "array",
                  "items": {
                    "$ref": "#/components/schemas/BookChapterItem"
                  }
                }
              },
              "application/json": {
                "schema": {
                  "type": "array",
                  "items": {
                    "$ref": "#/components/schemas/BookChapterItem"
                  }
                }
              },
              "text/json": {
                "schema": {
                  "type": "array",
                  "items": {
                    "$ref": "#/components/schemas/BookChapterItem"
                  }
                }
              }
            }
          }
        }
      }
    },
    "/api/Book/{chapterId}/book-page": {
      "get": {
        "tags": [
          "Book"
        ],
        "summary": "This returns a single page within the epub book. All html will be rewritten to be scoped within our reader,\r\nall css is scoped, etc.",
        "parameters": [
          {
            "name": "chapterId",
            "in": "path",
            "description": "",
            "required": true,
            "schema": {
              "type": "integer",
              "format": "int32"
            }
          },
          {
            "name": "page",
            "in": "query",
            "description": "",
            "schema": {
              "type": "integer",
              "format": "int32"
            }
          }
        ],
        "responses": {
          "200": {
            "description": "Success",
            "content": {
              "text/plain": {
                "schema": {
                  "type": "string"
                }
              },
              "application/json": {
                "schema": {
                  "type": "string"
                }
              },
              "text/json": {
                "schema": {
                  "type": "string"
                }
              }
            }
          }
        }
      }
    },
    "/api/Cbl/validate": {
      "post": {
        "tags": [
          "Cbl"
        ],
        "summary": "The first step in a cbl import. This validates the cbl file that if an import occured, would it be successful.\r\nIf this returns errors, the cbl will always be rejected by Kavita.",
        "requestBody": {
          "content": {
            "multipart/form-data": {
              "schema": {
                "type": "object",
                "properties": {
                  "ContentType": {
                    "type": "string"
                  },
                  "ContentDisposition": {
                    "type": "string"
                  },
                  "Headers": {
                    "type": "object",
                    "additionalProperties": {
                      "type": "array",
                      "items": {
                        "type": "string"
                      }
                    }
                  },
                  "Length": {
                    "type": "integer",
                    "format": "int64"
                  },
                  "Name": {
                    "type": "string"
                  },
                  "FileName": {
                    "type": "string"
                  }
                }
              },
              "encoding": {
                "ContentType": {
                  "style": "form"
                },
                "ContentDisposition": {
                  "style": "form"
                },
                "Headers": {
                  "style": "form"
                },
                "Length": {
                  "style": "form"
                },
                "Name": {
                  "style": "form"
                },
                "FileName": {
                  "style": "form"
                }
              }
            }
          }
        },
        "responses": {
          "200": {
            "description": "Success",
            "content": {
              "text/plain": {
                "schema": {
                  "$ref": "#/components/schemas/CblImportSummaryDto"
                }
              },
              "application/json": {
                "schema": {
                  "$ref": "#/components/schemas/CblImportSummaryDto"
                }
              },
              "text/json": {
                "schema": {
                  "$ref": "#/components/schemas/CblImportSummaryDto"
                }
              }
            }
          }
        }
      }
    },
    "/api/Cbl/import": {
      "post": {
        "tags": [
          "Cbl"
        ],
        "summary": "Performs the actual import (assuming dryRun = false)",
        "requestBody": {
          "content": {
            "multipart/form-data": {
              "schema": {
                "type": "object",
                "properties": {
                  "ContentType": {
                    "type": "string"
                  },
                  "ContentDisposition": {
                    "type": "string"
                  },
                  "Headers": {
                    "type": "object",
                    "additionalProperties": {
                      "type": "array",
                      "items": {
                        "type": "string"
                      }
                    }
                  },
                  "Length": {
                    "type": "integer",
                    "format": "int64"
                  },
                  "Name": {
                    "type": "string"
                  },
                  "FileName": {
                    "type": "string"
                  },
                  "dryRun": {
                    "type": "boolean",
                    "default": false
                  }
                }
              },
              "encoding": {
                "ContentType": {
                  "style": "form"
                },
                "ContentDisposition": {
                  "style": "form"
                },
                "Headers": {
                  "style": "form"
                },
                "Length": {
                  "style": "form"
                },
                "Name": {
                  "style": "form"
                },
                "FileName": {
                  "style": "form"
                },
                "dryRun": {
                  "style": "form"
                }
              }
            }
          }
        },
        "responses": {
          "200": {
            "description": "Success",
            "content": {
              "text/plain": {
                "schema": {
                  "$ref": "#/components/schemas/CblImportSummaryDto"
                }
              },
              "application/json": {
                "schema": {
                  "$ref": "#/components/schemas/CblImportSummaryDto"
                }
              },
              "text/json": {
                "schema": {
                  "$ref": "#/components/schemas/CblImportSummaryDto"
                }
              }
            }
          }
        }
      }
    },
    "/api/Collection": {
      "get": {
        "tags": [
          "Collection"
        ],
        "summary": "Return a list of all collection tags on the server",
        "responses": {
          "200": {
            "description": "Success",
            "content": {
              "text/plain": {
                "schema": {
                  "type": "array",
                  "items": {
                    "$ref": "#/components/schemas/CollectionTagDto"
                  }
                }
              },
              "application/json": {
                "schema": {
                  "type": "array",
                  "items": {
                    "$ref": "#/components/schemas/CollectionTagDto"
                  }
                }
              },
              "text/json": {
                "schema": {
                  "type": "array",
                  "items": {
                    "$ref": "#/components/schemas/CollectionTagDto"
                  }
                }
              }
            }
          }
        }
      }
    },
    "/api/Collection/search": {
      "get": {
        "tags": [
          "Collection"
        ],
        "summary": "Searches against the collection tags on the DB and returns matches that meet the search criteria.\r\n<remarks>Search strings will be cleaned of certain fields, like %</remarks>",
        "parameters": [
          {
            "name": "queryString",
            "in": "query",
            "description": "Search term",
            "schema": {
              "type": "string"
            }
          }
        ],
        "responses": {
          "200": {
            "description": "Success",
            "content": {
              "text/plain": {
                "schema": {
                  "type": "array",
                  "items": {
                    "$ref": "#/components/schemas/CollectionTagDto"
                  }
                }
              },
              "application/json": {
                "schema": {
                  "type": "array",
                  "items": {
                    "$ref": "#/components/schemas/CollectionTagDto"
                  }
                }
              },
              "text/json": {
                "schema": {
                  "type": "array",
                  "items": {
                    "$ref": "#/components/schemas/CollectionTagDto"
                  }
                }
              }
            }
          }
        }
      }
    },
    "/api/Collection/name-exists": {
      "get": {
        "tags": [
          "Collection"
        ],
        "summary": "Checks if a collection exists with the name",
        "parameters": [
          {
            "name": "name",
            "in": "query",
            "description": "If empty or null, will return true as that is invalid",
            "schema": {
              "type": "string"
            }
          }
        ],
        "responses": {
          "200": {
            "description": "Success",
            "content": {
              "text/plain": {
                "schema": {
                  "type": "boolean"
                }
              },
              "application/json": {
                "schema": {
                  "type": "boolean"
                }
              },
              "text/json": {
                "schema": {
                  "type": "boolean"
                }
              }
            }
          }
        }
      }
    },
    "/api/Collection/update": {
      "post": {
        "tags": [
          "Collection"
        ],
        "summary": "Updates an existing tag with a new title, promotion status, and summary.\r\n<remarks>UI does not contain controls to update title</remarks>",
        "requestBody": {
          "description": "",
          "content": {
            "application/json": {
              "schema": {
                "$ref": "#/components/schemas/CollectionTagDto"
              }
            },
            "text/json": {
              "schema": {
                "$ref": "#/components/schemas/CollectionTagDto"
              }
            },
            "application/*+json": {
              "schema": {
                "$ref": "#/components/schemas/CollectionTagDto"
              }
            }
          }
        },
        "responses": {
          "200": {
            "description": "Success"
          }
        }
      }
    },
    "/api/Collection/update-for-series": {
      "post": {
        "tags": [
          "Collection"
        ],
        "summary": "Adds a collection tag onto multiple Series. If tag id is 0, this will create a new tag.",
        "requestBody": {
          "description": "",
          "content": {
            "application/json": {
              "schema": {
                "$ref": "#/components/schemas/CollectionTagBulkAddDto"
              }
            },
            "text/json": {
              "schema": {
                "$ref": "#/components/schemas/CollectionTagBulkAddDto"
              }
            },
            "application/*+json": {
              "schema": {
                "$ref": "#/components/schemas/CollectionTagBulkAddDto"
              }
            }
          }
        },
        "responses": {
          "200": {
            "description": "Success"
          }
        }
      }
    },
    "/api/Collection/update-series": {
      "post": {
        "tags": [
          "Collection"
        ],
        "summary": "For a given tag, update the summary if summary has changed and remove a set of series from the tag.",
        "requestBody": {
          "description": "",
          "content": {
            "application/json": {
              "schema": {
                "$ref": "#/components/schemas/UpdateSeriesForTagDto"
              }
            },
            "text/json": {
              "schema": {
                "$ref": "#/components/schemas/UpdateSeriesForTagDto"
              }
            },
            "application/*+json": {
              "schema": {
                "$ref": "#/components/schemas/UpdateSeriesForTagDto"
              }
            }
          }
        },
        "responses": {
          "200": {
            "description": "Success"
          }
        }
      }
    },
    "/api/Device/create": {
      "post": {
        "tags": [
          "Device"
        ],
        "requestBody": {
          "content": {
            "application/json": {
              "schema": {
                "$ref": "#/components/schemas/CreateDeviceDto"
              }
            },
            "text/json": {
              "schema": {
                "$ref": "#/components/schemas/CreateDeviceDto"
              }
            },
            "application/*+json": {
              "schema": {
                "$ref": "#/components/schemas/CreateDeviceDto"
              }
            }
          }
        },
        "responses": {
          "200": {
            "description": "Success"
          }
        }
      }
    },
    "/api/Device/update": {
      "post": {
        "tags": [
          "Device"
        ],
        "requestBody": {
          "content": {
            "application/json": {
              "schema": {
                "$ref": "#/components/schemas/UpdateDeviceDto"
              }
            },
            "text/json": {
              "schema": {
                "$ref": "#/components/schemas/UpdateDeviceDto"
              }
            },
            "application/*+json": {
              "schema": {
                "$ref": "#/components/schemas/UpdateDeviceDto"
              }
            }
          }
        },
        "responses": {
          "200": {
            "description": "Success"
          }
        }
      }
    },
    "/api/Device": {
      "delete": {
        "tags": [
          "Device"
        ],
        "summary": "Deletes the device from the user",
        "parameters": [
          {
            "name": "deviceId",
            "in": "query",
            "description": "",
            "schema": {
              "type": "integer",
              "format": "int32"
            }
          }
        ],
        "responses": {
          "200": {
            "description": "Success"
          }
        }
      },
      "get": {
        "tags": [
          "Device"
        ],
        "responses": {
          "200": {
            "description": "Success",
            "content": {
              "text/plain": {
                "schema": {
                  "type": "array",
                  "items": {
                    "$ref": "#/components/schemas/DeviceDto"
                  }
                }
              },
              "application/json": {
                "schema": {
                  "type": "array",
                  "items": {
                    "$ref": "#/components/schemas/DeviceDto"
                  }
                }
              },
              "text/json": {
                "schema": {
                  "type": "array",
                  "items": {
                    "$ref": "#/components/schemas/DeviceDto"
                  }
                }
              }
            }
          }
        }
      }
    },
    "/api/Device/send-to": {
      "post": {
        "tags": [
          "Device"
        ],
        "requestBody": {
          "content": {
            "application/json": {
              "schema": {
                "$ref": "#/components/schemas/SendToDeviceDto"
              }
            },
            "text/json": {
              "schema": {
                "$ref": "#/components/schemas/SendToDeviceDto"
              }
            },
            "application/*+json": {
              "schema": {
                "$ref": "#/components/schemas/SendToDeviceDto"
              }
            }
          }
        },
        "responses": {
          "200": {
            "description": "Success"
          }
        }
      }
    },
    "/api/Download/volume-size": {
      "get": {
        "tags": [
          "Download"
        ],
        "summary": "For a given volume, return the size in bytes",
        "parameters": [
          {
            "name": "volumeId",
            "in": "query",
            "description": "",
            "schema": {
              "type": "integer",
              "format": "int32"
            }
          }
        ],
        "responses": {
          "200": {
            "description": "Success",
            "content": {
              "text/plain": {
                "schema": {
                  "type": "integer",
                  "format": "int64"
                }
              },
              "application/json": {
                "schema": {
                  "type": "integer",
                  "format": "int64"
                }
              },
              "text/json": {
                "schema": {
                  "type": "integer",
                  "format": "int64"
                }
              }
            }
          }
        }
      }
    },
    "/api/Download/chapter-size": {
      "get": {
        "tags": [
          "Download"
        ],
        "summary": "For a given chapter, return the size in bytes",
        "parameters": [
          {
            "name": "chapterId",
            "in": "query",
            "description": "",
            "schema": {
              "type": "integer",
              "format": "int32"
            }
          }
        ],
        "responses": {
          "200": {
            "description": "Success",
            "content": {
              "text/plain": {
                "schema": {
                  "type": "integer",
                  "format": "int64"
                }
              },
              "application/json": {
                "schema": {
                  "type": "integer",
                  "format": "int64"
                }
              },
              "text/json": {
                "schema": {
                  "type": "integer",
                  "format": "int64"
                }
              }
            }
          }
        }
      }
    },
    "/api/Download/series-size": {
      "get": {
        "tags": [
          "Download"
        ],
        "summary": "For a series, return the size in bytes",
        "parameters": [
          {
            "name": "seriesId",
            "in": "query",
            "description": "",
            "schema": {
              "type": "integer",
              "format": "int32"
            }
          }
        ],
        "responses": {
          "200": {
            "description": "Success",
            "content": {
              "text/plain": {
                "schema": {
                  "type": "integer",
                  "format": "int64"
                }
              },
              "application/json": {
                "schema": {
                  "type": "integer",
                  "format": "int64"
                }
              },
              "text/json": {
                "schema": {
                  "type": "integer",
                  "format": "int64"
                }
              }
            }
          }
        }
      }
    },
    "/api/Download/volume": {
      "get": {
        "tags": [
          "Download"
        ],
        "summary": "Downloads all chapters within a volume. If the chapters are multiple zips, they will all be zipped up.",
        "parameters": [
          {
            "name": "volumeId",
            "in": "query",
            "description": "",
            "schema": {
              "type": "integer",
              "format": "int32"
            }
          }
        ],
        "responses": {
          "200": {
            "description": "Success"
          }
        }
      }
    },
    "/api/Download/chapter": {
      "get": {
        "tags": [
          "Download"
        ],
        "summary": "Returns the zip for a single chapter. If the chapter contains multiple files, they will be zipped.",
        "parameters": [
          {
            "name": "chapterId",
            "in": "query",
            "description": "",
            "schema": {
              "type": "integer",
              "format": "int32"
            }
          }
        ],
        "responses": {
          "200": {
            "description": "Success"
          }
        }
      }
    },
    "/api/Download/series": {
      "get": {
        "tags": [
          "Download"
        ],
        "parameters": [
          {
            "name": "seriesId",
            "in": "query",
            "schema": {
              "type": "integer",
              "format": "int32"
            }
          }
        ],
        "responses": {
          "200": {
            "description": "Success"
          }
        }
      }
    },
    "/api/Download/bookmarks": {
      "post": {
        "tags": [
          "Download"
        ],
        "summary": "Downloads all bookmarks in a zip for",
        "requestBody": {
          "description": "",
          "content": {
            "application/json": {
              "schema": {
                "$ref": "#/components/schemas/DownloadBookmarkDto"
              }
            },
            "text/json": {
              "schema": {
                "$ref": "#/components/schemas/DownloadBookmarkDto"
              }
            },
            "application/*+json": {
              "schema": {
                "$ref": "#/components/schemas/DownloadBookmarkDto"
              }
            }
          }
        },
        "responses": {
          "200": {
            "description": "Success"
          }
        }
      }
    },
    "/api/Health": {
      "get": {
        "tags": [
          "Health"
        ],
        "responses": {
          "200": {
            "description": "Success"
          }
        }
      }
    },
    "/api/Image/chapter-cover": {
      "get": {
        "tags": [
          "Image"
        ],
        "summary": "Returns cover image for Chapter",
        "parameters": [
          {
            "name": "chapterId",
            "in": "query",
            "description": "",
            "schema": {
              "type": "integer",
              "format": "int32"
            }
          },
          {
            "name": "apiKey",
            "in": "query",
            "schema": {
              "type": "string"
            }
          }
        ],
        "responses": {
          "200": {
            "description": "Success"
          }
        }
      }
    },
    "/api/Image/library-cover": {
      "get": {
        "tags": [
          "Image"
        ],
        "summary": "Returns cover image for Library",
        "parameters": [
          {
            "name": "libraryId",
            "in": "query",
            "description": "",
            "schema": {
              "type": "integer",
              "format": "int32"
            }
          },
          {
            "name": "apiKey",
            "in": "query",
            "schema": {
              "type": "string"
            }
          }
        ],
        "responses": {
          "200": {
            "description": "Success"
          }
        }
      }
    },
    "/api/Image/volume-cover": {
      "get": {
        "tags": [
          "Image"
        ],
        "summary": "Returns cover image for Volume",
        "parameters": [
          {
            "name": "volumeId",
            "in": "query",
            "description": "",
            "schema": {
              "type": "integer",
              "format": "int32"
            }
          },
          {
            "name": "apiKey",
            "in": "query",
            "schema": {
              "type": "string"
            }
          }
        ],
        "responses": {
          "200": {
            "description": "Success"
          }
        }
      }
    },
    "/api/Image/series-cover": {
      "get": {
        "tags": [
          "Image"
        ],
        "summary": "Returns cover image for Series",
        "parameters": [
          {
            "name": "seriesId",
            "in": "query",
            "description": "Id of Series",
            "schema": {
              "type": "integer",
              "format": "int32"
            }
          },
          {
            "name": "apiKey",
            "in": "query",
            "schema": {
              "type": "string"
            }
          }
        ],
        "responses": {
          "200": {
            "description": "Success"
          }
        }
      }
    },
    "/api/Image/collection-cover": {
      "get": {
        "tags": [
          "Image"
        ],
        "summary": "Returns cover image for Collection Tag",
        "parameters": [
          {
            "name": "collectionTagId",
            "in": "query",
            "description": "",
            "schema": {
              "type": "integer",
              "format": "int32"
            }
          },
          {
            "name": "apiKey",
            "in": "query",
            "schema": {
              "type": "string"
            }
          }
        ],
        "responses": {
          "200": {
            "description": "Success"
          }
        }
      }
    },
    "/api/Image/readinglist-cover": {
      "get": {
        "tags": [
          "Image"
        ],
        "summary": "Returns cover image for a Reading List",
        "parameters": [
          {
            "name": "readingListId",
            "in": "query",
            "description": "",
            "schema": {
              "type": "integer",
              "format": "int32"
            }
          },
          {
            "name": "apiKey",
            "in": "query",
            "schema": {
              "type": "string"
            }
          }
        ],
        "responses": {
          "200": {
            "description": "Success"
          }
        }
      }
    },
    "/api/Image/bookmark": {
      "get": {
        "tags": [
          "Image"
        ],
        "summary": "Returns image for a given bookmark page",
        "description": "This request is served unauthenticated, but user must be passed via api key to validate",
        "parameters": [
          {
            "name": "chapterId",
            "in": "query",
            "description": "",
            "schema": {
              "type": "integer",
              "format": "int32"
            }
          },
          {
            "name": "pageNum",
            "in": "query",
            "description": "Starts at 0",
            "schema": {
              "type": "integer",
              "format": "int32"
            }
          },
          {
            "name": "apiKey",
            "in": "query",
            "description": "API Key for user. Needed to authenticate request",
            "schema": {
              "type": "string"
            }
          }
        ],
        "responses": {
          "200": {
            "description": "Success"
          }
        }
      }
    },
    "/api/Image/web-link": {
      "get": {
        "tags": [
          "Image"
        ],
        "summary": "Returns the image associated with a web-link",
        "parameters": [
          {
            "name": "url",
            "in": "query",
            "schema": {
              "type": "string"
            }
          },
          {
            "name": "apiKey",
            "in": "query",
            "description": "",
            "schema": {
              "type": "string"
            }
          }
        ],
        "responses": {
          "200": {
            "description": "Success"
          }
        }
      }
    },
    "/api/Image/cover-upload": {
      "get": {
        "tags": [
          "Image"
        ],
        "summary": "Returns a temp coverupload image",
        "parameters": [
          {
            "name": "filename",
            "in": "query",
            "description": "Filename of file. This is used with upload/upload-by-url",
            "schema": {
              "type": "string"
            }
          },
          {
            "name": "apiKey",
            "in": "query",
            "schema": {
              "type": "string"
            }
          }
        ],
        "responses": {
          "200": {
            "description": "Success"
          }
        }
      }
    },
    "/api/Library/create": {
      "post": {
        "tags": [
          "Library"
        ],
        "summary": "Creates a new Library. Upon library creation, adds new library to all Admin accounts.",
        "requestBody": {
          "description": "",
          "content": {
            "application/json": {
              "schema": {
                "$ref": "#/components/schemas/CreateLibraryDto"
              }
            },
            "text/json": {
              "schema": {
                "$ref": "#/components/schemas/CreateLibraryDto"
              }
            },
            "application/*+json": {
              "schema": {
                "$ref": "#/components/schemas/CreateLibraryDto"
              }
            }
          }
        },
        "responses": {
          "200": {
            "description": "Success"
          }
        }
      }
    },
    "/api/Library/list": {
      "get": {
        "tags": [
          "Library"
        ],
        "summary": "Returns a list of directories for a given path. If path is empty, returns root drives.",
        "parameters": [
          {
            "name": "path",
            "in": "query",
            "description": "",
            "schema": {
              "type": "string"
            }
          }
        ],
        "responses": {
          "200": {
            "description": "Success",
            "content": {
              "text/plain": {
                "schema": {
                  "type": "array",
                  "items": {
                    "$ref": "#/components/schemas/DirectoryDto"
                  }
                }
              },
              "application/json": {
                "schema": {
                  "type": "array",
                  "items": {
                    "$ref": "#/components/schemas/DirectoryDto"
                  }
                }
              },
              "text/json": {
                "schema": {
                  "type": "array",
                  "items": {
                    "$ref": "#/components/schemas/DirectoryDto"
                  }
                }
              }
            }
          }
        }
      }
    },
    "/api/Library": {
      "get": {
        "tags": [
          "Library"
        ],
        "summary": "Return all libraries in the Server",
        "responses": {
          "200": {
            "description": "Success",
            "content": {
              "text/plain": {
                "schema": {
                  "type": "array",
                  "items": {
                    "$ref": "#/components/schemas/LibraryDto"
                  }
                }
              },
              "application/json": {
                "schema": {
                  "type": "array",
                  "items": {
                    "$ref": "#/components/schemas/LibraryDto"
                  }
                }
              },
              "text/json": {
                "schema": {
                  "type": "array",
                  "items": {
                    "$ref": "#/components/schemas/LibraryDto"
                  }
                }
              }
            }
          }
        }
      }
    },
    "/api/Library/jump-bar": {
      "get": {
        "tags": [
          "Library"
        ],
        "summary": "For a given library, generate the jump bar information",
        "parameters": [
          {
            "name": "libraryId",
            "in": "query",
            "description": "",
            "schema": {
              "type": "integer",
              "format": "int32"
            }
          }
        ],
        "responses": {
          "200": {
            "description": "Success",
            "content": {
              "text/plain": {
                "schema": {
                  "type": "array",
                  "items": {
                    "$ref": "#/components/schemas/JumpKeyDto"
                  }
                }
              },
              "application/json": {
                "schema": {
                  "type": "array",
                  "items": {
                    "$ref": "#/components/schemas/JumpKeyDto"
                  }
                }
              },
              "text/json": {
                "schema": {
                  "type": "array",
                  "items": {
                    "$ref": "#/components/schemas/JumpKeyDto"
                  }
                }
              }
            }
          }
        }
      }
    },
    "/api/Library/grant-access": {
      "post": {
        "tags": [
          "Library"
        ],
        "summary": "Grants a user account access to a Library",
        "requestBody": {
          "description": "",
          "content": {
            "application/json": {
              "schema": {
                "$ref": "#/components/schemas/UpdateLibraryForUserDto"
              }
            },
            "text/json": {
              "schema": {
                "$ref": "#/components/schemas/UpdateLibraryForUserDto"
              }
            },
            "application/*+json": {
              "schema": {
                "$ref": "#/components/schemas/UpdateLibraryForUserDto"
              }
            }
          }
        },
        "responses": {
          "200": {
            "description": "Success",
            "content": {
              "text/plain": {
                "schema": {
                  "$ref": "#/components/schemas/MemberDto"
                }
              },
              "application/json": {
                "schema": {
                  "$ref": "#/components/schemas/MemberDto"
                }
              },
              "text/json": {
                "schema": {
                  "$ref": "#/components/schemas/MemberDto"
                }
              }
            }
          }
        }
      }
    },
    "/api/Library/scan": {
      "post": {
        "tags": [
          "Library"
        ],
        "summary": "Scans a given library for file changes.",
        "parameters": [
          {
            "name": "libraryId",
            "in": "query",
            "description": "",
            "schema": {
              "type": "integer",
              "format": "int32"
            }
          },
          {
            "name": "force",
            "in": "query",
            "description": "If true, will ignore any optimizations to avoid file I/O and will treat similar to a first scan",
            "schema": {
              "type": "boolean",
              "default": false
            }
          }
        ],
        "responses": {
          "200": {
            "description": "Success"
          }
        }
      }
    },
    "/api/Library/scan-all": {
      "post": {
        "tags": [
          "Library"
        ],
        "summary": "Scans a given library for file changes. If another scan task is in progress, will reschedule the invocation for 3 hours in future.",
        "parameters": [
          {
            "name": "force",
            "in": "query",
            "description": "If true, will ignore any optimizations to avoid file I/O and will treat similar to a first scan",
            "schema": {
              "type": "boolean",
              "default": false
            }
          }
        ],
        "responses": {
          "200": {
            "description": "Success"
          }
        }
      }
    },
    "/api/Library/refresh-metadata": {
      "post": {
        "tags": [
          "Library"
        ],
        "parameters": [
          {
            "name": "libraryId",
            "in": "query",
            "schema": {
              "type": "integer",
              "format": "int32"
            }
          },
          {
            "name": "force",
            "in": "query",
            "schema": {
              "type": "boolean",
              "default": true
            }
          }
        ],
        "responses": {
          "200": {
            "description": "Success"
          }
        }
      }
    },
    "/api/Library/analyze": {
      "post": {
        "tags": [
          "Library"
        ],
        "parameters": [
          {
            "name": "libraryId",
            "in": "query",
            "schema": {
              "type": "integer",
              "format": "int32"
            }
          }
        ],
        "responses": {
          "200": {
            "description": "Success"
          }
        }
      }
    },
    "/api/Library/scan-folder": {
      "post": {
        "tags": [
          "Library"
        ],
        "summary": "Given a valid path, will invoke either a Scan Series or Scan Library. If the folder does not exist within Kavita, the request will be ignored",
        "requestBody": {
          "description": "",
          "content": {
            "application/json": {
              "schema": {
                "$ref": "#/components/schemas/ScanFolderDto"
              }
            },
            "text/json": {
              "schema": {
                "$ref": "#/components/schemas/ScanFolderDto"
              }
            },
            "application/*+json": {
              "schema": {
                "$ref": "#/components/schemas/ScanFolderDto"
              }
            }
          }
        },
        "responses": {
          "200": {
            "description": "Success"
          }
        }
      }
    },
    "/api/Library/delete": {
      "delete": {
        "tags": [
          "Library"
        ],
        "parameters": [
          {
            "name": "libraryId",
            "in": "query",
            "schema": {
              "type": "integer",
              "format": "int32"
            }
          }
        ],
        "responses": {
          "200": {
            "description": "Success",
            "content": {
              "text/plain": {
                "schema": {
                  "type": "boolean"
                }
              },
              "application/json": {
                "schema": {
                  "type": "boolean"
                }
              },
              "text/json": {
                "schema": {
                  "type": "boolean"
                }
              }
            }
          }
        }
      }
    },
    "/api/Library/name-exists": {
      "get": {
        "tags": [
          "Library"
        ],
        "summary": "Checks if the library name exists or not",
        "parameters": [
          {
            "name": "name",
            "in": "query",
            "description": "If empty or null, will return true as that is invalid",
            "schema": {
              "type": "string"
            }
          }
        ],
        "responses": {
          "200": {
            "description": "Success",
            "content": {
              "text/plain": {
                "schema": {
                  "type": "boolean"
                }
              },
              "application/json": {
                "schema": {
                  "type": "boolean"
                }
              },
              "text/json": {
                "schema": {
                  "type": "boolean"
                }
              }
            }
          }
        }
      }
    },
    "/api/Library/update": {
      "post": {
        "tags": [
          "Library"
        ],
        "summary": "Updates an existing Library with new name, folders, and/or type.",
        "description": "Any folder or type change will invoke a scan.",
        "requestBody": {
          "description": "",
          "content": {
            "application/json": {
              "schema": {
                "$ref": "#/components/schemas/UpdateLibraryDto"
              }
            },
            "text/json": {
              "schema": {
                "$ref": "#/components/schemas/UpdateLibraryDto"
              }
            },
            "application/*+json": {
              "schema": {
                "$ref": "#/components/schemas/UpdateLibraryDto"
              }
            }
          }
        },
        "responses": {
          "200": {
            "description": "Success"
          }
        }
      }
    },
    "/api/Library/type": {
      "get": {
        "tags": [
          "Library"
        ],
        "parameters": [
          {
            "name": "libraryId",
            "in": "query",
            "schema": {
              "type": "integer",
              "format": "int32"
            }
          }
        ],
        "responses": {
          "200": {
            "description": "Success",
            "content": {
              "text/plain": {
                "schema": {
                  "$ref": "#/components/schemas/LibraryType"
                }
              },
              "application/json": {
                "schema": {
                  "$ref": "#/components/schemas/LibraryType"
                }
              },
              "text/json": {
                "schema": {
                  "$ref": "#/components/schemas/LibraryType"
                }
              }
            }
          }
        }
      }
    },
    "/api/Metadata/genres": {
      "get": {
        "tags": [
          "Metadata"
        ],
        "summary": "Fetches genres from the instance",
        "parameters": [
          {
            "name": "libraryIds",
            "in": "query",
            "description": "String separated libraryIds or null for all genres",
            "schema": {
              "type": "string"
            }
          }
        ],
        "responses": {
          "200": {
            "description": "Success",
            "content": {
              "text/plain": {
                "schema": {
                  "type": "array",
                  "items": {
                    "$ref": "#/components/schemas/GenreTagDto"
                  }
                }
              },
              "application/json": {
                "schema": {
                  "type": "array",
                  "items": {
                    "$ref": "#/components/schemas/GenreTagDto"
                  }
                }
              },
              "text/json": {
                "schema": {
                  "type": "array",
                  "items": {
                    "$ref": "#/components/schemas/GenreTagDto"
                  }
                }
              }
            }
          }
        }
      }
    },
    "/api/Metadata/people": {
      "get": {
        "tags": [
          "Metadata"
        ],
        "summary": "Fetches people from the instance",
        "parameters": [
          {
            "name": "libraryIds",
            "in": "query",
            "description": "String separated libraryIds or null for all people",
            "schema": {
              "type": "string"
            }
          }
        ],
        "responses": {
          "200": {
            "description": "Success",
            "content": {
              "text/plain": {
                "schema": {
                  "type": "array",
                  "items": {
                    "$ref": "#/components/schemas/PersonDto"
                  }
                }
              },
              "application/json": {
                "schema": {
                  "type": "array",
                  "items": {
                    "$ref": "#/components/schemas/PersonDto"
                  }
                }
              },
              "text/json": {
                "schema": {
                  "type": "array",
                  "items": {
                    "$ref": "#/components/schemas/PersonDto"
                  }
                }
              }
            }
          }
        }
      }
    },
    "/api/Metadata/tags": {
      "get": {
        "tags": [
          "Metadata"
        ],
        "summary": "Fetches all tags from the instance",
        "parameters": [
          {
            "name": "libraryIds",
            "in": "query",
            "description": "String separated libraryIds or null for all tags",
            "schema": {
              "type": "string"
            }
          }
        ],
        "responses": {
          "200": {
            "description": "Success",
            "content": {
              "text/plain": {
                "schema": {
                  "type": "array",
                  "items": {
                    "$ref": "#/components/schemas/TagDto"
                  }
                }
              },
              "application/json": {
                "schema": {
                  "type": "array",
                  "items": {
                    "$ref": "#/components/schemas/TagDto"
                  }
                }
              },
              "text/json": {
                "schema": {
                  "type": "array",
                  "items": {
                    "$ref": "#/components/schemas/TagDto"
                  }
                }
              }
            }
          }
        }
      }
    },
    "/api/Metadata/age-ratings": {
      "get": {
        "tags": [
          "Metadata"
        ],
        "summary": "Fetches all age ratings from the instance",
        "description": "This API is cached for 1 hour, varying by libraryIds",
        "parameters": [
          {
            "name": "libraryIds",
            "in": "query",
            "description": "String separated libraryIds or null for all ratings",
            "schema": {
              "type": "string"
            }
          }
        ],
        "responses": {
          "200": {
            "description": "Success",
            "content": {
              "text/plain": {
                "schema": {
                  "type": "array",
                  "items": {
                    "$ref": "#/components/schemas/AgeRatingDto"
                  }
                }
              },
              "application/json": {
                "schema": {
                  "type": "array",
                  "items": {
                    "$ref": "#/components/schemas/AgeRatingDto"
                  }
                }
              },
              "text/json": {
                "schema": {
                  "type": "array",
                  "items": {
                    "$ref": "#/components/schemas/AgeRatingDto"
                  }
                }
              }
            }
          }
        }
      }
    },
    "/api/Metadata/publication-status": {
      "get": {
        "tags": [
          "Metadata"
        ],
        "summary": "Fetches all publication status' from the instance",
        "description": "This API is cached for 1 hour, varying by libraryIds",
        "parameters": [
          {
            "name": "libraryIds",
            "in": "query",
            "description": "String separated libraryIds or null for all publication status",
            "schema": {
              "type": "string"
            }
          }
        ],
        "responses": {
          "200": {
            "description": "Success",
            "content": {
              "text/plain": {
                "schema": {
                  "type": "array",
                  "items": {
                    "$ref": "#/components/schemas/AgeRatingDto"
                  }
                }
              },
              "application/json": {
                "schema": {
                  "type": "array",
                  "items": {
                    "$ref": "#/components/schemas/AgeRatingDto"
                  }
                }
              },
              "text/json": {
                "schema": {
                  "type": "array",
                  "items": {
                    "$ref": "#/components/schemas/AgeRatingDto"
                  }
                }
              }
            }
          }
        }
      }
    },
    "/api/Metadata/languages": {
      "get": {
        "tags": [
          "Metadata"
        ],
        "summary": "Fetches all age languages from the libraries passed (or if none passed, all in the server)",
        "description": "This does not perform RBS for the user if they have Library access due to the non-sensitive nature of languages",
        "parameters": [
          {
            "name": "libraryIds",
            "in": "query",
            "description": "String separated libraryIds or null for all ratings",
            "schema": {
              "type": "string"
            }
          }
        ],
        "responses": {
          "200": {
            "description": "Success",
            "content": {
              "text/plain": {
                "schema": {
                  "type": "array",
                  "items": {
                    "$ref": "#/components/schemas/LanguageDto"
                  }
                }
              },
              "application/json": {
                "schema": {
                  "type": "array",
                  "items": {
                    "$ref": "#/components/schemas/LanguageDto"
                  }
                }
              },
              "text/json": {
                "schema": {
                  "type": "array",
                  "items": {
                    "$ref": "#/components/schemas/LanguageDto"
                  }
                }
              }
            }
          }
        }
      }
    },
    "/api/Metadata/all-languages": {
      "get": {
        "tags": [
          "Metadata"
        ],
        "responses": {
          "200": {
            "description": "Success",
            "content": {
              "text/plain": {
                "schema": {
                  "type": "array",
                  "items": {
                    "$ref": "#/components/schemas/LanguageDto"
                  }
                }
              },
              "application/json": {
                "schema": {
                  "type": "array",
                  "items": {
                    "$ref": "#/components/schemas/LanguageDto"
                  }
                }
              },
              "text/json": {
                "schema": {
                  "type": "array",
                  "items": {
                    "$ref": "#/components/schemas/LanguageDto"
                  }
                }
              }
            }
          }
        }
      }
    },
    "/api/Metadata/chapter-summary": {
      "get": {
        "tags": [
          "Metadata"
        ],
        "summary": "Returns summary for the chapter",
        "parameters": [
          {
            "name": "chapterId",
            "in": "query",
            "description": "",
            "schema": {
              "type": "integer",
              "format": "int32"
            }
          }
        ],
        "responses": {
          "200": {
            "description": "Success",
            "content": {
              "text/plain": {
                "schema": {
                  "type": "string"
                }
              },
              "application/json": {
                "schema": {
                  "type": "string"
                }
              },
              "text/json": {
                "schema": {
                  "type": "string"
                }
              }
            }
          }
        }
      }
    },
    "/api/Opds/{apiKey}": {
      "post": {
        "tags": [
          "Opds"
        ],
        "parameters": [
          {
            "name": "apiKey",
            "in": "path",
            "required": true,
            "schema": {
              "type": "string"
            }
          }
        ],
        "responses": {
          "200": {
            "description": "Success"
          }
        }
      },
      "get": {
        "tags": [
          "Opds"
        ],
        "parameters": [
          {
            "name": "apiKey",
            "in": "path",
            "required": true,
            "schema": {
              "type": "string"
            }
          }
        ],
        "responses": {
          "200": {
            "description": "Success"
          }
        }
      }
    },
    "/api/Opds/{apiKey}/libraries": {
      "get": {
        "tags": [
          "Opds"
        ],
        "parameters": [
          {
            "name": "apiKey",
            "in": "path",
            "required": true,
            "schema": {
              "type": "string"
            }
          }
        ],
        "responses": {
          "200": {
            "description": "Success"
          }
        }
      }
    },
    "/api/Opds/{apiKey}/collections": {
      "get": {
        "tags": [
          "Opds"
        ],
        "parameters": [
          {
            "name": "apiKey",
            "in": "path",
            "required": true,
            "schema": {
              "type": "string"
            }
          }
        ],
        "responses": {
          "200": {
            "description": "Success"
          }
        }
      }
    },
    "/api/Opds/{apiKey}/collections/{collectionId}": {
      "get": {
        "tags": [
          "Opds"
        ],
        "parameters": [
          {
            "name": "collectionId",
            "in": "path",
            "required": true,
            "schema": {
              "type": "integer",
              "format": "int32"
            }
          },
          {
            "name": "apiKey",
            "in": "path",
            "required": true,
            "schema": {
              "type": "string"
            }
          },
          {
            "name": "pageNumber",
            "in": "query",
            "schema": {
              "type": "integer",
              "format": "int32",
              "default": 0
            }
          }
        ],
        "responses": {
          "200": {
            "description": "Success"
          }
        }
      }
    },
    "/api/Opds/{apiKey}/reading-list": {
      "get": {
        "tags": [
          "Opds"
        ],
        "parameters": [
          {
            "name": "apiKey",
            "in": "path",
            "required": true,
            "schema": {
              "type": "string"
            }
          },
          {
            "name": "pageNumber",
            "in": "query",
            "schema": {
              "type": "integer",
              "format": "int32",
              "default": 0
            }
          }
        ],
        "responses": {
          "200": {
            "description": "Success"
          }
        }
      }
    },
    "/api/Opds/{apiKey}/reading-list/{readingListId}": {
      "get": {
        "tags": [
          "Opds"
        ],
        "parameters": [
          {
            "name": "readingListId",
            "in": "path",
            "required": true,
            "schema": {
              "type": "integer",
              "format": "int32"
            }
          },
          {
            "name": "apiKey",
            "in": "path",
            "required": true,
            "schema": {
              "type": "string"
            }
          }
        ],
        "responses": {
          "200": {
            "description": "Success"
          }
        }
      }
    },
    "/api/Opds/{apiKey}/libraries/{libraryId}": {
      "get": {
        "tags": [
          "Opds"
        ],
        "parameters": [
          {
            "name": "libraryId",
            "in": "path",
            "required": true,
            "schema": {
              "type": "integer",
              "format": "int32"
            }
          },
          {
            "name": "apiKey",
            "in": "path",
            "required": true,
            "schema": {
              "type": "string"
            }
          },
          {
            "name": "pageNumber",
            "in": "query",
            "schema": {
              "type": "integer",
              "format": "int32",
              "default": 0
            }
          }
        ],
        "responses": {
          "200": {
            "description": "Success"
          }
        }
      }
    },
    "/api/Opds/{apiKey}/recently-added": {
      "get": {
        "tags": [
          "Opds"
        ],
        "parameters": [
          {
            "name": "apiKey",
            "in": "path",
            "required": true,
            "schema": {
              "type": "string"
            }
          },
          {
            "name": "pageNumber",
            "in": "query",
            "schema": {
              "type": "integer",
              "format": "int32",
              "default": 1
            }
          }
        ],
        "responses": {
          "200": {
            "description": "Success"
          }
        }
      }
    },
    "/api/Opds/{apiKey}/on-deck": {
      "get": {
        "tags": [
          "Opds"
        ],
        "parameters": [
          {
            "name": "apiKey",
            "in": "path",
            "required": true,
            "schema": {
              "type": "string"
            }
          },
          {
            "name": "pageNumber",
            "in": "query",
            "schema": {
              "type": "integer",
              "format": "int32",
              "default": 1
            }
          }
        ],
        "responses": {
          "200": {
            "description": "Success"
          }
        }
      }
    },
    "/api/Opds/{apiKey}/series": {
      "get": {
        "tags": [
          "Opds"
        ],
        "parameters": [
          {
            "name": "apiKey",
            "in": "path",
            "required": true,
            "schema": {
              "type": "string"
            }
          },
          {
            "name": "query",
            "in": "query",
            "schema": {
              "type": "string"
            }
          }
        ],
        "responses": {
          "200": {
            "description": "Success"
          }
        }
      }
    },
    "/api/Opds/{apiKey}/search": {
      "get": {
        "tags": [
          "Opds"
        ],
        "parameters": [
          {
            "name": "apiKey",
            "in": "path",
            "required": true,
            "schema": {
              "type": "string"
            }
          }
        ],
        "responses": {
          "200": {
            "description": "Success"
          }
        }
      }
    },
    "/api/Opds/{apiKey}/series/{seriesId}": {
      "get": {
        "tags": [
          "Opds"
        ],
        "parameters": [
          {
            "name": "apiKey",
            "in": "path",
            "required": true,
            "schema": {
              "type": "string"
            }
          },
          {
            "name": "seriesId",
            "in": "path",
            "required": true,
            "schema": {
              "type": "integer",
              "format": "int32"
            }
          }
        ],
        "responses": {
          "200": {
            "description": "Success"
          }
        }
      }
    },
    "/api/Opds/{apiKey}/series/{seriesId}/volume/{volumeId}": {
      "get": {
        "tags": [
          "Opds"
        ],
        "parameters": [
          {
            "name": "apiKey",
            "in": "path",
            "required": true,
            "schema": {
              "type": "string"
            }
          },
          {
            "name": "seriesId",
            "in": "path",
            "required": true,
            "schema": {
              "type": "integer",
              "format": "int32"
            }
          },
          {
            "name": "volumeId",
            "in": "path",
            "required": true,
            "schema": {
              "type": "integer",
              "format": "int32"
            }
          }
        ],
        "responses": {
          "200": {
            "description": "Success"
          }
        }
      }
    },
    "/api/Opds/{apiKey}/series/{seriesId}/volume/{volumeId}/chapter/{chapterId}": {
      "get": {
        "tags": [
          "Opds"
        ],
        "parameters": [
          {
            "name": "apiKey",
            "in": "path",
            "required": true,
            "schema": {
              "type": "string"
            }
          },
          {
            "name": "seriesId",
            "in": "path",
            "required": true,
            "schema": {
              "type": "integer",
              "format": "int32"
            }
          },
          {
            "name": "volumeId",
            "in": "path",
            "required": true,
            "schema": {
              "type": "integer",
              "format": "int32"
            }
          },
          {
            "name": "chapterId",
            "in": "path",
            "required": true,
            "schema": {
              "type": "integer",
              "format": "int32"
            }
          }
        ],
        "responses": {
          "200": {
            "description": "Success"
          }
        }
      }
    },
    "/api/Opds/{apiKey}/series/{seriesId}/volume/{volumeId}/chapter/{chapterId}/download/{filename}": {
      "get": {
        "tags": [
          "Opds"
        ],
        "summary": "Downloads a file",
        "parameters": [
          {
            "name": "apiKey",
            "in": "path",
            "description": "User's API Key",
            "required": true,
            "schema": {
              "type": "string"
            }
          },
          {
            "name": "seriesId",
            "in": "path",
            "description": "",
            "required": true,
            "schema": {
              "type": "integer",
              "format": "int32"
            }
          },
          {
            "name": "volumeId",
            "in": "path",
            "description": "",
            "required": true,
            "schema": {
              "type": "integer",
              "format": "int32"
            }
          },
          {
            "name": "chapterId",
            "in": "path",
            "description": "",
            "required": true,
            "schema": {
              "type": "integer",
              "format": "int32"
            }
          },
          {
            "name": "filename",
            "in": "path",
            "description": "Not used. Only for Chunky to allow download links",
            "required": true,
            "schema": {
              "type": "string"
            }
          }
        ],
        "responses": {
          "200": {
            "description": "Success"
          }
        }
      }
    },
    "/api/Opds/{apiKey}/image": {
      "get": {
        "tags": [
          "Opds"
        ],
        "summary": "This returns a streamed image following OPDS-PS v1.2",
        "parameters": [
          {
            "name": "apiKey",
            "in": "path",
            "description": "",
            "required": true,
            "schema": {
              "type": "string"
            }
          },
          {
            "name": "libraryId",
            "in": "query",
            "description": "",
            "schema": {
              "type": "integer",
              "format": "int32"
            }
          },
          {
            "name": "seriesId",
            "in": "query",
            "description": "",
            "schema": {
              "type": "integer",
              "format": "int32"
            }
          },
          {
            "name": "volumeId",
            "in": "query",
            "description": "",
            "schema": {
              "type": "integer",
              "format": "int32"
            }
          },
          {
            "name": "chapterId",
            "in": "query",
            "description": "",
            "schema": {
              "type": "integer",
              "format": "int32"
            }
          },
          {
            "name": "pageNumber",
            "in": "query",
            "description": "",
            "schema": {
              "type": "integer",
              "format": "int32"
            }
          }
        ],
        "responses": {
          "200": {
            "description": "Success"
          }
        }
      }
    },
    "/api/Opds/{apiKey}/favicon": {
      "get": {
        "tags": [
          "Opds"
        ],
        "parameters": [
          {
            "name": "apiKey",
            "in": "path",
            "required": true,
            "schema": {
              "type": "string"
            }
          }
        ],
        "responses": {
          "200": {
            "description": "Success"
          }
        }
      }
    },
    "/api/Plugin/authenticate": {
      "post": {
        "tags": [
          "Plugin"
        ],
        "summary": "Authenticate with the Server given an apiKey. This will log you in by returning the user object and the JWT token.",
        "description": "This API is not fully built out and may require more information in later releases",
        "parameters": [
          {
            "name": "apiKey",
            "in": "query",
            "description": "API key which will be used to authenticate and return a valid user token back",
            "required": true,
            "schema": {
              "type": "string"
            }
          },
          {
            "name": "pluginName",
            "in": "query",
            "description": "Name of the Plugin",
            "required": true,
            "schema": {
              "type": "string"
            }
          }
        ],
        "responses": {
          "200": {
            "description": "Success",
            "content": {
              "text/plain": {
                "schema": {
                  "$ref": "#/components/schemas/UserDto"
                }
              },
              "application/json": {
                "schema": {
                  "$ref": "#/components/schemas/UserDto"
                }
              },
              "text/json": {
                "schema": {
                  "$ref": "#/components/schemas/UserDto"
                }
              }
            }
          }
        }
      }
    },
    "/api/Reader/pdf": {
      "get": {
        "tags": [
          "Reader"
        ],
        "summary": "Returns the PDF for the chapterId.",
        "parameters": [
          {
            "name": "chapterId",
            "in": "query",
            "description": "",
            "schema": {
              "type": "integer",
              "format": "int32"
            }
          },
          {
            "name": "apiKey",
            "in": "query",
            "schema": {
              "type": "string"
            }
          }
        ],
        "responses": {
          "200": {
            "description": "Success"
          }
        }
      }
    },
    "/api/Reader/image": {
      "get": {
        "tags": [
          "Reader"
        ],
        "summary": "Returns an image for a given chapter. Will perform bounding checks",
        "description": "This will cache the chapter images for reading",
        "parameters": [
          {
            "name": "chapterId",
            "in": "query",
            "description": "Chapter Id",
            "schema": {
              "type": "integer",
              "format": "int32"
            }
          },
          {
            "name": "page",
            "in": "query",
            "description": "Page in question",
            "schema": {
              "type": "integer",
              "format": "int32"
            }
          },
          {
            "name": "apiKey",
            "in": "query",
            "description": "User's API Key for authentication",
            "schema": {
              "type": "string"
            }
          },
          {
            "name": "extractPdf",
            "in": "query",
            "description": "Should Kavita extract pdf into images. Defaults to false.",
            "schema": {
              "type": "boolean",
              "default": false
            }
          }
        ],
        "responses": {
          "200": {
            "description": "Success"
          }
        }
      }
    },
    "/api/Reader/thumbnail": {
      "get": {
        "tags": [
          "Reader"
        ],
        "parameters": [
          {
            "name": "chapterId",
            "in": "query",
            "schema": {
              "type": "integer",
              "format": "int32"
            }
          },
          {
            "name": "pageNum",
            "in": "query",
            "schema": {
              "type": "integer",
              "format": "int32"
            }
          },
          {
            "name": "apiKey",
            "in": "query",
            "schema": {
              "type": "string"
            }
          }
        ],
        "responses": {
          "200": {
            "description": "Success"
          }
        }
      }
    },
    "/api/Reader/bookmark-image": {
      "get": {
        "tags": [
          "Reader"
        ],
        "summary": "Returns an image for a given bookmark series. Side effect: This will cache the bookmark images for reading.",
        "description": "We must use api key as bookmarks could be leaked to other users via the API",
        "parameters": [
          {
            "name": "seriesId",
            "in": "query",
            "description": "",
            "schema": {
              "type": "integer",
              "format": "int32"
            }
          },
          {
            "name": "apiKey",
            "in": "query",
            "description": "Api key for the user the bookmarks are on",
            "schema": {
              "type": "string"
            }
          },
          {
            "name": "page",
            "in": "query",
            "description": "",
            "schema": {
              "type": "integer",
              "format": "int32"
            }
          }
        ],
        "responses": {
          "200": {
            "description": "Success"
          }
        }
      }
    },
    "/api/Reader/file-dimensions": {
      "get": {
        "tags": [
          "Reader"
        ],
        "summary": "Returns the file dimensions for all pages in a chapter. If the underlying chapter is PDF, use extractPDF to unpack as images.",
        "description": "This has a side effect of caching the images.\r\n            This will only be populated on archive filetypes and not in bookmark mode",
        "parameters": [
          {
            "name": "chapterId",
            "in": "query",
            "description": "",
            "schema": {
              "type": "integer",
              "format": "int32"
            }
          },
          {
            "name": "extractPdf",
            "in": "query",
            "description": "",
            "schema": {
              "type": "boolean",
              "default": false
            }
          }
        ],
        "responses": {
          "200": {
            "description": "Success",
            "content": {
              "text/plain": {
                "schema": {
                  "type": "array",
                  "items": {
                    "$ref": "#/components/schemas/FileDimensionDto"
                  }
                }
              },
              "application/json": {
                "schema": {
                  "type": "array",
                  "items": {
                    "$ref": "#/components/schemas/FileDimensionDto"
                  }
                }
              },
              "text/json": {
                "schema": {
                  "type": "array",
                  "items": {
                    "$ref": "#/components/schemas/FileDimensionDto"
                  }
                }
              }
            }
          }
        }
      }
    },
    "/api/Reader/chapter-info": {
      "get": {
        "tags": [
          "Reader"
        ],
        "summary": "Returns various information about a Chapter. Side effect: This will cache the chapter images for reading.",
        "description": "This is generally the first call when attempting to read to allow pre-generation of assets needed for reading",
        "parameters": [
          {
            "name": "chapterId",
            "in": "query",
            "description": "",
            "schema": {
              "type": "integer",
              "format": "int32"
            }
          },
          {
            "name": "extractPdf",
            "in": "query",
            "description": "Should Kavita extract pdf into images. Defaults to false.",
            "schema": {
              "type": "boolean",
              "default": false
            }
          },
          {
            "name": "includeDimensions",
            "in": "query",
            "description": "Include file dimensions. Only useful for image based reading",
            "schema": {
              "type": "boolean",
              "default": false
            }
          }
        ],
        "responses": {
          "200": {
            "description": "Success",
            "content": {
              "text/plain": {
                "schema": {
                  "$ref": "#/components/schemas/ChapterInfoDto"
                }
              },
              "application/json": {
                "schema": {
                  "$ref": "#/components/schemas/ChapterInfoDto"
                }
              },
              "text/json": {
                "schema": {
                  "$ref": "#/components/schemas/ChapterInfoDto"
                }
              }
            }
          }
        }
      }
    },
    "/api/Reader/bookmark-info": {
      "get": {
        "tags": [
          "Reader"
        ],
        "summary": "Returns various information about all bookmark files for a Series. Side effect: This will cache the bookmark images for reading.",
        "parameters": [
          {
            "name": "seriesId",
            "in": "query",
            "description": "Series Id for all bookmarks",
            "schema": {
              "type": "integer",
              "format": "int32"
            }
          },
          {
            "name": "includeDimensions",
            "in": "query",
            "description": "Include file dimensions (extra I/O). Defaults to true.",
            "schema": {
              "type": "boolean",
              "default": true
            }
          }
        ],
        "responses": {
          "200": {
            "description": "Success",
            "content": {
              "text/plain": {
                "schema": {
                  "$ref": "#/components/schemas/BookmarkInfoDto"
                }
              },
              "application/json": {
                "schema": {
                  "$ref": "#/components/schemas/BookmarkInfoDto"
                }
              },
              "text/json": {
                "schema": {
                  "$ref": "#/components/schemas/BookmarkInfoDto"
                }
              }
            }
          }
        }
      }
    },
    "/api/Reader/mark-read": {
      "post": {
        "tags": [
          "Reader"
        ],
        "summary": "Marks a Series as read. All volumes and chapters will be marked as read during this process.",
        "requestBody": {
          "description": "",
          "content": {
            "application/json": {
              "schema": {
                "$ref": "#/components/schemas/MarkReadDto"
              }
            },
            "text/json": {
              "schema": {
                "$ref": "#/components/schemas/MarkReadDto"
              }
            },
            "application/*+json": {
              "schema": {
                "$ref": "#/components/schemas/MarkReadDto"
              }
            }
          }
        },
        "responses": {
          "200": {
            "description": "Success"
          }
        }
      }
    },
    "/api/Reader/mark-unread": {
      "post": {
        "tags": [
          "Reader"
        ],
        "summary": "Marks a Series as Unread. All volumes and chapters will be marked as unread during this process.",
        "requestBody": {
          "description": "",
          "content": {
            "application/json": {
              "schema": {
                "$ref": "#/components/schemas/MarkReadDto"
              }
            },
            "text/json": {
              "schema": {
                "$ref": "#/components/schemas/MarkReadDto"
              }
            },
            "application/*+json": {
              "schema": {
                "$ref": "#/components/schemas/MarkReadDto"
              }
            }
          }
        },
        "responses": {
          "200": {
            "description": "Success"
          }
        }
      }
    },
    "/api/Reader/mark-volume-unread": {
      "post": {
        "tags": [
          "Reader"
        ],
        "summary": "Marks all chapters within a volume as unread",
        "requestBody": {
          "description": "",
          "content": {
            "application/json": {
              "schema": {
                "$ref": "#/components/schemas/MarkVolumeReadDto"
              }
            },
            "text/json": {
              "schema": {
                "$ref": "#/components/schemas/MarkVolumeReadDto"
              }
            },
            "application/*+json": {
              "schema": {
                "$ref": "#/components/schemas/MarkVolumeReadDto"
              }
            }
          }
        },
        "responses": {
          "200": {
            "description": "Success"
          }
        }
      }
    },
    "/api/Reader/mark-volume-read": {
      "post": {
        "tags": [
          "Reader"
        ],
        "summary": "Marks all chapters within a volume as Read",
        "requestBody": {
          "description": "",
          "content": {
            "application/json": {
              "schema": {
                "$ref": "#/components/schemas/MarkVolumeReadDto"
              }
            },
            "text/json": {
              "schema": {
                "$ref": "#/components/schemas/MarkVolumeReadDto"
              }
            },
            "application/*+json": {
              "schema": {
                "$ref": "#/components/schemas/MarkVolumeReadDto"
              }
            }
          }
        },
        "responses": {
          "200": {
            "description": "Success"
          }
        }
      }
    },
    "/api/Reader/mark-multiple-read": {
      "post": {
        "tags": [
          "Reader"
        ],
        "summary": "Marks all chapters within a list of volumes as Read. All volumes must belong to the same Series.",
        "requestBody": {
          "description": "",
          "content": {
            "application/json": {
              "schema": {
                "$ref": "#/components/schemas/MarkVolumesReadDto"
              }
            },
            "text/json": {
              "schema": {
                "$ref": "#/components/schemas/MarkVolumesReadDto"
              }
            },
            "application/*+json": {
              "schema": {
                "$ref": "#/components/schemas/MarkVolumesReadDto"
              }
            }
          }
        },
        "responses": {
          "200": {
            "description": "Success"
          }
        }
      }
    },
    "/api/Reader/mark-multiple-unread": {
      "post": {
        "tags": [
          "Reader"
        ],
        "summary": "Marks all chapters within a list of volumes as Unread. All volumes must belong to the same Series.",
        "requestBody": {
          "description": "",
          "content": {
            "application/json": {
              "schema": {
                "$ref": "#/components/schemas/MarkVolumesReadDto"
              }
            },
            "text/json": {
              "schema": {
                "$ref": "#/components/schemas/MarkVolumesReadDto"
              }
            },
            "application/*+json": {
              "schema": {
                "$ref": "#/components/schemas/MarkVolumesReadDto"
              }
            }
          }
        },
        "responses": {
          "200": {
            "description": "Success"
          }
        }
      }
    },
    "/api/Reader/mark-multiple-series-read": {
      "post": {
        "tags": [
          "Reader"
        ],
        "summary": "Marks all chapters within a list of series as Read.",
        "requestBody": {
          "description": "",
          "content": {
            "application/json": {
              "schema": {
                "$ref": "#/components/schemas/MarkMultipleSeriesAsReadDto"
              }
            },
            "text/json": {
              "schema": {
                "$ref": "#/components/schemas/MarkMultipleSeriesAsReadDto"
              }
            },
            "application/*+json": {
              "schema": {
                "$ref": "#/components/schemas/MarkMultipleSeriesAsReadDto"
              }
            }
          }
        },
        "responses": {
          "200": {
            "description": "Success"
          }
        }
      }
    },
    "/api/Reader/mark-multiple-series-unread": {
      "post": {
        "tags": [
          "Reader"
        ],
        "summary": "Marks all chapters within a list of series as Unread.",
        "requestBody": {
          "description": "",
          "content": {
            "application/json": {
              "schema": {
                "$ref": "#/components/schemas/MarkMultipleSeriesAsReadDto"
              }
            },
            "text/json": {
              "schema": {
                "$ref": "#/components/schemas/MarkMultipleSeriesAsReadDto"
              }
            },
            "application/*+json": {
              "schema": {
                "$ref": "#/components/schemas/MarkMultipleSeriesAsReadDto"
              }
            }
          }
        },
        "responses": {
          "200": {
            "description": "Success"
          }
        }
      }
    },
    "/api/Reader/get-progress": {
      "get": {
        "tags": [
          "Reader"
        ],
        "summary": "Returns Progress (page number) for a chapter for the logged in user",
        "parameters": [
          {
            "name": "chapterId",
            "in": "query",
            "description": "",
            "schema": {
              "type": "integer",
              "format": "int32"
            }
          }
        ],
        "responses": {
          "200": {
            "description": "Success",
            "content": {
              "text/plain": {
                "schema": {
                  "$ref": "#/components/schemas/ProgressDto"
                }
              },
              "application/json": {
                "schema": {
                  "$ref": "#/components/schemas/ProgressDto"
                }
              },
              "text/json": {
                "schema": {
                  "$ref": "#/components/schemas/ProgressDto"
                }
              }
            }
          }
        }
      }
    },
    "/api/Reader/progress": {
      "post": {
        "tags": [
          "Reader"
        ],
        "summary": "Save page against Chapter for logged in user",
        "requestBody": {
          "description": "",
          "content": {
            "application/json": {
              "schema": {
                "$ref": "#/components/schemas/ProgressDto"
              }
            },
            "text/json": {
              "schema": {
                "$ref": "#/components/schemas/ProgressDto"
              }
            },
            "application/*+json": {
              "schema": {
                "$ref": "#/components/schemas/ProgressDto"
              }
            }
          }
        },
        "responses": {
          "200": {
            "description": "Success"
          }
        }
      }
    },
    "/api/Reader/continue-point": {
      "get": {
        "tags": [
          "Reader"
        ],
        "summary": "Continue point is the chapter which you should start reading again from. If there is no progress on a series, then the first chapter will be returned (non-special unless only specials).\r\nOtherwise, loop through the chapters and volumes in order to find the next chapter which has progress.",
        "parameters": [
          {
            "name": "seriesId",
            "in": "query",
            "schema": {
              "type": "integer",
              "format": "int32"
            }
          }
        ],
        "responses": {
          "200": {
            "description": "Success",
            "content": {
              "text/plain": {
                "schema": {
                  "$ref": "#/components/schemas/ChapterDto"
                }
              },
              "application/json": {
                "schema": {
                  "$ref": "#/components/schemas/ChapterDto"
                }
              },
              "text/json": {
                "schema": {
                  "$ref": "#/components/schemas/ChapterDto"
                }
              }
            }
          }
        }
      }
    },
    "/api/Reader/has-progress": {
      "get": {
        "tags": [
          "Reader"
        ],
        "summary": "Returns if the user has reading progress on the Series",
        "parameters": [
          {
            "name": "seriesId",
            "in": "query",
            "description": "",
            "schema": {
              "type": "integer",
              "format": "int32"
            }
          }
        ],
        "responses": {
          "200": {
            "description": "Success",
            "content": {
              "text/plain": {
                "schema": {
                  "type": "boolean"
                }
              },
              "application/json": {
                "schema": {
                  "type": "boolean"
                }
              },
              "text/json": {
                "schema": {
                  "type": "boolean"
                }
              }
            }
          }
        }
      }
    },
    "/api/Reader/chapter-bookmarks": {
      "get": {
        "tags": [
          "Reader"
        ],
        "summary": "Returns a list of bookmarked pages for a given Chapter",
        "parameters": [
          {
            "name": "chapterId",
            "in": "query",
            "description": "",
            "schema": {
              "type": "integer",
              "format": "int32"
            }
          }
        ],
        "responses": {
          "200": {
            "description": "Success",
            "content": {
              "text/plain": {
                "schema": {
                  "type": "array",
                  "items": {
                    "$ref": "#/components/schemas/BookmarkDto"
                  }
                }
              },
              "application/json": {
                "schema": {
                  "type": "array",
                  "items": {
                    "$ref": "#/components/schemas/BookmarkDto"
                  }
                }
              },
              "text/json": {
                "schema": {
                  "type": "array",
                  "items": {
                    "$ref": "#/components/schemas/BookmarkDto"
                  }
                }
              }
            }
          }
        }
      }
    },
    "/api/Reader/all-bookmarks": {
      "post": {
        "tags": [
          "Reader"
        ],
        "summary": "Returns a list of all bookmarked pages for a User",
        "requestBody": {
          "description": "Only supports SeriesNameQuery",
          "content": {
            "application/json": {
              "schema": {
                "$ref": "#/components/schemas/FilterDto"
              }
            },
            "text/json": {
              "schema": {
                "$ref": "#/components/schemas/FilterDto"
              }
            },
            "application/*+json": {
              "schema": {
                "$ref": "#/components/schemas/FilterDto"
              }
            }
          }
        },
        "responses": {
          "200": {
            "description": "Success",
            "content": {
              "text/plain": {
                "schema": {
                  "type": "array",
                  "items": {
                    "$ref": "#/components/schemas/BookmarkDto"
                  }
                }
              },
              "application/json": {
                "schema": {
                  "type": "array",
                  "items": {
                    "$ref": "#/components/schemas/BookmarkDto"
                  }
                }
              },
              "text/json": {
                "schema": {
                  "type": "array",
                  "items": {
                    "$ref": "#/components/schemas/BookmarkDto"
                  }
                }
              }
            }
          }
        }
      }
    },
    "/api/Reader/remove-bookmarks": {
      "post": {
        "tags": [
          "Reader"
        ],
        "summary": "Removes all bookmarks for all chapters linked to a Series",
        "requestBody": {
          "description": "",
          "content": {
            "application/json": {
              "schema": {
                "$ref": "#/components/schemas/RemoveBookmarkForSeriesDto"
              }
            },
            "text/json": {
              "schema": {
                "$ref": "#/components/schemas/RemoveBookmarkForSeriesDto"
              }
            },
            "application/*+json": {
              "schema": {
                "$ref": "#/components/schemas/RemoveBookmarkForSeriesDto"
              }
            }
          }
        },
        "responses": {
          "200": {
            "description": "Success"
          }
        }
      }
    },
    "/api/Reader/bulk-remove-bookmarks": {
      "post": {
        "tags": [
          "Reader"
        ],
        "summary": "Removes all bookmarks for all chapters linked to a Series",
        "requestBody": {
          "description": "",
          "content": {
            "application/json": {
              "schema": {
                "$ref": "#/components/schemas/BulkRemoveBookmarkForSeriesDto"
              }
            },
            "text/json": {
              "schema": {
                "$ref": "#/components/schemas/BulkRemoveBookmarkForSeriesDto"
              }
            },
            "application/*+json": {
              "schema": {
                "$ref": "#/components/schemas/BulkRemoveBookmarkForSeriesDto"
              }
            }
          }
        },
        "responses": {
          "200": {
            "description": "Success"
          }
        }
      }
    },
    "/api/Reader/volume-bookmarks": {
      "get": {
        "tags": [
          "Reader"
        ],
        "summary": "Returns all bookmarked pages for a given volume",
        "parameters": [
          {
            "name": "volumeId",
            "in": "query",
            "description": "",
            "schema": {
              "type": "integer",
              "format": "int32"
            }
          }
        ],
        "responses": {
          "200": {
            "description": "Success",
            "content": {
              "text/plain": {
                "schema": {
                  "type": "array",
                  "items": {
                    "$ref": "#/components/schemas/BookmarkDto"
                  }
                }
              },
              "application/json": {
                "schema": {
                  "type": "array",
                  "items": {
                    "$ref": "#/components/schemas/BookmarkDto"
                  }
                }
              },
              "text/json": {
                "schema": {
                  "type": "array",
                  "items": {
                    "$ref": "#/components/schemas/BookmarkDto"
                  }
                }
              }
            }
          }
        }
      }
    },
    "/api/Reader/series-bookmarks": {
      "get": {
        "tags": [
          "Reader"
        ],
        "summary": "Returns all bookmarked pages for a given series",
        "parameters": [
          {
            "name": "seriesId",
            "in": "query",
            "description": "",
            "schema": {
              "type": "integer",
              "format": "int32"
            }
          }
        ],
        "responses": {
          "200": {
            "description": "Success",
            "content": {
              "text/plain": {
                "schema": {
                  "type": "array",
                  "items": {
                    "$ref": "#/components/schemas/BookmarkDto"
                  }
                }
              },
              "application/json": {
                "schema": {
                  "type": "array",
                  "items": {
                    "$ref": "#/components/schemas/BookmarkDto"
                  }
                }
              },
              "text/json": {
                "schema": {
                  "type": "array",
                  "items": {
                    "$ref": "#/components/schemas/BookmarkDto"
                  }
                }
              }
            }
          }
        }
      }
    },
    "/api/Reader/bookmark": {
      "post": {
        "tags": [
          "Reader"
        ],
        "summary": "Bookmarks a page against a Chapter",
        "description": "This has a side effect of caching the chapter files to disk",
        "requestBody": {
          "description": "",
          "content": {
            "application/json": {
              "schema": {
                "$ref": "#/components/schemas/BookmarkDto"
              }
            },
            "text/json": {
              "schema": {
                "$ref": "#/components/schemas/BookmarkDto"
              }
            },
            "application/*+json": {
              "schema": {
                "$ref": "#/components/schemas/BookmarkDto"
              }
            }
          }
        },
        "responses": {
          "200": {
            "description": "Success"
          }
        }
      }
    },
    "/api/Reader/unbookmark": {
      "post": {
        "tags": [
          "Reader"
        ],
        "summary": "Removes a bookmarked page for a Chapter",
        "requestBody": {
          "description": "",
          "content": {
            "application/json": {
              "schema": {
                "$ref": "#/components/schemas/BookmarkDto"
              }
            },
            "text/json": {
              "schema": {
                "$ref": "#/components/schemas/BookmarkDto"
              }
            },
            "application/*+json": {
              "schema": {
                "$ref": "#/components/schemas/BookmarkDto"
              }
            }
          }
        },
        "responses": {
          "200": {
            "description": "Success"
          }
        }
      }
    },
    "/api/Reader/next-chapter": {
      "get": {
        "tags": [
          "Reader"
        ],
        "summary": "Returns the next logical chapter from the series.",
        "parameters": [
          {
            "name": "seriesId",
            "in": "query",
            "description": "",
            "schema": {
              "type": "integer",
              "format": "int32"
            }
          },
          {
            "name": "volumeId",
            "in": "query",
            "description": "",
            "schema": {
              "type": "integer",
              "format": "int32"
            }
          },
          {
            "name": "currentChapterId",
            "in": "query",
            "description": "",
            "schema": {
              "type": "integer",
              "format": "int32"
            }
          }
        ],
        "responses": {
          "200": {
            "description": "Success",
            "content": {
              "text/plain": {
                "schema": {
                  "type": "integer",
                  "format": "int32"
                }
              },
              "application/json": {
                "schema": {
                  "type": "integer",
                  "format": "int32"
                }
              },
              "text/json": {
                "schema": {
                  "type": "integer",
                  "format": "int32"
                }
              }
            }
          }
        }
      }
    },
    "/api/Reader/prev-chapter": {
      "get": {
        "tags": [
          "Reader"
        ],
        "summary": "Returns the previous logical chapter from the series.",
        "parameters": [
          {
            "name": "seriesId",
            "in": "query",
            "description": "",
            "schema": {
              "type": "integer",
              "format": "int32"
            }
          },
          {
            "name": "volumeId",
            "in": "query",
            "description": "",
            "schema": {
              "type": "integer",
              "format": "int32"
            }
          },
          {
            "name": "currentChapterId",
            "in": "query",
            "description": "",
            "schema": {
              "type": "integer",
              "format": "int32"
            }
          }
        ],
        "responses": {
          "200": {
            "description": "Success",
            "content": {
              "text/plain": {
                "schema": {
                  "type": "integer",
                  "format": "int32"
                }
              },
              "application/json": {
                "schema": {
                  "type": "integer",
                  "format": "int32"
                }
              },
              "text/json": {
                "schema": {
                  "type": "integer",
                  "format": "int32"
                }
              }
            }
          }
        }
      }
    },
    "/api/Reader/time-left": {
      "get": {
        "tags": [
          "Reader"
        ],
        "summary": "For the current user, returns an estimate on how long it would take to finish reading the series.",
        "description": "For Epubs, this does not check words inside a chapter due to overhead so may not work in all cases.",
        "parameters": [
          {
            "name": "seriesId",
            "in": "query",
            "description": "",
            "schema": {
              "type": "integer",
              "format": "int32"
            }
          }
        ],
        "responses": {
          "200": {
            "description": "Success",
            "content": {
              "text/plain": {
                "schema": {
                  "$ref": "#/components/schemas/HourEstimateRangeDto"
                }
              },
              "application/json": {
                "schema": {
                  "$ref": "#/components/schemas/HourEstimateRangeDto"
                }
              },
              "text/json": {
                "schema": {
                  "$ref": "#/components/schemas/HourEstimateRangeDto"
                }
              }
            }
          }
        }
      }
    },
    "/api/ReadingList": {
      "get": {
        "tags": [
          "ReadingList"
        ],
        "summary": "Fetches a single Reading List",
        "parameters": [
          {
            "name": "readingListId",
            "in": "query",
            "description": "",
            "schema": {
              "type": "integer",
              "format": "int32"
            }
          }
        ],
        "responses": {
          "200": {
            "description": "Success",
            "content": {
              "text/plain": {
                "schema": {
                  "type": "array",
                  "items": {
                    "$ref": "#/components/schemas/ReadingListDto"
                  }
                }
              },
              "application/json": {
                "schema": {
                  "type": "array",
                  "items": {
                    "$ref": "#/components/schemas/ReadingListDto"
                  }
                }
              },
              "text/json": {
                "schema": {
                  "type": "array",
                  "items": {
                    "$ref": "#/components/schemas/ReadingListDto"
                  }
                }
              }
            }
          }
        }
      },
      "delete": {
        "tags": [
          "ReadingList"
        ],
        "summary": "Deletes a reading list",
        "parameters": [
          {
            "name": "readingListId",
            "in": "query",
            "description": "",
            "schema": {
              "type": "integer",
              "format": "int32"
            }
          }
        ],
        "responses": {
          "200": {
            "description": "Success"
          }
        }
      }
    },
    "/api/ReadingList/lists": {
      "post": {
        "tags": [
          "ReadingList"
        ],
        "summary": "Returns reading lists (paginated) for a given user.",
        "parameters": [
          {
            "name": "PageNumber",
            "in": "query",
            "schema": {
              "type": "integer",
              "format": "int32"
            }
          },
          {
            "name": "PageSize",
            "in": "query",
            "description": "If set to 0, will set as MaxInt",
            "schema": {
              "type": "integer",
              "format": "int32"
            }
          },
          {
            "name": "includePromoted",
            "in": "query",
            "description": "Include Promoted Reading Lists along with user's Reading Lists. Defaults to true",
            "schema": {
              "type": "boolean",
              "default": true
            }
          },
          {
            "name": "sortByLastModified",
            "in": "query",
            "description": "Sort by last modified (most recent first) or by title (alphabetical)",
            "schema": {
              "type": "boolean",
              "default": false
            }
          }
        ],
        "responses": {
          "200": {
            "description": "Success",
            "content": {
              "text/plain": {
                "schema": {
                  "type": "array",
                  "items": {
                    "$ref": "#/components/schemas/ReadingListDto"
                  }
                }
              },
              "application/json": {
                "schema": {
                  "type": "array",
                  "items": {
                    "$ref": "#/components/schemas/ReadingListDto"
                  }
                }
              },
              "text/json": {
                "schema": {
                  "type": "array",
                  "items": {
                    "$ref": "#/components/schemas/ReadingListDto"
                  }
                }
              }
            }
          }
        }
      }
    },
    "/api/ReadingList/lists-for-series": {
      "get": {
        "tags": [
          "ReadingList"
        ],
        "summary": "Returns all Reading Lists the user has access to that have a series within it.",
        "parameters": [
          {
            "name": "seriesId",
            "in": "query",
            "description": "",
            "schema": {
              "type": "integer",
              "format": "int32"
            }
          }
        ],
        "responses": {
          "200": {
            "description": "Success",
            "content": {
              "text/plain": {
                "schema": {
                  "type": "array",
                  "items": {
                    "$ref": "#/components/schemas/ReadingListDto"
                  }
                }
              },
              "application/json": {
                "schema": {
                  "type": "array",
                  "items": {
                    "$ref": "#/components/schemas/ReadingListDto"
                  }
                }
              },
              "text/json": {
                "schema": {
                  "type": "array",
                  "items": {
                    "$ref": "#/components/schemas/ReadingListDto"
                  }
                }
              }
            }
          }
        }
      }
    },
    "/api/ReadingList/items": {
      "get": {
        "tags": [
          "ReadingList"
        ],
        "summary": "Fetches all reading list items for a given list including rich metadata around series, volume, chapters, and progress",
        "description": "This call is expensive",
        "parameters": [
          {
            "name": "readingListId",
            "in": "query",
            "description": "",
            "schema": {
              "type": "integer",
              "format": "int32"
            }
          }
        ],
        "responses": {
          "200": {
            "description": "Success",
            "content": {
              "text/plain": {
                "schema": {
                  "type": "array",
                  "items": {
                    "$ref": "#/components/schemas/ReadingListItemDto"
                  }
                }
              },
              "application/json": {
                "schema": {
                  "type": "array",
                  "items": {
                    "$ref": "#/components/schemas/ReadingListItemDto"
                  }
                }
              },
              "text/json": {
                "schema": {
                  "type": "array",
                  "items": {
                    "$ref": "#/components/schemas/ReadingListItemDto"
                  }
                }
              }
            }
          }
        }
      }
    },
    "/api/ReadingList/update-position": {
      "post": {
        "tags": [
          "ReadingList"
        ],
        "summary": "Updates an items position",
        "requestBody": {
          "description": "",
          "content": {
            "application/json": {
              "schema": {
                "$ref": "#/components/schemas/UpdateReadingListPosition"
              }
            },
            "text/json": {
              "schema": {
                "$ref": "#/components/schemas/UpdateReadingListPosition"
              }
            },
            "application/*+json": {
              "schema": {
                "$ref": "#/components/schemas/UpdateReadingListPosition"
              }
            }
          }
        },
        "responses": {
          "200": {
            "description": "Success"
          }
        }
      }
    },
    "/api/ReadingList/delete-item": {
      "post": {
        "tags": [
          "ReadingList"
        ],
        "summary": "Deletes a list item from the list. Will reorder all item positions afterwards",
        "requestBody": {
          "description": "",
          "content": {
            "application/json": {
              "schema": {
                "$ref": "#/components/schemas/UpdateReadingListPosition"
              }
            },
            "text/json": {
              "schema": {
                "$ref": "#/components/schemas/UpdateReadingListPosition"
              }
            },
            "application/*+json": {
              "schema": {
                "$ref": "#/components/schemas/UpdateReadingListPosition"
              }
            }
          }
        },
        "responses": {
          "200": {
            "description": "Success"
          }
        }
      }
    },
    "/api/ReadingList/remove-read": {
      "post": {
        "tags": [
          "ReadingList"
        ],
        "summary": "Removes all entries that are fully read from the reading list",
        "parameters": [
          {
            "name": "readingListId",
            "in": "query",
            "description": "",
            "schema": {
              "type": "integer",
              "format": "int32"
            }
          }
        ],
        "responses": {
          "200": {
            "description": "Success"
          }
        }
      }
    },
    "/api/ReadingList/create": {
      "post": {
        "tags": [
          "ReadingList"
        ],
        "summary": "Creates a new List with a unique title. Returns the new ReadingList back",
        "requestBody": {
          "description": "",
          "content": {
            "application/json": {
              "schema": {
                "$ref": "#/components/schemas/CreateReadingListDto"
              }
            },
            "text/json": {
              "schema": {
                "$ref": "#/components/schemas/CreateReadingListDto"
              }
            },
            "application/*+json": {
              "schema": {
                "$ref": "#/components/schemas/CreateReadingListDto"
              }
            }
          }
        },
        "responses": {
          "200": {
            "description": "Success",
            "content": {
              "text/plain": {
                "schema": {
                  "$ref": "#/components/schemas/ReadingListDto"
                }
              },
              "application/json": {
                "schema": {
                  "$ref": "#/components/schemas/ReadingListDto"
                }
              },
              "text/json": {
                "schema": {
                  "$ref": "#/components/schemas/ReadingListDto"
                }
              }
            }
          }
        }
      }
    },
    "/api/ReadingList/update": {
      "post": {
        "tags": [
          "ReadingList"
        ],
        "summary": "Update the properties (title, summary) of a reading list",
        "requestBody": {
          "description": "",
          "content": {
            "application/json": {
              "schema": {
                "$ref": "#/components/schemas/UpdateReadingListDto"
              }
            },
            "text/json": {
              "schema": {
                "$ref": "#/components/schemas/UpdateReadingListDto"
              }
            },
            "application/*+json": {
              "schema": {
                "$ref": "#/components/schemas/UpdateReadingListDto"
              }
            }
          }
        },
        "responses": {
          "200": {
            "description": "Success"
          }
        }
      }
    },
    "/api/ReadingList/update-by-series": {
      "post": {
        "tags": [
          "ReadingList"
        ],
        "summary": "Adds all chapters from a Series to a reading list",
        "requestBody": {
          "description": "",
          "content": {
            "application/json": {
              "schema": {
                "$ref": "#/components/schemas/UpdateReadingListBySeriesDto"
              }
            },
            "text/json": {
              "schema": {
                "$ref": "#/components/schemas/UpdateReadingListBySeriesDto"
              }
            },
            "application/*+json": {
              "schema": {
                "$ref": "#/components/schemas/UpdateReadingListBySeriesDto"
              }
            }
          }
        },
        "responses": {
          "200": {
            "description": "Success"
          }
        }
      }
    },
    "/api/ReadingList/update-by-multiple": {
      "post": {
        "tags": [
          "ReadingList"
        ],
        "summary": "Adds all chapters from a list of volumes and chapters to a reading list",
        "requestBody": {
          "description": "",
          "content": {
            "application/json": {
              "schema": {
                "$ref": "#/components/schemas/UpdateReadingListByMultipleDto"
              }
            },
            "text/json": {
              "schema": {
                "$ref": "#/components/schemas/UpdateReadingListByMultipleDto"
              }
            },
            "application/*+json": {
              "schema": {
                "$ref": "#/components/schemas/UpdateReadingListByMultipleDto"
              }
            }
          }
        },
        "responses": {
          "200": {
            "description": "Success"
          }
        }
      }
    },
    "/api/ReadingList/update-by-multiple-series": {
      "post": {
        "tags": [
          "ReadingList"
        ],
        "summary": "Adds all chapters from a list of series to a reading list",
        "requestBody": {
          "description": "",
          "content": {
            "application/json": {
              "schema": {
                "$ref": "#/components/schemas/UpdateReadingListByMultipleSeriesDto"
              }
            },
            "text/json": {
              "schema": {
                "$ref": "#/components/schemas/UpdateReadingListByMultipleSeriesDto"
              }
            },
            "application/*+json": {
              "schema": {
                "$ref": "#/components/schemas/UpdateReadingListByMultipleSeriesDto"
              }
            }
          }
        },
        "responses": {
          "200": {
            "description": "Success"
          }
        }
      }
    },
    "/api/ReadingList/update-by-volume": {
      "post": {
        "tags": [
          "ReadingList"
        ],
        "requestBody": {
          "content": {
            "application/json": {
              "schema": {
                "$ref": "#/components/schemas/UpdateReadingListByVolumeDto"
              }
            },
            "text/json": {
              "schema": {
                "$ref": "#/components/schemas/UpdateReadingListByVolumeDto"
              }
            },
            "application/*+json": {
              "schema": {
                "$ref": "#/components/schemas/UpdateReadingListByVolumeDto"
              }
            }
          }
        },
        "responses": {
          "200": {
            "description": "Success"
          }
        }
      }
    },
    "/api/ReadingList/update-by-chapter": {
      "post": {
        "tags": [
          "ReadingList"
        ],
        "requestBody": {
          "content": {
            "application/json": {
              "schema": {
                "$ref": "#/components/schemas/UpdateReadingListByChapterDto"
              }
            },
            "text/json": {
              "schema": {
                "$ref": "#/components/schemas/UpdateReadingListByChapterDto"
              }
            },
            "application/*+json": {
              "schema": {
                "$ref": "#/components/schemas/UpdateReadingListByChapterDto"
              }
            }
          }
        },
        "responses": {
          "200": {
            "description": "Success"
          }
        }
      }
    },
    "/api/ReadingList/characters": {
      "get": {
        "tags": [
          "ReadingList"
        ],
        "summary": "Returns a list of characters associated with the reading list",
        "parameters": [
          {
            "name": "readingListId",
            "in": "query",
            "description": "",
            "schema": {
              "type": "integer",
              "format": "int32"
            }
          }
        ],
        "responses": {
          "200": {
            "description": "Success",
            "content": {
              "text/plain": {
                "schema": {
                  "type": "array",
                  "items": {
                    "$ref": "#/components/schemas/PersonDto"
                  }
                }
              },
              "application/json": {
                "schema": {
                  "type": "array",
                  "items": {
                    "$ref": "#/components/schemas/PersonDto"
                  }
                }
              },
              "text/json": {
                "schema": {
                  "type": "array",
                  "items": {
                    "$ref": "#/components/schemas/PersonDto"
                  }
                }
              }
            }
          }
        }
      }
    },
    "/api/ReadingList/next-chapter": {
      "get": {
        "tags": [
          "ReadingList"
        ],
        "summary": "Returns the next chapter within the reading list",
        "parameters": [
          {
            "name": "currentChapterId",
            "in": "query",
            "description": "",
            "schema": {
              "type": "integer",
              "format": "int32"
            }
          },
          {
            "name": "readingListId",
            "in": "query",
            "description": "",
            "schema": {
              "type": "integer",
              "format": "int32"
            }
          }
        ],
        "responses": {
          "200": {
            "description": "Success",
            "content": {
              "text/plain": {
                "schema": {
                  "type": "integer",
                  "format": "int32"
                }
              },
              "application/json": {
                "schema": {
                  "type": "integer",
                  "format": "int32"
                }
              },
              "text/json": {
                "schema": {
                  "type": "integer",
                  "format": "int32"
                }
              }
            }
          }
        }
      }
    },
    "/api/ReadingList/prev-chapter": {
      "get": {
        "tags": [
          "ReadingList"
        ],
        "summary": "Returns the prev chapter within the reading list",
        "parameters": [
          {
            "name": "currentChapterId",
            "in": "query",
            "description": "",
            "schema": {
              "type": "integer",
              "format": "int32"
            }
          },
          {
            "name": "readingListId",
            "in": "query",
            "description": "",
            "schema": {
              "type": "integer",
              "format": "int32"
            }
          }
        ],
        "responses": {
          "200": {
            "description": "Success",
            "content": {
              "text/plain": {
                "schema": {
                  "type": "integer",
                  "format": "int32"
                }
              },
              "application/json": {
                "schema": {
                  "type": "integer",
                  "format": "int32"
                }
              },
              "text/json": {
                "schema": {
                  "type": "integer",
                  "format": "int32"
                }
              }
            }
          }
        }
      }
    },
    "/api/ReadingList/name-exists": {
      "get": {
        "tags": [
          "ReadingList"
        ],
        "summary": "Checks if a reading list exists with the name",
        "parameters": [
          {
            "name": "name",
            "in": "query",
            "description": "If empty or null, will return true as that is invalid",
            "schema": {
              "type": "string"
            }
          }
        ],
        "responses": {
          "200": {
            "description": "Success",
            "content": {
              "text/plain": {
                "schema": {
                  "type": "boolean"
                }
              },
              "application/json": {
                "schema": {
                  "type": "boolean"
                }
              },
              "text/json": {
                "schema": {
                  "type": "boolean"
                }
              }
            }
          }
        }
      }
    },
    "/api/Recommended/quick-reads": {
      "get": {
        "tags": [
          "Recommended"
        ],
        "summary": "Quick Reads are series that should be readable in less than 10 in total and are not Ongoing in release.",
        "parameters": [
          {
            "name": "libraryId",
            "in": "query",
            "description": "Library to restrict series to",
            "schema": {
              "type": "integer",
              "format": "int32"
            }
          },
          {
            "name": "PageNumber",
            "in": "query",
            "schema": {
              "type": "integer",
              "format": "int32"
            }
          },
          {
            "name": "PageSize",
            "in": "query",
            "description": "If set to 0, will set as MaxInt",
            "schema": {
              "type": "integer",
              "format": "int32"
            }
          }
        ],
        "responses": {
          "200": {
            "description": "Success",
            "content": {
              "text/plain": {
                "schema": {
                  "type": "array",
                  "items": {
                    "$ref": "#/components/schemas/SeriesDto"
                  }
                }
              },
              "application/json": {
                "schema": {
                  "type": "array",
                  "items": {
                    "$ref": "#/components/schemas/SeriesDto"
                  }
                }
              },
              "text/json": {
                "schema": {
                  "type": "array",
                  "items": {
                    "$ref": "#/components/schemas/SeriesDto"
                  }
                }
              }
            }
          }
        }
      }
    },
    "/api/Recommended/quick-catchup-reads": {
      "get": {
        "tags": [
          "Recommended"
        ],
        "summary": "Quick Catchup Reads are series that should be readable in less than 10 in total and are Ongoing in release.",
        "parameters": [
          {
            "name": "libraryId",
            "in": "query",
            "description": "Library to restrict series to",
            "schema": {
              "type": "integer",
              "format": "int32"
            }
          },
          {
            "name": "PageNumber",
            "in": "query",
            "schema": {
              "type": "integer",
              "format": "int32"
            }
          },
          {
            "name": "PageSize",
            "in": "query",
            "description": "If set to 0, will set as MaxInt",
            "schema": {
              "type": "integer",
              "format": "int32"
            }
          }
        ],
        "responses": {
          "200": {
            "description": "Success",
            "content": {
              "text/plain": {
                "schema": {
                  "type": "array",
                  "items": {
                    "$ref": "#/components/schemas/SeriesDto"
                  }
                }
              },
              "application/json": {
                "schema": {
                  "type": "array",
                  "items": {
                    "$ref": "#/components/schemas/SeriesDto"
                  }
                }
              },
              "text/json": {
                "schema": {
                  "type": "array",
                  "items": {
                    "$ref": "#/components/schemas/SeriesDto"
                  }
                }
              }
            }
          }
        }
      }
    },
    "/api/Recommended/highly-rated": {
      "get": {
        "tags": [
          "Recommended"
        ],
        "summary": "Highly Rated based on other users ratings. Will pull series with ratings > 4.0, weighted by count of other users.",
        "parameters": [
          {
            "name": "libraryId",
            "in": "query",
            "description": "Library to restrict series to",
            "schema": {
              "type": "integer",
              "format": "int32"
            }
          },
          {
            "name": "PageNumber",
            "in": "query",
            "schema": {
              "type": "integer",
              "format": "int32"
            }
          },
          {
            "name": "PageSize",
            "in": "query",
            "description": "If set to 0, will set as MaxInt",
            "schema": {
              "type": "integer",
              "format": "int32"
            }
          }
        ],
        "responses": {
          "200": {
            "description": "Success",
            "content": {
              "text/plain": {
                "schema": {
                  "type": "array",
                  "items": {
                    "$ref": "#/components/schemas/SeriesDto"
                  }
                }
              },
              "application/json": {
                "schema": {
                  "type": "array",
                  "items": {
                    "$ref": "#/components/schemas/SeriesDto"
                  }
                }
              },
              "text/json": {
                "schema": {
                  "type": "array",
                  "items": {
                    "$ref": "#/components/schemas/SeriesDto"
                  }
                }
              }
            }
          }
        }
      }
    },
    "/api/Recommended/more-in": {
      "get": {
        "tags": [
          "Recommended"
        ],
        "summary": "Chooses a random genre and shows series that are in that without reading progress",
        "parameters": [
          {
            "name": "libraryId",
            "in": "query",
            "description": "Library to restrict series to",
            "schema": {
              "type": "integer",
              "format": "int32"
            }
          },
          {
            "name": "genreId",
            "in": "query",
            "description": "Genre Id",
            "schema": {
              "type": "integer",
              "format": "int32"
            }
          },
          {
            "name": "PageNumber",
            "in": "query",
            "schema": {
              "type": "integer",
              "format": "int32"
            }
          },
          {
            "name": "PageSize",
            "in": "query",
            "description": "If set to 0, will set as MaxInt",
            "schema": {
              "type": "integer",
              "format": "int32"
            }
          }
        ],
        "responses": {
          "200": {
            "description": "Success",
            "content": {
              "text/plain": {
                "schema": {
                  "type": "array",
                  "items": {
                    "$ref": "#/components/schemas/SeriesDto"
                  }
                }
              },
              "application/json": {
                "schema": {
                  "type": "array",
                  "items": {
                    "$ref": "#/components/schemas/SeriesDto"
                  }
                }
              },
              "text/json": {
                "schema": {
                  "type": "array",
                  "items": {
                    "$ref": "#/components/schemas/SeriesDto"
                  }
                }
              }
            }
          }
        }
      }
    },
    "/api/Recommended/rediscover": {
      "get": {
        "tags": [
          "Recommended"
        ],
        "summary": "Series that are fully read by the user in no particular order",
        "parameters": [
          {
            "name": "libraryId",
            "in": "query",
            "description": "Library to restrict series to",
            "schema": {
              "type": "integer",
              "format": "int32"
            }
          },
          {
            "name": "PageNumber",
            "in": "query",
            "schema": {
              "type": "integer",
              "format": "int32"
            }
          },
          {
            "name": "PageSize",
            "in": "query",
            "description": "If set to 0, will set as MaxInt",
            "schema": {
              "type": "integer",
              "format": "int32"
            }
          }
        ],
        "responses": {
          "200": {
            "description": "Success",
            "content": {
              "text/plain": {
                "schema": {
                  "type": "array",
                  "items": {
                    "$ref": "#/components/schemas/SeriesDto"
                  }
                }
              },
              "application/json": {
                "schema": {
                  "type": "array",
                  "items": {
                    "$ref": "#/components/schemas/SeriesDto"
                  }
                }
              },
              "text/json": {
                "schema": {
                  "type": "array",
                  "items": {
                    "$ref": "#/components/schemas/SeriesDto"
                  }
                }
              }
            }
          }
        }
      }
    },
    "/api/Search/series-for-mangafile": {
      "get": {
        "tags": [
          "Search"
        ],
        "summary": "Returns the series for the MangaFile id. If the user does not have access (shouldn't happen by the UI),\r\nthen null is returned",
        "parameters": [
          {
            "name": "mangaFileId",
            "in": "query",
            "description": "",
            "schema": {
              "type": "integer",
              "format": "int32"
            }
          }
        ],
        "responses": {
          "200": {
            "description": "Success",
            "content": {
              "text/plain": {
                "schema": {
                  "$ref": "#/components/schemas/SeriesDto"
                }
              },
              "application/json": {
                "schema": {
                  "$ref": "#/components/schemas/SeriesDto"
                }
              },
              "text/json": {
                "schema": {
                  "$ref": "#/components/schemas/SeriesDto"
                }
              }
            }
          }
        }
      }
    },
    "/api/Search/series-for-chapter": {
      "get": {
        "tags": [
          "Search"
        ],
        "summary": "Returns the series for the Chapter id. If the user does not have access (shouldn't happen by the UI),\r\nthen null is returned",
        "parameters": [
          {
            "name": "chapterId",
            "in": "query",
            "description": "",
            "schema": {
              "type": "integer",
              "format": "int32"
            }
          }
        ],
        "responses": {
          "200": {
            "description": "Success",
            "content": {
              "text/plain": {
                "schema": {
                  "$ref": "#/components/schemas/SeriesDto"
                }
              },
              "application/json": {
                "schema": {
                  "$ref": "#/components/schemas/SeriesDto"
                }
              },
              "text/json": {
                "schema": {
                  "$ref": "#/components/schemas/SeriesDto"
                }
              }
            }
          }
        }
      }
    },
    "/api/Search/search": {
      "get": {
        "tags": [
          "Search"
        ],
        "parameters": [
          {
            "name": "queryString",
            "in": "query",
            "schema": {
              "type": "string"
            }
          }
        ],
        "responses": {
          "200": {
            "description": "Success",
            "content": {
              "text/plain": {
                "schema": {
                  "$ref": "#/components/schemas/SearchResultGroupDto"
                }
              },
              "application/json": {
                "schema": {
                  "$ref": "#/components/schemas/SearchResultGroupDto"
                }
              },
              "text/json": {
                "schema": {
                  "$ref": "#/components/schemas/SearchResultGroupDto"
                }
              }
            }
          }
        }
      }
    },
    "/api/Series": {
      "post": {
        "tags": [
          "Series"
        ],
        "parameters": [
          {
            "name": "libraryId",
            "in": "query",
            "schema": {
              "type": "integer",
              "format": "int32"
            }
          },
          {
            "name": "PageNumber",
            "in": "query",
            "schema": {
              "type": "integer",
              "format": "int32"
            }
          },
          {
            "name": "PageSize",
            "in": "query",
            "description": "If set to 0, will set as MaxInt",
            "schema": {
              "type": "integer",
              "format": "int32"
            }
          }
        ],
        "requestBody": {
          "content": {
            "application/json": {
              "schema": {
                "$ref": "#/components/schemas/FilterDto"
              }
            },
            "text/json": {
              "schema": {
                "$ref": "#/components/schemas/FilterDto"
              }
            },
            "application/*+json": {
              "schema": {
                "$ref": "#/components/schemas/FilterDto"
              }
            }
          }
        },
        "responses": {
          "200": {
            "description": "Success",
            "content": {
              "text/plain": {
                "schema": {
                  "type": "array",
                  "items": {
                    "$ref": "#/components/schemas/Series"
                  }
                }
              },
              "application/json": {
                "schema": {
                  "type": "array",
                  "items": {
                    "$ref": "#/components/schemas/Series"
                  }
                }
              },
              "text/json": {
                "schema": {
                  "type": "array",
                  "items": {
                    "$ref": "#/components/schemas/Series"
                  }
                }
              }
            }
          }
        }
      }
    },
    "/api/Series/v2": {
      "post": {
        "tags": [
          "Series"
        ],
        "parameters": [
          {
            "name": "PageNumber",
            "in": "query",
            "schema": {
              "type": "integer",
              "format": "int32"
            }
          },
          {
            "name": "PageSize",
            "in": "query",
            "description": "If set to 0, will set as MaxInt",
            "schema": {
              "type": "integer",
              "format": "int32"
            }
          }
        ],
        "requestBody": {
          "content": {
            "application/json": {
              "schema": {
                "$ref": "#/components/schemas/FilterV2Dto"
              }
            },
            "text/json": {
              "schema": {
                "$ref": "#/components/schemas/FilterV2Dto"
              }
            },
            "application/*+json": {
              "schema": {
                "$ref": "#/components/schemas/FilterV2Dto"
              }
            }
          }
        },
        "responses": {
          "200": {
            "description": "Success",
            "content": {
              "text/plain": {
                "schema": {
                  "type": "array",
                  "items": {
                    "$ref": "#/components/schemas/Series"
                  }
                }
              },
              "application/json": {
                "schema": {
                  "type": "array",
                  "items": {
                    "$ref": "#/components/schemas/Series"
                  }
                }
              },
              "text/json": {
                "schema": {
                  "type": "array",
                  "items": {
                    "$ref": "#/components/schemas/Series"
                  }
                }
              }
            }
          }
        }
      }
    },
    "/api/Series/{seriesId}": {
      "get": {
        "tags": [
          "Series"
        ],
        "summary": "Fetches a Series for a given Id",
        "parameters": [
          {
            "name": "seriesId",
            "in": "path",
            "description": "Series Id to fetch details for",
            "required": true,
            "schema": {
              "type": "integer",
              "format": "int32"
            }
          }
        ],
        "responses": {
          "200": {
            "description": "Success",
            "content": {
              "text/plain": {
                "schema": {
                  "$ref": "#/components/schemas/SeriesDto"
                }
              },
              "application/json": {
                "schema": {
                  "$ref": "#/components/schemas/SeriesDto"
                }
              },
              "text/json": {
                "schema": {
                  "$ref": "#/components/schemas/SeriesDto"
                }
              }
            }
          }
        }
      },
      "delete": {
        "tags": [
          "Series"
        ],
        "parameters": [
          {
            "name": "seriesId",
            "in": "path",
            "required": true,
            "schema": {
              "type": "integer",
              "format": "int32"
            }
          }
        ],
        "responses": {
          "200": {
            "description": "Success",
            "content": {
              "text/plain": {
                "schema": {
                  "type": "boolean"
                }
              },
              "application/json": {
                "schema": {
                  "type": "boolean"
                }
              },
              "text/json": {
                "schema": {
                  "type": "boolean"
                }
              }
            }
          }
        }
      }
    },
    "/api/Series/delete-multiple": {
      "post": {
        "tags": [
          "Series"
        ],
        "requestBody": {
          "content": {
            "application/json": {
              "schema": {
                "$ref": "#/components/schemas/DeleteSeriesDto"
              }
            },
            "text/json": {
              "schema": {
                "$ref": "#/components/schemas/DeleteSeriesDto"
              }
            },
            "application/*+json": {
              "schema": {
                "$ref": "#/components/schemas/DeleteSeriesDto"
              }
            }
          }
        },
        "responses": {
          "200": {
            "description": "Success"
          }
        }
      }
    },
    "/api/Series/volumes": {
      "get": {
        "tags": [
          "Series"
        ],
        "summary": "Returns All volumes for a series with progress information and Chapters",
        "parameters": [
          {
            "name": "seriesId",
            "in": "query",
            "description": "",
            "schema": {
              "type": "integer",
              "format": "int32"
            }
          }
        ],
        "responses": {
          "200": {
            "description": "Success",
            "content": {
              "text/plain": {
                "schema": {
                  "type": "array",
                  "items": {
                    "$ref": "#/components/schemas/VolumeDto"
                  }
                }
              },
              "application/json": {
                "schema": {
                  "type": "array",
                  "items": {
                    "$ref": "#/components/schemas/VolumeDto"
                  }
                }
              },
              "text/json": {
                "schema": {
                  "type": "array",
                  "items": {
                    "$ref": "#/components/schemas/VolumeDto"
                  }
                }
              }
            }
          }
        }
      }
    },
    "/api/Series/volume": {
      "get": {
        "tags": [
          "Series"
        ],
        "parameters": [
          {
            "name": "volumeId",
            "in": "query",
            "schema": {
              "type": "integer",
              "format": "int32"
            }
          }
        ],
        "responses": {
          "200": {
            "description": "Success",
            "content": {
              "text/plain": {
                "schema": {
                  "$ref": "#/components/schemas/VolumeDto"
                }
              },
              "application/json": {
                "schema": {
                  "$ref": "#/components/schemas/VolumeDto"
                }
              },
              "text/json": {
                "schema": {
                  "$ref": "#/components/schemas/VolumeDto"
                }
              }
            }
          }
        }
      }
    },
    "/api/Series/chapter": {
      "get": {
        "tags": [
          "Series"
        ],
        "parameters": [
          {
            "name": "chapterId",
            "in": "query",
            "schema": {
              "type": "integer",
              "format": "int32"
            }
          }
        ],
        "responses": {
          "200": {
            "description": "Success",
            "content": {
              "text/plain": {
                "schema": {
                  "$ref": "#/components/schemas/ChapterDto"
                }
              },
              "application/json": {
                "schema": {
                  "$ref": "#/components/schemas/ChapterDto"
                }
              },
              "text/json": {
                "schema": {
                  "$ref": "#/components/schemas/ChapterDto"
                }
              }
            }
          }
        }
      }
    },
    "/api/Series/chapter-metadata": {
      "get": {
        "tags": [
          "Series"
        ],
        "parameters": [
          {
            "name": "chapterId",
            "in": "query",
            "schema": {
              "type": "integer",
              "format": "int32"
            }
          }
        ],
        "responses": {
          "200": {
            "description": "Success",
            "content": {
              "text/plain": {
                "schema": {
                  "$ref": "#/components/schemas/ChapterMetadataDto"
                }
              },
              "application/json": {
                "schema": {
                  "$ref": "#/components/schemas/ChapterMetadataDto"
                }
              },
              "text/json": {
                "schema": {
                  "$ref": "#/components/schemas/ChapterMetadataDto"
                }
              }
            }
          }
        }
      }
    },
    "/api/Series/update-rating": {
      "post": {
        "tags": [
          "Series"
        ],
        "requestBody": {
          "content": {
            "application/json": {
              "schema": {
                "$ref": "#/components/schemas/UpdateSeriesRatingDto"
              }
            },
            "text/json": {
              "schema": {
                "$ref": "#/components/schemas/UpdateSeriesRatingDto"
              }
            },
            "application/*+json": {
              "schema": {
                "$ref": "#/components/schemas/UpdateSeriesRatingDto"
              }
            }
          }
        },
        "responses": {
          "200": {
            "description": "Success"
          }
        }
      }
    },
    "/api/Series/update": {
      "post": {
        "tags": [
          "Series"
        ],
        "requestBody": {
          "content": {
            "application/json": {
              "schema": {
                "$ref": "#/components/schemas/UpdateSeriesDto"
              }
            },
            "text/json": {
              "schema": {
                "$ref": "#/components/schemas/UpdateSeriesDto"
              }
            },
            "application/*+json": {
              "schema": {
                "$ref": "#/components/schemas/UpdateSeriesDto"
              }
            }
          }
        },
        "responses": {
          "200": {
            "description": "Success"
          }
        }
      }
    },
    "/api/Series/recently-added": {
      "post": {
        "tags": [
          "Series"
        ],
        "parameters": [
          {
            "name": "PageNumber",
            "in": "query",
            "schema": {
              "type": "integer",
              "format": "int32"
            }
          },
          {
            "name": "PageSize",
            "in": "query",
            "description": "If set to 0, will set as MaxInt",
            "schema": {
              "type": "integer",
              "format": "int32"
            }
          },
          {
            "name": "libraryId",
            "in": "query",
            "schema": {
              "type": "integer",
              "format": "int32",
              "default": 0
            }
          }
        ],
        "requestBody": {
          "content": {
            "application/json": {
              "schema": {
                "$ref": "#/components/schemas/FilterDto"
              }
            },
            "text/json": {
              "schema": {
                "$ref": "#/components/schemas/FilterDto"
              }
            },
            "application/*+json": {
              "schema": {
                "$ref": "#/components/schemas/FilterDto"
              }
            }
          }
        },
        "responses": {
          "200": {
            "description": "Success",
            "content": {
              "text/plain": {
                "schema": {
                  "type": "array",
                  "items": {
                    "$ref": "#/components/schemas/SeriesDto"
                  }
                }
              },
              "application/json": {
                "schema": {
                  "type": "array",
                  "items": {
                    "$ref": "#/components/schemas/SeriesDto"
                  }
                }
              },
              "text/json": {
                "schema": {
                  "type": "array",
                  "items": {
                    "$ref": "#/components/schemas/SeriesDto"
                  }
                }
              }
            }
          }
        }
      }
    },
    "/api/Series/recently-updated-series": {
      "post": {
        "tags": [
          "Series"
        ],
        "responses": {
          "200": {
            "description": "Success",
            "content": {
              "text/plain": {
                "schema": {
                  "type": "array",
                  "items": {
                    "$ref": "#/components/schemas/RecentlyAddedItemDto"
                  }
                }
              },
              "application/json": {
                "schema": {
                  "type": "array",
                  "items": {
                    "$ref": "#/components/schemas/RecentlyAddedItemDto"
                  }
                }
              },
              "text/json": {
                "schema": {
                  "type": "array",
                  "items": {
                    "$ref": "#/components/schemas/RecentlyAddedItemDto"
                  }
                }
              }
            }
          }
        }
      }
    },
    "/api/Series/all": {
      "post": {
        "tags": [
          "Series"
        ],
        "parameters": [
          {
            "name": "PageNumber",
            "in": "query",
            "schema": {
              "type": "integer",
              "format": "int32"
            }
          },
          {
            "name": "PageSize",
            "in": "query",
            "description": "If set to 0, will set as MaxInt",
            "schema": {
              "type": "integer",
              "format": "int32"
            }
          },
          {
            "name": "libraryId",
            "in": "query",
            "schema": {
              "type": "integer",
              "format": "int32",
              "default": 0
            }
          }
        ],
        "requestBody": {
          "content": {
            "application/json": {
              "schema": {
                "$ref": "#/components/schemas/FilterDto"
              }
            },
            "text/json": {
              "schema": {
                "$ref": "#/components/schemas/FilterDto"
              }
            },
            "application/*+json": {
              "schema": {
                "$ref": "#/components/schemas/FilterDto"
              }
            }
          }
        },
        "responses": {
          "200": {
            "description": "Success",
            "content": {
              "text/plain": {
                "schema": {
                  "type": "array",
                  "items": {
                    "$ref": "#/components/schemas/SeriesDto"
                  }
                }
              },
              "application/json": {
                "schema": {
                  "type": "array",
                  "items": {
                    "$ref": "#/components/schemas/SeriesDto"
                  }
                }
              },
              "text/json": {
                "schema": {
                  "type": "array",
                  "items": {
                    "$ref": "#/components/schemas/SeriesDto"
                  }
                }
              }
            }
          }
        }
      }
    },
    "/api/Series/on-deck": {
      "post": {
        "tags": [
          "Series"
        ],
        "summary": "Fetches series that are on deck aka have progress on them.",
        "parameters": [
          {
            "name": "PageNumber",
            "in": "query",
            "schema": {
              "type": "integer",
              "format": "int32"
            }
          },
          {
            "name": "PageSize",
            "in": "query",
            "description": "If set to 0, will set as MaxInt",
            "schema": {
              "type": "integer",
              "format": "int32"
            }
          },
          {
            "name": "libraryId",
            "in": "query",
            "description": "Default of 0 meaning all libraries",
            "schema": {
              "type": "integer",
              "format": "int32",
              "default": 0
            }
          }
        ],
        "requestBody": {
          "description": "",
          "content": {
            "application/json": {
              "schema": {
                "$ref": "#/components/schemas/FilterDto"
              }
            },
            "text/json": {
              "schema": {
                "$ref": "#/components/schemas/FilterDto"
              }
            },
            "application/*+json": {
              "schema": {
                "$ref": "#/components/schemas/FilterDto"
              }
            }
          }
        },
        "responses": {
          "200": {
            "description": "Success",
            "content": {
              "text/plain": {
                "schema": {
                  "type": "array",
                  "items": {
                    "$ref": "#/components/schemas/SeriesDto"
                  }
                }
              },
              "application/json": {
                "schema": {
                  "type": "array",
                  "items": {
                    "$ref": "#/components/schemas/SeriesDto"
                  }
                }
              },
              "text/json": {
                "schema": {
                  "type": "array",
                  "items": {
                    "$ref": "#/components/schemas/SeriesDto"
                  }
                }
              }
            }
          }
        }
      }
    },
    "/api/Series/refresh-metadata": {
      "post": {
        "tags": [
          "Series"
        ],
        "summary": "Runs a Cover Image Generation task",
        "requestBody": {
          "description": "",
          "content": {
            "application/json": {
              "schema": {
                "$ref": "#/components/schemas/RefreshSeriesDto"
              }
            },
            "text/json": {
              "schema": {
                "$ref": "#/components/schemas/RefreshSeriesDto"
              }
            },
            "application/*+json": {
              "schema": {
                "$ref": "#/components/schemas/RefreshSeriesDto"
              }
            }
          }
        },
        "responses": {
          "200": {
            "description": "Success"
          }
        }
      }
    },
    "/api/Series/scan": {
      "post": {
        "tags": [
          "Series"
        ],
        "summary": "Scan a series and force each file to be updated. This should be invoked via the User, hence why we force.",
        "requestBody": {
          "description": "",
          "content": {
            "application/json": {
              "schema": {
                "$ref": "#/components/schemas/RefreshSeriesDto"
              }
            },
            "text/json": {
              "schema": {
                "$ref": "#/components/schemas/RefreshSeriesDto"
              }
            },
            "application/*+json": {
              "schema": {
                "$ref": "#/components/schemas/RefreshSeriesDto"
              }
            }
          }
        },
        "responses": {
          "200": {
            "description": "Success"
          }
        }
      }
    },
    "/api/Series/analyze": {
      "post": {
        "tags": [
          "Series"
        ],
        "summary": "Run a file analysis on the series.",
        "requestBody": {
          "description": "",
          "content": {
            "application/json": {
              "schema": {
                "$ref": "#/components/schemas/RefreshSeriesDto"
              }
            },
            "text/json": {
              "schema": {
                "$ref": "#/components/schemas/RefreshSeriesDto"
              }
            },
            "application/*+json": {
              "schema": {
                "$ref": "#/components/schemas/RefreshSeriesDto"
              }
            }
          }
        },
        "responses": {
          "200": {
            "description": "Success"
          }
        }
      }
    },
    "/api/Series/metadata": {
      "get": {
        "tags": [
          "Series"
        ],
        "summary": "Returns metadata for a given series",
        "parameters": [
          {
            "name": "seriesId",
            "in": "query",
            "description": "",
            "schema": {
              "type": "integer",
              "format": "int32"
            }
          }
        ],
        "responses": {
          "200": {
            "description": "Success",
            "content": {
              "text/plain": {
                "schema": {
                  "$ref": "#/components/schemas/SeriesMetadataDto"
                }
              },
              "application/json": {
                "schema": {
                  "$ref": "#/components/schemas/SeriesMetadataDto"
                }
              },
              "text/json": {
                "schema": {
                  "$ref": "#/components/schemas/SeriesMetadataDto"
                }
              }
            }
          }
        }
      },
      "post": {
        "tags": [
          "Series"
        ],
        "summary": "Update series metadata",
        "requestBody": {
          "description": "",
          "content": {
            "application/json": {
              "schema": {
                "$ref": "#/components/schemas/UpdateSeriesMetadataDto"
              }
            },
            "text/json": {
              "schema": {
                "$ref": "#/components/schemas/UpdateSeriesMetadataDto"
              }
            },
            "application/*+json": {
              "schema": {
                "$ref": "#/components/schemas/UpdateSeriesMetadataDto"
              }
            }
          }
        },
        "responses": {
          "200": {
            "description": "Success"
          }
        }
      }
    },
    "/api/Series/series-by-collection": {
      "get": {
        "tags": [
          "Series"
        ],
        "summary": "Returns all Series grouped by the passed Collection Id with Pagination.",
        "parameters": [
          {
            "name": "collectionId",
            "in": "query",
            "description": "Collection Id to pull series from",
            "schema": {
              "type": "integer",
              "format": "int32"
            }
          },
          {
            "name": "PageNumber",
            "in": "query",
            "schema": {
              "type": "integer",
              "format": "int32"
            }
          },
          {
            "name": "PageSize",
            "in": "query",
            "description": "If set to 0, will set as MaxInt",
            "schema": {
              "type": "integer",
              "format": "int32"
            }
          }
        ],
        "responses": {
          "200": {
            "description": "Success",
            "content": {
              "text/plain": {
                "schema": {
                  "type": "array",
                  "items": {
                    "$ref": "#/components/schemas/SeriesDto"
                  }
                }
              },
              "application/json": {
                "schema": {
                  "type": "array",
                  "items": {
                    "$ref": "#/components/schemas/SeriesDto"
                  }
                }
              },
              "text/json": {
                "schema": {
                  "type": "array",
                  "items": {
                    "$ref": "#/components/schemas/SeriesDto"
                  }
                }
              }
            }
          }
        }
      }
    },
    "/api/Series/series-by-ids": {
      "post": {
        "tags": [
          "Series"
        ],
        "summary": "Fetches Series for a set of Ids. This will check User for permission access and filter out any Ids that don't exist or\r\nthe user does not have access to.",
        "requestBody": {
          "content": {
            "application/json": {
              "schema": {
                "$ref": "#/components/schemas/SeriesByIdsDto"
              }
            },
            "text/json": {
              "schema": {
                "$ref": "#/components/schemas/SeriesByIdsDto"
              }
            },
            "application/*+json": {
              "schema": {
                "$ref": "#/components/schemas/SeriesByIdsDto"
              }
            }
          }
        },
        "responses": {
          "200": {
            "description": "Success",
            "content": {
              "text/plain": {
                "schema": {
                  "type": "array",
                  "items": {
                    "$ref": "#/components/schemas/SeriesDto"
                  }
                }
              },
              "application/json": {
                "schema": {
                  "type": "array",
                  "items": {
                    "$ref": "#/components/schemas/SeriesDto"
                  }
                }
              },
              "text/json": {
                "schema": {
                  "type": "array",
                  "items": {
                    "$ref": "#/components/schemas/SeriesDto"
                  }
                }
              }
            }
          }
        }
      }
    },
    "/api/Series/age-rating": {
      "get": {
        "tags": [
          "Series"
        ],
        "summary": "Get the age rating for the API.Entities.Enums.AgeRating enum value",
        "description": "This is cached for an hour",
        "parameters": [
          {
            "name": "ageRating",
            "in": "query",
            "description": "",
            "schema": {
              "type": "integer",
              "format": "int32"
            }
          }
        ],
        "responses": {
          "200": {
            "description": "Success",
            "content": {
              "text/plain": {
                "schema": {
                  "type": "string"
                }
              },
              "application/json": {
                "schema": {
                  "type": "string"
                }
              },
              "text/json": {
                "schema": {
                  "type": "string"
                }
              }
            }
          }
        }
      }
    },
    "/api/Series/series-detail": {
      "get": {
        "tags": [
          "Series"
        ],
        "summary": "Get a special DTO for Series Detail page.",
        "description": "Do not rely on this API externally. May change without hesitation.",
        "parameters": [
          {
            "name": "seriesId",
            "in": "query",
            "description": "",
            "schema": {
              "type": "integer",
              "format": "int32"
            }
          }
        ],
        "responses": {
          "200": {
            "description": "Success",
            "content": {
              "text/plain": {
                "schema": {
                  "$ref": "#/components/schemas/SeriesDetailDto"
                }
              },
              "application/json": {
                "schema": {
                  "$ref": "#/components/schemas/SeriesDetailDto"
                }
              },
              "text/json": {
                "schema": {
                  "$ref": "#/components/schemas/SeriesDetailDto"
                }
              }
            }
          }
        }
      }
    },
    "/api/Series/related": {
      "get": {
        "tags": [
          "Series"
        ],
        "summary": "Fetches the related series for a given series",
        "parameters": [
          {
            "name": "seriesId",
            "in": "query",
            "description": "",
            "schema": {
              "type": "integer",
              "format": "int32"
            }
          },
          {
            "name": "relation",
            "in": "query",
            "description": "Type of Relationship to pull back",
            "schema": {
              "$ref": "#/components/schemas/RelationKind"
            }
          }
        ],
        "responses": {
          "200": {
            "description": "Success",
            "content": {
              "text/plain": {
                "schema": {
                  "type": "array",
                  "items": {
                    "$ref": "#/components/schemas/SeriesDto"
                  }
                }
              },
              "application/json": {
                "schema": {
                  "type": "array",
                  "items": {
                    "$ref": "#/components/schemas/SeriesDto"
                  }
                }
              },
              "text/json": {
                "schema": {
                  "type": "array",
                  "items": {
                    "$ref": "#/components/schemas/SeriesDto"
                  }
                }
              }
            }
          }
        }
      }
    },
    "/api/Series/all-related": {
      "get": {
        "tags": [
          "Series"
        ],
        "summary": "Returns all related series against the passed series Id",
        "parameters": [
          {
            "name": "seriesId",
            "in": "query",
            "description": "",
            "schema": {
              "type": "integer",
              "format": "int32"
            }
          }
        ],
        "responses": {
          "200": {
            "description": "Success",
            "content": {
              "text/plain": {
                "schema": {
                  "$ref": "#/components/schemas/RelatedSeriesDto"
                }
              },
              "application/json": {
                "schema": {
                  "$ref": "#/components/schemas/RelatedSeriesDto"
                }
              },
              "text/json": {
                "schema": {
                  "$ref": "#/components/schemas/RelatedSeriesDto"
                }
              }
            }
          }
        }
      }
    },
    "/api/Series/update-related": {
      "post": {
        "tags": [
          "Series"
        ],
        "summary": "Update the relations attached to the Series. Does not generate associated Sequel/Prequel pairs on target series.",
        "requestBody": {
          "description": "",
          "content": {
            "application/json": {
              "schema": {
                "$ref": "#/components/schemas/UpdateRelatedSeriesDto"
              }
            },
            "text/json": {
              "schema": {
                "$ref": "#/components/schemas/UpdateRelatedSeriesDto"
              }
            },
            "application/*+json": {
              "schema": {
                "$ref": "#/components/schemas/UpdateRelatedSeriesDto"
              }
            }
          }
        },
        "responses": {
          "200": {
            "description": "Success"
          }
        }
      }
    },
    "/api/Server/clear-cache": {
      "post": {
        "tags": [
          "Server"
        ],
        "summary": "Performs an ad-hoc cleanup of Cache",
        "responses": {
          "200": {
            "description": "Success"
          }
        }
      }
    },
    "/api/Server/cleanup-want-to-read": {
      "post": {
        "tags": [
          "Server"
        ],
        "summary": "Performs an ad-hoc cleanup of Want To Read, by removing want to read series for users, where the series are fully read and in Completed publication status.",
        "responses": {
          "200": {
            "description": "Success"
          }
        }
      }
    },
    "/api/Server/backup-db": {
      "post": {
        "tags": [
          "Server"
        ],
        "summary": "Performs an ad-hoc backup of the Database",
        "responses": {
          "200": {
            "description": "Success"
          }
        }
      }
    },
    "/api/Server/analyze-files": {
      "post": {
        "tags": [
          "Server"
        ],
        "summary": "This is a one time task that needs to be ran for v0.7 statistics to work",
        "responses": {
          "200": {
            "description": "Success"
          }
        }
      }
    },
    "/api/Server/server-info": {
      "get": {
        "tags": [
          "Server"
        ],
        "summary": "Returns non-sensitive information about the current system",
        "responses": {
          "200": {
            "description": "Success",
            "content": {
              "text/plain": {
                "schema": {
                  "$ref": "#/components/schemas/ServerInfoDto"
                }
              },
              "application/json": {
                "schema": {
                  "$ref": "#/components/schemas/ServerInfoDto"
                }
              },
              "text/json": {
                "schema": {
                  "$ref": "#/components/schemas/ServerInfoDto"
                }
              }
            }
          }
        }
      }
    },
    "/api/Server/convert-media": {
      "post": {
        "tags": [
          "Server"
        ],
        "summary": "Triggers the scheduling of the convert media job. This will convert all media to the target encoding (except for PNG). Only one job will run at a time.",
        "responses": {
          "200": {
            "description": "Success"
          }
        }
      }
    },
    "/api/Server/logs": {
      "get": {
        "tags": [
          "Server"
        ],
        "summary": "Downloads all the log files via a zip",
        "responses": {
          "200": {
            "description": "Success"
          }
        }
      }
    },
    "/api/Server/check-update": {
      "get": {
        "tags": [
          "Server"
        ],
        "summary": "Checks for updates, if no updates that are > current version installed, returns null",
        "responses": {
          "200": {
            "description": "Success",
            "content": {
              "text/plain": {
                "schema": {
                  "$ref": "#/components/schemas/UpdateNotificationDto"
                }
              },
              "application/json": {
                "schema": {
                  "$ref": "#/components/schemas/UpdateNotificationDto"
                }
              },
              "text/json": {
                "schema": {
                  "$ref": "#/components/schemas/UpdateNotificationDto"
                }
              }
            }
          }
        }
      }
    },
    "/api/Server/changelog": {
      "get": {
        "tags": [
          "Server"
        ],
        "summary": "Pull the Changelog for Kavita from Github and display",
        "responses": {
          "200": {
            "description": "Success",
            "content": {
              "text/plain": {
                "schema": {
                  "type": "array",
                  "items": {
                    "$ref": "#/components/schemas/UpdateNotificationDto"
                  }
                }
              },
              "application/json": {
                "schema": {
                  "type": "array",
                  "items": {
                    "$ref": "#/components/schemas/UpdateNotificationDto"
                  }
                }
              },
              "text/json": {
                "schema": {
                  "type": "array",
                  "items": {
                    "$ref": "#/components/schemas/UpdateNotificationDto"
                  }
                }
              }
            }
          }
        }
      }
    },
    "/api/Server/accessible": {
      "get": {
        "tags": [
          "Server"
        ],
        "summary": "Is this server accessible to the outside net",
        "description": "If the instance has the HostName set, this will return true whether or not it is accessible externally",
        "responses": {
          "200": {
            "description": "Success",
            "content": {
              "text/plain": {
                "schema": {
                  "type": "boolean"
                }
              },
              "application/json": {
                "schema": {
                  "type": "boolean"
                }
              },
              "text/json": {
                "schema": {
                  "type": "boolean"
                }
              }
            }
          }
        }
      }
    },
    "/api/Server/jobs": {
      "get": {
        "tags": [
          "Server"
        ],
        "summary": "Returns a list of reoccurring jobs. Scheduled ad-hoc jobs will not be returned.",
        "responses": {
          "200": {
            "description": "Success",
            "content": {
              "text/plain": {
                "schema": {
                  "type": "array",
                  "items": {
                    "$ref": "#/components/schemas/JobDto"
                  }
                }
              },
              "application/json": {
                "schema": {
                  "type": "array",
                  "items": {
                    "$ref": "#/components/schemas/JobDto"
                  }
                }
              },
              "text/json": {
                "schema": {
                  "type": "array",
                  "items": {
                    "$ref": "#/components/schemas/JobDto"
                  }
                }
              }
            }
          }
        }
      }
    },
    "/api/Server/media-errors": {
      "get": {
        "tags": [
          "Server"
        ],
        "summary": "Returns a list of issues found during scanning or reading in which files may have corruption or bad metadata (structural metadata)",
        "responses": {
          "200": {
            "description": "Success",
            "content": {
              "text/plain": {
                "schema": {
                  "type": "array",
                  "items": {
                    "$ref": "#/components/schemas/MediaErrorDto"
                  }
                }
              },
              "application/json": {
                "schema": {
                  "type": "array",
                  "items": {
                    "$ref": "#/components/schemas/MediaErrorDto"
                  }
                }
              },
              "text/json": {
                "schema": {
                  "type": "array",
                  "items": {
                    "$ref": "#/components/schemas/MediaErrorDto"
                  }
                }
              }
            }
          }
        }
      }
    },
    "/api/Server/clear-media-alerts": {
      "post": {
        "tags": [
          "Server"
        ],
        "summary": "Deletes all media errors",
        "responses": {
          "200": {
            "description": "Success"
          }
        }
      }
    },
    "/api/Settings/base-url": {
      "get": {
        "tags": [
          "Settings"
        ],
        "responses": {
          "200": {
            "description": "Success",
            "content": {
              "text/plain": {
                "schema": {
                  "type": "string"
                }
              },
              "application/json": {
                "schema": {
                  "type": "string"
                }
              },
              "text/json": {
                "schema": {
                  "type": "string"
                }
              }
            }
          }
        }
      }
    },
    "/api/Settings": {
      "get": {
        "tags": [
          "Settings"
        ],
        "responses": {
          "200": {
            "description": "Success",
            "content": {
              "text/plain": {
                "schema": {
                  "$ref": "#/components/schemas/ServerSettingDto"
                }
              },
              "application/json": {
                "schema": {
                  "$ref": "#/components/schemas/ServerSettingDto"
                }
              },
              "text/json": {
                "schema": {
                  "$ref": "#/components/schemas/ServerSettingDto"
                }
              }
            }
          }
        }
      },
      "post": {
        "tags": [
          "Settings"
        ],
        "requestBody": {
          "content": {
            "application/json": {
              "schema": {
                "$ref": "#/components/schemas/ServerSettingDto"
              }
            },
            "text/json": {
              "schema": {
                "$ref": "#/components/schemas/ServerSettingDto"
              }
            },
            "application/*+json": {
              "schema": {
                "$ref": "#/components/schemas/ServerSettingDto"
              }
            }
          }
        },
        "responses": {
          "200": {
            "description": "Success",
            "content": {
              "text/plain": {
                "schema": {
                  "$ref": "#/components/schemas/ServerSettingDto"
                }
              },
              "application/json": {
                "schema": {
                  "$ref": "#/components/schemas/ServerSettingDto"
                }
              },
              "text/json": {
                "schema": {
                  "$ref": "#/components/schemas/ServerSettingDto"
                }
              }
            }
          }
        }
      }
    },
    "/api/Settings/reset": {
      "post": {
        "tags": [
          "Settings"
        ],
        "responses": {
          "200": {
            "description": "Success",
            "content": {
              "text/plain": {
                "schema": {
                  "$ref": "#/components/schemas/ServerSettingDto"
                }
              },
              "application/json": {
                "schema": {
                  "$ref": "#/components/schemas/ServerSettingDto"
                }
              },
              "text/json": {
                "schema": {
                  "$ref": "#/components/schemas/ServerSettingDto"
                }
              }
            }
          }
        }
      }
    },
    "/api/Settings/reset-ip-addresses": {
      "post": {
        "tags": [
          "Settings"
        ],
        "summary": "Resets the IP Addresses",
        "responses": {
          "200": {
            "description": "Success",
            "content": {
              "text/plain": {
                "schema": {
                  "$ref": "#/components/schemas/ServerSettingDto"
                }
              },
              "application/json": {
                "schema": {
                  "$ref": "#/components/schemas/ServerSettingDto"
                }
              },
              "text/json": {
                "schema": {
                  "$ref": "#/components/schemas/ServerSettingDto"
                }
              }
            }
          }
        }
      }
    },
    "/api/Settings/reset-base-url": {
      "post": {
        "tags": [
          "Settings"
        ],
        "summary": "Resets the Base url",
        "responses": {
          "200": {
            "description": "Success",
            "content": {
              "text/plain": {
                "schema": {
                  "$ref": "#/components/schemas/ServerSettingDto"
                }
              },
              "application/json": {
                "schema": {
                  "$ref": "#/components/schemas/ServerSettingDto"
                }
              },
              "text/json": {
                "schema": {
                  "$ref": "#/components/schemas/ServerSettingDto"
                }
              }
            }
          }
        }
      }
    },
    "/api/Settings/reset-email-url": {
      "post": {
        "tags": [
          "Settings"
        ],
        "summary": "Resets the email service url",
        "responses": {
          "200": {
            "description": "Success",
            "content": {
              "text/plain": {
                "schema": {
                  "$ref": "#/components/schemas/ServerSettingDto"
                }
              },
              "application/json": {
                "schema": {
                  "$ref": "#/components/schemas/ServerSettingDto"
                }
              },
              "text/json": {
                "schema": {
                  "$ref": "#/components/schemas/ServerSettingDto"
                }
              }
            }
          }
        }
      }
    },
    "/api/Settings/test-email-url": {
      "post": {
        "tags": [
          "Settings"
        ],
        "requestBody": {
          "content": {
            "application/json": {
              "schema": {
                "$ref": "#/components/schemas/TestEmailDto"
              }
            },
            "text/json": {
              "schema": {
                "$ref": "#/components/schemas/TestEmailDto"
              }
            },
            "application/*+json": {
              "schema": {
                "$ref": "#/components/schemas/TestEmailDto"
              }
            }
          }
        },
        "responses": {
          "200": {
            "description": "Success",
            "content": {
              "text/plain": {
                "schema": {
                  "$ref": "#/components/schemas/EmailTestResultDto"
                }
              },
              "application/json": {
                "schema": {
                  "$ref": "#/components/schemas/EmailTestResultDto"
                }
              },
              "text/json": {
                "schema": {
                  "$ref": "#/components/schemas/EmailTestResultDto"
                }
              }
            }
          }
        }
      }
    },
    "/api/Settings/task-frequencies": {
      "get": {
        "tags": [
          "Settings"
        ],
        "responses": {
          "200": {
            "description": "Success",
            "content": {
              "text/plain": {
                "schema": {
                  "type": "array",
                  "items": {
                    "type": "string"
                  }
                }
              },
              "application/json": {
                "schema": {
                  "type": "array",
                  "items": {
                    "type": "string"
                  }
                }
              },
              "text/json": {
                "schema": {
                  "type": "array",
                  "items": {
                    "type": "string"
                  }
                }
              }
            }
          }
        }
      }
    },
    "/api/Settings/library-types": {
      "get": {
        "tags": [
          "Settings"
        ],
        "responses": {
          "200": {
            "description": "Success",
            "content": {
              "text/plain": {
                "schema": {
                  "type": "array",
                  "items": {
                    "type": "string"
                  }
                }
              },
              "application/json": {
                "schema": {
                  "type": "array",
                  "items": {
                    "type": "string"
                  }
                }
              },
              "text/json": {
                "schema": {
                  "type": "array",
                  "items": {
                    "type": "string"
                  }
                }
              }
            }
          }
        }
      }
    },
    "/api/Settings/log-levels": {
      "get": {
        "tags": [
          "Settings"
        ],
        "responses": {
          "200": {
            "description": "Success",
            "content": {
              "text/plain": {
                "schema": {
                  "type": "array",
                  "items": {
                    "type": "string"
                  }
                }
              },
              "application/json": {
                "schema": {
                  "type": "array",
                  "items": {
                    "type": "string"
                  }
                }
              },
              "text/json": {
                "schema": {
                  "type": "array",
                  "items": {
                    "type": "string"
                  }
                }
              }
            }
          }
        }
      }
    },
    "/api/Settings/opds-enabled": {
      "get": {
        "tags": [
          "Settings"
        ],
        "responses": {
          "200": {
            "description": "Success",
            "content": {
              "text/plain": {
                "schema": {
                  "type": "boolean"
                }
              },
              "application/json": {
                "schema": {
                  "type": "boolean"
                }
              },
              "text/json": {
                "schema": {
                  "type": "boolean"
                }
              }
            }
          }
        }
      }
    },
    "/api/Stats/user/{userId}/read": {
      "get": {
        "tags": [
          "Stats"
        ],
        "parameters": [
          {
            "name": "userId",
            "in": "path",
            "required": true,
            "schema": {
              "type": "integer",
              "format": "int32"
            }
          }
        ],
        "responses": {
          "200": {
            "description": "Success",
            "content": {
              "text/plain": {
                "schema": {
                  "$ref": "#/components/schemas/UserReadStatistics"
                }
              },
              "application/json": {
                "schema": {
                  "$ref": "#/components/schemas/UserReadStatistics"
                }
              },
              "text/json": {
                "schema": {
                  "$ref": "#/components/schemas/UserReadStatistics"
                }
              }
            }
          }
        }
      }
    },
    "/api/Stats/server/stats": {
      "get": {
        "tags": [
          "Stats"
        ],
        "responses": {
          "200": {
            "description": "Success",
            "content": {
              "text/plain": {
                "schema": {
                  "$ref": "#/components/schemas/ServerStatisticsDto"
                }
              },
              "application/json": {
                "schema": {
                  "$ref": "#/components/schemas/ServerStatisticsDto"
                }
              },
              "text/json": {
                "schema": {
                  "$ref": "#/components/schemas/ServerStatisticsDto"
                }
              }
            }
          }
        }
      }
    },
    "/api/Stats/server/count/year": {
      "get": {
        "tags": [
          "Stats"
        ],
        "responses": {
          "200": {
            "description": "Success",
            "content": {
              "text/plain": {
                "schema": {
                  "type": "array",
                  "items": {
                    "$ref": "#/components/schemas/Int32StatCount"
                  }
                }
              },
              "application/json": {
                "schema": {
                  "type": "array",
                  "items": {
                    "$ref": "#/components/schemas/Int32StatCount"
                  }
                }
              },
              "text/json": {
                "schema": {
                  "type": "array",
                  "items": {
                    "$ref": "#/components/schemas/Int32StatCount"
                  }
                }
              }
            }
          }
        }
      }
    },
    "/api/Stats/server/count/publication-status": {
      "get": {
        "tags": [
          "Stats"
        ],
        "responses": {
          "200": {
            "description": "Success",
            "content": {
              "text/plain": {
                "schema": {
                  "type": "array",
                  "items": {
                    "$ref": "#/components/schemas/PublicationStatusStatCount"
                  }
                }
              },
              "application/json": {
                "schema": {
                  "type": "array",
                  "items": {
                    "$ref": "#/components/schemas/PublicationStatusStatCount"
                  }
                }
              },
              "text/json": {
                "schema": {
                  "type": "array",
                  "items": {
                    "$ref": "#/components/schemas/PublicationStatusStatCount"
                  }
                }
              }
            }
          }
        }
      }
    },
    "/api/Stats/server/count/manga-format": {
      "get": {
        "tags": [
          "Stats"
        ],
        "responses": {
          "200": {
            "description": "Success",
            "content": {
              "text/plain": {
                "schema": {
                  "type": "array",
                  "items": {
                    "$ref": "#/components/schemas/MangaFormatStatCount"
                  }
                }
              },
              "application/json": {
                "schema": {
                  "type": "array",
                  "items": {
                    "$ref": "#/components/schemas/MangaFormatStatCount"
                  }
                }
              },
              "text/json": {
                "schema": {
                  "type": "array",
                  "items": {
                    "$ref": "#/components/schemas/MangaFormatStatCount"
                  }
                }
              }
            }
          }
        }
      }
    },
    "/api/Stats/server/top/years": {
      "get": {
        "tags": [
          "Stats"
        ],
        "responses": {
          "200": {
            "description": "Success",
            "content": {
              "text/plain": {
                "schema": {
                  "type": "array",
                  "items": {
                    "$ref": "#/components/schemas/Int32StatCount"
                  }
                }
              },
              "application/json": {
                "schema": {
                  "type": "array",
                  "items": {
                    "$ref": "#/components/schemas/Int32StatCount"
                  }
                }
              },
              "text/json": {
                "schema": {
                  "type": "array",
                  "items": {
                    "$ref": "#/components/schemas/Int32StatCount"
                  }
                }
              }
            }
          }
        }
      }
    },
    "/api/Stats/server/top/users": {
      "get": {
        "tags": [
          "Stats"
        ],
        "summary": "Returns users with the top reads in the server",
        "parameters": [
          {
            "name": "days",
            "in": "query",
            "description": "",
            "schema": {
              "type": "integer",
              "format": "int32",
              "default": 0
            }
          }
        ],
        "responses": {
          "200": {
            "description": "Success",
            "content": {
              "text/plain": {
                "schema": {
                  "type": "array",
                  "items": {
                    "$ref": "#/components/schemas/TopReadDto"
                  }
                }
              },
              "application/json": {
                "schema": {
                  "type": "array",
                  "items": {
                    "$ref": "#/components/schemas/TopReadDto"
                  }
                }
              },
              "text/json": {
                "schema": {
                  "type": "array",
                  "items": {
                    "$ref": "#/components/schemas/TopReadDto"
                  }
                }
              }
            }
          }
        }
      }
    },
    "/api/Stats/server/file-breakdown": {
      "get": {
        "tags": [
          "Stats"
        ],
        "summary": "A breakdown of different files, their size, and format",
        "responses": {
          "200": {
            "description": "Success",
            "content": {
              "text/plain": {
                "schema": {
                  "type": "array",
                  "items": {
                    "$ref": "#/components/schemas/FileExtensionBreakdownDto"
                  }
                }
              },
              "application/json": {
                "schema": {
                  "type": "array",
                  "items": {
                    "$ref": "#/components/schemas/FileExtensionBreakdownDto"
                  }
                }
              },
              "text/json": {
                "schema": {
                  "type": "array",
                  "items": {
                    "$ref": "#/components/schemas/FileExtensionBreakdownDto"
                  }
                }
              }
            }
          }
        }
      }
    },
    "/api/Stats/reading-count-by-day": {
      "get": {
        "tags": [
          "Stats"
        ],
        "summary": "Returns reading history events for a give or all users, broken up by day, and format",
        "parameters": [
          {
            "name": "userId",
            "in": "query",
            "description": "If 0, defaults to all users, else just userId",
            "schema": {
              "type": "integer",
              "format": "int32",
              "default": 0
            }
          },
          {
            "name": "days",
            "in": "query",
            "description": "If 0, defaults to all time, else just those days asked for",
            "schema": {
              "type": "integer",
              "format": "int32",
              "default": 0
            }
          }
        ],
        "responses": {
          "200": {
            "description": "Success",
            "content": {
              "text/plain": {
                "schema": {
                  "type": "array",
                  "items": {
                    "$ref": "#/components/schemas/DateTimePagesReadOnADayCount"
                  }
                }
              },
              "application/json": {
                "schema": {
                  "type": "array",
                  "items": {
                    "$ref": "#/components/schemas/DateTimePagesReadOnADayCount"
                  }
                }
              },
              "text/json": {
                "schema": {
                  "type": "array",
                  "items": {
                    "$ref": "#/components/schemas/DateTimePagesReadOnADayCount"
                  }
                }
              }
            }
          }
        }
      }
    },
    "/api/Stats/day-breakdown": {
      "get": {
        "tags": [
          "Stats"
        ],
        "responses": {
          "200": {
            "description": "Success",
            "content": {
              "text/plain": {
                "schema": {
                  "type": "array",
                  "items": {
                    "$ref": "#/components/schemas/DayOfWeekStatCount"
                  }
                }
              },
              "application/json": {
                "schema": {
                  "type": "array",
                  "items": {
                    "$ref": "#/components/schemas/DayOfWeekStatCount"
                  }
                }
              },
              "text/json": {
                "schema": {
                  "type": "array",
                  "items": {
                    "$ref": "#/components/schemas/DayOfWeekStatCount"
                  }
                }
              }
            }
          }
        }
      }
    },
    "/api/Stats/user/reading-history": {
      "get": {
        "tags": [
          "Stats"
        ],
        "parameters": [
          {
            "name": "userId",
            "in": "query",
            "schema": {
              "type": "integer",
              "format": "int32"
            }
          }
        ],
        "responses": {
          "200": {
            "description": "Success",
            "content": {
              "text/plain": {
                "schema": {
                  "type": "array",
                  "items": {
                    "$ref": "#/components/schemas/ReadHistoryEvent"
                  }
                }
              },
              "application/json": {
                "schema": {
                  "type": "array",
                  "items": {
                    "$ref": "#/components/schemas/ReadHistoryEvent"
                  }
                }
              },
              "text/json": {
                "schema": {
                  "type": "array",
                  "items": {
                    "$ref": "#/components/schemas/ReadHistoryEvent"
                  }
                }
              }
            }
          }
        }
      }
    },
    "/api/Stats/pages-per-year": {
      "get": {
        "tags": [
          "Stats"
        ],
        "summary": "Returns a count of pages read per year for a given userId.",
        "parameters": [
          {
            "name": "userId",
            "in": "query",
            "description": "If userId is 0 and user is not an admin, API will default to userId",
            "schema": {
              "type": "integer",
              "format": "int32",
              "default": 0
            }
          }
        ],
        "responses": {
          "200": {
            "description": "Success",
            "content": {
              "text/plain": {
                "schema": {
                  "type": "array",
                  "items": {
                    "$ref": "#/components/schemas/Int32StatCount"
                  }
                }
              },
              "application/json": {
                "schema": {
                  "type": "array",
                  "items": {
                    "$ref": "#/components/schemas/Int32StatCount"
                  }
                }
              },
              "text/json": {
                "schema": {
                  "type": "array",
                  "items": {
                    "$ref": "#/components/schemas/Int32StatCount"
                  }
                }
              }
            }
          }
        }
      }
    },
    "/api/Stats/words-per-year": {
      "get": {
        "tags": [
          "Stats"
        ],
        "summary": "Returns a count of words read per year for a given userId.",
        "parameters": [
          {
            "name": "userId",
            "in": "query",
            "description": "If userId is 0 and user is not an admin, API will default to userId",
            "schema": {
              "type": "integer",
              "format": "int32",
              "default": 0
            }
          }
        ],
        "responses": {
          "200": {
            "description": "Success",
            "content": {
              "text/plain": {
                "schema": {
                  "type": "array",
                  "items": {
                    "$ref": "#/components/schemas/Int32StatCount"
                  }
                }
              },
              "application/json": {
                "schema": {
                  "type": "array",
                  "items": {
                    "$ref": "#/components/schemas/Int32StatCount"
                  }
                }
              },
              "text/json": {
                "schema": {
                  "type": "array",
                  "items": {
                    "$ref": "#/components/schemas/Int32StatCount"
                  }
                }
              }
            }
          }
        }
      }
    },
    "/api/Tachiyomi/latest-chapter": {
      "get": {
        "tags": [
          "Tachiyomi"
        ],
        "summary": "Given the series Id, this should return the latest chapter that has been fully read.",
        "parameters": [
          {
            "name": "seriesId",
            "in": "query",
            "description": "",
            "schema": {
              "type": "integer",
              "format": "int32"
            }
          }
        ],
        "responses": {
          "200": {
            "description": "Success",
            "content": {
              "text/plain": {
                "schema": {
                  "$ref": "#/components/schemas/ChapterDto"
                }
              },
              "application/json": {
                "schema": {
                  "$ref": "#/components/schemas/ChapterDto"
                }
              },
              "text/json": {
                "schema": {
                  "$ref": "#/components/schemas/ChapterDto"
                }
              }
            }
          }
        }
      }
    },
    "/api/Tachiyomi/mark-chapter-until-as-read": {
      "post": {
        "tags": [
          "Tachiyomi"
        ],
        "summary": "Marks every chapter that is sorted below the passed number as Read. This will not mark any specials as read.",
        "description": "This is built for Tachiyomi and is not expected to be called by any other place",
        "parameters": [
          {
            "name": "seriesId",
            "in": "query",
            "schema": {
              "type": "integer",
              "format": "int32"
            }
          },
          {
            "name": "chapterNumber",
            "in": "query",
            "schema": {
              "type": "number",
              "format": "float"
            }
          }
        ],
        "responses": {
          "200": {
            "description": "Success",
            "content": {
              "text/plain": {
                "schema": {
                  "type": "boolean"
                }
              },
              "application/json": {
                "schema": {
                  "type": "boolean"
                }
              },
              "text/json": {
                "schema": {
                  "type": "boolean"
                }
              }
            }
          }
        }
      }
    },
    "/api/Theme": {
      "get": {
        "tags": [
          "Theme"
        ],
        "responses": {
          "200": {
            "description": "Success",
            "content": {
              "text/plain": {
                "schema": {
                  "type": "array",
                  "items": {
                    "$ref": "#/components/schemas/SiteThemeDto"
                  }
                }
              },
              "application/json": {
                "schema": {
                  "type": "array",
                  "items": {
                    "$ref": "#/components/schemas/SiteThemeDto"
                  }
                }
              },
              "text/json": {
                "schema": {
                  "type": "array",
                  "items": {
                    "$ref": "#/components/schemas/SiteThemeDto"
                  }
                }
              }
            }
          }
        }
      }
    },
    "/api/Theme/scan": {
      "post": {
        "tags": [
          "Theme"
        ],
        "responses": {
          "200": {
            "description": "Success"
          }
        }
      }
    },
    "/api/Theme/update-default": {
      "post": {
        "tags": [
          "Theme"
        ],
        "requestBody": {
          "content": {
            "application/json": {
              "schema": {
                "$ref": "#/components/schemas/UpdateDefaultThemeDto"
              }
            },
            "text/json": {
              "schema": {
                "$ref": "#/components/schemas/UpdateDefaultThemeDto"
              }
            },
            "application/*+json": {
              "schema": {
                "$ref": "#/components/schemas/UpdateDefaultThemeDto"
              }
            }
          }
        },
        "responses": {
          "200": {
            "description": "Success"
          }
        }
      }
    },
    "/api/Theme/download-content": {
      "get": {
        "tags": [
          "Theme"
        ],
        "summary": "Returns css content to the UI. UI is expected to escape the content",
        "parameters": [
          {
            "name": "themeId",
            "in": "query",
            "schema": {
              "type": "integer",
              "format": "int32"
            }
          }
        ],
        "responses": {
          "200": {
            "description": "Success",
            "content": {
              "text/plain": {
                "schema": {
                  "type": "string"
                }
              },
              "application/json": {
                "schema": {
                  "type": "string"
                }
              },
              "text/json": {
                "schema": {
                  "type": "string"
                }
              }
            }
          }
        }
      }
    },
    "/api/Upload/upload-by-url": {
      "post": {
        "tags": [
          "Upload"
        ],
        "summary": "This stores a file (image) in temp directory for use in a cover image replacement flow.\r\nThis is automatically cleaned up.",
        "requestBody": {
          "description": "Escaped url to download from",
          "content": {
            "application/json": {
              "schema": {
                "$ref": "#/components/schemas/UploadUrlDto"
              }
            },
            "text/json": {
              "schema": {
                "$ref": "#/components/schemas/UploadUrlDto"
              }
            },
            "application/*+json": {
              "schema": {
                "$ref": "#/components/schemas/UploadUrlDto"
              }
            }
          }
        },
        "responses": {
          "200": {
            "description": "Success",
            "content": {
              "text/plain": {
                "schema": {
                  "type": "string"
                }
              },
              "application/json": {
                "schema": {
                  "type": "string"
                }
              },
              "text/json": {
                "schema": {
                  "type": "string"
                }
              }
            }
          }
        }
      }
    },
    "/api/Upload/series": {
      "post": {
        "tags": [
          "Upload"
        ],
        "summary": "Replaces series cover image and locks it with a base64 encoded image",
        "requestBody": {
          "description": "",
          "content": {
            "application/json": {
              "schema": {
                "$ref": "#/components/schemas/UploadFileDto"
              }
            },
            "text/json": {
              "schema": {
                "$ref": "#/components/schemas/UploadFileDto"
              }
            },
            "application/*+json": {
              "schema": {
                "$ref": "#/components/schemas/UploadFileDto"
              }
            }
          }
        },
        "responses": {
          "200": {
            "description": "Success"
          }
        }
      }
    },
    "/api/Upload/collection": {
      "post": {
        "tags": [
          "Upload"
        ],
        "summary": "Replaces collection tag cover image and locks it with a base64 encoded image",
        "requestBody": {
          "description": "",
          "content": {
            "application/json": {
              "schema": {
                "$ref": "#/components/schemas/UploadFileDto"
              }
            },
            "text/json": {
              "schema": {
                "$ref": "#/components/schemas/UploadFileDto"
              }
            },
            "application/*+json": {
              "schema": {
                "$ref": "#/components/schemas/UploadFileDto"
              }
            }
          }
        },
        "responses": {
          "200": {
            "description": "Success"
          }
        }
      }
    },
    "/api/Upload/reading-list": {
      "post": {
        "tags": [
          "Upload"
        ],
        "summary": "Replaces reading list cover image and locks it with a base64 encoded image",
        "description": "This is the only API that can be called by non-admins, but the authenticated user must have a readinglist permission",
        "requestBody": {
          "description": "",
          "content": {
            "application/json": {
              "schema": {
                "$ref": "#/components/schemas/UploadFileDto"
              }
            },
            "text/json": {
              "schema": {
                "$ref": "#/components/schemas/UploadFileDto"
              }
            },
            "application/*+json": {
              "schema": {
                "$ref": "#/components/schemas/UploadFileDto"
              }
            }
          }
        },
        "responses": {
          "200": {
            "description": "Success"
          }
        }
      }
    },
    "/api/Upload/chapter": {
      "post": {
        "tags": [
          "Upload"
        ],
        "summary": "Replaces chapter cover image and locks it with a base64 encoded image. This will update the parent volume's cover image.",
        "requestBody": {
          "description": "",
          "content": {
            "application/json": {
              "schema": {
                "$ref": "#/components/schemas/UploadFileDto"
              }
            },
            "text/json": {
              "schema": {
                "$ref": "#/components/schemas/UploadFileDto"
              }
            },
            "application/*+json": {
              "schema": {
                "$ref": "#/components/schemas/UploadFileDto"
              }
            }
          }
        },
        "responses": {
          "200": {
            "description": "Success"
          }
        }
      }
    },
    "/api/Upload/library": {
      "post": {
        "tags": [
          "Upload"
        ],
        "summary": "Replaces library cover image with a base64 encoded image. If empty string passed, will reset to null.",
        "requestBody": {
          "description": "",
          "content": {
            "application/json": {
              "schema": {
                "$ref": "#/components/schemas/UploadFileDto"
              }
            },
            "text/json": {
              "schema": {
                "$ref": "#/components/schemas/UploadFileDto"
              }
            },
            "application/*+json": {
              "schema": {
                "$ref": "#/components/schemas/UploadFileDto"
              }
            }
          }
        },
        "responses": {
          "200": {
            "description": "Success"
          }
        }
      }
    },
    "/api/Upload/reset-chapter-lock": {
      "post": {
        "tags": [
          "Upload"
        ],
        "summary": "Replaces chapter cover image and locks it with a base64 encoded image. This will update the parent volume's cover image.",
        "requestBody": {
          "description": "Does not use Url property",
          "content": {
            "application/json": {
              "schema": {
                "$ref": "#/components/schemas/UploadFileDto"
              }
            },
            "text/json": {
              "schema": {
                "$ref": "#/components/schemas/UploadFileDto"
              }
            },
            "application/*+json": {
              "schema": {
                "$ref": "#/components/schemas/UploadFileDto"
              }
            }
          }
        },
        "responses": {
          "200": {
            "description": "Success"
          }
        }
      }
    },
    "/api/Users/delete-user": {
      "delete": {
        "tags": [
          "Users"
        ],
        "parameters": [
          {
            "name": "username",
            "in": "query",
            "schema": {
              "type": "string"
            }
          }
        ],
        "responses": {
          "200": {
            "description": "Success"
          }
        }
      }
    },
    "/api/Users": {
      "get": {
        "tags": [
          "Users"
        ],
        "summary": "Returns all users of this server",
        "parameters": [
          {
            "name": "includePending",
            "in": "query",
            "description": "This will include pending members",
            "schema": {
              "type": "boolean",
              "default": false
            }
          }
        ],
        "responses": {
          "200": {
            "description": "Success",
            "content": {
              "text/plain": {
                "schema": {
                  "type": "array",
                  "items": {
                    "$ref": "#/components/schemas/MemberDto"
                  }
                }
              },
              "application/json": {
                "schema": {
                  "type": "array",
                  "items": {
                    "$ref": "#/components/schemas/MemberDto"
                  }
                }
              },
              "text/json": {
                "schema": {
                  "type": "array",
                  "items": {
                    "$ref": "#/components/schemas/MemberDto"
                  }
                }
              }
            }
          }
        }
      }
    },
    "/api/Users/myself": {
      "get": {
        "tags": [
          "Users"
        ],
        "responses": {
          "200": {
            "description": "Success",
            "content": {
              "text/plain": {
                "schema": {
                  "type": "array",
                  "items": {
                    "$ref": "#/components/schemas/MemberDto"
                  }
                }
              },
              "application/json": {
                "schema": {
                  "type": "array",
                  "items": {
                    "$ref": "#/components/schemas/MemberDto"
                  }
                }
              },
              "text/json": {
                "schema": {
                  "type": "array",
                  "items": {
                    "$ref": "#/components/schemas/MemberDto"
                  }
                }
              }
            }
          }
        }
      }
    },
    "/api/Users/has-reading-progress": {
      "get": {
        "tags": [
          "Users"
        ],
        "parameters": [
          {
            "name": "libraryId",
            "in": "query",
            "schema": {
              "type": "integer",
              "format": "int32"
            }
          }
        ],
        "responses": {
          "200": {
            "description": "Success",
            "content": {
              "text/plain": {
                "schema": {
                  "type": "boolean"
                }
              },
              "application/json": {
                "schema": {
                  "type": "boolean"
                }
              },
              "text/json": {
                "schema": {
                  "type": "boolean"
                }
              }
            }
          }
        }
      }
    },
    "/api/Users/has-library-access": {
      "get": {
        "tags": [
          "Users"
        ],
        "parameters": [
          {
            "name": "libraryId",
            "in": "query",
            "schema": {
              "type": "integer",
              "format": "int32"
            }
          }
        ],
        "responses": {
          "200": {
            "description": "Success",
            "content": {
              "text/plain": {
                "schema": {
                  "type": "boolean"
                }
              },
              "application/json": {
                "schema": {
                  "type": "boolean"
                }
              },
              "text/json": {
                "schema": {
                  "type": "boolean"
                }
              }
            }
          }
        }
      }
    },
    "/api/Users/update-preferences": {
      "post": {
        "tags": [
          "Users"
        ],
        "requestBody": {
          "content": {
            "application/json": {
              "schema": {
                "$ref": "#/components/schemas/UserPreferencesDto"
              }
            },
            "text/json": {
              "schema": {
                "$ref": "#/components/schemas/UserPreferencesDto"
              }
            },
            "application/*+json": {
              "schema": {
                "$ref": "#/components/schemas/UserPreferencesDto"
              }
            }
          }
        },
        "responses": {
          "200": {
            "description": "Success",
            "content": {
              "text/plain": {
                "schema": {
                  "$ref": "#/components/schemas/UserPreferencesDto"
                }
              },
              "application/json": {
                "schema": {
                  "$ref": "#/components/schemas/UserPreferencesDto"
                }
              },
              "text/json": {
                "schema": {
                  "$ref": "#/components/schemas/UserPreferencesDto"
                }
              }
            }
          }
        }
      }
    },
    "/api/Users/get-preferences": {
      "get": {
        "tags": [
          "Users"
        ],
        "summary": "Returns the preferences of the user",
        "responses": {
          "200": {
            "description": "Success",
            "content": {
              "text/plain": {
                "schema": {
                  "$ref": "#/components/schemas/UserPreferencesDto"
                }
              },
              "application/json": {
                "schema": {
                  "$ref": "#/components/schemas/UserPreferencesDto"
                }
              },
              "text/json": {
                "schema": {
                  "$ref": "#/components/schemas/UserPreferencesDto"
                }
              }
            }
          }
        }
      }
    },
    "/api/Users/names": {
      "get": {
        "tags": [
          "Users"
        ],
        "summary": "Returns a list of the user names within the system",
        "responses": {
          "200": {
            "description": "Success",
            "content": {
              "text/plain": {
                "schema": {
                  "type": "array",
                  "items": {
                    "type": "string"
                  }
                }
              },
              "application/json": {
                "schema": {
                  "type": "array",
                  "items": {
                    "type": "string"
                  }
                }
              },
              "text/json": {
                "schema": {
                  "type": "array",
                  "items": {
                    "type": "string"
                  }
                }
              }
            }
          }
        }
      }
    },
    "/api/want-to-read": {
      "post": {
        "tags": [
          "WantToRead"
        ],
        "summary": "Return all Series that are in the current logged in user's Want to Read list, filtered",
        "parameters": [
          {
            "name": "PageNumber",
            "in": "query",
            "schema": {
              "type": "integer",
              "format": "int32"
            }
          },
          {
            "name": "PageSize",
            "in": "query",
            "description": "If set to 0, will set as MaxInt",
            "schema": {
              "type": "integer",
              "format": "int32"
            }
          }
        ],
        "requestBody": {
          "description": "",
          "content": {
            "application/json": {
              "schema": {
                "$ref": "#/components/schemas/FilterDto"
              }
            },
            "text/json": {
              "schema": {
                "$ref": "#/components/schemas/FilterDto"
              }
            },
            "application/*+json": {
              "schema": {
                "$ref": "#/components/schemas/FilterDto"
              }
            }
          }
        },
        "responses": {
          "200": {
            "description": "Success",
            "content": {
              "text/plain": {
                "schema": {
                  "type": "array",
                  "items": {
                    "$ref": "#/components/schemas/SeriesDto"
                  }
                }
              },
              "application/json": {
                "schema": {
                  "type": "array",
                  "items": {
                    "$ref": "#/components/schemas/SeriesDto"
                  }
                }
              },
              "text/json": {
                "schema": {
                  "type": "array",
                  "items": {
                    "$ref": "#/components/schemas/SeriesDto"
                  }
                }
              }
            }
          }
        }
      },
      "get": {
        "tags": [
          "WantToRead"
        ],
        "parameters": [
          {
            "name": "seriesId",
            "in": "query",
            "schema": {
              "type": "integer",
              "format": "int32"
            }
          }
        ],
        "responses": {
          "200": {
            "description": "Success",
            "content": {
              "text/plain": {
                "schema": {
                  "type": "boolean"
                }
              },
              "application/json": {
                "schema": {
                  "type": "boolean"
                }
              },
              "text/json": {
                "schema": {
                  "type": "boolean"
                }
              }
            }
          }
        }
      }
    },
    "/api/want-to-read/add-series": {
      "post": {
        "tags": [
          "WantToRead"
        ],
        "summary": "Given a list of Series Ids, add them to the current logged in user's Want To Read list",
        "requestBody": {
          "description": "",
          "content": {
            "application/json": {
              "schema": {
                "$ref": "#/components/schemas/UpdateWantToReadDto"
              }
            },
            "text/json": {
              "schema": {
                "$ref": "#/components/schemas/UpdateWantToReadDto"
              }
            },
            "application/*+json": {
              "schema": {
                "$ref": "#/components/schemas/UpdateWantToReadDto"
              }
            }
          }
        },
        "responses": {
          "200": {
            "description": "Success"
          }
        }
      }
    },
    "/api/want-to-read/remove-series": {
      "post": {
        "tags": [
          "WantToRead"
        ],
        "summary": "Given a list of Series Ids, remove them from the current logged in user's Want To Read list",
        "requestBody": {
          "description": "",
          "content": {
            "application/json": {
              "schema": {
                "$ref": "#/components/schemas/UpdateWantToReadDto"
              }
            },
            "text/json": {
              "schema": {
                "$ref": "#/components/schemas/UpdateWantToReadDto"
              }
            },
            "application/*+json": {
              "schema": {
                "$ref": "#/components/schemas/UpdateWantToReadDto"
              }
            }
          }
        },
        "responses": {
          "200": {
            "description": "Success"
          }
        }
      }
    }
  },
  "components": {
    "schemas": {
      "AgeRating": {
        "enum": [
          0,
          1,
          2,
          3,
          4,
          5,
          6,
          7,
          8,
          9,
          10,
          11,
          12,
          13,
          14,
          -1
        ],
        "type": "integer",
        "description": "Represents Age Rating for content.",
        "format": "int32"
      },
      "AgeRatingDto": {
        "type": "object",
        "properties": {
          "value": {
            "$ref": "#/components/schemas/AgeRating"
          },
          "title": {
            "type": "string",
            "nullable": true
          }
        },
        "additionalProperties": false
      },
      "AgeRestrictionDto": {
        "type": "object",
        "properties": {
          "ageRating": {
            "$ref": "#/components/schemas/AgeRating"
          },
          "includeUnknowns": {
            "type": "boolean",
            "description": "Are Unknowns explicitly allowed against age rating"
          }
        },
        "additionalProperties": false
      },
      "AppRole": {
        "type": "object",
        "properties": {
          "id": {
            "type": "integer",
            "format": "int32"
          },
          "name": {
            "type": "string",
            "nullable": true
          },
          "normalizedName": {
            "type": "string",
            "nullable": true
          },
          "concurrencyStamp": {
            "type": "string",
            "nullable": true
          },
          "userRoles": {
            "type": "array",
            "items": {
              "$ref": "#/components/schemas/AppUserRole"
            },
            "nullable": true
          }
        },
        "additionalProperties": false
      },
      "AppUser": {
        "type": "object",
        "properties": {
          "id": {
            "type": "integer",
            "format": "int32"
          },
          "userName": {
            "type": "string",
            "nullable": true
          },
          "normalizedUserName": {
            "type": "string",
            "nullable": true
          },
          "email": {
            "type": "string",
            "nullable": true
          },
          "normalizedEmail": {
            "type": "string",
            "nullable": true
          },
          "emailConfirmed": {
            "type": "boolean"
          },
          "passwordHash": {
            "type": "string",
            "nullable": true
          },
          "securityStamp": {
            "type": "string",
            "nullable": true
          },
          "concurrencyStamp": {
            "type": "string",
            "nullable": true
          },
          "phoneNumber": {
            "type": "string",
            "nullable": true
          },
          "phoneNumberConfirmed": {
            "type": "boolean"
          },
          "twoFactorEnabled": {
            "type": "boolean"
          },
          "lockoutEnd": {
            "type": "string",
            "format": "date-time",
            "nullable": true
          },
          "lockoutEnabled": {
            "type": "boolean"
          },
          "accessFailedCount": {
            "type": "integer",
            "format": "int32"
          },
          "created": {
            "type": "string",
            "format": "date-time"
          },
          "createdUtc": {
            "type": "string",
            "format": "date-time"
          },
          "lastActive": {
            "type": "string",
            "format": "date-time"
          },
          "lastActiveUtc": {
            "type": "string",
            "format": "date-time"
          },
          "libraries": {
            "type": "array",
            "items": {
              "$ref": "#/components/schemas/Library"
            },
            "nullable": true
          },
          "userRoles": {
            "type": "array",
            "items": {
              "$ref": "#/components/schemas/AppUserRole"
            },
            "nullable": true
          },
          "progresses": {
            "type": "array",
            "items": {
              "$ref": "#/components/schemas/AppUserProgress"
            },
            "nullable": true
          },
          "ratings": {
            "type": "array",
            "items": {
              "$ref": "#/components/schemas/AppUserRating"
            },
            "nullable": true
          },
          "userPreferences": {
            "$ref": "#/components/schemas/AppUserPreferences"
          },
          "bookmarks": {
            "type": "array",
            "items": {
              "$ref": "#/components/schemas/AppUserBookmark"
            },
            "description": "Bookmarks associated with this User",
            "nullable": true
          },
          "readingLists": {
            "type": "array",
            "items": {
              "$ref": "#/components/schemas/ReadingList"
            },
            "description": "Reading lists associated with this user",
            "nullable": true
          },
          "wantToRead": {
            "type": "array",
            "items": {
              "$ref": "#/components/schemas/Series"
            },
            "description": "A list of Series the user want's to read",
            "nullable": true
          },
          "devices": {
            "type": "array",
            "items": {
              "$ref": "#/components/schemas/Device"
            },
            "description": "A list of Devices which allows the user to send files to",
            "nullable": true
          },
          "apiKey": {
            "type": "string",
            "description": "An API Key to interact with external services, like OPDS",
            "nullable": true
          },
          "confirmationToken": {
            "type": "string",
            "description": "The confirmation token for the user (invite). This will be set to null after the user confirms.",
            "nullable": true
          },
          "ageRestriction": {
            "$ref": "#/components/schemas/AgeRating"
          },
          "ageRestrictionIncludeUnknowns": {
            "type": "boolean",
            "description": "If an age rating restriction is applied to the account, if Unknowns should be allowed for the user. Defaults to false."
          },
          "rowVersion": {
            "type": "integer",
            "format": "int32",
            "readOnly": true
          }
        },
        "additionalProperties": false
      },
      "AppUserBookmark": {
        "type": "object",
        "properties": {
          "id": {
            "type": "integer",
            "format": "int32"
          },
          "page": {
            "type": "integer",
            "format": "int32"
          },
          "seriesId": {
            "type": "integer",
            "format": "int32"
          },
          "volumeId": {
            "type": "integer",
            "format": "int32"
          },
          "chapterId": {
            "type": "integer",
            "format": "int32"
          },
          "fileName": {
            "type": "string",
            "description": "Filename in the Bookmark Directory",
            "nullable": true
          },
          "appUserId": {
            "type": "integer",
            "format": "int32"
          },
          "created": {
            "type": "string",
            "format": "date-time"
          },
          "lastModified": {
            "type": "string",
            "format": "date-time"
          },
          "createdUtc": {
            "type": "string",
            "format": "date-time"
          },
          "lastModifiedUtc": {
            "type": "string",
            "format": "date-time"
          }
        },
        "additionalProperties": false,
        "description": "Represents a saved page in a Chapter entity for a given user."
      },
      "AppUserPreferences": {
        "type": "object",
        "properties": {
          "id": {
            "type": "integer",
            "format": "int32"
          },
          "readingDirection": {
            "$ref": "#/components/schemas/ReadingDirection"
          },
          "scalingOption": {
            "$ref": "#/components/schemas/ScalingOption"
          },
          "pageSplitOption": {
            "$ref": "#/components/schemas/PageSplitOption"
          },
          "readerMode": {
            "$ref": "#/components/schemas/ReaderMode"
          },
          "autoCloseMenu": {
            "type": "boolean",
            "description": "Manga Reader Option: Allow the menu to close after 6 seconds without interaction"
          },
          "showScreenHints": {
            "type": "boolean",
            "description": "Manga Reader Option: Show screen hints to the user on some actions, ie) pagination direction change"
          },
          "emulateBook": {
            "type": "boolean",
            "description": "Manga Reader Option: Emulate a book by applying a shadow effect on the pages"
          },
          "layoutMode": {
            "$ref": "#/components/schemas/LayoutMode"
          },
          "backgroundColor": {
            "type": "string",
            "description": "Manga Reader Option: Background color of the reader",
            "nullable": true
          },
          "swipeToPaginate": {
            "type": "boolean",
            "description": "Manga Reader Option: Should swiping trigger pagination"
          },
          "bookReaderMargin": {
            "type": "integer",
            "description": "Book Reader Option: Override extra Margin",
            "format": "int32"
          },
          "bookReaderLineSpacing": {
            "type": "integer",
            "description": "Book Reader Option: Override line-height",
            "format": "int32"
          },
          "bookReaderFontSize": {
            "type": "integer",
            "description": "Book Reader Option: Override font size",
            "format": "int32"
          },
          "bookReaderFontFamily": {
            "type": "string",
            "description": "Book Reader Option: Maps to the default Kavita font-family (inherit) or an override",
            "nullable": true
          },
          "bookReaderTapToPaginate": {
            "type": "boolean",
            "description": "Book Reader Option: Allows tapping on side of screens to paginate"
          },
          "bookReaderReadingDirection": {
            "$ref": "#/components/schemas/ReadingDirection"
          },
          "bookReaderWritingStyle": {
            "$ref": "#/components/schemas/WritingStyle"
          },
          "theme": {
            "$ref": "#/components/schemas/SiteTheme"
          },
          "bookThemeName": {
            "type": "string",
            "description": "Book Reader Option: The color theme to decorate the book contents",
            "nullable": true
          },
          "bookReaderLayoutMode": {
            "$ref": "#/components/schemas/BookPageLayoutMode"
          },
          "bookReaderImmersiveMode": {
            "type": "boolean",
            "description": "Book Reader Option: A flag that hides the menu-ing system behind a click on the screen. This should be used with tap to paginate, but the app doesn't enforce this."
          },
          "globalPageLayoutMode": {
            "$ref": "#/components/schemas/PageLayoutMode"
          },
          "blurUnreadSummaries": {
            "type": "boolean",
            "description": "UI Site Global Setting: If unread summaries should be blurred until expanded or unless user has read it already"
          },
          "promptForDownloadSize": {
            "type": "boolean",
            "description": "UI Site Global Setting: Should Kavita prompt user to confirm downloads that are greater than 100 MB."
          },
          "noTransitions": {
            "type": "boolean",
            "description": "UI Site Global Setting: Should Kavita disable CSS transitions"
          },
          "collapseSeriesRelationships": {
            "type": "boolean",
            "description": "UI Site Global Setting: When showing series, only parent series or series with no relationships will be returned"
          },
          "appUser": {
            "$ref": "#/components/schemas/AppUser"
          },
          "appUserId": {
            "type": "integer",
            "format": "int32"
          }
        },
        "additionalProperties": false
      },
      "AppUserProgress": {
        "type": "object",
        "properties": {
          "id": {
            "type": "integer",
            "description": "Id of Entity",
            "format": "int32"
          },
          "pagesRead": {
            "type": "integer",
            "description": "Pages Read for given Chapter",
            "format": "int32"
          },
          "volumeId": {
            "type": "integer",
            "description": "Volume belonging to Chapter",
            "format": "int32"
          },
          "seriesId": {
            "type": "integer",
            "description": "Series belonging to Chapter",
            "format": "int32"
          },
          "libraryId": {
            "type": "integer",
            "description": "Library belonging to Chapter",
            "format": "int32"
          },
          "chapterId": {
            "type": "integer",
            "description": "Chapter",
            "format": "int32"
          },
          "bookScrollId": {
            "type": "string",
            "description": "For Book Reader, represents the nearest passed anchor on the screen that can be used to resume scroll point\r\non next load",
            "nullable": true
          },
          "created": {
            "type": "string",
            "description": "When this was first created",
            "format": "date-time"
          },
          "lastModified": {
            "type": "string",
            "description": "Last date this was updated",
            "format": "date-time"
          },
          "createdUtc": {
            "type": "string",
            "format": "date-time"
          },
          "lastModifiedUtc": {
            "type": "string",
            "format": "date-time"
          },
          "appUser": {
            "$ref": "#/components/schemas/AppUser"
          },
          "appUserId": {
            "type": "integer",
            "description": "User this progress belongs to",
            "format": "int32"
          }
        },
        "additionalProperties": false,
        "description": "Represents the progress a single user has on a given Chapter."
      },
      "AppUserRating": {
        "type": "object",
        "properties": {
          "id": {
            "type": "integer",
            "format": "int32"
          },
          "rating": {
            "type": "integer",
            "description": "A number between 0-5 that represents how good a series is.",
            "format": "int32"
          },
          "review": {
            "type": "string",
            "description": "A short summary the user can write when giving their review.",
            "nullable": true
          },
          "seriesId": {
            "type": "integer",
            "format": "int32"
          },
          "appUserId": {
            "type": "integer",
            "format": "int32"
          },
          "appUser": {
            "$ref": "#/components/schemas/AppUser"
          }
        },
        "additionalProperties": false
      },
      "AppUserRole": {
        "type": "object",
        "properties": {
          "userId": {
            "type": "integer",
            "format": "int32"
          },
          "roleId": {
            "type": "integer",
            "format": "int32"
          },
          "user": {
            "$ref": "#/components/schemas/AppUser"
          },
          "role": {
            "$ref": "#/components/schemas/AppRole"
          }
        },
        "additionalProperties": false
      },
      "BookChapterItem": {
        "type": "object",
        "properties": {
          "title": {
            "type": "string",
            "description": "Name of the Chapter",
            "nullable": true
          },
          "part": {
            "type": "string",
            "description": "A part represents the id of the anchor so we can scroll to it. 01_values.xhtml#h_sVZPaxUSy/",
            "nullable": true
          },
          "page": {
            "type": "integer",
            "description": "Page Number to load for the chapter",
            "format": "int32"
          },
          "children": {
            "type": "array",
            "items": {
              "$ref": "#/components/schemas/BookChapterItem"
            },
            "nullable": true
          }
        },
        "additionalProperties": false
      },
      "BookInfoDto": {
        "type": "object",
        "properties": {
          "bookTitle": {
            "type": "string",
            "nullable": true
          },
          "seriesId": {
            "type": "integer",
            "format": "int32"
          },
          "volumeId": {
            "type": "integer",
            "format": "int32"
          },
          "seriesFormat": {
            "$ref": "#/components/schemas/MangaFormat"
          },
          "seriesName": {
            "type": "string",
            "nullable": true
          },
          "chapterNumber": {
            "type": "string",
            "nullable": true
          },
          "volumeNumber": {
            "type": "string",
            "nullable": true
          },
          "libraryId": {
            "type": "integer",
            "format": "int32"
          },
          "pages": {
            "type": "integer",
            "format": "int32"
          },
          "isSpecial": {
            "type": "boolean"
          },
          "chapterTitle": {
            "type": "string",
            "nullable": true
          }
        },
        "additionalProperties": false
      },
      "BookPageLayoutMode": {
        "enum": [
          0,
          1,
          2
        ],
        "type": "integer",
        "format": "int32"
      },
      "BookmarkDto": {
        "required": [
          "chapterId",
          "page",
          "seriesId",
          "volumeId"
        ],
        "type": "object",
        "properties": {
          "id": {
            "type": "integer",
            "format": "int32"
          },
          "page": {
            "type": "integer",
            "format": "int32"
          },
          "volumeId": {
            "type": "integer",
            "format": "int32"
          },
          "seriesId": {
            "type": "integer",
            "format": "int32"
          },
          "chapterId": {
            "type": "integer",
            "format": "int32"
          }
        },
        "additionalProperties": false
      },
      "BookmarkInfoDto": {
        "type": "object",
        "properties": {
          "seriesName": {
            "type": "string",
            "nullable": true
          },
          "seriesFormat": {
            "$ref": "#/components/schemas/MangaFormat"
          },
          "seriesId": {
            "type": "integer",
            "format": "int32"
          },
          "libraryId": {
            "type": "integer",
            "format": "int32"
          },
          "libraryType": {
            "$ref": "#/components/schemas/LibraryType"
          },
          "pages": {
            "type": "integer",
            "format": "int32"
          },
          "pageDimensions": {
            "type": "array",
            "items": {
              "$ref": "#/components/schemas/FileDimensionDto"
            },
            "description": "List of all files with their inner archive structure maintained in filename and dimensions",
            "nullable": true
          },
          "doublePairs": {
            "type": "object",
            "additionalProperties": {
              "type": "integer",
              "format": "int32"
            },
            "description": "For Double Page reader, this will contain snap points to ensure the reader always resumes on correct page",
            "nullable": true
          }
        },
        "additionalProperties": false
      },
      "BulkRemoveBookmarkForSeriesDto": {
        "type": "object",
        "properties": {
          "seriesIds": {
            "type": "array",
            "items": {
              "type": "integer",
              "format": "int32"
            },
            "nullable": true
          }
        },
        "additionalProperties": false
      },
      "CblBookResult": {
        "type": "object",
        "properties": {
          "order": {
            "type": "integer",
            "description": "Order in the CBL",
            "format": "int32"
          },
          "series": {
            "type": "string",
            "nullable": true
          },
          "volume": {
            "type": "string",
            "nullable": true
          },
          "number": {
            "type": "string",
            "nullable": true
          },
          "libraryId": {
            "type": "integer",
            "description": "Used on Series conflict",
            "format": "int32"
          },
          "seriesId": {
            "type": "integer",
            "description": "Used on Series conflict",
            "format": "int32"
          },
          "readingListName": {
            "type": "string",
            "description": "The name of the reading list",
            "nullable": true
          },
          "reason": {
            "$ref": "#/components/schemas/CblImportReason"
          }
        },
        "additionalProperties": false
      },
      "CblImportReason": {
        "enum": [
          0,
          1,
          2,
          3,
          4,
          5,
          6,
          7,
          8,
          9
        ],
        "type": "integer",
        "format": "int32"
      },
      "CblImportResult": {
        "enum": [
          0,
          1,
          2
        ],
        "type": "integer",
        "format": "int32"
      },
      "CblImportSummaryDto": {
        "type": "object",
        "properties": {
          "cblName": {
            "type": "string",
            "nullable": true
          },
          "fileName": {
            "type": "string",
            "description": "Used only for Kavita's UI, the filename of the cbl",
            "nullable": true
          },
          "results": {
            "type": "array",
            "items": {
              "$ref": "#/components/schemas/CblBookResult"
            },
            "nullable": true
          },
          "success": {
            "$ref": "#/components/schemas/CblImportResult"
          },
          "successfulInserts": {
            "type": "array",
            "items": {
              "$ref": "#/components/schemas/CblBookResult"
            },
            "nullable": true
          }
        },
        "additionalProperties": false,
        "description": "Represents the summary from the Import of a given CBL"
      },
      "Chapter": {
        "type": "object",
        "properties": {
          "id": {
            "type": "integer",
            "format": "int32"
          },
          "range": {
            "type": "string",
            "description": "Range of numbers. Chapter 2-4 -> \"2-4\". Chapter 2 -> \"2\".",
            "nullable": true
          },
          "number": {
            "type": "string",
            "description": "Smallest number of the Range. Can be a partial like Chapter 4.5",
            "nullable": true
          },
          "files": {
            "type": "array",
            "items": {
              "$ref": "#/components/schemas/MangaFile"
            },
            "description": "The files that represent this Chapter",
            "nullable": true
          },
          "created": {
            "type": "string",
            "format": "date-time"
          },
          "lastModified": {
            "type": "string",
            "format": "date-time"
          },
          "createdUtc": {
            "type": "string",
            "format": "date-time"
          },
          "lastModifiedUtc": {
            "type": "string",
            "format": "date-time"
          },
          "coverImage": {
            "type": "string",
            "description": "Relative path to the (managed) image file representing the cover image",
            "nullable": true
          },
          "coverImageLocked": {
            "type": "boolean"
          },
          "pages": {
            "type": "integer",
            "description": "Total number of pages in all MangaFiles",
            "format": "int32"
          },
          "isSpecial": {
            "type": "boolean",
            "description": "If this Chapter contains files that could only be identified as Series or has Special Identifier from filename"
          },
          "title": {
            "type": "string",
            "description": "Used for books/specials to display custom title. For non-specials/books, will be set to API.Entities.Chapter.Range",
            "nullable": true
          },
          "ageRating": {
            "$ref": "#/components/schemas/AgeRating"
          },
          "titleName": {
            "type": "string",
            "description": "Chapter title",
            "nullable": true
          },
          "releaseDate": {
            "type": "string",
            "description": "Date which chapter was released",
            "format": "date-time"
          },
          "summary": {
            "type": "string",
            "description": "Summary for the Chapter/Issue",
            "nullable": true
          },
          "language": {
            "type": "string",
            "description": "Language for the Chapter/Issue",
            "nullable": true
          },
          "totalCount": {
            "type": "integer",
            "description": "Total number of issues or volumes in the series",
            "format": "int32"
          },
          "count": {
            "type": "integer",
            "description": "Number of the Total Count (progress the Series is complete)",
            "format": "int32"
          },
          "seriesGroup": {
            "type": "string",
            "description": "SeriesGroup tag in ComicInfo",
            "nullable": true
          },
          "storyArc": {
            "type": "string",
            "nullable": true
          },
          "storyArcNumber": {
            "type": "string",
            "nullable": true
          },
          "alternateNumber": {
            "type": "string",
            "nullable": true
          },
          "alternateSeries": {
            "type": "string",
            "nullable": true
          },
          "alternateCount": {
            "type": "integer",
            "description": "Not currently used in Kavita",
            "format": "int32"
          },
          "wordCount": {
            "type": "integer",
            "description": "Total Word count of all chapters in this chapter.",
            "format": "int64"
          },
          "minHoursToRead": {
            "type": "integer",
            "format": "int32"
          },
          "maxHoursToRead": {
            "type": "integer",
            "format": "int32"
          },
          "avgHoursToRead": {
            "type": "integer",
            "format": "int32"
          },
          "webLinks": {
            "type": "string",
            "description": "Comma-separated link of urls to external services that have some relation to the Chapter",
            "nullable": true
          },
          "isbn": {
            "type": "string",
            "nullable": true
          },
          "people": {
            "type": "array",
            "items": {
              "$ref": "#/components/schemas/Person"
            },
            "description": "All people attached at a Chapter level. Usually Comics will have different people per issue.",
            "nullable": true
          },
          "genres": {
            "type": "array",
            "items": {
              "$ref": "#/components/schemas/Genre"
            },
            "description": "Genres for the Chapter",
            "nullable": true
          },
          "tags": {
            "type": "array",
            "items": {
              "$ref": "#/components/schemas/Tag"
            },
            "nullable": true
          },
          "userProgress": {
            "type": "array",
            "items": {
              "$ref": "#/components/schemas/AppUserProgress"
            },
            "nullable": true
          },
          "volume": {
            "$ref": "#/components/schemas/Volume"
          },
          "volumeId": {
            "type": "integer",
            "format": "int32"
          }
        },
        "additionalProperties": false
      },
      "ChapterDto": {
        "type": "object",
        "properties": {
          "id": {
            "type": "integer",
            "format": "int32"
          },
          "range": {
            "type": "string",
            "description": "Range of chapters. Chapter 2-4 -> \"2-4\". Chapter 2 -> \"2\".",
            "nullable": true
          },
          "number": {
            "type": "string",
            "description": "Smallest number of the Range.",
            "nullable": true
          },
          "pages": {
            "type": "integer",
            "description": "Total number of pages in all MangaFiles",
            "format": "int32"
          },
          "isSpecial": {
            "type": "boolean",
            "description": "If this Chapter contains files that could only be identified as Series or has Special Identifier from filename"
          },
          "title": {
            "type": "string",
            "description": "Used for books/specials to display custom title. For non-specials/books, will be set to API.DTOs.ChapterDto.Range",
            "nullable": true
          },
          "files": {
            "type": "array",
            "items": {
              "$ref": "#/components/schemas/MangaFileDto"
            },
            "description": "The files that represent this Chapter",
            "nullable": true
          },
          "pagesRead": {
            "type": "integer",
            "description": "Calculated at API time. Number of pages read for this Chapter for logged in user.",
            "format": "int32"
          },
          "lastReadingProgressUtc": {
            "type": "string",
            "description": "The last time a chapter was read by current authenticated user",
            "format": "date-time"
          },
          "coverImageLocked": {
            "type": "boolean",
            "description": "If the Cover Image is locked for this entity"
          },
          "volumeId": {
            "type": "integer",
            "description": "Volume Id this Chapter belongs to",
            "format": "int32"
          },
          "created": {
            "type": "string",
            "description": "When chapter was created",
            "format": "date-time"
          },
          "lastModified": {
            "type": "string",
            "format": "date-time"
          },
          "createdUtc": {
            "type": "string",
            "format": "date-time"
          },
          "lastModifiedUtc": {
            "type": "string",
            "format": "date-time"
          },
          "releaseDate": {
            "type": "string",
            "description": "When the chapter was released.",
            "format": "date-time"
          },
          "titleName": {
            "type": "string",
            "description": "Title of the Chapter/Issue",
            "nullable": true
          },
          "summary": {
            "type": "string",
            "description": "Summary of the Chapter",
            "nullable": true
          },
          "ageRating": {
            "$ref": "#/components/schemas/AgeRating"
          },
          "wordCount": {
            "type": "integer",
            "description": "Total words in a Chapter (books only)",
            "format": "int64"
          },
          "volumeTitle": {
            "type": "string",
            "description": "Formatted Volume title ie) Volume 2.",
            "nullable": true
          },
          "minHoursToRead": {
            "type": "integer",
            "format": "int32"
          },
          "maxHoursToRead": {
            "type": "integer",
            "format": "int32"
          },
          "avgHoursToRead": {
            "type": "integer",
            "format": "int32"
          },
          "webLinks": {
            "type": "string",
            "description": "Comma-separated link of urls to external services that have some relation to the Chapter",
            "nullable": true
          },
          "isbn": {
            "type": "string",
            "description": "ISBN-13 (usually) of the Chapter",
            "nullable": true
          }
        },
        "additionalProperties": false,
        "description": "A Chapter is the lowest grouping of a reading medium. A Chapter contains a set of MangaFiles which represents the underlying\r\nfile (abstracted from type)."
      },
      "ChapterInfoDto": {
        "type": "object",
        "properties": {
          "chapterNumber": {
            "type": "string",
            "description": "The Chapter Number",
            "nullable": true
          },
          "volumeNumber": {
            "type": "string",
            "description": "The Volume Number",
            "nullable": true
          },
          "volumeId": {
            "type": "integer",
            "description": "Volume entity Id",
            "format": "int32"
          },
          "seriesName": {
            "type": "string",
            "description": "Series Name",
            "nullable": true
          },
          "seriesFormat": {
            "$ref": "#/components/schemas/MangaFormat"
          },
          "seriesId": {
            "type": "integer",
            "description": "Series entity Id",
            "format": "int32"
          },
          "libraryId": {
            "type": "integer",
            "description": "Library entity Id",
            "format": "int32"
          },
          "libraryType": {
            "$ref": "#/components/schemas/LibraryType"
          },
          "chapterTitle": {
            "type": "string",
            "description": "Chapter's title if set via ComicInfo.xml (Title field)",
            "nullable": true
          },
          "pages": {
            "type": "integer",
            "description": "Total Number of pages in this Chapter",
            "format": "int32"
          },
          "fileName": {
            "type": "string",
            "description": "File name of the chapter",
            "nullable": true
          },
          "isSpecial": {
            "type": "boolean",
            "description": "If this is marked as a special in Kavita"
          },
          "subtitle": {
            "type": "string",
            "description": "The subtitle to render on the reader",
            "nullable": true
          },
          "title": {
            "type": "string",
            "description": "Series Title",
            "nullable": true
          },
          "pageDimensions": {
            "type": "array",
            "items": {
              "$ref": "#/components/schemas/FileDimensionDto"
            },
            "description": "List of all files with their inner archive structure maintained in filename and dimensions",
            "nullable": true
          },
          "doublePairs": {
            "type": "object",
            "additionalProperties": {
              "type": "integer",
              "format": "int32"
            },
            "description": "For Double Page reader, this will contain snap points to ensure the reader always resumes on correct page",
            "nullable": true
          }
        },
        "additionalProperties": false,
        "description": "Information about the Chapter for the Reader to render"
      },
      "ChapterMetadataDto": {
        "type": "object",
        "properties": {
          "id": {
            "type": "integer",
            "format": "int32"
          },
          "chapterId": {
            "type": "integer",
            "format": "int32"
          },
          "title": {
            "type": "string",
            "nullable": true
          },
          "writers": {
            "type": "array",
            "items": {
              "$ref": "#/components/schemas/PersonDto"
            },
            "nullable": true
          },
          "coverArtists": {
            "type": "array",
            "items": {
              "$ref": "#/components/schemas/PersonDto"
            },
            "nullable": true
          },
          "publishers": {
            "type": "array",
            "items": {
              "$ref": "#/components/schemas/PersonDto"
            },
            "nullable": true
          },
          "characters": {
            "type": "array",
            "items": {
              "$ref": "#/components/schemas/PersonDto"
            },
            "nullable": true
          },
          "pencillers": {
            "type": "array",
            "items": {
              "$ref": "#/components/schemas/PersonDto"
            },
            "nullable": true
          },
          "inkers": {
            "type": "array",
            "items": {
              "$ref": "#/components/schemas/PersonDto"
            },
            "nullable": true
          },
          "colorists": {
            "type": "array",
            "items": {
              "$ref": "#/components/schemas/PersonDto"
            },
            "nullable": true
          },
          "letterers": {
            "type": "array",
            "items": {
              "$ref": "#/components/schemas/PersonDto"
            },
            "nullable": true
          },
          "editors": {
            "type": "array",
            "items": {
              "$ref": "#/components/schemas/PersonDto"
            },
            "nullable": true
          },
          "translators": {
            "type": "array",
            "items": {
              "$ref": "#/components/schemas/PersonDto"
            },
            "nullable": true
          },
          "genres": {
            "type": "array",
            "items": {
              "$ref": "#/components/schemas/GenreTagDto"
            },
            "nullable": true
          },
          "tags": {
            "type": "array",
            "items": {
              "$ref": "#/components/schemas/TagDto"
            },
            "description": "Collection of all Tags from underlying chapters for a Series",
            "nullable": true
          },
          "ageRating": {
            "$ref": "#/components/schemas/AgeRating"
          },
          "releaseDate": {
            "type": "string",
            "nullable": true
          },
          "publicationStatus": {
            "$ref": "#/components/schemas/PublicationStatus"
          },
          "summary": {
            "type": "string",
            "description": "Summary for the Chapter/Issue",
            "nullable": true
          },
          "language": {
            "type": "string",
            "description": "Language for the Chapter/Issue",
            "nullable": true
          },
          "count": {
            "type": "integer",
            "description": "Number in the TotalCount of issues",
            "format": "int32"
          },
          "totalCount": {
            "type": "integer",
            "description": "Total number of issues for the series",
            "format": "int32"
          },
          "wordCount": {
            "type": "integer",
            "description": "Number of Words for this chapter. Only applies to Epub",
            "format": "int64"
          }
        },
        "additionalProperties": false,
        "description": "Exclusively metadata about a given chapter"
      },
      "CollectionTag": {
        "type": "object",
        "properties": {
          "id": {
            "type": "integer",
            "format": "int32"
          },
          "title": {
            "type": "string",
            "description": "Visible title of the Tag",
            "nullable": true
          },
          "coverImage": {
            "type": "string",
            "description": "Absolute path to the (managed) image file",
            "nullable": true
          },
          "coverImageLocked": {
            "type": "boolean",
            "description": "Denotes if the CoverImage has been overridden by the user. If so, it will not be updated during normal scan operations."
          },
          "summary": {
            "type": "string",
            "description": "A description of the tag",
            "nullable": true
          },
          "normalizedTitle": {
            "type": "string",
            "description": "A normalized string used to check if the tag already exists in the DB",
            "nullable": true
          },
          "promoted": {
            "type": "boolean",
            "description": "A promoted collection tag will allow all linked seriesMetadata's Series to show for all users."
          },
          "seriesMetadatas": {
            "type": "array",
            "items": {
              "$ref": "#/components/schemas/SeriesMetadata"
            },
            "nullable": true
          },
          "rowVersion": {
            "type": "integer",
            "description": "Not Used due to not using concurrency update",
            "format": "int32",
            "readOnly": true
          }
        },
        "additionalProperties": false,
        "description": "Represents a user entered field that is used as a tagging and grouping mechanism"
      },
      "CollectionTagBulkAddDto": {
        "type": "object",
        "properties": {
          "collectionTagId": {
            "type": "integer",
            "description": "Collection Tag Id",
            "format": "int32"
          },
          "collectionTagTitle": {
            "type": "string",
            "nullable": true
          },
          "seriesIds": {
            "type": "array",
            "items": {
              "type": "integer",
              "format": "int32"
            },
            "description": "Series Ids to add onto Collection Tag",
            "nullable": true
          }
        },
        "additionalProperties": false
      },
      "CollectionTagDto": {
        "type": "object",
        "properties": {
          "id": {
            "type": "integer",
            "format": "int32"
          },
          "title": {
            "type": "string",
            "nullable": true
          },
          "summary": {
            "type": "string",
            "nullable": true
          },
          "promoted": {
            "type": "boolean"
          },
          "coverImage": {
            "type": "string",
            "description": "The cover image string. This is used on Frontend to show or hide the Cover Image",
            "nullable": true
          },
          "coverImageLocked": {
            "type": "boolean"
          }
        },
        "additionalProperties": false
      },
      "ConfirmEmailDto": {
        "required": [
          "email",
          "password",
          "token",
          "username"
        ],
        "type": "object",
        "properties": {
          "email": {
            "minLength": 1,
            "type": "string"
          },
          "token": {
            "minLength": 1,
            "type": "string"
          },
          "password": {
            "maxLength": 32,
            "minLength": 6,
            "type": "string"
          },
          "username": {
            "minLength": 1,
            "type": "string"
          }
        },
        "additionalProperties": false
      },
      "ConfirmEmailUpdateDto": {
        "required": [
          "email",
          "token"
        ],
        "type": "object",
        "properties": {
          "email": {
            "minLength": 1,
            "type": "string"
          },
          "token": {
            "minLength": 1,
            "type": "string"
          }
        },
        "additionalProperties": false
      },
      "ConfirmMigrationEmailDto": {
        "type": "object",
        "properties": {
          "email": {
            "type": "string",
            "nullable": true
          },
          "token": {
            "type": "string",
            "nullable": true
          }
        },
        "additionalProperties": false
      },
      "ConfirmPasswordResetDto": {
        "required": [
          "email",
          "password",
          "token"
        ],
        "type": "object",
        "properties": {
          "email": {
            "minLength": 1,
            "type": "string"
          },
          "token": {
            "minLength": 1,
            "type": "string"
          },
          "password": {
            "maxLength": 32,
            "minLength": 6,
            "type": "string"
          }
        },
        "additionalProperties": false
      },
      "CreateDeviceDto": {
        "required": [
          "emailAddress",
          "name",
          "platform"
        ],
        "type": "object",
        "properties": {
          "name": {
            "minLength": 1,
            "type": "string"
          },
          "platform": {
            "$ref": "#/components/schemas/DevicePlatform"
          },
          "emailAddress": {
            "minLength": 1,
            "type": "string"
          }
        },
        "additionalProperties": false
      },
      "CreateLibraryDto": {
        "required": [
          "folders",
          "name",
          "type"
        ],
        "type": "object",
        "properties": {
          "name": {
            "minLength": 1,
            "type": "string"
          },
          "type": {
            "$ref": "#/components/schemas/LibraryType"
          },
          "folders": {
            "minItems": 1,
            "type": "array",
            "items": {
              "type": "string"
            }
          }
        },
        "additionalProperties": false
      },
      "CreateReadingListDto": {
        "type": "object",
        "properties": {
          "title": {
            "type": "string",
            "nullable": true
          }
        },
        "additionalProperties": false
      },
      "DateTimePagesReadOnADayCount": {
        "type": "object",
        "properties": {
          "value": {
            "type": "string",
            "description": "The day of the readings",
            "format": "date-time"
          },
          "count": {
            "type": "integer",
            "description": "Number of pages read",
            "format": "int64"
          },
          "format": {
            "$ref": "#/components/schemas/MangaFormat"
          }
        },
        "additionalProperties": false
      },
      "DayOfWeek": {
        "enum": [
          0,
          1,
          2,
          3,
          4,
          5,
          6
        ],
        "type": "integer",
        "format": "int32"
      },
      "DayOfWeekStatCount": {
        "type": "object",
        "properties": {
          "value": {
            "$ref": "#/components/schemas/DayOfWeek"
          },
          "count": {
            "type": "integer",
            "format": "int64"
          }
        },
        "additionalProperties": false
      },
      "DeleteSeriesDto": {
        "type": "object",
        "properties": {
          "seriesIds": {
            "type": "array",
            "items": {
              "type": "integer",
              "format": "int32"
            },
            "nullable": true
          }
        },
        "additionalProperties": false
      },
      "Device": {
        "type": "object",
        "properties": {
          "id": {
            "type": "integer",
            "format": "int32"
          },
          "ipAddress": {
            "type": "string",
            "description": "Last Seen IP Address of the device",
            "nullable": true
          },
          "name": {
            "type": "string",
            "description": "A name given to this device",
            "nullable": true,
            "example": "Pixel 3a, John's Kindle"
          },
          "emailAddress": {
            "type": "string",
            "description": "An email address associated with the device (ie Kindle). Will be used with Send to functionality",
            "nullable": true
          },
          "platform": {
            "$ref": "#/components/schemas/DevicePlatform"
          },
          "appUserId": {
            "type": "integer",
            "format": "int32"
          },
          "appUser": {
            "$ref": "#/components/schemas/AppUser"
          },
          "lastUsed": {
            "type": "string",
            "description": "Last time this device was used to send a file",
            "format": "date-time"
          },
          "lastUsedUtc": {
            "type": "string",
            "format": "date-time"
          },
          "created": {
            "type": "string",
            "format": "date-time"
          },
          "lastModified": {
            "type": "string",
            "format": "date-time"
          },
          "createdUtc": {
            "type": "string",
            "format": "date-time"
          },
          "lastModifiedUtc": {
            "type": "string",
            "format": "date-time"
          }
        },
        "additionalProperties": false,
        "description": "A Device is an entity that can receive data from Kavita (kindle)"
      },
      "DeviceDto": {
        "type": "object",
        "properties": {
          "id": {
            "type": "integer",
            "description": "The device Id",
            "format": "int32"
          },
          "name": {
            "type": "string",
            "description": "A name given to this device",
            "nullable": true,
            "example": "Pixel 3a, John's Kindle"
          },
          "emailAddress": {
            "type": "string",
            "description": "An email address associated with the device (ie Kindle). Will be used with Send to functionality",
            "nullable": true
          },
          "platform": {
            "$ref": "#/components/schemas/DevicePlatform"
          },
          "lastUsed": {
            "type": "string",
            "description": "Last time this device was used to send a file",
            "format": "date-time"
          },
          "lastUsedUtc": {
            "type": "string",
            "description": "Last time this device was used to send a file",
            "format": "date-time"
          }
        },
        "additionalProperties": false,
        "description": "A Device is an entity that can receive data from Kavita (kindle)"
      },
      "DevicePlatform": {
        "enum": [
          0,
          1,
          2,
          3
        ],
        "type": "integer",
        "format": "int32"
      },
      "DirectoryDto": {
        "type": "object",
        "properties": {
          "name": {
            "type": "string",
            "description": "Name of the directory",
            "nullable": true
          },
          "fullPath": {
            "type": "string",
            "description": "Full Directory Path",
            "nullable": true
          }
        },
        "additionalProperties": false
      },
      "DownloadBookmarkDto": {
        "required": [
          "bookmarks"
        ],
        "type": "object",
        "properties": {
          "bookmarks": {
            "type": "array",
            "items": {
              "$ref": "#/components/schemas/BookmarkDto"
            }
          }
        },
        "additionalProperties": false
      },
      "EmailTestResultDto": {
        "type": "object",
        "properties": {
          "successful": {
            "type": "boolean"
          },
          "errorMessage": {
            "type": "string",
            "nullable": true
          }
        },
        "additionalProperties": false,
        "description": "Represents if Test Email Service URL was successful or not and if any error occured"
      },
      "EncodeFormat": {
        "enum": [
          0,
          1,
          2
        ],
        "type": "integer",
        "format": "int32"
      },
      "FileDimensionDto": {
        "type": "object",
        "properties": {
          "width": {
            "type": "integer",
            "format": "int32"
          },
          "height": {
            "type": "integer",
            "format": "int32"
          },
          "pageNumber": {
            "type": "integer",
            "format": "int32"
          },
          "fileName": {
            "type": "string",
            "description": "The filename of the cached file. If this was nested in a subfolder, the foldername will be appended with _",
            "nullable": true,
            "example": "chapter01_page01.png"
          },
          "isWide": {
            "type": "boolean"
          }
        },
        "additionalProperties": false
      },
      "FileExtensionBreakdownDto": {
        "type": "object",
        "properties": {
          "totalFileSize": {
            "type": "integer",
            "description": "Total bytes for all files",
            "format": "int64"
          },
          "fileBreakdown": {
            "type": "array",
            "items": {
              "$ref": "#/components/schemas/FileExtensionDto"
            },
            "nullable": true
          }
        },
        "additionalProperties": false
      },
      "FileExtensionDto": {
        "type": "object",
        "properties": {
          "extension": {
            "type": "string",
            "nullable": true
          },
          "format": {
            "$ref": "#/components/schemas/MangaFormat"
          },
          "totalSize": {
            "type": "integer",
            "format": "int64"
          },
          "totalFiles": {
            "type": "integer",
            "format": "int64"
          }
        },
        "additionalProperties": false
      },
      "FileFormatDto": {
        "type": "object",
        "properties": {
          "extension": {
            "type": "string",
            "description": "The extension with the ., in lowercase",
            "nullable": true
          },
          "format": {
            "$ref": "#/components/schemas/MangaFormat"
          }
        },
        "additionalProperties": false
      },
      "FilterComparison": {
        "enum": [
          0,
          1,
          2,
          3,
          4,
          5,
          6,
          7,
          9,
          10,
          11,
          12,
          13,
          14,
          15
        ],
        "type": "integer",
        "format": "int32"
      },
      "FilterDto": {
        "type": "object",
        "properties": {
          "formats": {
            "type": "array",
            "items": {
              "$ref": "#/components/schemas/MangaFormat"
            },
            "description": "The type of Formats you want to be returned. An empty list will return all formats back",
            "nullable": true
          },
          "readStatus": {
            "$ref": "#/components/schemas/ReadStatus"
          },
          "libraries": {
            "type": "array",
            "items": {
              "type": "integer",
              "format": "int32"
            },
            "description": "A list of library ids to restrict search to. Defaults to all libraries by passing empty list",
            "nullable": true
          },
          "genres": {
            "type": "array",
            "items": {
              "type": "integer",
              "format": "int32"
            },
            "description": "A list of Genre ids to restrict search to. Defaults to all genres by passing an empty list",
            "nullable": true
          },
          "writers": {
            "type": "array",
            "items": {
              "type": "integer",
              "format": "int32"
            },
            "description": "A list of Writers to restrict search to. Defaults to all Writers by passing an empty list",
            "nullable": true
          },
          "penciller": {
            "type": "array",
            "items": {
              "type": "integer",
              "format": "int32"
            },
            "description": "A list of Penciller ids to restrict search to. Defaults to all Pencillers by passing an empty list",
            "nullable": true
          },
          "inker": {
            "type": "array",
            "items": {
              "type": "integer",
              "format": "int32"
            },
            "description": "A list of Inker ids to restrict search to. Defaults to all Inkers by passing an empty list",
            "nullable": true
          },
          "colorist": {
            "type": "array",
            "items": {
              "type": "integer",
              "format": "int32"
            },
            "description": "A list of Colorist ids to restrict search to. Defaults to all Colorists by passing an empty list",
            "nullable": true
          },
          "letterer": {
            "type": "array",
            "items": {
              "type": "integer",
              "format": "int32"
            },
            "description": "A list of Letterer ids to restrict search to. Defaults to all Letterers by passing an empty list",
            "nullable": true
          },
          "coverArtist": {
            "type": "array",
            "items": {
              "type": "integer",
              "format": "int32"
            },
            "description": "A list of CoverArtist ids to restrict search to. Defaults to all CoverArtists by passing an empty list",
            "nullable": true
          },
          "editor": {
            "type": "array",
            "items": {
              "type": "integer",
              "format": "int32"
            },
            "description": "A list of Editor ids to restrict search to. Defaults to all Editors by passing an empty list",
            "nullable": true
          },
          "publisher": {
            "type": "array",
            "items": {
              "type": "integer",
              "format": "int32"
            },
            "description": "A list of Publisher ids to restrict search to. Defaults to all Publishers by passing an empty list",
            "nullable": true
          },
          "character": {
            "type": "array",
            "items": {
              "type": "integer",
              "format": "int32"
            },
            "description": "A list of Character ids to restrict search to. Defaults to all Characters by passing an empty list",
            "nullable": true
          },
          "translators": {
            "type": "array",
            "items": {
              "type": "integer",
              "format": "int32"
            },
            "description": "A list of Translator ids to restrict search to. Defaults to all Translatorss by passing an empty list",
            "nullable": true
          },
          "collectionTags": {
            "type": "array",
            "items": {
              "type": "integer",
              "format": "int32"
            },
            "description": "A list of Collection Tag ids to restrict search to. Defaults to all Collection Tags by passing an empty list",
            "nullable": true
          },
          "tags": {
            "type": "array",
            "items": {
              "type": "integer",
              "format": "int32"
            },
            "description": "A list of Tag ids to restrict search to. Defaults to all Tags by passing an empty list",
            "nullable": true
          },
          "rating": {
            "type": "integer",
            "description": "Will return back everything with the rating and above\r\nAPI.Entities.AppUserRating.Rating",
            "format": "int32"
          },
          "sortOptions": {
            "$ref": "#/components/schemas/SortOptions"
          },
          "ageRating": {
            "type": "array",
            "items": {
              "$ref": "#/components/schemas/AgeRating"
            },
            "description": "Age Ratings. Empty list will return everything back",
            "nullable": true
          },
          "languages": {
            "type": "array",
            "items": {
              "type": "string"
            },
            "description": "Languages (ISO 639-1 code) to filter by. Empty list will return everything back",
            "nullable": true
          },
          "publicationStatus": {
            "type": "array",
            "items": {
              "$ref": "#/components/schemas/PublicationStatus"
            },
            "description": "Publication statuses to filter by. Empty list will return everything back",
            "nullable": true
          },
          "seriesNameQuery": {
            "type": "string",
            "description": "An optional name string to filter by. Empty string will ignore.",
            "nullable": true
          },
          "releaseYearRange": {
            "$ref": "#/components/schemas/Int32Range"
          }
        },
        "additionalProperties": false
      },
      "FilterField": {
        "enum": [
          0,
          1,
          2,
          3,
          4,
          5,
          6,
          7,
          8,
          9,
          10,
          11,
          12,
          13,
          14,
          15,
          16,
          17,
          18,
          19,
          20,
          21,
          22,
          23
        ],
        "type": "integer",
        "description": "Represents the field which will dictate the value type and the Extension used for filtering",
        "format": "int32"
      },
      "FilterGroupDto": {
        "type": "object",
        "properties": {
          "and": {
            "type": "array",
            "items": {
              "$ref": "#/components/schemas/FilterGroupDto"
            },
            "nullable": true
          },
          "or": {
            "type": "array",
            "items": {
              "$ref": "#/components/schemas/FilterGroupDto"
            },
            "nullable": true
          },
          "statements": {
            "type": "array",
            "items": {
              "$ref": "#/components/schemas/FilterStatementDto"
            },
            "description": "If there are statements then it is assumed there are no And/Ors",
            "nullable": true
          }
        },
        "additionalProperties": false
      },
      "FilterStatementDto": {
        "type": "object",
        "properties": {
          "comparison": {
            "$ref": "#/components/schemas/FilterComparison"
          },
          "field": {
            "$ref": "#/components/schemas/FilterField"
          },
          "value": {
            "type": "string",
            "nullable": true
          }
        },
        "additionalProperties": false
      },
      "FilterV2Dto": {
        "type": "object",
        "properties": {
          "name": {
            "type": "string",
            "description": "The name of the filter if not anonymous",
            "nullable": true
          },
          "groups": {
            "type": "array",
            "items": {
              "$ref": "#/components/schemas/FilterGroupDto"
            },
            "nullable": true
          },
          "sortOptions": {
            "$ref": "#/components/schemas/SortOptions"
          },
          "limitTo": {
            "type": "integer",
            "description": "Limit the number of rows returned. Defaults to not applying a limit (aka 0)",
            "format": "int32"
          }
        },
        "additionalProperties": false,
        "description": "Metadata filtering for v2 API only"
      },
      "FolderPath": {
        "type": "object",
        "properties": {
          "id": {
            "type": "integer",
            "format": "int32"
          },
          "path": {
            "type": "string",
            "nullable": true
          },
          "lastScanned": {
            "type": "string",
            "description": "Used when scanning to see if we can skip if nothing has changed",
            "format": "date-time"
          },
          "library": {
            "$ref": "#/components/schemas/Library"
          },
          "libraryId": {
            "type": "integer",
            "format": "int32"
          }
        },
        "additionalProperties": false
      },
      "Genre": {
        "type": "object",
        "properties": {
          "id": {
            "type": "integer",
            "format": "int32"
          },
          "title": {
            "type": "string",
            "nullable": true
          },
          "normalizedTitle": {
            "type": "string",
            "nullable": true
          },
          "seriesMetadatas": {
            "type": "array",
            "items": {
              "$ref": "#/components/schemas/SeriesMetadata"
            },
            "nullable": true
          },
          "chapters": {
            "type": "array",
            "items": {
              "$ref": "#/components/schemas/Chapter"
            },
            "nullable": true
          }
        },
        "additionalProperties": false
      },
      "GenreTagDto": {
        "type": "object",
        "properties": {
          "id": {
            "type": "integer",
            "format": "int32"
          },
          "title": {
            "type": "string",
            "nullable": true
          }
        },
        "additionalProperties": false
      },
      "HourEstimateRangeDto": {
        "type": "object",
        "properties": {
          "minHours": {
            "type": "integer",
            "description": "Min hours to read the selection",
            "format": "int32"
          },
          "maxHours": {
            "type": "integer",
            "description": "Max hours to read the selection",
            "format": "int32"
          },
          "avgHours": {
            "type": "integer",
            "description": "Estimated average hours to read the selection",
            "format": "int32"
          }
        },
        "additionalProperties": false,
        "description": "A range of time to read a selection (series, chapter, etc)"
      },
      "Int32Range": {
        "type": "object",
        "properties": {
          "min": {
            "type": "integer",
            "format": "int32"
          },
          "max": {
            "type": "integer",
            "format": "int32"
          }
        },
        "additionalProperties": false,
        "description": "Represents a range between two int/float/double"
      },
      "Int32StatCount": {
        "type": "object",
        "properties": {
          "value": {
            "type": "integer",
            "format": "int32"
          },
          "count": {
            "type": "integer",
            "format": "int64"
          }
        },
        "additionalProperties": false
      },
      "InviteUserDto": {
        "required": [
          "email"
        ],
        "type": "object",
        "properties": {
          "email": {
            "minLength": 1,
            "type": "string"
          },
          "roles": {
            "type": "array",
            "items": {
              "type": "string"
            },
            "description": "List of Roles to assign to user. If admin not present, Pleb will be applied.\r\nIf admin present, all libraries will be granted access and will ignore those from DTO.",
            "nullable": true
          },
          "libraries": {
            "type": "array",
            "items": {
              "type": "integer",
              "format": "int32"
            },
            "description": "A list of libraries to grant access to",
            "nullable": true
          },
          "ageRestriction": {
            "$ref": "#/components/schemas/AgeRestrictionDto"
          }
        },
        "additionalProperties": false
      },
      "JobDto": {
        "type": "object",
        "properties": {
          "id": {
            "type": "string",
            "description": "Job Id",
            "nullable": true
          },
          "title": {
            "type": "string",
            "description": "Human Readable title for the Job",
            "nullable": true
          },
          "createdAt": {
            "type": "string",
            "description": "When the job was created",
            "format": "date-time",
            "nullable": true
          },
          "lastExecution": {
            "type": "string",
            "description": "Last time the job was run",
            "format": "date-time",
            "nullable": true
          },
          "createdAtUtc": {
            "type": "string",
            "description": "When the job was created",
            "format": "date-time",
            "nullable": true
          },
          "lastExecutionUtc": {
            "type": "string",
            "description": "Last time the job was run",
            "format": "date-time",
            "nullable": true
          },
          "cron": {
            "type": "string",
            "nullable": true
          }
        },
        "additionalProperties": false
      },
      "JumpKeyDto": {
        "type": "object",
        "properties": {
          "size": {
            "type": "integer",
            "description": "Number of items in this Key",
            "format": "int32"
          },
          "key": {
            "type": "string",
            "description": "Code to use in URL (url encoded)",
            "nullable": true
          },
          "title": {
            "type": "string",
            "description": "What is visible to user",
            "nullable": true
          }
        },
        "additionalProperties": false,
        "description": "Represents an individual button in a Jump Bar"
      },
      "LanguageDto": {
        "type": "object",
        "properties": {
          "isoCode": {
            "type": "string",
            "nullable": true
          },
          "title": {
            "type": "string",
            "nullable": true
          }
        },
        "additionalProperties": false
      },
      "LayoutMode": {
        "enum": [
          1,
          2,
          3
        ],
        "type": "integer",
        "format": "int32"
      },
      "Library": {
        "type": "object",
        "properties": {
          "id": {
            "type": "integer",
            "format": "int32"
          },
          "name": {
            "type": "string",
            "nullable": true
          },
          "coverImage": {
            "type": "string",
            "nullable": true
          },
          "type": {
            "$ref": "#/components/schemas/LibraryType"
          },
          "folderWatching": {
            "type": "boolean",
            "description": "If Folder Watching is enabled for this library"
          },
          "includeInDashboard": {
            "type": "boolean",
            "description": "Include Library series on Dashboard Streams"
          },
          "includeInRecommended": {
            "type": "boolean",
            "description": "Include Library series on Recommended Streams"
          },
          "includeInSearch": {
            "type": "boolean",
            "description": "Include library series in Search"
          },
          "manageCollections": {
            "type": "boolean",
            "description": "Should this library create collections from Metadata"
          },
          "manageReadingLists": {
            "type": "boolean",
            "description": "Should this library create reading lists from Metadata"
          },
          "created": {
            "type": "string",
            "format": "date-time"
          },
          "lastModified": {
            "type": "string",
            "format": "date-time"
          },
          "createdUtc": {
            "type": "string",
            "format": "date-time"
          },
          "lastModifiedUtc": {
            "type": "string",
            "format": "date-time"
          },
          "lastScanned": {
            "type": "string",
            "description": "Last time Library was scanned",
            "format": "date-time"
          },
          "folders": {
            "type": "array",
            "items": {
              "$ref": "#/components/schemas/FolderPath"
            },
            "nullable": true
          },
          "appUsers": {
            "type": "array",
            "items": {
              "$ref": "#/components/schemas/AppUser"
            },
            "nullable": true
          },
          "series": {
            "type": "array",
            "items": {
              "$ref": "#/components/schemas/Series"
            },
            "nullable": true
          }
        },
        "additionalProperties": false
      },
      "LibraryDto": {
        "type": "object",
        "properties": {
          "id": {
            "type": "integer",
            "format": "int32"
          },
          "name": {
            "type": "string",
            "nullable": true
          },
          "lastScanned": {
            "type": "string",
            "description": "Last time Library was scanned",
            "format": "date-time"
          },
          "type": {
            "$ref": "#/components/schemas/LibraryType"
          },
          "coverImage": {
            "type": "string",
            "description": "An optional Cover Image or null",
            "nullable": true
          },
          "folderWatching": {
            "type": "boolean",
            "description": "If Folder Watching is enabled for this library"
          },
          "includeInDashboard": {
            "type": "boolean",
            "description": "Include Library series on Dashboard Streams"
          },
          "includeInRecommended": {
            "type": "boolean",
            "description": "Include Library series on Recommended Streams"
          },
          "manageCollections": {
            "type": "boolean",
            "description": "Should this library create and manage collections from Metadata"
          },
          "manageReadingLists": {
            "type": "boolean",
            "description": "Should this library create and manage reading lists from Metadata"
          },
          "includeInSearch": {
            "type": "boolean",
            "description": "Include library series in Search"
          },
          "folders": {
            "type": "array",
            "items": {
              "type": "string"
            },
            "nullable": true
          },
          "collapseSeriesRelationships": {
            "type": "boolean",
            "description": "When showing series, only parent series or series with no relationships will be returned"
          }
        },
        "additionalProperties": false
      },
      "LibraryDtoICount": {
        "type": "object",
        "properties": {
          "value": {
            "$ref": "#/components/schemas/LibraryDto"
          },
          "count": {
            "type": "integer",
            "format": "int64"
          }
        },
        "additionalProperties": false
      },
      "LibraryType": {
        "enum": [
          0,
          1,
          2
        ],
        "type": "integer",
        "format": "int32"
      },
      "LoginDto": {
        "type": "object",
        "properties": {
          "username": {
            "type": "string",
            "nullable": true
          },
          "password": {
            "type": "string",
            "nullable": true
          }
        },
        "additionalProperties": false
      },
      "MangaFile": {
        "type": "object",
        "properties": {
          "id": {
            "type": "integer",
            "format": "int32"
          },
          "filePath": {
            "type": "string",
            "description": "Absolute path to the archive file",
            "nullable": true
          },
          "pages": {
            "type": "integer",
            "description": "Number of pages for the given file",
            "format": "int32"
          },
          "format": {
            "$ref": "#/components/schemas/MangaFormat"
          },
          "bytes": {
            "type": "integer",
            "description": "How many bytes make up this file",
            "format": "int64"
          },
          "extension": {
            "type": "string",
            "description": "File extension",
            "nullable": true
          },
          "created": {
            "type": "string",
            "format": "date-time"
          },
          "lastModified": {
            "type": "string",
            "description": "Last time underlying file was modified",
            "format": "date-time"
          },
          "createdUtc": {
            "type": "string",
            "format": "date-time"
          },
          "lastModifiedUtc": {
            "type": "string",
            "format": "date-time"
          },
          "lastFileAnalysis": {
            "type": "string",
            "description": "Last time file analysis ran on this file",
            "format": "date-time"
          },
          "lastFileAnalysisUtc": {
            "type": "string",
            "format": "date-time"
          },
          "chapter": {
            "$ref": "#/components/schemas/Chapter"
          },
          "chapterId": {
            "type": "integer",
            "format": "int32"
          }
        },
        "additionalProperties": false,
        "description": "Represents a wrapper to the underlying file. This provides information around file, like number of pages, format, etc."
      },
      "MangaFileDto": {
        "type": "object",
        "properties": {
          "id": {
            "type": "integer",
            "format": "int32"
          },
          "filePath": {
            "type": "string",
            "nullable": true
          },
          "pages": {
            "type": "integer",
            "format": "int32"
          },
          "bytes": {
            "type": "integer",
            "format": "int64"
          },
          "format": {
            "$ref": "#/components/schemas/MangaFormat"
          },
          "created": {
            "type": "string",
            "format": "date-time"
          }
        },
        "additionalProperties": false
      },
      "MangaFormat": {
        "enum": [
          0,
          1,
          2,
          3,
          4
        ],
        "type": "integer",
        "description": "Represents the format of the file",
        "format": "int32"
      },
      "MangaFormatStatCount": {
        "type": "object",
        "properties": {
          "value": {
            "$ref": "#/components/schemas/MangaFormat"
          },
          "count": {
            "type": "integer",
            "format": "int64"
          }
        },
        "additionalProperties": false
      },
      "MarkMultipleSeriesAsReadDto": {
        "type": "object",
        "properties": {
          "seriesIds": {
            "type": "array",
            "items": {
              "type": "integer",
              "format": "int32"
            },
            "nullable": true
          }
        },
        "additionalProperties": false
      },
      "MarkReadDto": {
        "type": "object",
        "properties": {
          "seriesId": {
            "type": "integer",
            "format": "int32"
          }
        },
        "additionalProperties": false
      },
      "MarkVolumeReadDto": {
        "type": "object",
        "properties": {
          "seriesId": {
            "type": "integer",
            "format": "int32"
          },
          "volumeId": {
            "type": "integer",
            "format": "int32"
          }
        },
        "additionalProperties": false
      },
      "MarkVolumesReadDto": {
        "type": "object",
        "properties": {
          "seriesId": {
            "type": "integer",
            "format": "int32"
          },
          "volumeIds": {
            "type": "array",
            "items": {
              "type": "integer",
              "format": "int32"
            },
            "description": "A list of Volumes to mark read",
            "nullable": true
          },
          "chapterIds": {
            "type": "array",
            "items": {
              "type": "integer",
              "format": "int32"
            },
            "description": "A list of additional Chapters to mark as read",
            "nullable": true
          }
        },
        "additionalProperties": false,
        "description": "This is used for bulk updating a set of volume and or chapters in one go"
      },
      "MediaErrorDto": {
        "type": "object",
        "properties": {
          "extension": {
            "type": "string",
            "description": "Format Type (RAR, ZIP, 7Zip, Epub, PDF)",
            "nullable": true
          },
          "filePath": {
            "type": "string",
            "description": "Full Filepath to the file that has some issue",
            "nullable": true
          },
          "comment": {
            "type": "string",
            "description": "Developer defined string",
            "nullable": true
          },
          "details": {
            "type": "string",
            "description": "Exception message",
            "nullable": true
          },
          "created": {
            "type": "string",
            "format": "date-time"
          },
          "createdUtc": {
            "type": "string",
            "format": "date-time"
          }
        },
        "additionalProperties": false
      },
      "MemberDto": {
        "type": "object",
        "properties": {
          "id": {
            "type": "integer",
            "format": "int32"
          },
          "username": {
            "type": "string",
            "nullable": true
          },
          "email": {
            "type": "string",
            "nullable": true
          },
          "isPending": {
            "type": "boolean",
            "description": "If the member is still pending or not"
          },
          "ageRestriction": {
            "$ref": "#/components/schemas/AgeRestrictionDto"
          },
          "created": {
            "type": "string",
            "format": "date-time"
          },
          "lastActive": {
            "type": "string",
            "format": "date-time"
          },
          "libraries": {
            "type": "array",
            "items": {
              "$ref": "#/components/schemas/LibraryDto"
            },
            "nullable": true
          },
          "roles": {
            "type": "array",
            "items": {
              "type": "string"
            },
            "nullable": true
          }
        },
        "additionalProperties": false,
        "description": "Represents a member of a Kavita server."
      },
      "MigrateUserEmailDto": {
        "type": "object",
        "properties": {
          "email": {
            "type": "string",
            "nullable": true
          },
          "username": {
            "type": "string",
            "nullable": true
          },
          "password": {
            "type": "string",
            "nullable": true
          }
        },
        "additionalProperties": false
      },
      "PageLayoutMode": {
        "enum": [
          0,
          1
        ],
        "type": "integer",
        "format": "int32"
      },
      "PageSplitOption": {
        "enum": [
          0,
          1,
          2,
          3
        ],
        "type": "integer",
        "format": "int32"
      },
      "Person": {
        "type": "object",
        "properties": {
          "id": {
            "type": "integer",
            "format": "int32"
          },
          "name": {
            "type": "string",
            "nullable": true
          },
          "normalizedName": {
            "type": "string",
            "nullable": true
          },
          "role": {
            "$ref": "#/components/schemas/PersonRole"
          },
          "seriesMetadatas": {
            "type": "array",
            "items": {
              "$ref": "#/components/schemas/SeriesMetadata"
            },
            "nullable": true
          },
          "chapterMetadatas": {
            "type": "array",
            "items": {
              "$ref": "#/components/schemas/Chapter"
            },
            "nullable": true
          }
        },
        "additionalProperties": false
      },
      "PersonDto": {
        "type": "object",
        "properties": {
          "id": {
            "type": "integer",
            "format": "int32"
          },
          "name": {
            "type": "string",
            "nullable": true
          },
          "role": {
            "$ref": "#/components/schemas/PersonRole"
          }
        },
        "additionalProperties": false
      },
      "PersonRole": {
        "enum": [
          1,
          3,
          4,
          5,
          6,
          7,
          8,
          9,
          10,
          11,
          12
        ],
        "type": "integer",
        "format": "int32"
      },
      "ProgressDto": {
        "required": [
          "chapterId",
          "libraryId",
          "pageNum",
          "seriesId",
          "volumeId"
        ],
        "type": "object",
        "properties": {
          "volumeId": {
            "type": "integer",
            "format": "int32"
          },
          "chapterId": {
            "type": "integer",
            "format": "int32"
          },
          "pageNum": {
            "type": "integer",
            "format": "int32"
          },
          "seriesId": {
            "type": "integer",
            "format": "int32"
          },
          "libraryId": {
            "type": "integer",
            "format": "int32"
          },
          "bookScrollId": {
            "type": "string",
            "description": "For EPUB reader, this can be an optional string of the id of a part marker, to help resume reading position\r\non pages that combine multiple \"chapters\".",
            "nullable": true
          },
          "lastModifiedUtc": {
            "type": "string",
            "format": "date-time"
          }
        },
        "additionalProperties": false
      },
      "PublicationStatus": {
        "enum": [
          0,
          1,
          2,
          3,
          4
        ],
        "type": "integer",
        "format": "int32"
      },
      "PublicationStatusStatCount": {
        "type": "object",
        "properties": {
          "value": {
            "$ref": "#/components/schemas/PublicationStatus"
          },
          "count": {
            "type": "integer",
            "format": "int64"
          }
        },
        "additionalProperties": false
      },
      "ReadHistoryEvent": {
        "type": "object",
        "properties": {
          "userId": {
            "type": "integer",
            "format": "int32"
          },
          "userName": {
            "type": "string",
            "nullable": true
          },
          "libraryId": {
            "type": "integer",
            "format": "int32"
          },
          "seriesId": {
            "type": "integer",
            "format": "int32"
          },
          "seriesName": {
            "type": "string",
            "nullable": true
          },
          "readDate": {
            "type": "string",
            "format": "date-time"
          },
          "chapterId": {
            "type": "integer",
            "format": "int32"
          },
          "chapterNumber": {
            "type": "string",
            "nullable": true
          }
        },
        "additionalProperties": false,
        "description": "Represents a single User's reading event"
      },
      "ReadStatus": {
        "type": "object",
        "properties": {
          "notRead": {
            "type": "boolean"
          },
          "inProgress": {
            "type": "boolean"
          },
          "read": {
            "type": "boolean"
          }
        },
        "additionalProperties": false,
        "description": "Represents the Reading Status. This is a flag and allows multiple statues"
      },
      "ReaderMode": {
        "enum": [
          0,
          1,
          2
        ],
        "type": "integer",
        "format": "int32"
      },
      "ReadingDirection": {
        "enum": [
          0,
          1
        ],
        "type": "integer",
        "format": "int32"
      },
      "ReadingList": {
        "type": "object",
        "properties": {
          "id": {
            "type": "integer",
            "format": "int32"
          },
          "title": {
            "type": "string",
            "nullable": true
          },
          "normalizedTitle": {
            "type": "string",
            "description": "A normalized string used to check if the reading list already exists in the DB",
            "nullable": true
          },
          "summary": {
            "type": "string",
            "nullable": true
          },
          "promoted": {
            "type": "boolean",
            "description": "Reading lists that are promoted are only done by admins"
          },
          "coverImage": {
            "type": "string",
            "description": "Absolute path to the (managed) image file",
            "nullable": true
          },
          "coverImageLocked": {
            "type": "boolean"
          },
          "ageRating": {
            "$ref": "#/components/schemas/AgeRating"
          },
          "items": {
            "type": "array",
            "items": {
              "$ref": "#/components/schemas/ReadingListItem"
            },
            "nullable": true
          },
          "created": {
            "type": "string",
            "format": "date-time"
          },
          "lastModified": {
            "type": "string",
            "format": "date-time"
          },
          "createdUtc": {
            "type": "string",
            "format": "date-time"
          },
          "lastModifiedUtc": {
            "type": "string",
            "format": "date-time"
          },
          "startingYear": {
            "type": "integer",
            "description": "Minimum Year the Reading List starts",
            "format": "int32"
          },
          "startingMonth": {
            "type": "integer",
            "description": "Minimum Month the Reading List starts",
            "format": "int32"
          },
          "endingYear": {
            "type": "integer",
            "description": "Maximum Year the Reading List starts",
            "format": "int32"
          },
          "endingMonth": {
            "type": "integer",
            "description": "Maximum Month the Reading List starts",
            "format": "int32"
          },
          "appUserId": {
            "type": "integer",
            "format": "int32"
          },
          "appUser": {
            "$ref": "#/components/schemas/AppUser"
          }
        },
        "additionalProperties": false,
        "description": "This is a collection of API.Entities.ReadingListItem which represent individual chapters and an order."
      },
      "ReadingListDto": {
        "type": "object",
        "properties": {
          "id": {
            "type": "integer",
            "format": "int32"
          },
          "title": {
            "type": "string",
            "nullable": true
          },
          "summary": {
            "type": "string",
            "nullable": true
          },
          "promoted": {
            "type": "boolean",
            "description": "Reading lists that are promoted are only done by admins"
          },
          "coverImageLocked": {
            "type": "boolean"
          },
          "coverImage": {
            "type": "string",
            "description": "This is used to tell the UI if it should request a Cover Image or not. If null or empty, it has not been set.",
            "nullable": true
          },
          "startingYear": {
            "type": "integer",
            "description": "Minimum Year the Reading List starts",
            "format": "int32"
          },
          "startingMonth": {
            "type": "integer",
            "description": "Minimum Month the Reading List starts",
            "format": "int32"
          },
          "endingYear": {
            "type": "integer",
            "description": "Maximum Year the Reading List starts",
            "format": "int32"
          },
          "endingMonth": {
            "type": "integer",
            "description": "Maximum Month the Reading List starts",
            "format": "int32"
          }
        },
        "additionalProperties": false
      },
      "ReadingListItem": {
        "type": "object",
        "properties": {
          "id": {
            "type": "integer",
            "format": "int32"
          },
          "seriesId": {
            "type": "integer",
            "format": "int32"
          },
          "volumeId": {
            "type": "integer",
            "format": "int32"
          },
          "chapterId": {
            "type": "integer",
            "format": "int32"
          },
          "order": {
            "type": "integer",
            "description": "Order of the chapter within a Reading List",
            "format": "int32"
          },
          "readingList": {
            "$ref": "#/components/schemas/ReadingList"
          },
          "readingListId": {
            "type": "integer",
            "format": "int32"
          },
          "series": {
            "$ref": "#/components/schemas/Series"
          },
          "volume": {
            "$ref": "#/components/schemas/Volume"
          },
          "chapter": {
            "$ref": "#/components/schemas/Chapter"
          }
        },
        "additionalProperties": false
      },
      "ReadingListItemDto": {
        "type": "object",
        "properties": {
          "id": {
            "type": "integer",
            "format": "int32"
          },
          "order": {
            "type": "integer",
            "format": "int32"
          },
          "chapterId": {
            "type": "integer",
            "format": "int32"
          },
          "seriesId": {
            "type": "integer",
            "format": "int32"
          },
          "seriesName": {
            "type": "string",
            "nullable": true
          },
          "seriesFormat": {
            "$ref": "#/components/schemas/MangaFormat"
          },
          "pagesRead": {
            "type": "integer",
            "format": "int32"
          },
          "pagesTotal": {
            "type": "integer",
            "format": "int32"
          },
          "chapterNumber": {
            "type": "string",
            "nullable": true
          },
          "volumeNumber": {
            "type": "string",
            "nullable": true
          },
          "chapterTitleName": {
            "type": "string",
            "nullable": true
          },
          "volumeId": {
            "type": "integer",
            "format": "int32"
          },
          "libraryId": {
            "type": "integer",
            "format": "int32"
          },
          "title": {
            "type": "string",
            "nullable": true
          },
          "libraryType": {
            "$ref": "#/components/schemas/LibraryType"
          },
          "libraryName": {
            "type": "string",
            "nullable": true
          },
          "releaseDate": {
            "type": "string",
            "description": "Release Date from Chapter",
            "format": "date-time"
          },
          "readingListId": {
            "type": "integer",
            "description": "Used internally only",
            "format": "int32"
          },
          "lastReadingProgressUtc": {
            "type": "string",
            "description": "The last time a reading list item (underlying chapter) was read by current authenticated user",
            "format": "date-time"
          },
          "fileSize": {
            "type": "integer",
            "description": "File size of underlying item",
            "format": "int64"
          }
        },
        "additionalProperties": false
      },
      "RecentlyAddedItemDto": {
        "type": "object",
        "properties": {
          "seriesName": {
            "type": "string",
            "nullable": true
          },
          "seriesId": {
            "type": "integer",
            "format": "int32"
          },
          "libraryId": {
            "type": "integer",
            "format": "int32"
          },
          "libraryType": {
            "$ref": "#/components/schemas/LibraryType"
          },
          "title": {
            "type": "string",
            "description": "This will automatically map to Volume X, Chapter Y, etc.",
            "nullable": true
          },
          "created": {
            "type": "string",
            "format": "date-time"
          },
          "chapterId": {
            "type": "integer",
            "description": "Chapter Id if this is a chapter. Not guaranteed to be set.",
            "format": "int32"
          },
          "volumeId": {
            "type": "integer",
            "description": "Volume Id if this is a chapter. Not guaranteed to be set.",
            "format": "int32"
          },
          "id": {
            "type": "integer",
            "description": "This is used only on the UI. It is just index of being added.",
            "format": "int32"
          },
          "format": {
            "$ref": "#/components/schemas/MangaFormat"
          }
        },
        "additionalProperties": false,
        "description": "A mesh of data for Recently added volume/chapters"
      },
      "RefreshSeriesDto": {
        "type": "object",
        "properties": {
          "libraryId": {
            "type": "integer",
            "description": "Library Id series belongs to",
            "format": "int32"
          },
          "seriesId": {
            "type": "integer",
            "description": "Series Id",
            "format": "int32"
          },
          "forceUpdate": {
            "type": "boolean",
            "description": "Should the task force opening/re-calculation."
          }
        },
        "additionalProperties": false,
        "description": "Used for running some task against a Series."
      },
      "RegisterDto": {
        "required": [
          "password",
          "username"
        ],
        "type": "object",
        "properties": {
          "username": {
            "minLength": 1,
            "type": "string"
          },
          "email": {
            "type": "string",
            "description": "An email to register with. Optional. Provides Forgot Password functionality",
            "nullable": true
          },
          "password": {
            "maxLength": 32,
            "minLength": 6,
            "type": "string"
          }
        },
        "additionalProperties": false
      },
      "RelatedSeriesDto": {
        "type": "object",
        "properties": {
          "sourceSeriesId": {
            "type": "integer",
            "description": "The parent relationship Series",
            "format": "int32"
          },
          "sequels": {
            "type": "array",
            "items": {
              "$ref": "#/components/schemas/SeriesDto"
            },
            "nullable": true
          },
          "prequels": {
            "type": "array",
            "items": {
              "$ref": "#/components/schemas/SeriesDto"
            },
            "nullable": true
          },
          "spinOffs": {
            "type": "array",
            "items": {
              "$ref": "#/components/schemas/SeriesDto"
            },
            "nullable": true
          },
          "adaptations": {
            "type": "array",
            "items": {
              "$ref": "#/components/schemas/SeriesDto"
            },
            "nullable": true
          },
          "sideStories": {
            "type": "array",
            "items": {
              "$ref": "#/components/schemas/SeriesDto"
            },
            "nullable": true
          },
          "characters": {
            "type": "array",
            "items": {
              "$ref": "#/components/schemas/SeriesDto"
            },
            "nullable": true
          },
          "contains": {
            "type": "array",
            "items": {
              "$ref": "#/components/schemas/SeriesDto"
            },
            "nullable": true
          },
          "others": {
            "type": "array",
            "items": {
              "$ref": "#/components/schemas/SeriesDto"
            },
            "nullable": true
          },
          "alternativeSettings": {
            "type": "array",
            "items": {
              "$ref": "#/components/schemas/SeriesDto"
            },
            "nullable": true
          },
          "alternativeVersions": {
            "type": "array",
            "items": {
              "$ref": "#/components/schemas/SeriesDto"
            },
            "nullable": true
          },
          "doujinshis": {
            "type": "array",
            "items": {
              "$ref": "#/components/schemas/SeriesDto"
            },
            "nullable": true
          },
          "parent": {
            "type": "array",
            "items": {
              "$ref": "#/components/schemas/SeriesDto"
            },
            "nullable": true
          },
          "editions": {
            "type": "array",
            "items": {
              "$ref": "#/components/schemas/SeriesDto"
            },
            "nullable": true
          }
        },
        "additionalProperties": false
      },
      "RelationKind": {
        "enum": [
          1,
          2,
          3,
          4,
          5,
          6,
          7,
          8,
          9,
          10,
          11,
          12,
          13
        ],
        "type": "integer",
        "description": "Represents a relationship between Series",
        "format": "int32"
      },
      "RemoveBookmarkForSeriesDto": {
        "type": "object",
        "properties": {
          "seriesId": {
            "type": "integer",
            "format": "int32"
          }
        },
        "additionalProperties": false
      },
      "ResetPasswordDto": {
        "required": [
          "password",
          "userName"
        ],
        "type": "object",
        "properties": {
          "userName": {
            "minLength": 1,
            "type": "string",
            "description": "The Username of the User"
          },
          "password": {
            "maxLength": 32,
            "minLength": 6,
            "type": "string",
            "description": "The new password"
          },
          "oldPassword": {
            "type": "string",
            "description": "The old, existing password. If an admin is performing the change, this is not required. Otherwise, it is.",
            "nullable": true
          }
        },
        "additionalProperties": false
      },
      "ScalingOption": {
        "enum": [
          0,
          1,
          2,
          3
        ],
        "type": "integer",
        "format": "int32"
      },
      "ScanFolderDto": {
        "type": "object",
        "properties": {
          "apiKey": {
            "type": "string",
            "description": "Api key for a user with Admin permissions",
            "nullable": true
          },
          "folderPath": {
            "type": "string",
            "description": "Folder Path to Scan",
            "nullable": true
          }
        },
        "additionalProperties": false,
        "description": "DTO for requesting a folder to be scanned"
      },
      "SearchResultDto": {
        "type": "object",
        "properties": {
          "seriesId": {
            "type": "integer",
            "format": "int32"
          },
          "name": {
            "type": "string",
            "nullable": true
          },
          "originalName": {
            "type": "string",
            "nullable": true
          },
          "sortName": {
            "type": "string",
            "nullable": true
          },
          "localizedName": {
            "type": "string",
            "nullable": true
          },
          "format": {
            "$ref": "#/components/schemas/MangaFormat"
          },
          "libraryName": {
            "type": "string",
            "nullable": true
          },
          "libraryId": {
            "type": "integer",
            "format": "int32"
          }
        },
        "additionalProperties": false
      },
      "SearchResultGroupDto": {
        "type": "object",
        "properties": {
          "libraries": {
            "type": "array",
            "items": {
              "$ref": "#/components/schemas/LibraryDto"
            },
            "nullable": true
          },
          "series": {
            "type": "array",
            "items": {
              "$ref": "#/components/schemas/SearchResultDto"
            },
            "nullable": true
          },
          "collections": {
            "type": "array",
            "items": {
              "$ref": "#/components/schemas/CollectionTagDto"
            },
            "nullable": true
          },
          "readingLists": {
            "type": "array",
            "items": {
              "$ref": "#/components/schemas/ReadingListDto"
            },
            "nullable": true
          },
          "persons": {
            "type": "array",
            "items": {
              "$ref": "#/components/schemas/PersonDto"
            },
            "nullable": true
          },
          "genres": {
            "type": "array",
            "items": {
              "$ref": "#/components/schemas/GenreTagDto"
            },
            "nullable": true
          },
          "tags": {
            "type": "array",
            "items": {
              "$ref": "#/components/schemas/TagDto"
            },
            "nullable": true
          },
          "files": {
            "type": "array",
            "items": {
              "$ref": "#/components/schemas/MangaFileDto"
            },
            "nullable": true
          },
          "chapters": {
            "type": "array",
            "items": {
              "$ref": "#/components/schemas/ChapterDto"
            },
            "nullable": true
          }
        },
        "additionalProperties": false,
        "description": "Represents all Search results for a query"
      },
      "SendToDeviceDto": {
        "type": "object",
        "properties": {
          "deviceId": {
            "type": "integer",
            "format": "int32"
          },
          "chapterIds": {
            "type": "array",
            "items": {
              "type": "integer",
              "format": "int32"
            },
            "nullable": true
          }
        },
        "additionalProperties": false
      },
      "Series": {
        "type": "object",
        "properties": {
          "id": {
            "type": "integer",
            "format": "int32"
          },
          "name": {
            "type": "string",
            "description": "The UI visible Name of the Series. This may or may not be the same as the OriginalName",
            "nullable": true
          },
          "normalizedName": {
            "type": "string",
            "description": "Used internally for name matching. M:API.Services.Tasks.Scanner.Parser.Parser.Normalize(System.String)",
            "nullable": true
          },
          "normalizedLocalizedName": {
            "type": "string",
            "description": "Used internally for localized name matching. M:API.Services.Tasks.Scanner.Parser.Parser.Normalize(System.String)",
            "nullable": true
          },
          "sortName": {
            "type": "string",
            "description": "The name used to sort the Series. By default, will be the same as Name.",
            "nullable": true
          },
          "localizedName": {
            "type": "string",
            "description": "Name in original language (Japanese for Manga). By default, will be same as Name.",
            "nullable": true
          },
          "originalName": {
            "type": "string",
            "description": "Original Name on disk. Not exposed to UI.",
            "nullable": true
          },
          "created": {
            "type": "string",
            "description": "Time of creation",
            "format": "date-time"
          },
          "lastModified": {
            "type": "string",
            "description": "Whenever a modification occurs. Ie) New volumes, removed volumes, title update, etc",
            "format": "date-time"
          },
          "createdUtc": {
            "type": "string",
            "format": "date-time"
          },
          "lastModifiedUtc": {
            "type": "string",
            "format": "date-time"
          },
          "coverImage": {
            "type": "string",
            "description": "Absolute path to the (managed) image file",
            "nullable": true
          },
          "coverImageLocked": {
            "type": "boolean",
            "description": "Denotes if the CoverImage has been overridden by the user. If so, it will not be updated during normal scan operations."
          },
          "pages": {
            "type": "integer",
            "description": "Sum of all Volume page counts",
            "format": "int32"
          },
          "folderPath": {
            "type": "string",
            "description": "Highest path (that is under library root) that contains the series.",
            "nullable": true
          },
          "lastFolderScanned": {
            "type": "string",
            "description": "Last time the folder was scanned",
            "format": "date-time"
          },
          "lastFolderScannedUtc": {
            "type": "string",
            "description": "Last time the folder was scanned in Utc",
            "format": "date-time"
          },
          "format": {
            "$ref": "#/components/schemas/MangaFormat"
          },
          "nameLocked": {
            "type": "boolean"
          },
          "sortNameLocked": {
            "type": "boolean"
          },
          "localizedNameLocked": {
            "type": "boolean"
          },
          "lastChapterAdded": {
            "type": "string",
            "description": "When a Chapter was last added onto the Series",
            "format": "date-time"
          },
          "lastChapterAddedUtc": {
            "type": "string",
            "format": "date-time"
          },
          "wordCount": {
            "type": "integer",
            "description": "Total Word count of all chapters in this chapter.",
            "format": "int64"
          },
          "minHoursToRead": {
            "type": "integer",
            "format": "int32"
          },
          "maxHoursToRead": {
            "type": "integer",
            "format": "int32"
          },
          "avgHoursToRead": {
            "type": "integer",
            "format": "int32"
          },
          "metadata": {
            "$ref": "#/components/schemas/SeriesMetadata"
          },
          "ratings": {
            "type": "array",
            "items": {
              "$ref": "#/components/schemas/AppUserRating"
            },
            "nullable": true
          },
          "progress": {
            "type": "array",
            "items": {
              "$ref": "#/components/schemas/AppUserProgress"
            },
            "nullable": true
          },
          "relations": {
            "type": "array",
            "items": {
              "$ref": "#/components/schemas/SeriesRelation"
            },
            "description": "Relations to other Series, like Sequels, Prequels, etc",
            "nullable": true
          },
          "relationOf": {
            "type": "array",
            "items": {
              "$ref": "#/components/schemas/SeriesRelation"
            },
            "nullable": true
          },
          "volumes": {
            "type": "array",
            "items": {
              "$ref": "#/components/schemas/Volume"
            },
            "nullable": true
          },
          "library": {
            "$ref": "#/components/schemas/Library"
          },
          "libraryId": {
            "type": "integer",
            "format": "int32"
          }
        },
        "additionalProperties": false
      },
      "SeriesByIdsDto": {
        "type": "object",
        "properties": {
          "seriesIds": {
            "type": "array",
            "items": {
              "type": "integer",
              "format": "int32"
            },
            "nullable": true
          }
        },
        "additionalProperties": false
      },
      "SeriesDetailDto": {
        "type": "object",
        "properties": {
          "specials": {
            "type": "array",
            "items": {
              "$ref": "#/components/schemas/ChapterDto"
            },
            "description": "Specials for the Series. These will have their title and range cleaned to remove the special marker and prepare",
            "nullable": true
          },
          "chapters": {
            "type": "array",
            "items": {
              "$ref": "#/components/schemas/ChapterDto"
            },
            "description": "All Chapters, excluding Specials and single chapters (0 chapter) for a volume",
            "nullable": true
          },
          "volumes": {
            "type": "array",
            "items": {
              "$ref": "#/components/schemas/VolumeDto"
            },
            "description": "Just the Volumes for the Series (Excludes Volume 0)",
            "nullable": true
          },
          "storylineChapters": {
            "type": "array",
            "items": {
              "$ref": "#/components/schemas/ChapterDto"
            },
            "description": "These are chapters that are in Volume 0 and should be read AFTER the volumes",
            "nullable": true
          },
          "unreadCount": {
            "type": "integer",
            "description": "How many chapters are unread",
            "format": "int32"
          },
          "totalCount": {
            "type": "integer",
            "description": "How many chapters are there",
            "format": "int32"
          }
        },
        "additionalProperties": false,
        "description": "This is a special DTO for a UI page in Kavita. This performs sorting and grouping and returns exactly what UI requires for layout.\r\nThis is subject to change, do not rely on this Data model."
      },
      "SeriesDto": {
        "type": "object",
        "properties": {
          "id": {
            "type": "integer",
            "format": "int32"
          },
          "name": {
            "type": "string",
            "nullable": true
          },
          "originalName": {
            "type": "string",
            "nullable": true
          },
          "localizedName": {
            "type": "string",
            "nullable": true
          },
          "sortName": {
            "type": "string",
            "nullable": true
          },
          "summary": {
            "type": "string",
            "nullable": true
          },
          "pages": {
            "type": "integer",
            "format": "int32"
          },
          "coverImageLocked": {
            "type": "boolean"
          },
          "pagesRead": {
            "type": "integer",
            "description": "Sum of pages read from linked Volumes. Calculated at API-time.",
            "format": "int32"
          },
          "latestReadDate": {
            "type": "string",
            "description": "DateTime representing last time the series was Read. Calculated at API-time.",
            "format": "date-time"
          },
          "lastChapterAdded": {
            "type": "string",
            "description": "DateTime representing last time a chapter was added to the Series",
            "format": "date-time"
          },
          "userRating": {
            "type": "integer",
            "description": "Rating from logged in user. Calculated at API-time.",
            "format": "int32"
          },
          "userReview": {
            "type": "string",
            "description": "Review from logged in user. Calculated at API-time.",
            "nullable": true
          },
          "format": {
            "$ref": "#/components/schemas/MangaFormat"
          },
          "created": {
            "type": "string",
            "format": "date-time"
          },
          "nameLocked": {
            "type": "boolean"
          },
          "sortNameLocked": {
            "type": "boolean"
          },
          "localizedNameLocked": {
            "type": "boolean"
          },
          "wordCount": {
            "type": "integer",
            "description": "Total number of words for the series. Only applies to epubs.",
            "format": "int64"
          },
          "libraryId": {
            "type": "integer",
            "format": "int32"
          },
          "libraryName": {
            "type": "string",
            "nullable": true
          },
          "minHoursToRead": {
            "type": "integer",
            "format": "int32"
          },
          "maxHoursToRead": {
            "type": "integer",
            "format": "int32"
          },
          "avgHoursToRead": {
            "type": "integer",
            "format": "int32"
          },
          "folderPath": {
            "type": "string",
            "description": "The highest level folder for this Series",
            "nullable": true
          },
          "lastFolderScanned": {
            "type": "string",
            "description": "The last time the folder for this series was scanned",
            "format": "date-time"
          }
        },
        "additionalProperties": false
      },
      "SeriesDtoICount": {
        "type": "object",
        "properties": {
          "value": {
            "$ref": "#/components/schemas/SeriesDto"
          },
          "count": {
            "type": "integer",
            "format": "int64"
          }
        },
        "additionalProperties": false
      },
      "SeriesMetadata": {
        "type": "object",
        "properties": {
          "id": {
            "type": "integer",
            "format": "int32"
          },
          "summary": {
            "type": "string",
            "nullable": true
          },
          "collectionTags": {
            "type": "array",
            "items": {
              "$ref": "#/components/schemas/CollectionTag"
            },
            "nullable": true
          },
          "genres": {
            "type": "array",
            "items": {
              "$ref": "#/components/schemas/Genre"
            },
            "nullable": true
          },
          "tags": {
            "type": "array",
            "items": {
              "$ref": "#/components/schemas/Tag"
            },
            "nullable": true
          },
          "people": {
            "type": "array",
            "items": {
              "$ref": "#/components/schemas/Person"
            },
            "description": "All people attached at a Series level.",
            "nullable": true
          },
          "ageRating": {
            "$ref": "#/components/schemas/AgeRating"
          },
          "releaseYear": {
            "type": "integer",
            "description": "Earliest Year from all chapters",
            "format": "int32"
          },
          "language": {
            "type": "string",
            "description": "Language of the content (BCP-47 code)",
            "nullable": true
          },
          "totalCount": {
            "type": "integer",
            "description": "Total number of issues/volumes in the series",
            "format": "int32"
          },
          "maxCount": {
            "type": "integer",
            "description": "Max number of issues/volumes in the series (Max of Volume/Number field in ComicInfo)",
            "format": "int32"
          },
          "publicationStatus": {
            "$ref": "#/components/schemas/PublicationStatus"
          },
          "webLinks": {
            "type": "string",
            "description": "A Comma-separated list of strings representing links from the series",
            "nullable": true
          },
          "languageLocked": {
            "type": "boolean"
          },
          "summaryLocked": {
            "type": "boolean"
          },
          "ageRatingLocked": {
            "type": "boolean",
            "description": "Locked by user so metadata updates from scan loop will not override AgeRating"
          },
          "publicationStatusLocked": {
            "type": "boolean",
            "description": "Locked by user so metadata updates from scan loop will not override PublicationStatus"
          },
          "genresLocked": {
            "type": "boolean"
          },
          "tagsLocked": {
            "type": "boolean"
          },
          "writerLocked": {
            "type": "boolean"
          },
          "characterLocked": {
            "type": "boolean"
          },
          "coloristLocked": {
            "type": "boolean"
          },
          "editorLocked": {
            "type": "boolean"
          },
          "inkerLocked": {
            "type": "boolean"
          },
          "lettererLocked": {
            "type": "boolean"
          },
          "pencillerLocked": {
            "type": "boolean"
          },
          "publisherLocked": {
            "type": "boolean"
          },
          "translatorLocked": {
            "type": "boolean"
          },
          "coverArtistLocked": {
            "type": "boolean"
          },
          "releaseYearLocked": {
            "type": "boolean"
          },
          "series": {
            "$ref": "#/components/schemas/Series"
          },
          "seriesId": {
            "type": "integer",
            "format": "int32"
          },
          "rowVersion": {
            "type": "integer",
            "format": "int32",
            "readOnly": true
          }
        },
        "additionalProperties": false
      },
      "SeriesMetadataDto": {
        "type": "object",
        "properties": {
          "id": {
            "type": "integer",
            "format": "int32"
          },
          "summary": {
            "type": "string",
            "nullable": true
          },
          "collectionTags": {
            "type": "array",
            "items": {
              "$ref": "#/components/schemas/CollectionTagDto"
            },
            "description": "Collections the Series belongs to",
            "nullable": true
          },
          "genres": {
            "type": "array",
            "items": {
              "$ref": "#/components/schemas/GenreTagDto"
            },
            "description": "Genres for the Series",
            "nullable": true
          },
          "tags": {
            "type": "array",
            "items": {
              "$ref": "#/components/schemas/TagDto"
            },
            "description": "Collection of all Tags from underlying chapters for a Series",
            "nullable": true
          },
          "writers": {
            "type": "array",
            "items": {
              "$ref": "#/components/schemas/PersonDto"
            },
            "nullable": true
          },
          "coverArtists": {
            "type": "array",
            "items": {
              "$ref": "#/components/schemas/PersonDto"
            },
            "nullable": true
          },
          "publishers": {
            "type": "array",
            "items": {
              "$ref": "#/components/schemas/PersonDto"
            },
            "nullable": true
          },
          "characters": {
            "type": "array",
            "items": {
              "$ref": "#/components/schemas/PersonDto"
            },
            "nullable": true
          },
          "pencillers": {
            "type": "array",
            "items": {
              "$ref": "#/components/schemas/PersonDto"
            },
            "nullable": true
          },
          "inkers": {
            "type": "array",
            "items": {
              "$ref": "#/components/schemas/PersonDto"
            },
            "nullable": true
          },
          "colorists": {
            "type": "array",
            "items": {
              "$ref": "#/components/schemas/PersonDto"
            },
            "nullable": true
          },
          "letterers": {
            "type": "array",
            "items": {
              "$ref": "#/components/schemas/PersonDto"
            },
            "nullable": true
          },
          "editors": {
            "type": "array",
            "items": {
              "$ref": "#/components/schemas/PersonDto"
            },
            "nullable": true
          },
          "translators": {
            "type": "array",
            "items": {
              "$ref": "#/components/schemas/PersonDto"
            },
            "nullable": true
          },
          "ageRating": {
            "$ref": "#/components/schemas/AgeRating"
          },
          "releaseYear": {
            "type": "integer",
            "description": "Earliest Year from all chapters",
            "format": "int32"
          },
          "language": {
            "type": "string",
            "description": "Language of the content (BCP-47 code)",
            "nullable": true
          },
          "maxCount": {
            "type": "integer",
            "description": "Max number of issues/volumes in the series (Max of Volume/Issue field in ComicInfo)",
            "format": "int32"
          },
          "totalCount": {
            "type": "integer",
            "description": "Total number of issues/volumes for the series",
            "format": "int32"
          },
          "publicationStatus": {
            "$ref": "#/components/schemas/PublicationStatus"
          },
          "webLinks": {
            "type": "string",
            "description": "A comma-separated list of Urls",
            "nullable": true
          },
          "languageLocked": {
            "type": "boolean"
          },
          "summaryLocked": {
            "type": "boolean"
          },
          "ageRatingLocked": {
            "type": "boolean",
            "description": "Locked by user so metadata updates from scan loop will not override AgeRating"
          },
          "publicationStatusLocked": {
            "type": "boolean",
            "description": "Locked by user so metadata updates from scan loop will not override PublicationStatus"
          },
          "genresLocked": {
            "type": "boolean"
          },
          "tagsLocked": {
            "type": "boolean"
          },
          "writersLocked": {
            "type": "boolean"
          },
          "charactersLocked": {
            "type": "boolean"
          },
          "coloristsLocked": {
            "type": "boolean"
          },
          "editorsLocked": {
            "type": "boolean"
          },
          "inkersLocked": {
            "type": "boolean"
          },
          "letterersLocked": {
            "type": "boolean"
          },
          "pencillersLocked": {
            "type": "boolean"
          },
          "publishersLocked": {
            "type": "boolean"
          },
          "translatorsLocked": {
            "type": "boolean"
          },
          "coverArtistsLocked": {
            "type": "boolean"
          },
          "releaseYearLocked": {
            "type": "boolean"
          },
          "seriesId": {
            "type": "integer",
            "format": "int32"
          }
        },
        "additionalProperties": false
      },
      "SeriesRelation": {
        "type": "object",
        "properties": {
          "id": {
            "type": "integer",
            "format": "int32"
          },
          "relationKind": {
            "$ref": "#/components/schemas/RelationKind"
          },
          "targetSeries": {
            "$ref": "#/components/schemas/Series"
          },
          "targetSeriesId": {
            "type": "integer",
            "description": "A is Sequel to B. In this example, TargetSeries is A. B will hold the foreign key.",
            "format": "int32"
          },
          "series": {
            "$ref": "#/components/schemas/Series"
          },
          "seriesId": {
            "type": "integer",
            "format": "int32"
          }
        },
        "additionalProperties": false,
        "description": "A relation flows between one series and another.\r\nSeries ---kind---> target"
      },
      "ServerInfoDto": {
        "type": "object",
        "properties": {
          "installId": {
            "type": "string",
            "description": "Unique Id that represents a unique install",
            "nullable": true
          },
          "os": {
            "type": "string",
            "nullable": true
          },
          "isDocker": {
            "type": "boolean",
            "description": "If the Kavita install is using Docker"
          },
          "dotnetVersion": {
            "type": "string",
            "description": "Version of .NET instance is running",
            "nullable": true
          },
          "kavitaVersion": {
            "type": "string",
            "description": "Version of Kavita",
            "nullable": true
          },
          "numOfCores": {
            "type": "integer",
            "description": "Number of Cores on the instance",
            "format": "int32"
          },
          "numberOfLibraries": {
            "type": "integer",
            "description": "The number of libraries on the instance",
            "format": "int32"
          },
          "hasBookmarks": {
            "type": "boolean",
            "description": "Does any user have bookmarks"
          },
          "activeSiteTheme": {
            "type": "string",
            "description": "The site theme the install is using",
            "nullable": true
          },
          "mangaReaderMode": {
            "$ref": "#/components/schemas/ReaderMode"
          },
          "numberOfUsers": {
            "type": "integer",
            "description": "Number of users on the install",
            "format": "int32"
          },
          "numberOfCollections": {
            "type": "integer",
            "description": "Number of collections on the install",
            "format": "int32"
          },
          "numberOfReadingLists": {
            "type": "integer",
            "description": "Number of reading lists on the install (Sum of all users)",
            "format": "int32"
          },
          "opdsEnabled": {
            "type": "boolean",
            "description": "Is OPDS enabled"
          },
          "totalFiles": {
            "type": "integer",
            "description": "Total number of files in the instance",
            "format": "int32"
          },
          "totalGenres": {
            "type": "integer",
            "description": "Total number of Genres in the instance",
            "format": "int32"
          },
          "totalPeople": {
            "type": "integer",
            "description": "Total number of People in the instance",
            "format": "int32"
          },
          "usersOnCardLayout": {
            "type": "integer",
            "description": "Number of users on this instance using Card Layout",
            "format": "int32"
          },
          "usersOnListLayout": {
            "type": "integer",
            "description": "Number of users on this instance using List Layout",
            "format": "int32"
          },
          "maxSeriesInALibrary": {
            "type": "integer",
            "description": "Max number of Series for any library on the instance",
            "format": "int32"
          },
          "maxVolumesInASeries": {
            "type": "integer",
            "description": "Max number of Volumes for any library on the instance",
            "format": "int32"
          },
          "maxChaptersInASeries": {
            "type": "integer",
            "description": "Max number of Chapters for any library on the instance",
            "format": "int32"
          },
          "usingSeriesRelationships": {
            "type": "boolean",
            "description": "Does this instance have relationships setup between series"
          },
          "mangaReaderBackgroundColors": {
            "type": "array",
            "items": {
              "type": "string"
            },
            "description": "A list of background colors set on the instance",
            "nullable": true
          },
          "mangaReaderPageSplittingModes": {
            "type": "array",
            "items": {
              "$ref": "#/components/schemas/PageSplitOption"
            },
            "description": "A list of Page Split defaults being used on the instance",
            "nullable": true
          },
          "mangaReaderLayoutModes": {
            "type": "array",
            "items": {
              "$ref": "#/components/schemas/LayoutMode"
            },
            "description": "A list of Layout Mode defaults being used on the instance",
            "nullable": true
          },
          "fileFormats": {
            "type": "array",
            "items": {
              "$ref": "#/components/schemas/FileFormatDto"
            },
            "description": "A list of file formats existing in the instance",
            "nullable": true
          },
          "usingRestrictedProfiles": {
            "type": "boolean",
            "description": "If there is at least one user that is using an age restricted profile on the instance"
          },
          "usersWithEmulateComicBook": {
            "type": "integer",
            "description": "Number of users using the Emulate Comic Book setting",
            "format": "int32"
          },
          "percentOfLibrariesWithFolderWatchingEnabled": {
            "type": "number",
            "description": "Percent (0.0-1.0) of libraries with folder watching enabled",
            "format": "float"
          },
          "percentOfLibrariesIncludedInSearch": {
            "type": "number",
            "description": "Percent (0.0-1.0) of libraries included in Search",
            "format": "float"
          },
          "percentOfLibrariesIncludedInRecommended": {
            "type": "number",
            "description": "Percent (0.0-1.0) of libraries included in Recommended",
            "format": "float"
          },
          "percentOfLibrariesIncludedInDashboard": {
            "type": "number",
            "description": "Percent (0.0-1.0) of libraries included in Dashboard",
            "format": "float"
          },
          "totalReadingHours": {
            "type": "integer",
            "description": "Total reading hours of all users",
            "format": "int64"
          },
          "encodeMediaAs": {
            "$ref": "#/components/schemas/EncodeFormat"
          }
        },
        "additionalProperties": false,
        "description": "Represents information about a Kavita Installation"
      },
      "ServerSettingDto": {
        "type": "object",
        "properties": {
          "cacheDirectory": {
            "type": "string",
            "nullable": true
          },
          "taskScan": {
            "type": "string",
            "nullable": true
          },
          "loggingLevel": {
            "type": "string",
            "description": "Logging level for server. Managed in appsettings.json.",
            "nullable": true
          },
          "taskBackup": {
            "type": "string",
            "nullable": true
          },
          "port": {
            "type": "integer",
            "description": "Port the server listens on. Managed in appsettings.json.",
            "format": "int32"
          },
          "ipAddresses": {
            "type": "string",
            "description": "Comma separated list of ip addresses the server listens on. Managed in appsettings.json",
            "nullable": true
          },
          "allowStatCollection": {
            "type": "boolean",
            "description": "Allows anonymous information to be collected and sent to KavitaStats"
          },
          "enableOpds": {
            "type": "boolean",
            "description": "Enables OPDS connections to be made to the server."
          },
          "baseUrl": {
            "type": "string",
            "description": "Base Url for the kavita. Requires restart to take effect.",
            "nullable": true
          },
          "bookmarksDirectory": {
            "type": "string",
            "description": "Where Bookmarks are stored.",
            "nullable": true
          },
          "emailServiceUrl": {
            "type": "string",
            "description": "Email service to use for the invite user flow, forgot password, etc.",
            "nullable": true
          },
          "installVersion": {
            "type": "string",
            "nullable": true
          },
          "installId": {
            "type": "string",
            "description": "Represents a unique Id to this Kavita installation. Only used in Stats to identify unique installs.",
            "nullable": true
          },
          "encodeMediaAs": {
            "$ref": "#/components/schemas/EncodeFormat"
          },
          "totalBackups": {
            "type": "integer",
            "description": "The amount of Backups before cleanup",
            "format": "int32"
          },
          "enableFolderWatching": {
            "type": "boolean",
            "description": "If Kavita should watch the library folders and process changes"
          },
          "totalLogs": {
            "type": "integer",
            "description": "Total number of days worth of logs to keep at a given time.",
            "format": "int32"
          },
          "hostName": {
            "type": "string",
            "description": "The Host name (ie Reverse proxy domain name) for the server",
            "nullable": true
          }
        },
        "additionalProperties": false
      },
      "ServerStatisticsDto": {
        "type": "object",
        "properties": {
          "chapterCount": {
            "type": "integer",
            "format": "int64"
          },
          "volumeCount": {
            "type": "integer",
            "format": "int64"
          },
          "seriesCount": {
            "type": "integer",
            "format": "int64"
          },
          "totalFiles": {
            "type": "integer",
            "format": "int64"
          },
          "totalSize": {
            "type": "integer",
            "format": "int64"
          },
          "totalGenres": {
            "type": "integer",
            "format": "int64"
          },
          "totalTags": {
            "type": "integer",
            "format": "int64"
          },
          "totalPeople": {
            "type": "integer",
            "format": "int64"
          },
          "totalReadingTime": {
            "type": "integer",
            "format": "int64"
          },
          "mostReadSeries": {
            "type": "array",
            "items": {
              "$ref": "#/components/schemas/SeriesDtoICount"
            },
            "nullable": true
          },
          "mostPopularSeries": {
            "type": "array",
            "items": {
              "$ref": "#/components/schemas/SeriesDtoICount"
            },
            "description": "Total users who have started/reading/read per series",
            "nullable": true
          },
          "mostActiveUsers": {
            "type": "array",
            "items": {
              "$ref": "#/components/schemas/UserDtoICount"
            },
            "nullable": true
          },
          "mostActiveLibraries": {
            "type": "array",
            "items": {
              "$ref": "#/components/schemas/LibraryDtoICount"
            },
            "nullable": true
          },
          "recentlyRead": {
            "type": "array",
            "items": {
              "$ref": "#/components/schemas/SeriesDto"
            },
            "description": "Last 5 Series read",
            "nullable": true
          }
        },
        "additionalProperties": false
      },
      "SingleStatCount": {
        "type": "object",
        "properties": {
          "value": {
            "type": "number",
            "format": "float"
          },
          "count": {
            "type": "integer",
            "format": "int64"
          }
        },
        "additionalProperties": false
      },
      "SiteTheme": {
        "type": "object",
        "properties": {
          "id": {
            "type": "integer",
            "format": "int32"
          },
          "name": {
            "type": "string",
            "description": "Name of the Theme",
            "nullable": true
          },
          "normalizedName": {
            "type": "string",
            "description": "Normalized name for lookups",
            "nullable": true
          },
          "fileName": {
            "type": "string",
            "description": "File path to the content. Stored under API.Services.DirectoryService.SiteThemeDirectory.\r\nMust be a .css file",
            "nullable": true
          },
          "isDefault": {
            "type": "boolean",
            "description": "Only one theme can have this. Will auto-set this as default for new user accounts"
          },
          "provider": {
            "$ref": "#/components/schemas/ThemeProvider"
          },
          "created": {
            "type": "string",
            "format": "date-time"
          },
          "lastModified": {
            "type": "string",
            "format": "date-time"
          },
          "createdUtc": {
            "type": "string",
            "format": "date-time"
          },
          "lastModifiedUtc": {
            "type": "string",
            "format": "date-time"
          }
        },
        "additionalProperties": false,
        "description": "Represents a set of css overrides the user can upload to Kavita and will load into webui"
      },
      "SiteThemeDto": {
        "type": "object",
        "properties": {
          "id": {
            "type": "integer",
            "format": "int32"
          },
          "name": {
            "type": "string",
            "description": "Name of the Theme",
            "nullable": true
          },
          "normalizedName": {
            "type": "string",
            "description": "Normalized name for lookups",
            "nullable": true
          },
          "fileName": {
            "type": "string",
            "description": "File path to the content. Stored under API.Services.DirectoryService.SiteThemeDirectory.\r\nMust be a .css file",
            "nullable": true
          },
          "isDefault": {
            "type": "boolean",
            "description": "Only one theme can have this. Will auto-set this as default for new user accounts"
          },
          "provider": {
            "$ref": "#/components/schemas/ThemeProvider"
          },
          "created": {
            "type": "string",
            "format": "date-time"
          },
          "lastModified": {
            "type": "string",
            "format": "date-time"
          },
          "createdUtc": {
            "type": "string",
            "format": "date-time"
          },
          "lastModifiedUtc": {
            "type": "string",
            "format": "date-time"
          },
          "selector": {
            "type": "string",
            "nullable": true,
            "readOnly": true
          }
        },
        "additionalProperties": false,
        "description": "Represents a set of css overrides the user can upload to Kavita and will load into webui"
      },
      "SortField": {
        "enum": [
          1,
          2,
          3,
          4,
          5,
          6
        ],
        "type": "integer",
        "format": "int32"
      },
      "SortOptions": {
        "type": "object",
        "properties": {
          "sortField": {
            "$ref": "#/components/schemas/SortField"
          },
          "isAscending": {
            "type": "boolean"
          }
        },
        "additionalProperties": false,
        "description": "Sorting Options for a query"
      },
      "Tag": {
        "type": "object",
        "properties": {
          "id": {
            "type": "integer",
            "format": "int32"
          },
          "title": {
            "type": "string",
            "nullable": true
          },
          "normalizedTitle": {
            "type": "string",
            "nullable": true
          },
          "seriesMetadatas": {
            "type": "array",
            "items": {
              "$ref": "#/components/schemas/SeriesMetadata"
            },
            "nullable": true
          },
          "chapters": {
            "type": "array",
            "items": {
              "$ref": "#/components/schemas/Chapter"
            },
            "nullable": true
          }
        },
        "additionalProperties": false
      },
      "TagDto": {
        "type": "object",
        "properties": {
          "id": {
            "type": "integer",
            "format": "int32"
          },
          "title": {
            "type": "string",
            "nullable": true
          }
        },
        "additionalProperties": false
      },
      "TestEmailDto": {
        "type": "object",
        "properties": {
          "url": {
            "type": "string",
            "nullable": true
          }
        },
        "additionalProperties": false
      },
      "ThemeProvider": {
        "enum": [
          1,
          2
        ],
        "type": "integer",
        "format": "int32"
      },
      "TokenRequestDto": {
        "type": "object",
        "properties": {
          "token": {
            "type": "string",
            "nullable": true
          },
          "refreshToken": {
            "type": "string",
            "nullable": true
          }
        },
        "additionalProperties": false
      },
      "TopReadDto": {
        "type": "object",
        "properties": {
          "userId": {
            "type": "integer",
            "format": "int32"
          },
          "username": {
            "type": "string",
            "nullable": true
          },
          "comicsTime": {
            "type": "integer",
            "description": "Amount of time read on Comic libraries",
            "format": "int64"
          },
          "booksTime": {
            "type": "integer",
            "description": "Amount of time read on",
            "format": "int64"
          },
          "mangaTime": {
            "type": "integer",
            "format": "int64"
          }
        },
        "additionalProperties": false
      },
      "UpdateAgeRestrictionDto": {
        "required": [
          "ageRating",
          "includeUnknowns"
        ],
        "type": "object",
        "properties": {
          "ageRating": {
            "$ref": "#/components/schemas/AgeRating"
          },
          "includeUnknowns": {
            "type": "boolean"
          }
        },
        "additionalProperties": false
      },
      "UpdateDefaultThemeDto": {
        "type": "object",
        "properties": {
          "themeId": {
            "type": "integer",
            "format": "int32"
          }
        },
        "additionalProperties": false
      },
      "UpdateDeviceDto": {
        "required": [
          "emailAddress",
          "id",
          "name",
          "platform"
        ],
        "type": "object",
        "properties": {
          "id": {
            "type": "integer",
            "format": "int32"
          },
          "name": {
            "minLength": 1,
            "type": "string"
          },
          "platform": {
            "$ref": "#/components/schemas/DevicePlatform"
          },
          "emailAddress": {
            "minLength": 1,
            "type": "string"
          }
        },
        "additionalProperties": false
      },
      "UpdateEmailDto": {
        "type": "object",
        "properties": {
          "email": {
            "type": "string",
            "nullable": true
          },
          "password": {
            "type": "string",
            "nullable": true
          }
        },
        "additionalProperties": false
      },
      "UpdateLibraryDto": {
        "required": [
          "folders",
          "folderWatching",
          "id",
          "includeInDashboard",
          "includeInRecommended",
          "includeInSearch",
          "manageCollections",
          "manageReadingLists",
          "name",
          "type"
        ],
        "type": "object",
        "properties": {
          "id": {
            "type": "integer",
            "format": "int32"
          },
          "name": {
            "minLength": 1,
            "type": "string"
          },
          "type": {
            "$ref": "#/components/schemas/LibraryType"
          },
          "folders": {
            "type": "array",
            "items": {
              "type": "string"
            }
          },
          "folderWatching": {
            "type": "boolean"
          },
          "includeInDashboard": {
            "type": "boolean"
          },
          "includeInRecommended": {
            "type": "boolean"
          },
          "includeInSearch": {
            "type": "boolean"
          },
          "manageCollections": {
            "type": "boolean"
          },
          "manageReadingLists": {
            "type": "boolean"
          }
        },
        "additionalProperties": false
      },
      "UpdateLibraryForUserDto": {
        "type": "object",
        "properties": {
          "username": {
            "type": "string",
            "nullable": true
          },
          "selectedLibraries": {
            "type": "array",
            "items": {
              "$ref": "#/components/schemas/LibraryDto"
            },
            "nullable": true
          }
        },
        "additionalProperties": false
      },
      "UpdateNotificationDto": {
        "type": "object",
        "properties": {
          "currentVersion": {
            "type": "string",
            "description": "Current installed Version",
            "nullable": true
          },
          "updateVersion": {
            "type": "string",
            "description": "Semver of the release version\r\n<example>0.4.3</example>",
            "nullable": true
          },
          "updateBody": {
            "type": "string",
            "description": "Release body in HTML",
            "nullable": true
          },
          "updateTitle": {
            "type": "string",
            "description": "Title of the release",
            "nullable": true
          },
          "updateUrl": {
            "type": "string",
            "description": "Github Url",
            "nullable": true
          },
          "isDocker": {
            "type": "boolean",
            "description": "If this install is within Docker"
          },
          "isPrerelease": {
            "type": "boolean",
            "description": "Is this a pre-release"
          },
          "publishDate": {
            "type": "string",
            "description": "Date of the publish",
            "nullable": true
          }
        },
        "additionalProperties": false,
        "description": "Update Notification denoting a new release available for user to update to"
      },
      "UpdateReadingListByChapterDto": {
        "type": "object",
        "properties": {
          "chapterId": {
            "type": "integer",
            "format": "int32"
          },
          "seriesId": {
            "type": "integer",
            "format": "int32"
          },
          "readingListId": {
            "type": "integer",
            "format": "int32"
          }
        },
        "additionalProperties": false
      },
      "UpdateReadingListByMultipleDto": {
        "type": "object",
        "properties": {
          "seriesId": {
            "type": "integer",
            "format": "int32"
          },
          "readingListId": {
            "type": "integer",
            "format": "int32"
          },
          "volumeIds": {
            "type": "array",
            "items": {
              "type": "integer",
              "format": "int32"
            },
            "nullable": true
          },
          "chapterIds": {
            "type": "array",
            "items": {
              "type": "integer",
              "format": "int32"
            },
            "nullable": true
          }
        },
        "additionalProperties": false
      },
      "UpdateReadingListByMultipleSeriesDto": {
        "type": "object",
        "properties": {
          "readingListId": {
            "type": "integer",
            "format": "int32"
          },
          "seriesIds": {
            "type": "array",
            "items": {
              "type": "integer",
              "format": "int32"
            },
            "nullable": true
          }
        },
        "additionalProperties": false
      },
      "UpdateReadingListBySeriesDto": {
        "type": "object",
        "properties": {
          "seriesId": {
            "type": "integer",
            "format": "int32"
          },
          "readingListId": {
            "type": "integer",
            "format": "int32"
          }
        },
        "additionalProperties": false
      },
      "UpdateReadingListByVolumeDto": {
        "type": "object",
        "properties": {
          "volumeId": {
            "type": "integer",
            "format": "int32"
          },
          "seriesId": {
            "type": "integer",
            "format": "int32"
          },
          "readingListId": {
            "type": "integer",
            "format": "int32"
          }
        },
        "additionalProperties": false
      },
      "UpdateReadingListDto": {
        "required": [
          "readingListId"
        ],
        "type": "object",
        "properties": {
          "readingListId": {
            "type": "integer",
            "format": "int32"
          },
          "title": {
            "type": "string",
            "nullable": true
          },
          "summary": {
            "type": "string",
            "nullable": true
          },
          "promoted": {
            "type": "boolean"
          },
          "coverImageLocked": {
            "type": "boolean"
          },
          "startingMonth": {
            "type": "integer",
            "format": "int32"
          },
          "startingYear": {
            "type": "integer",
            "format": "int32"
          },
          "endingMonth": {
            "type": "integer",
            "format": "int32"
          },
          "endingYear": {
            "type": "integer",
            "format": "int32"
          }
        },
        "additionalProperties": false
      },
      "UpdateReadingListPosition": {
        "required": [
          "readingListId",
          "readingListItemId",
          "toPosition"
        ],
        "type": "object",
        "properties": {
          "readingListId": {
            "type": "integer",
            "format": "int32"
          },
          "readingListItemId": {
            "type": "integer",
            "format": "int32"
          },
          "fromPosition": {
            "type": "integer",
            "format": "int32"
          },
          "toPosition": {
            "type": "integer",
            "format": "int32"
          }
        },
        "additionalProperties": false,
        "description": "DTO for moving a reading list item to another position within the same list"
      },
      "UpdateRelatedSeriesDto": {
        "type": "object",
        "properties": {
          "seriesId": {
            "type": "integer",
            "format": "int32"
          },
          "adaptations": {
            "type": "array",
            "items": {
              "type": "integer",
              "format": "int32"
            },
            "nullable": true
          },
          "characters": {
            "type": "array",
            "items": {
              "type": "integer",
              "format": "int32"
            },
            "nullable": true
          },
          "contains": {
            "type": "array",
            "items": {
              "type": "integer",
              "format": "int32"
            },
            "nullable": true
          },
          "others": {
            "type": "array",
            "items": {
              "type": "integer",
              "format": "int32"
            },
            "nullable": true
          },
          "prequels": {
            "type": "array",
            "items": {
              "type": "integer",
              "format": "int32"
            },
            "nullable": true
          },
          "sequels": {
            "type": "array",
            "items": {
              "type": "integer",
              "format": "int32"
            },
            "nullable": true
          },
          "sideStories": {
            "type": "array",
            "items": {
              "type": "integer",
              "format": "int32"
            },
            "nullable": true
          },
          "spinOffs": {
            "type": "array",
            "items": {
              "type": "integer",
              "format": "int32"
            },
            "nullable": true
          },
          "alternativeSettings": {
            "type": "array",
            "items": {
              "type": "integer",
              "format": "int32"
            },
            "nullable": true
          },
          "alternativeVersions": {
            "type": "array",
            "items": {
              "type": "integer",
              "format": "int32"
            },
            "nullable": true
          },
          "doujinshis": {
            "type": "array",
            "items": {
              "type": "integer",
              "format": "int32"
            },
            "nullable": true
          },
          "editions": {
            "type": "array",
            "items": {
              "type": "integer",
              "format": "int32"
            },
            "nullable": true
          }
        },
        "additionalProperties": false
      },
      "UpdateSeriesDto": {
        "type": "object",
        "properties": {
          "id": {
            "type": "integer",
            "format": "int32"
          },
          "name": {
            "type": "string",
            "nullable": true
          },
          "localizedName": {
            "type": "string",
            "nullable": true
          },
          "sortName": {
            "type": "string",
            "nullable": true
          },
          "coverImageLocked": {
            "type": "boolean"
          },
          "nameLocked": {
            "type": "boolean"
          },
          "sortNameLocked": {
            "type": "boolean"
          },
          "localizedNameLocked": {
            "type": "boolean"
          }
        },
        "additionalProperties": false
      },
      "UpdateSeriesForTagDto": {
        "type": "object",
        "properties": {
          "tag": {
            "$ref": "#/components/schemas/CollectionTagDto"
          },
          "seriesIdsToRemove": {
            "type": "array",
            "items": {
              "type": "integer",
              "format": "int32"
            },
            "nullable": true
          }
        },
        "additionalProperties": false
      },
      "UpdateSeriesMetadataDto": {
        "type": "object",
        "properties": {
          "seriesMetadata": {
            "$ref": "#/components/schemas/SeriesMetadataDto"
          },
          "collectionTags": {
            "type": "array",
            "items": {
              "$ref": "#/components/schemas/CollectionTagDto"
            },
            "nullable": true
          }
        },
        "additionalProperties": false
      },
      "UpdateSeriesRatingDto": {
        "type": "object",
        "properties": {
          "seriesId": {
            "type": "integer",
            "format": "int32"
          },
          "userRating": {
            "type": "integer",
            "format": "int32"
          },
          "userReview": {
            "maxLength": 1000,
            "type": "string",
            "nullable": true
          }
        },
        "additionalProperties": false
      },
      "UpdateUserDto": {
        "type": "object",
        "properties": {
          "userId": {
            "type": "integer",
            "format": "int32"
          },
          "username": {
            "type": "string",
            "nullable": true
          },
          "roles": {
            "type": "array",
            "items": {
              "type": "string"
            },
            "nullable": true
          },
          "libraries": {
            "type": "array",
            "items": {
              "type": "integer",
              "format": "int32"
            },
            "description": "A list of libraries to grant access to",
            "nullable": true
          },
          "ageRestriction": {
            "$ref": "#/components/schemas/AgeRestrictionDto"
          }
        },
        "additionalProperties": false
      },
      "UpdateWantToReadDto": {
        "type": "object",
        "properties": {
          "seriesIds": {
            "type": "array",
            "items": {
              "type": "integer",
              "format": "int32"
            },
            "description": "List of Series Ids that will be Added/Removed",
            "nullable": true
          }
        },
        "additionalProperties": false,
        "description": "A list of Series to pass when working with Want To Read APIs"
      },
      "UploadFileDto": {
        "type": "object",
        "properties": {
          "id": {
            "type": "integer",
            "description": "Id of the Entity",
            "format": "int32"
          },
          "url": {
            "type": "string",
            "description": "Base Url encoding of the file to upload from (can be null)",
            "nullable": true
          }
        },
        "additionalProperties": false
      },
      "UploadUrlDto": {
        "required": [
          "url"
        ],
        "type": "object",
        "properties": {
          "url": {
            "minLength": 1,
            "type": "string",
            "description": "External url"
          }
        },
        "additionalProperties": false
      },
      "UserDto": {
        "type": "object",
        "properties": {
          "username": {
            "type": "string",
            "nullable": true
          },
          "email": {
            "type": "string",
            "nullable": true
          },
          "token": {
            "type": "string",
            "nullable": true
          },
          "refreshToken": {
            "type": "string",
            "nullable": true
          },
          "apiKey": {
            "type": "string",
            "nullable": true
          },
          "preferences": {
            "$ref": "#/components/schemas/UserPreferencesDto"
          },
          "ageRestriction": {
            "$ref": "#/components/schemas/AgeRestrictionDto"
          },
          "kavitaVersion": {
            "type": "string",
            "nullable": true
          }
        },
        "additionalProperties": false
      },
      "UserDtoICount": {
        "type": "object",
        "properties": {
          "value": {
            "$ref": "#/components/schemas/UserDto"
          },
          "count": {
            "type": "integer",
            "format": "int64"
          }
        },
        "additionalProperties": false
      },
      "UserPreferencesDto": {
        "required": [
          "autoCloseMenu",
          "backgroundColor",
          "blurUnreadSummaries",
          "bookReaderFontFamily",
          "bookReaderFontSize",
          "bookReaderImmersiveMode",
          "bookReaderLayoutMode",
          "bookReaderLineSpacing",
          "bookReaderMargin",
          "bookReaderReadingDirection",
          "bookReaderTapToPaginate",
          "bookReaderThemeName",
          "bookReaderWritingStyle",
          "collapseSeriesRelationships",
          "emulateBook",
          "globalPageLayoutMode",
          "layoutMode",
          "noTransitions",
          "pageSplitOption",
          "promptForDownloadSize",
          "readerMode",
          "readingDirection",
          "scalingOption",
          "showScreenHints",
          "swipeToPaginate",
          "theme"
        ],
        "type": "object",
        "properties": {
          "readingDirection": {
            "$ref": "#/components/schemas/ReadingDirection"
          },
          "scalingOption": {
            "$ref": "#/components/schemas/ScalingOption"
          },
          "pageSplitOption": {
            "$ref": "#/components/schemas/PageSplitOption"
          },
          "readerMode": {
            "$ref": "#/components/schemas/ReaderMode"
          },
          "layoutMode": {
            "$ref": "#/components/schemas/LayoutMode"
          },
          "emulateBook": {
            "type": "boolean",
            "description": "Manga Reader Option: Emulate a book by applying a shadow effect on the pages"
          },
          "backgroundColor": {
            "minLength": 1,
            "type": "string",
            "description": "Manga Reader Option: Background color of the reader"
          },
          "swipeToPaginate": {
            "type": "boolean",
            "description": "Manga Reader Option: Should swiping trigger pagination"
          },
          "autoCloseMenu": {
            "type": "boolean",
            "description": "Manga Reader Option: Allow the menu to close after 6 seconds without interaction"
          },
          "showScreenHints": {
            "type": "boolean",
            "description": "Manga Reader Option: Show screen hints to the user on some actions, ie) pagination direction change"
          },
          "bookReaderMargin": {
            "type": "integer",
            "description": "Book Reader Option: Override extra Margin",
            "format": "int32"
          },
          "bookReaderLineSpacing": {
            "type": "integer",
            "description": "Book Reader Option: Override line-height",
            "format": "int32"
          },
          "bookReaderFontSize": {
            "type": "integer",
            "description": "Book Reader Option: Override font size",
            "format": "int32"
          },
          "bookReaderFontFamily": {
            "minLength": 1,
            "type": "string",
            "description": "Book Reader Option: Maps to the default Kavita font-family (inherit) or an override"
          },
          "bookReaderTapToPaginate": {
            "type": "boolean",
            "description": "Book Reader Option: Allows tapping on side of screens to paginate"
          },
          "bookReaderReadingDirection": {
            "$ref": "#/components/schemas/ReadingDirection"
          },
          "bookReaderWritingStyle": {
            "$ref": "#/components/schemas/WritingStyle"
          },
          "theme": {
            "$ref": "#/components/schemas/SiteTheme"
          },
          "bookReaderThemeName": {
            "minLength": 1,
            "type": "string"
          },
          "bookReaderLayoutMode": {
            "$ref": "#/components/schemas/BookPageLayoutMode"
          },
          "bookReaderImmersiveMode": {
            "type": "boolean",
            "description": "Book Reader Option: A flag that hides the menu-ing system behind a click on the screen. This should be used with tap to paginate, but the app doesn't enforce this."
          },
          "globalPageLayoutMode": {
            "$ref": "#/components/schemas/PageLayoutMode"
          },
          "blurUnreadSummaries": {
            "type": "boolean",
            "description": "UI Site Global Setting: If unread summaries should be blurred until expanded or unless user has read it already"
          },
          "promptForDownloadSize": {
            "type": "boolean",
            "description": "UI Site Global Setting: Should Kavita prompt user to confirm downloads that are greater than 100 MB."
          },
          "noTransitions": {
            "type": "boolean",
            "description": "UI Site Global Setting: Should Kavita disable CSS transitions"
          },
          "collapseSeriesRelationships": {
            "type": "boolean",
            "description": "When showing series, only parent series or series with no relationships will be returned"
          }
        },
        "additionalProperties": false
      },
      "UserReadStatistics": {
        "type": "object",
        "properties": {
          "totalPagesRead": {
            "type": "integer",
            "description": "Total number of pages read",
            "format": "int64"
          },
          "totalWordsRead": {
            "type": "integer",
            "description": "Total number of words read",
            "format": "int64"
          },
          "timeSpentReading": {
            "type": "integer",
            "description": "Total time spent reading based on estimates",
            "format": "int64"
          },
          "chaptersRead": {
            "type": "integer",
            "format": "int64"
          },
          "lastActive": {
            "type": "string",
            "format": "date-time"
          },
          "avgHoursPerWeekSpentReading": {
            "type": "number",
            "format": "double"
          },
          "percentReadPerLibrary": {
            "type": "array",
            "items": {
              "$ref": "#/components/schemas/SingleStatCount"
            },
            "nullable": true
          }
        },
        "additionalProperties": false
      },
      "Volume": {
        "type": "object",
        "properties": {
          "id": {
            "type": "integer",
            "format": "int32"
          },
          "name": {
            "type": "string",
            "description": "A String representation of the volume number. Allows for floats.",
            "nullable": true
          },
          "number": {
            "type": "integer",
            "description": "The minimum number in the Name field in Int form",
            "format": "int32"
          },
          "chapters": {
            "type": "array",
            "items": {
              "$ref": "#/components/schemas/Chapter"
            },
            "nullable": true
          },
          "created": {
            "type": "string",
            "format": "date-time"
          },
          "lastModified": {
            "type": "string",
            "format": "date-time"
          },
          "createdUtc": {
            "type": "string",
            "format": "date-time"
          },
          "lastModifiedUtc": {
            "type": "string",
            "format": "date-time"
          },
          "coverImage": {
            "type": "string",
            "description": "Absolute path to the (managed) image file",
            "nullable": true
          },
          "pages": {
            "type": "integer",
            "description": "Total pages of all chapters in this volume",
            "format": "int32"
          },
          "wordCount": {
            "type": "integer",
            "description": "Total Word count of all chapters in this volume.",
            "format": "int64"
          },
          "minHoursToRead": {
            "type": "integer",
            "format": "int32"
          },
          "maxHoursToRead": {
            "type": "integer",
            "format": "int32"
          },
          "avgHoursToRead": {
            "type": "integer",
            "format": "int32"
          },
          "series": {
            "$ref": "#/components/schemas/Series"
          },
          "seriesId": {
            "type": "integer",
            "format": "int32"
          }
        },
        "additionalProperties": false
      },
      "VolumeDto": {
        "type": "object",
        "properties": {
          "id": {
            "type": "integer",
            "format": "int32"
          },
          "number": {
            "type": "integer",
            "format": "int32"
          },
          "name": {
            "type": "string",
            "nullable": true
          },
          "pages": {
            "type": "integer",
            "format": "int32"
          },
          "pagesRead": {
            "type": "integer",
            "format": "int32"
          },
          "lastModified": {
            "type": "string",
            "format": "date-time"
          },
          "created": {
            "type": "string",
            "format": "date-time"
          },
          "seriesId": {
            "type": "integer",
            "format": "int32"
          },
          "chapters": {
            "type": "array",
            "items": {
              "$ref": "#/components/schemas/ChapterDto"
            },
            "nullable": true
          },
          "minHoursToRead": {
            "type": "integer",
            "format": "int32"
          },
          "maxHoursToRead": {
            "type": "integer",
            "format": "int32"
          },
          "avgHoursToRead": {
            "type": "integer",
            "format": "int32"
          }
        },
        "additionalProperties": false
      },
      "WritingStyle": {
        "enum": [
          0,
          1
        ],
        "type": "integer",
        "description": "Represents the writing styles for the book-reader",
        "format": "int32"
      }
    },
    "securitySchemes": {
      "Bearer": {
        "type": "apiKey",
        "description": "Please insert JWT with Bearer into field",
        "name": "Authorization",
        "in": "header"
      }
    }
  },
  "security": [
    {
      "Bearer": [ ]
    }
  ],
  "tags": [
    {
      "name": "Account",
      "description": "All Account matters"
    },
    {
      "name": "Cbl",
      "description": "Responsible for the CBL import flow"
    },
    {
      "name": "Collection",
      "description": "APIs for Collections"
    },
    {
      "name": "Device",
      "description": "Responsible interacting and creating Devices"
    },
    {
      "name": "Download",
      "description": "All APIs related to downloading entities from the system. Requires Download Role or Admin Role."
    },
    {
      "name": "Image",
      "description": "Responsible for servicing up images stored in Kavita for entities"
    },
    {
      "name": "Reader",
      "description": "For all things regarding reading, mainly focusing on non-Book related entities"
    },
    {
      "name": "Search",
      "description": "Responsible for the Search interface from the UI"
    },
    {
      "name": "Tachiyomi",
      "description": "All APIs are for Tachiyomi extension and app. They have hacks for our implementation and should not be used for any\r\nother purposes."
    },
    {
      "name": "Upload",
      "description": ""
    },
    {
      "name": "WantToRead",
      "description": "Responsible for all things Want To Read"
    }
  ]
}<|MERGE_RESOLUTION|>--- conflicted
+++ resolved
@@ -7,11 +7,7 @@
       "name": "GPL-3.0",
       "url": "https://github.com/Kareadita/Kavita/blob/develop/LICENSE"
     },
-<<<<<<< HEAD
-    "version": "0.7.2.9"
-=======
-    "version": "0.7.2.11"
->>>>>>> 5f607b3d
+    "version": "0.7.2.12"
   },
   "servers": [
     {
