{
  "openapi": "3.0.1",
  "info": {
    "title": "Kavita",
    "description": "Kavita provides a set of APIs that are authenticated by JWT. JWT token can be copied from local storage.",
    "license": {
      "name": "GPL-3.0",
      "url": "https://github.com/Kareadita/Kavita/blob/develop/LICENSE"
    },
<<<<<<< HEAD
    "version": "0.7.2.12"
=======
    "version": "0.7.2.16"
>>>>>>> 64f74917
  },
  "servers": [
    {
      "url": "{protocol}://{hostpath}",
      "variables": {
        "protocol": {
          "default": "http",
          "enum": [
            "http",
            "https"
          ]
        },
        "hostpath": {
          "default": "localhost:5000"
        }
      }
    }
  ],
  "paths": {
    "/api/Account/reset-password": {
      "post": {
        "tags": [
          "Account"
        ],
        "summary": "Update a user's password",
        "requestBody": {
          "description": "",
          "content": {
            "application/json": {
              "schema": {
                "$ref": "#/components/schemas/ResetPasswordDto"
              }
            },
            "text/json": {
              "schema": {
                "$ref": "#/components/schemas/ResetPasswordDto"
              }
            },
            "application/*+json": {
              "schema": {
                "$ref": "#/components/schemas/ResetPasswordDto"
              }
            }
          }
        },
        "responses": {
          "200": {
            "description": "Success"
          }
        }
      }
    },
    "/api/Account/register": {
      "post": {
        "tags": [
          "Account"
        ],
        "summary": "Register the first user (admin) on the server. Will not do anything if an admin is already confirmed",
        "requestBody": {
          "description": "",
          "content": {
            "application/json": {
              "schema": {
                "$ref": "#/components/schemas/RegisterDto"
              }
            },
            "text/json": {
              "schema": {
                "$ref": "#/components/schemas/RegisterDto"
              }
            },
            "application/*+json": {
              "schema": {
                "$ref": "#/components/schemas/RegisterDto"
              }
            }
          }
        },
        "responses": {
          "200": {
            "description": "Success",
            "content": {
              "text/plain": {
                "schema": {
                  "$ref": "#/components/schemas/UserDto"
                }
              },
              "application/json": {
                "schema": {
                  "$ref": "#/components/schemas/UserDto"
                }
              },
              "text/json": {
                "schema": {
                  "$ref": "#/components/schemas/UserDto"
                }
              }
            }
          }
        }
      }
    },
    "/api/Account/login": {
      "post": {
        "tags": [
          "Account"
        ],
        "summary": "Perform a login. Will send JWT Token of the logged in user back.",
        "requestBody": {
          "description": "",
          "content": {
            "application/json": {
              "schema": {
                "$ref": "#/components/schemas/LoginDto"
              }
            },
            "text/json": {
              "schema": {
                "$ref": "#/components/schemas/LoginDto"
              }
            },
            "application/*+json": {
              "schema": {
                "$ref": "#/components/schemas/LoginDto"
              }
            }
          }
        },
        "responses": {
          "200": {
            "description": "Success",
            "content": {
              "text/plain": {
                "schema": {
                  "$ref": "#/components/schemas/UserDto"
                }
              },
              "application/json": {
                "schema": {
                  "$ref": "#/components/schemas/UserDto"
                }
              },
              "text/json": {
                "schema": {
                  "$ref": "#/components/schemas/UserDto"
                }
              }
            }
          }
        }
      }
    },
    "/api/Account/refresh-token": {
      "post": {
        "tags": [
          "Account"
        ],
        "summary": "Refreshes the user's JWT token",
        "requestBody": {
          "description": "",
          "content": {
            "application/json": {
              "schema": {
                "$ref": "#/components/schemas/TokenRequestDto"
              }
            },
            "text/json": {
              "schema": {
                "$ref": "#/components/schemas/TokenRequestDto"
              }
            },
            "application/*+json": {
              "schema": {
                "$ref": "#/components/schemas/TokenRequestDto"
              }
            }
          }
        },
        "responses": {
          "200": {
            "description": "Success",
            "content": {
              "text/plain": {
                "schema": {
                  "$ref": "#/components/schemas/TokenRequestDto"
                }
              },
              "application/json": {
                "schema": {
                  "$ref": "#/components/schemas/TokenRequestDto"
                }
              },
              "text/json": {
                "schema": {
                  "$ref": "#/components/schemas/TokenRequestDto"
                }
              }
            }
          }
        }
      }
    },
    "/api/Account/roles": {
      "get": {
        "tags": [
          "Account"
        ],
        "summary": "Get All Roles back. See API.Constants.PolicyConstants",
        "responses": {
          "200": {
            "description": "Success",
            "content": {
              "text/plain": {
                "schema": {
                  "type": "array",
                  "items": {
                    "type": "string"
                  }
                }
              },
              "application/json": {
                "schema": {
                  "type": "array",
                  "items": {
                    "type": "string"
                  }
                }
              },
              "text/json": {
                "schema": {
                  "type": "array",
                  "items": {
                    "type": "string"
                  }
                }
              }
            }
          }
        }
      }
    },
    "/api/Account/reset-api-key": {
      "post": {
        "tags": [
          "Account"
        ],
        "summary": "Resets the API Key assigned with a user",
        "responses": {
          "200": {
            "description": "Success",
            "content": {
              "text/plain": {
                "schema": {
                  "type": "string"
                }
              },
              "application/json": {
                "schema": {
                  "type": "string"
                }
              },
              "text/json": {
                "schema": {
                  "type": "string"
                }
              }
            }
          }
        }
      }
    },
    "/api/Account/update/email": {
      "post": {
        "tags": [
          "Account"
        ],
        "summary": "Initiates the flow to update a user's email address. The email address is not changed in this API. A confirmation link is sent/dumped which will\r\nvalidate the email. It must be confirmed for the email to update.",
        "requestBody": {
          "description": "",
          "content": {
            "application/json": {
              "schema": {
                "$ref": "#/components/schemas/UpdateEmailDto"
              }
            },
            "text/json": {
              "schema": {
                "$ref": "#/components/schemas/UpdateEmailDto"
              }
            },
            "application/*+json": {
              "schema": {
                "$ref": "#/components/schemas/UpdateEmailDto"
              }
            }
          }
        },
        "responses": {
          "200": {
            "description": "Success"
          }
        }
      }
    },
    "/api/Account/update/age-restriction": {
      "post": {
        "tags": [
          "Account"
        ],
        "requestBody": {
          "content": {
            "application/json": {
              "schema": {
                "$ref": "#/components/schemas/UpdateAgeRestrictionDto"
              }
            },
            "text/json": {
              "schema": {
                "$ref": "#/components/schemas/UpdateAgeRestrictionDto"
              }
            },
            "application/*+json": {
              "schema": {
                "$ref": "#/components/schemas/UpdateAgeRestrictionDto"
              }
            }
          }
        },
        "responses": {
          "200": {
            "description": "Success"
          }
        }
      }
    },
    "/api/Account/update": {
      "post": {
        "tags": [
          "Account"
        ],
        "summary": "Update the user account. This can only affect Username, Email (will require confirming), Roles, and Library access.",
        "requestBody": {
          "description": "",
          "content": {
            "application/json": {
              "schema": {
                "$ref": "#/components/schemas/UpdateUserDto"
              }
            },
            "text/json": {
              "schema": {
                "$ref": "#/components/schemas/UpdateUserDto"
              }
            },
            "application/*+json": {
              "schema": {
                "$ref": "#/components/schemas/UpdateUserDto"
              }
            }
          }
        },
        "responses": {
          "200": {
            "description": "Success"
          }
        }
      }
    },
    "/api/Account/invite-url": {
      "get": {
        "tags": [
          "Account"
        ],
        "summary": "Requests the Invite Url for the UserId. Will return error if user is already validated.",
        "parameters": [
          {
            "name": "userId",
            "in": "query",
            "description": "",
            "schema": {
              "type": "integer",
              "format": "int32"
            }
          },
          {
            "name": "withBaseUrl",
            "in": "query",
            "description": "Include the \"https://ip:port/\" in the generated link",
            "schema": {
              "type": "boolean"
            }
          }
        ],
        "responses": {
          "200": {
            "description": "Success",
            "content": {
              "text/plain": {
                "schema": {
                  "type": "string"
                }
              },
              "application/json": {
                "schema": {
                  "type": "string"
                }
              },
              "text/json": {
                "schema": {
                  "type": "string"
                }
              }
            }
          }
        }
      }
    },
    "/api/Account/invite": {
      "post": {
        "tags": [
          "Account"
        ],
        "summary": "Invites a user to the server. Will generate a setup link for continuing setup. If the server is not accessible, no\r\nemail will be sent.",
        "requestBody": {
          "description": "",
          "content": {
            "application/json": {
              "schema": {
                "$ref": "#/components/schemas/InviteUserDto"
              }
            },
            "text/json": {
              "schema": {
                "$ref": "#/components/schemas/InviteUserDto"
              }
            },
            "application/*+json": {
              "schema": {
                "$ref": "#/components/schemas/InviteUserDto"
              }
            }
          }
        },
        "responses": {
          "200": {
            "description": "Success",
            "content": {
              "text/plain": {
                "schema": {
                  "type": "string"
                }
              },
              "application/json": {
                "schema": {
                  "type": "string"
                }
              },
              "text/json": {
                "schema": {
                  "type": "string"
                }
              }
            }
          }
        }
      }
    },
    "/api/Account/confirm-email": {
      "post": {
        "tags": [
          "Account"
        ],
        "summary": "Last step in authentication flow, confirms the email token for email",
        "requestBody": {
          "description": "",
          "content": {
            "application/json": {
              "schema": {
                "$ref": "#/components/schemas/ConfirmEmailDto"
              }
            },
            "text/json": {
              "schema": {
                "$ref": "#/components/schemas/ConfirmEmailDto"
              }
            },
            "application/*+json": {
              "schema": {
                "$ref": "#/components/schemas/ConfirmEmailDto"
              }
            }
          }
        },
        "responses": {
          "200": {
            "description": "Success",
            "content": {
              "text/plain": {
                "schema": {
                  "$ref": "#/components/schemas/UserDto"
                }
              },
              "application/json": {
                "schema": {
                  "$ref": "#/components/schemas/UserDto"
                }
              },
              "text/json": {
                "schema": {
                  "$ref": "#/components/schemas/UserDto"
                }
              }
            }
          }
        }
      }
    },
    "/api/Account/confirm-email-update": {
      "post": {
        "tags": [
          "Account"
        ],
        "summary": "Final step in email update change. Given a confirmation token and the email, this will finish the email change.",
        "description": "This will force connected clients to re-authenticate",
        "requestBody": {
          "description": "",
          "content": {
            "application/json": {
              "schema": {
                "$ref": "#/components/schemas/ConfirmEmailUpdateDto"
              }
            },
            "text/json": {
              "schema": {
                "$ref": "#/components/schemas/ConfirmEmailUpdateDto"
              }
            },
            "application/*+json": {
              "schema": {
                "$ref": "#/components/schemas/ConfirmEmailUpdateDto"
              }
            }
          }
        },
        "responses": {
          "200": {
            "description": "Success"
          }
        }
      }
    },
    "/api/Account/confirm-password-reset": {
      "post": {
        "tags": [
          "Account"
        ],
        "requestBody": {
          "content": {
            "application/json": {
              "schema": {
                "$ref": "#/components/schemas/ConfirmPasswordResetDto"
              }
            },
            "text/json": {
              "schema": {
                "$ref": "#/components/schemas/ConfirmPasswordResetDto"
              }
            },
            "application/*+json": {
              "schema": {
                "$ref": "#/components/schemas/ConfirmPasswordResetDto"
              }
            }
          }
        },
        "responses": {
          "200": {
            "description": "Success",
            "content": {
              "text/plain": {
                "schema": {
                  "type": "string"
                }
              },
              "application/json": {
                "schema": {
                  "type": "string"
                }
              },
              "text/json": {
                "schema": {
                  "type": "string"
                }
              }
            }
          }
        }
      }
    },
    "/api/Account/forgot-password": {
      "post": {
        "tags": [
          "Account"
        ],
        "summary": "Will send user a link to update their password to their email or prompt them if not accessible",
        "parameters": [
          {
            "name": "email",
            "in": "query",
            "description": "",
            "schema": {
              "type": "string"
            }
          }
        ],
        "responses": {
          "200": {
            "description": "Success",
            "content": {
              "text/plain": {
                "schema": {
                  "type": "string"
                }
              },
              "application/json": {
                "schema": {
                  "type": "string"
                }
              },
              "text/json": {
                "schema": {
                  "type": "string"
                }
              }
            }
          }
        }
      }
    },
    "/api/Account/email-confirmed": {
      "get": {
        "tags": [
          "Account"
        ],
        "responses": {
          "200": {
            "description": "Success",
            "content": {
              "text/plain": {
                "schema": {
                  "type": "boolean"
                }
              },
              "application/json": {
                "schema": {
                  "type": "boolean"
                }
              },
              "text/json": {
                "schema": {
                  "type": "boolean"
                }
              }
            }
          }
        }
      }
    },
    "/api/Account/confirm-migration-email": {
      "post": {
        "tags": [
          "Account"
        ],
        "requestBody": {
          "content": {
            "application/json": {
              "schema": {
                "$ref": "#/components/schemas/ConfirmMigrationEmailDto"
              }
            },
            "text/json": {
              "schema": {
                "$ref": "#/components/schemas/ConfirmMigrationEmailDto"
              }
            },
            "application/*+json": {
              "schema": {
                "$ref": "#/components/schemas/ConfirmMigrationEmailDto"
              }
            }
          }
        },
        "responses": {
          "200": {
            "description": "Success",
            "content": {
              "text/plain": {
                "schema": {
                  "$ref": "#/components/schemas/UserDto"
                }
              },
              "application/json": {
                "schema": {
                  "$ref": "#/components/schemas/UserDto"
                }
              },
              "text/json": {
                "schema": {
                  "$ref": "#/components/schemas/UserDto"
                }
              }
            }
          }
        }
      }
    },
    "/api/Account/resend-confirmation-email": {
      "post": {
        "tags": [
          "Account"
        ],
        "summary": "Resend an invite to a user already invited",
        "parameters": [
          {
            "name": "userId",
            "in": "query",
            "description": "",
            "schema": {
              "type": "integer",
              "format": "int32"
            }
          }
        ],
        "responses": {
          "200": {
            "description": "Success",
            "content": {
              "text/plain": {
                "schema": {
                  "type": "string"
                }
              },
              "application/json": {
                "schema": {
                  "type": "string"
                }
              },
              "text/json": {
                "schema": {
                  "type": "string"
                }
              }
            }
          }
        }
      }
    },
    "/api/Account/migrate-email": {
      "post": {
        "tags": [
          "Account"
        ],
        "summary": "This is similar to invite. Essentially we authenticate the user's password then go through invite email flow",
        "requestBody": {
          "description": "",
          "content": {
            "application/json": {
              "schema": {
                "$ref": "#/components/schemas/MigrateUserEmailDto"
              }
            },
            "text/json": {
              "schema": {
                "$ref": "#/components/schemas/MigrateUserEmailDto"
              }
            },
            "application/*+json": {
              "schema": {
                "$ref": "#/components/schemas/MigrateUserEmailDto"
              }
            }
          }
        },
        "responses": {
          "200": {
            "description": "Success",
            "content": {
              "text/plain": {
                "schema": {
                  "type": "string"
                }
              },
              "application/json": {
                "schema": {
                  "type": "string"
                }
              },
              "text/json": {
                "schema": {
                  "type": "string"
                }
              }
            }
          }
        }
      }
    },
    "/api/Admin/exists": {
      "get": {
        "tags": [
          "Admin"
        ],
        "summary": "Checks if an admin exists on the system. This is essentially a check to validate if the system has been setup.",
        "responses": {
          "200": {
            "description": "Success",
            "content": {
              "text/plain": {
                "schema": {
                  "type": "boolean"
                }
              },
              "application/json": {
                "schema": {
                  "type": "boolean"
                }
              },
              "text/json": {
                "schema": {
                  "type": "boolean"
                }
              }
            }
          }
        }
      }
    },
    "/api/Book/{chapterId}/book-info": {
      "get": {
        "tags": [
          "Book"
        ],
        "summary": "Retrieves information for the PDF and Epub reader",
        "description": "This only applies to Epub or PDF files",
        "parameters": [
          {
            "name": "chapterId",
            "in": "path",
            "description": "",
            "required": true,
            "schema": {
              "type": "integer",
              "format": "int32"
            }
          }
        ],
        "responses": {
          "200": {
            "description": "Success",
            "content": {
              "text/plain": {
                "schema": {
                  "$ref": "#/components/schemas/BookInfoDto"
                }
              },
              "application/json": {
                "schema": {
                  "$ref": "#/components/schemas/BookInfoDto"
                }
              },
              "text/json": {
                "schema": {
                  "$ref": "#/components/schemas/BookInfoDto"
                }
              }
            }
          }
        }
      }
    },
    "/api/Book/{chapterId}/book-resources": {
      "get": {
        "tags": [
          "Book"
        ],
        "summary": "This is an entry point to fetch resources from within an epub chapter/book.",
        "parameters": [
          {
            "name": "chapterId",
            "in": "path",
            "description": "",
            "required": true,
            "schema": {
              "type": "integer",
              "format": "int32"
            }
          },
          {
            "name": "file",
            "in": "query",
            "description": "",
            "schema": {
              "type": "string"
            }
          }
        ],
        "responses": {
          "200": {
            "description": "Success"
          }
        }
      }
    },
    "/api/Book/{chapterId}/chapters": {
      "get": {
        "tags": [
          "Book"
        ],
        "summary": "This will return a list of mappings from ID -> page num. ID will be the xhtml key and page num will be the reading order\r\nthis is used to rewrite anchors in the book text so that we always load properly in our reader.",
        "description": "This is essentially building the table of contents",
        "parameters": [
          {
            "name": "chapterId",
            "in": "path",
            "description": "",
            "required": true,
            "schema": {
              "type": "integer",
              "format": "int32"
            }
          }
        ],
        "responses": {
          "200": {
            "description": "Success",
            "content": {
              "text/plain": {
                "schema": {
                  "type": "array",
                  "items": {
                    "$ref": "#/components/schemas/BookChapterItem"
                  }
                }
              },
              "application/json": {
                "schema": {
                  "type": "array",
                  "items": {
                    "$ref": "#/components/schemas/BookChapterItem"
                  }
                }
              },
              "text/json": {
                "schema": {
                  "type": "array",
                  "items": {
                    "$ref": "#/components/schemas/BookChapterItem"
                  }
                }
              }
            }
          }
        }
      }
    },
    "/api/Book/{chapterId}/book-page": {
      "get": {
        "tags": [
          "Book"
        ],
        "summary": "This returns a single page within the epub book. All html will be rewritten to be scoped within our reader,\r\nall css is scoped, etc.",
        "parameters": [
          {
            "name": "chapterId",
            "in": "path",
            "description": "",
            "required": true,
            "schema": {
              "type": "integer",
              "format": "int32"
            }
          },
          {
            "name": "page",
            "in": "query",
            "description": "",
            "schema": {
              "type": "integer",
              "format": "int32"
            }
          }
        ],
        "responses": {
          "200": {
            "description": "Success",
            "content": {
              "text/plain": {
                "schema": {
                  "type": "string"
                }
              },
              "application/json": {
                "schema": {
                  "type": "string"
                }
              },
              "text/json": {
                "schema": {
                  "type": "string"
                }
              }
            }
          }
        }
      }
    },
    "/api/Cbl/validate": {
      "post": {
        "tags": [
          "Cbl"
        ],
        "summary": "The first step in a cbl import. This validates the cbl file that if an import occured, would it be successful.\r\nIf this returns errors, the cbl will always be rejected by Kavita.",
        "requestBody": {
          "content": {
            "multipart/form-data": {
              "schema": {
                "type": "object",
                "properties": {
                  "ContentType": {
                    "type": "string"
                  },
                  "ContentDisposition": {
                    "type": "string"
                  },
                  "Headers": {
                    "type": "object",
                    "additionalProperties": {
                      "type": "array",
                      "items": {
                        "type": "string"
                      }
                    }
                  },
                  "Length": {
                    "type": "integer",
                    "format": "int64"
                  },
                  "Name": {
                    "type": "string"
                  },
                  "FileName": {
                    "type": "string"
                  }
                }
              },
              "encoding": {
                "ContentType": {
                  "style": "form"
                },
                "ContentDisposition": {
                  "style": "form"
                },
                "Headers": {
                  "style": "form"
                },
                "Length": {
                  "style": "form"
                },
                "Name": {
                  "style": "form"
                },
                "FileName": {
                  "style": "form"
                }
              }
            }
          }
        },
        "responses": {
          "200": {
            "description": "Success",
            "content": {
              "text/plain": {
                "schema": {
                  "$ref": "#/components/schemas/CblImportSummaryDto"
                }
              },
              "application/json": {
                "schema": {
                  "$ref": "#/components/schemas/CblImportSummaryDto"
                }
              },
              "text/json": {
                "schema": {
                  "$ref": "#/components/schemas/CblImportSummaryDto"
                }
              }
            }
          }
        }
      }
    },
    "/api/Cbl/import": {
      "post": {
        "tags": [
          "Cbl"
        ],
        "summary": "Performs the actual import (assuming dryRun = false)",
        "requestBody": {
          "content": {
            "multipart/form-data": {
              "schema": {
                "type": "object",
                "properties": {
                  "ContentType": {
                    "type": "string"
                  },
                  "ContentDisposition": {
                    "type": "string"
                  },
                  "Headers": {
                    "type": "object",
                    "additionalProperties": {
                      "type": "array",
                      "items": {
                        "type": "string"
                      }
                    }
                  },
                  "Length": {
                    "type": "integer",
                    "format": "int64"
                  },
                  "Name": {
                    "type": "string"
                  },
                  "FileName": {
                    "type": "string"
                  },
                  "dryRun": {
                    "type": "boolean",
                    "default": false
                  }
                }
              },
              "encoding": {
                "ContentType": {
                  "style": "form"
                },
                "ContentDisposition": {
                  "style": "form"
                },
                "Headers": {
                  "style": "form"
                },
                "Length": {
                  "style": "form"
                },
                "Name": {
                  "style": "form"
                },
                "FileName": {
                  "style": "form"
                },
                "dryRun": {
                  "style": "form"
                }
              }
            }
          }
        },
        "responses": {
          "200": {
            "description": "Success",
            "content": {
              "text/plain": {
                "schema": {
                  "$ref": "#/components/schemas/CblImportSummaryDto"
                }
              },
              "application/json": {
                "schema": {
                  "$ref": "#/components/schemas/CblImportSummaryDto"
                }
              },
              "text/json": {
                "schema": {
                  "$ref": "#/components/schemas/CblImportSummaryDto"
                }
              }
            }
          }
        }
      }
    },
    "/api/Collection": {
      "get": {
        "tags": [
          "Collection"
        ],
        "summary": "Return a list of all collection tags on the server",
        "responses": {
          "200": {
            "description": "Success",
            "content": {
              "text/plain": {
                "schema": {
                  "type": "array",
                  "items": {
                    "$ref": "#/components/schemas/CollectionTagDto"
                  }
                }
              },
              "application/json": {
                "schema": {
                  "type": "array",
                  "items": {
                    "$ref": "#/components/schemas/CollectionTagDto"
                  }
                }
              },
              "text/json": {
                "schema": {
                  "type": "array",
                  "items": {
                    "$ref": "#/components/schemas/CollectionTagDto"
                  }
                }
              }
            }
          }
        }
      }
    },
    "/api/Collection/search": {
      "get": {
        "tags": [
          "Collection"
        ],
        "summary": "Searches against the collection tags on the DB and returns matches that meet the search criteria.\r\n<remarks>Search strings will be cleaned of certain fields, like %</remarks>",
        "parameters": [
          {
            "name": "queryString",
            "in": "query",
            "description": "Search term",
            "schema": {
              "type": "string"
            }
          }
        ],
        "responses": {
          "200": {
            "description": "Success",
            "content": {
              "text/plain": {
                "schema": {
                  "type": "array",
                  "items": {
                    "$ref": "#/components/schemas/CollectionTagDto"
                  }
                }
              },
              "application/json": {
                "schema": {
                  "type": "array",
                  "items": {
                    "$ref": "#/components/schemas/CollectionTagDto"
                  }
                }
              },
              "text/json": {
                "schema": {
                  "type": "array",
                  "items": {
                    "$ref": "#/components/schemas/CollectionTagDto"
                  }
                }
              }
            }
          }
        }
      }
    },
    "/api/Collection/name-exists": {
      "get": {
        "tags": [
          "Collection"
        ],
        "summary": "Checks if a collection exists with the name",
        "parameters": [
          {
            "name": "name",
            "in": "query",
            "description": "If empty or null, will return true as that is invalid",
            "schema": {
              "type": "string"
            }
          }
        ],
        "responses": {
          "200": {
            "description": "Success",
            "content": {
              "text/plain": {
                "schema": {
                  "type": "boolean"
                }
              },
              "application/json": {
                "schema": {
                  "type": "boolean"
                }
              },
              "text/json": {
                "schema": {
                  "type": "boolean"
                }
              }
            }
          }
        }
      }
    },
    "/api/Collection/update": {
      "post": {
        "tags": [
          "Collection"
        ],
        "summary": "Updates an existing tag with a new title, promotion status, and summary.\r\n<remarks>UI does not contain controls to update title</remarks>",
        "requestBody": {
          "description": "",
          "content": {
            "application/json": {
              "schema": {
                "$ref": "#/components/schemas/CollectionTagDto"
              }
            },
            "text/json": {
              "schema": {
                "$ref": "#/components/schemas/CollectionTagDto"
              }
            },
            "application/*+json": {
              "schema": {
                "$ref": "#/components/schemas/CollectionTagDto"
              }
            }
          }
        },
        "responses": {
          "200": {
            "description": "Success"
          }
        }
      }
    },
    "/api/Collection/update-for-series": {
      "post": {
        "tags": [
          "Collection"
        ],
        "summary": "Adds a collection tag onto multiple Series. If tag id is 0, this will create a new tag.",
        "requestBody": {
          "description": "",
          "content": {
            "application/json": {
              "schema": {
                "$ref": "#/components/schemas/CollectionTagBulkAddDto"
              }
            },
            "text/json": {
              "schema": {
                "$ref": "#/components/schemas/CollectionTagBulkAddDto"
              }
            },
            "application/*+json": {
              "schema": {
                "$ref": "#/components/schemas/CollectionTagBulkAddDto"
              }
            }
          }
        },
        "responses": {
          "200": {
            "description": "Success"
          }
        }
      }
    },
    "/api/Collection/update-series": {
      "post": {
        "tags": [
          "Collection"
        ],
        "summary": "For a given tag, update the summary if summary has changed and remove a set of series from the tag.",
        "requestBody": {
          "description": "",
          "content": {
            "application/json": {
              "schema": {
                "$ref": "#/components/schemas/UpdateSeriesForTagDto"
              }
            },
            "text/json": {
              "schema": {
                "$ref": "#/components/schemas/UpdateSeriesForTagDto"
              }
            },
            "application/*+json": {
              "schema": {
                "$ref": "#/components/schemas/UpdateSeriesForTagDto"
              }
            }
          }
        },
        "responses": {
          "200": {
            "description": "Success"
          }
        }
      }
    },
    "/api/Device/create": {
      "post": {
        "tags": [
          "Device"
        ],
        "requestBody": {
          "content": {
            "application/json": {
              "schema": {
                "$ref": "#/components/schemas/CreateDeviceDto"
              }
            },
            "text/json": {
              "schema": {
                "$ref": "#/components/schemas/CreateDeviceDto"
              }
            },
            "application/*+json": {
              "schema": {
                "$ref": "#/components/schemas/CreateDeviceDto"
              }
            }
          }
        },
        "responses": {
          "200": {
            "description": "Success"
          }
        }
      }
    },
    "/api/Device/update": {
      "post": {
        "tags": [
          "Device"
        ],
        "requestBody": {
          "content": {
            "application/json": {
              "schema": {
                "$ref": "#/components/schemas/UpdateDeviceDto"
              }
            },
            "text/json": {
              "schema": {
                "$ref": "#/components/schemas/UpdateDeviceDto"
              }
            },
            "application/*+json": {
              "schema": {
                "$ref": "#/components/schemas/UpdateDeviceDto"
              }
            }
          }
        },
        "responses": {
          "200": {
            "description": "Success"
          }
        }
      }
    },
    "/api/Device": {
      "delete": {
        "tags": [
          "Device"
        ],
        "summary": "Deletes the device from the user",
        "parameters": [
          {
            "name": "deviceId",
            "in": "query",
            "description": "",
            "schema": {
              "type": "integer",
              "format": "int32"
            }
          }
        ],
        "responses": {
          "200": {
            "description": "Success"
          }
        }
      },
      "get": {
        "tags": [
          "Device"
        ],
        "responses": {
          "200": {
            "description": "Success",
            "content": {
              "text/plain": {
                "schema": {
                  "type": "array",
                  "items": {
                    "$ref": "#/components/schemas/DeviceDto"
                  }
                }
              },
              "application/json": {
                "schema": {
                  "type": "array",
                  "items": {
                    "$ref": "#/components/schemas/DeviceDto"
                  }
                }
              },
              "text/json": {
                "schema": {
                  "type": "array",
                  "items": {
                    "$ref": "#/components/schemas/DeviceDto"
                  }
                }
              }
            }
          }
        }
      }
    },
    "/api/Device/send-to": {
      "post": {
        "tags": [
          "Device"
        ],
        "requestBody": {
          "content": {
            "application/json": {
              "schema": {
                "$ref": "#/components/schemas/SendToDeviceDto"
              }
            },
            "text/json": {
              "schema": {
                "$ref": "#/components/schemas/SendToDeviceDto"
              }
            },
            "application/*+json": {
              "schema": {
                "$ref": "#/components/schemas/SendToDeviceDto"
              }
            }
          }
        },
        "responses": {
          "200": {
            "description": "Success"
          }
        }
      }
    },
    "/api/Download/volume-size": {
      "get": {
        "tags": [
          "Download"
        ],
        "summary": "For a given volume, return the size in bytes",
        "parameters": [
          {
            "name": "volumeId",
            "in": "query",
            "description": "",
            "schema": {
              "type": "integer",
              "format": "int32"
            }
          }
        ],
        "responses": {
          "200": {
            "description": "Success",
            "content": {
              "text/plain": {
                "schema": {
                  "type": "integer",
                  "format": "int64"
                }
              },
              "application/json": {
                "schema": {
                  "type": "integer",
                  "format": "int64"
                }
              },
              "text/json": {
                "schema": {
                  "type": "integer",
                  "format": "int64"
                }
              }
            }
          }
        }
      }
    },
    "/api/Download/chapter-size": {
      "get": {
        "tags": [
          "Download"
        ],
        "summary": "For a given chapter, return the size in bytes",
        "parameters": [
          {
            "name": "chapterId",
            "in": "query",
            "description": "",
            "schema": {
              "type": "integer",
              "format": "int32"
            }
          }
        ],
        "responses": {
          "200": {
            "description": "Success",
            "content": {
              "text/plain": {
                "schema": {
                  "type": "integer",
                  "format": "int64"
                }
              },
              "application/json": {
                "schema": {
                  "type": "integer",
                  "format": "int64"
                }
              },
              "text/json": {
                "schema": {
                  "type": "integer",
                  "format": "int64"
                }
              }
            }
          }
        }
      }
    },
    "/api/Download/series-size": {
      "get": {
        "tags": [
          "Download"
        ],
        "summary": "For a series, return the size in bytes",
        "parameters": [
          {
            "name": "seriesId",
            "in": "query",
            "description": "",
            "schema": {
              "type": "integer",
              "format": "int32"
            }
          }
        ],
        "responses": {
          "200": {
            "description": "Success",
            "content": {
              "text/plain": {
                "schema": {
                  "type": "integer",
                  "format": "int64"
                }
              },
              "application/json": {
                "schema": {
                  "type": "integer",
                  "format": "int64"
                }
              },
              "text/json": {
                "schema": {
                  "type": "integer",
                  "format": "int64"
                }
              }
            }
          }
        }
      }
    },
    "/api/Download/volume": {
      "get": {
        "tags": [
          "Download"
        ],
        "summary": "Downloads all chapters within a volume. If the chapters are multiple zips, they will all be zipped up.",
        "parameters": [
          {
            "name": "volumeId",
            "in": "query",
            "description": "",
            "schema": {
              "type": "integer",
              "format": "int32"
            }
          }
        ],
        "responses": {
          "200": {
            "description": "Success"
          }
        }
      }
    },
    "/api/Download/chapter": {
      "get": {
        "tags": [
          "Download"
        ],
        "summary": "Returns the zip for a single chapter. If the chapter contains multiple files, they will be zipped.",
        "parameters": [
          {
            "name": "chapterId",
            "in": "query",
            "description": "",
            "schema": {
              "type": "integer",
              "format": "int32"
            }
          }
        ],
        "responses": {
          "200": {
            "description": "Success"
          }
        }
      }
    },
    "/api/Download/series": {
      "get": {
        "tags": [
          "Download"
        ],
        "parameters": [
          {
            "name": "seriesId",
            "in": "query",
            "schema": {
              "type": "integer",
              "format": "int32"
            }
          }
        ],
        "responses": {
          "200": {
            "description": "Success"
          }
        }
      }
    },
    "/api/Download/bookmarks": {
      "post": {
        "tags": [
          "Download"
        ],
        "summary": "Downloads all bookmarks in a zip for",
        "requestBody": {
          "description": "",
          "content": {
            "application/json": {
              "schema": {
                "$ref": "#/components/schemas/DownloadBookmarkDto"
              }
            },
            "text/json": {
              "schema": {
                "$ref": "#/components/schemas/DownloadBookmarkDto"
              }
            },
            "application/*+json": {
              "schema": {
                "$ref": "#/components/schemas/DownloadBookmarkDto"
              }
            }
          }
        },
        "responses": {
          "200": {
            "description": "Success"
          }
        }
      }
    },
    "/api/Filter": {
      "get": {
        "tags": [
          "Filter"
        ],
        "parameters": [
          {
            "name": "name",
            "in": "query",
            "schema": {
              "type": "string"
            }
          }
        ],
        "responses": {
          "200": {
            "description": "Success",
            "content": {
              "text/plain": {
                "schema": {
                  "$ref": "#/components/schemas/FilterV2Dto"
                }
              },
              "application/json": {
                "schema": {
                  "$ref": "#/components/schemas/FilterV2Dto"
                }
              },
              "text/json": {
                "schema": {
                  "$ref": "#/components/schemas/FilterV2Dto"
                }
              }
            }
          }
        }
      }
    },
    "/api/Filter/create-temp": {
      "post": {
        "tags": [
          "Filter"
        ],
        "summary": "Caches the filter in the backend and returns a temp string for retrieving.",
        "description": "The cache line lives for only 1 hour",
        "requestBody": {
          "description": "",
          "content": {
            "application/json": {
              "schema": {
                "$ref": "#/components/schemas/FilterV2Dto"
              }
            },
            "text/json": {
              "schema": {
                "$ref": "#/components/schemas/FilterV2Dto"
              }
            },
            "application/*+json": {
              "schema": {
                "$ref": "#/components/schemas/FilterV2Dto"
              }
            }
          }
        },
        "responses": {
          "200": {
            "description": "Success",
            "content": {
              "text/plain": {
                "schema": {
                  "type": "string"
                }
              },
              "application/json": {
                "schema": {
                  "type": "string"
                }
              },
              "text/json": {
                "schema": {
                  "type": "string"
                }
              }
            }
          }
        }
      }
    },
    "/api/Health": {
      "get": {
        "tags": [
          "Health"
        ],
        "responses": {
          "200": {
            "description": "Success"
          }
        }
      }
    },
    "/api/Image/chapter-cover": {
      "get": {
        "tags": [
          "Image"
        ],
        "summary": "Returns cover image for Chapter",
        "parameters": [
          {
            "name": "chapterId",
            "in": "query",
            "description": "",
            "schema": {
              "type": "integer",
              "format": "int32"
            }
          },
          {
            "name": "apiKey",
            "in": "query",
            "schema": {
              "type": "string"
            }
          }
        ],
        "responses": {
          "200": {
            "description": "Success"
          }
        }
      }
    },
    "/api/Image/library-cover": {
      "get": {
        "tags": [
          "Image"
        ],
        "summary": "Returns cover image for Library",
        "parameters": [
          {
            "name": "libraryId",
            "in": "query",
            "description": "",
            "schema": {
              "type": "integer",
              "format": "int32"
            }
          },
          {
            "name": "apiKey",
            "in": "query",
            "schema": {
              "type": "string"
            }
          }
        ],
        "responses": {
          "200": {
            "description": "Success"
          }
        }
      }
    },
    "/api/Image/volume-cover": {
      "get": {
        "tags": [
          "Image"
        ],
        "summary": "Returns cover image for Volume",
        "parameters": [
          {
            "name": "volumeId",
            "in": "query",
            "description": "",
            "schema": {
              "type": "integer",
              "format": "int32"
            }
          },
          {
            "name": "apiKey",
            "in": "query",
            "schema": {
              "type": "string"
            }
          }
        ],
        "responses": {
          "200": {
            "description": "Success"
          }
        }
      }
    },
    "/api/Image/series-cover": {
      "get": {
        "tags": [
          "Image"
        ],
        "summary": "Returns cover image for Series",
        "parameters": [
          {
            "name": "seriesId",
            "in": "query",
            "description": "Id of Series",
            "schema": {
              "type": "integer",
              "format": "int32"
            }
          },
          {
            "name": "apiKey",
            "in": "query",
            "schema": {
              "type": "string"
            }
          }
        ],
        "responses": {
          "200": {
            "description": "Success"
          }
        }
      }
    },
    "/api/Image/collection-cover": {
      "get": {
        "tags": [
          "Image"
        ],
        "summary": "Returns cover image for Collection Tag",
        "parameters": [
          {
            "name": "collectionTagId",
            "in": "query",
            "description": "",
            "schema": {
              "type": "integer",
              "format": "int32"
            }
          },
          {
            "name": "apiKey",
            "in": "query",
            "schema": {
              "type": "string"
            }
          }
        ],
        "responses": {
          "200": {
            "description": "Success"
          }
        }
      }
    },
    "/api/Image/readinglist-cover": {
      "get": {
        "tags": [
          "Image"
        ],
        "summary": "Returns cover image for a Reading List",
        "parameters": [
          {
            "name": "readingListId",
            "in": "query",
            "description": "",
            "schema": {
              "type": "integer",
              "format": "int32"
            }
          },
          {
            "name": "apiKey",
            "in": "query",
            "schema": {
              "type": "string"
            }
          }
        ],
        "responses": {
          "200": {
            "description": "Success"
          }
        }
      }
    },
    "/api/Image/bookmark": {
      "get": {
        "tags": [
          "Image"
        ],
        "summary": "Returns image for a given bookmark page",
        "description": "This request is served unauthenticated, but user must be passed via api key to validate",
        "parameters": [
          {
            "name": "chapterId",
            "in": "query",
            "description": "",
            "schema": {
              "type": "integer",
              "format": "int32"
            }
          },
          {
            "name": "pageNum",
            "in": "query",
            "description": "Starts at 0",
            "schema": {
              "type": "integer",
              "format": "int32"
            }
          },
          {
            "name": "apiKey",
            "in": "query",
            "description": "API Key for user. Needed to authenticate request",
            "schema": {
              "type": "string"
            }
          }
        ],
        "responses": {
          "200": {
            "description": "Success"
          }
        }
      }
    },
    "/api/Image/web-link": {
      "get": {
        "tags": [
          "Image"
        ],
        "summary": "Returns the image associated with a web-link",
        "parameters": [
          {
            "name": "url",
            "in": "query",
            "schema": {
              "type": "string"
            }
          },
          {
            "name": "apiKey",
            "in": "query",
            "description": "",
            "schema": {
              "type": "string"
            }
          }
        ],
        "responses": {
          "200": {
            "description": "Success"
          }
        }
      }
    },
    "/api/Image/cover-upload": {
      "get": {
        "tags": [
          "Image"
        ],
        "summary": "Returns a temp coverupload image",
        "parameters": [
          {
            "name": "filename",
            "in": "query",
            "description": "Filename of file. This is used with upload/upload-by-url",
            "schema": {
              "type": "string"
            }
          },
          {
            "name": "apiKey",
            "in": "query",
            "schema": {
              "type": "string"
            }
          }
        ],
        "responses": {
          "200": {
            "description": "Success"
          }
        }
      }
    },
    "/api/Library/create": {
      "post": {
        "tags": [
          "Library"
        ],
        "summary": "Creates a new Library. Upon library creation, adds new library to all Admin accounts.",
        "requestBody": {
          "description": "",
          "content": {
            "application/json": {
              "schema": {
                "$ref": "#/components/schemas/CreateLibraryDto"
              }
            },
            "text/json": {
              "schema": {
                "$ref": "#/components/schemas/CreateLibraryDto"
              }
            },
            "application/*+json": {
              "schema": {
                "$ref": "#/components/schemas/CreateLibraryDto"
              }
            }
          }
        },
        "responses": {
          "200": {
            "description": "Success"
          }
        }
      }
    },
    "/api/Library/list": {
      "get": {
        "tags": [
          "Library"
        ],
        "summary": "Returns a list of directories for a given path. If path is empty, returns root drives.",
        "parameters": [
          {
            "name": "path",
            "in": "query",
            "description": "",
            "schema": {
              "type": "string"
            }
          }
        ],
        "responses": {
          "200": {
            "description": "Success",
            "content": {
              "text/plain": {
                "schema": {
                  "type": "array",
                  "items": {
                    "$ref": "#/components/schemas/DirectoryDto"
                  }
                }
              },
              "application/json": {
                "schema": {
                  "type": "array",
                  "items": {
                    "$ref": "#/components/schemas/DirectoryDto"
                  }
                }
              },
              "text/json": {
                "schema": {
                  "type": "array",
                  "items": {
                    "$ref": "#/components/schemas/DirectoryDto"
                  }
                }
              }
            }
          }
        }
      }
    },
    "/api/Library": {
      "get": {
        "tags": [
          "Library"
        ],
        "summary": "Return all libraries in the Server",
        "responses": {
          "200": {
            "description": "Success",
            "content": {
              "text/plain": {
                "schema": {
                  "type": "array",
                  "items": {
                    "$ref": "#/components/schemas/LibraryDto"
                  }
                }
              },
              "application/json": {
                "schema": {
                  "type": "array",
                  "items": {
                    "$ref": "#/components/schemas/LibraryDto"
                  }
                }
              },
              "text/json": {
                "schema": {
                  "type": "array",
                  "items": {
                    "$ref": "#/components/schemas/LibraryDto"
                  }
                }
              }
            }
          }
        }
      }
    },
    "/api/Library/jump-bar": {
      "get": {
        "tags": [
          "Library"
        ],
        "summary": "For a given library, generate the jump bar information",
        "parameters": [
          {
            "name": "libraryId",
            "in": "query",
            "description": "",
            "schema": {
              "type": "integer",
              "format": "int32"
            }
          }
        ],
        "responses": {
          "200": {
            "description": "Success",
            "content": {
              "text/plain": {
                "schema": {
                  "type": "array",
                  "items": {
                    "$ref": "#/components/schemas/JumpKeyDto"
                  }
                }
              },
              "application/json": {
                "schema": {
                  "type": "array",
                  "items": {
                    "$ref": "#/components/schemas/JumpKeyDto"
                  }
                }
              },
              "text/json": {
                "schema": {
                  "type": "array",
                  "items": {
                    "$ref": "#/components/schemas/JumpKeyDto"
                  }
                }
              }
            }
          }
        }
      }
    },
    "/api/Library/grant-access": {
      "post": {
        "tags": [
          "Library"
        ],
        "summary": "Grants a user account access to a Library",
        "requestBody": {
          "description": "",
          "content": {
            "application/json": {
              "schema": {
                "$ref": "#/components/schemas/UpdateLibraryForUserDto"
              }
            },
            "text/json": {
              "schema": {
                "$ref": "#/components/schemas/UpdateLibraryForUserDto"
              }
            },
            "application/*+json": {
              "schema": {
                "$ref": "#/components/schemas/UpdateLibraryForUserDto"
              }
            }
          }
        },
        "responses": {
          "200": {
            "description": "Success",
            "content": {
              "text/plain": {
                "schema": {
                  "$ref": "#/components/schemas/MemberDto"
                }
              },
              "application/json": {
                "schema": {
                  "$ref": "#/components/schemas/MemberDto"
                }
              },
              "text/json": {
                "schema": {
                  "$ref": "#/components/schemas/MemberDto"
                }
              }
            }
          }
        }
      }
    },
    "/api/Library/scan": {
      "post": {
        "tags": [
          "Library"
        ],
        "summary": "Scans a given library for file changes.",
        "parameters": [
          {
            "name": "libraryId",
            "in": "query",
            "description": "",
            "schema": {
              "type": "integer",
              "format": "int32"
            }
          },
          {
            "name": "force",
            "in": "query",
            "description": "If true, will ignore any optimizations to avoid file I/O and will treat similar to a first scan",
            "schema": {
              "type": "boolean",
              "default": false
            }
          }
        ],
        "responses": {
          "200": {
            "description": "Success"
          }
        }
      }
    },
    "/api/Library/scan-all": {
      "post": {
        "tags": [
          "Library"
        ],
        "summary": "Scans a given library for file changes. If another scan task is in progress, will reschedule the invocation for 3 hours in future.",
        "parameters": [
          {
            "name": "force",
            "in": "query",
            "description": "If true, will ignore any optimizations to avoid file I/O and will treat similar to a first scan",
            "schema": {
              "type": "boolean",
              "default": false
            }
          }
        ],
        "responses": {
          "200": {
            "description": "Success"
          }
        }
      }
    },
    "/api/Library/refresh-metadata": {
      "post": {
        "tags": [
          "Library"
        ],
        "parameters": [
          {
            "name": "libraryId",
            "in": "query",
            "schema": {
              "type": "integer",
              "format": "int32"
            }
          },
          {
            "name": "force",
            "in": "query",
            "schema": {
              "type": "boolean",
              "default": true
            }
          }
        ],
        "responses": {
          "200": {
            "description": "Success"
          }
        }
      }
    },
    "/api/Library/analyze": {
      "post": {
        "tags": [
          "Library"
        ],
        "parameters": [
          {
            "name": "libraryId",
            "in": "query",
            "schema": {
              "type": "integer",
              "format": "int32"
            }
          }
        ],
        "responses": {
          "200": {
            "description": "Success"
          }
        }
      }
    },
    "/api/Library/scan-folder": {
      "post": {
        "tags": [
          "Library"
        ],
        "summary": "Given a valid path, will invoke either a Scan Series or Scan Library. If the folder does not exist within Kavita, the request will be ignored",
        "requestBody": {
          "description": "",
          "content": {
            "application/json": {
              "schema": {
                "$ref": "#/components/schemas/ScanFolderDto"
              }
            },
            "text/json": {
              "schema": {
                "$ref": "#/components/schemas/ScanFolderDto"
              }
            },
            "application/*+json": {
              "schema": {
                "$ref": "#/components/schemas/ScanFolderDto"
              }
            }
          }
        },
        "responses": {
          "200": {
            "description": "Success"
          }
        }
      }
    },
    "/api/Library/delete": {
      "delete": {
        "tags": [
          "Library"
        ],
        "parameters": [
          {
            "name": "libraryId",
            "in": "query",
            "schema": {
              "type": "integer",
              "format": "int32"
            }
          }
        ],
        "responses": {
          "200": {
            "description": "Success",
            "content": {
              "text/plain": {
                "schema": {
                  "type": "boolean"
                }
              },
              "application/json": {
                "schema": {
                  "type": "boolean"
                }
              },
              "text/json": {
                "schema": {
                  "type": "boolean"
                }
              }
            }
          }
        }
      }
    },
    "/api/Library/name-exists": {
      "get": {
        "tags": [
          "Library"
        ],
        "summary": "Checks if the library name exists or not",
        "parameters": [
          {
            "name": "name",
            "in": "query",
            "description": "If empty or null, will return true as that is invalid",
            "schema": {
              "type": "string"
            }
          }
        ],
        "responses": {
          "200": {
            "description": "Success",
            "content": {
              "text/plain": {
                "schema": {
                  "type": "boolean"
                }
              },
              "application/json": {
                "schema": {
                  "type": "boolean"
                }
              },
              "text/json": {
                "schema": {
                  "type": "boolean"
                }
              }
            }
          }
        }
      }
    },
    "/api/Library/update": {
      "post": {
        "tags": [
          "Library"
        ],
        "summary": "Updates an existing Library with new name, folders, and/or type.",
        "description": "Any folder or type change will invoke a scan.",
        "requestBody": {
          "description": "",
          "content": {
            "application/json": {
              "schema": {
                "$ref": "#/components/schemas/UpdateLibraryDto"
              }
            },
            "text/json": {
              "schema": {
                "$ref": "#/components/schemas/UpdateLibraryDto"
              }
            },
            "application/*+json": {
              "schema": {
                "$ref": "#/components/schemas/UpdateLibraryDto"
              }
            }
          }
        },
        "responses": {
          "200": {
            "description": "Success"
          }
        }
      }
    },
    "/api/Library/type": {
      "get": {
        "tags": [
          "Library"
        ],
        "parameters": [
          {
            "name": "libraryId",
            "in": "query",
            "schema": {
              "type": "integer",
              "format": "int32"
            }
          }
        ],
        "responses": {
          "200": {
            "description": "Success",
            "content": {
              "text/plain": {
                "schema": {
                  "$ref": "#/components/schemas/LibraryType"
                }
              },
              "application/json": {
                "schema": {
                  "$ref": "#/components/schemas/LibraryType"
                }
              },
              "text/json": {
                "schema": {
                  "$ref": "#/components/schemas/LibraryType"
                }
              }
            }
          }
        }
      }
    },
    "/api/Metadata/genres": {
      "get": {
        "tags": [
          "Metadata"
        ],
        "summary": "Fetches genres from the instance",
        "parameters": [
          {
            "name": "libraryIds",
            "in": "query",
            "description": "String separated libraryIds or null for all genres",
            "schema": {
              "type": "string"
            }
          }
        ],
        "responses": {
          "200": {
            "description": "Success",
            "content": {
              "text/plain": {
                "schema": {
                  "type": "array",
                  "items": {
                    "$ref": "#/components/schemas/GenreTagDto"
                  }
                }
              },
              "application/json": {
                "schema": {
                  "type": "array",
                  "items": {
                    "$ref": "#/components/schemas/GenreTagDto"
                  }
                }
              },
              "text/json": {
                "schema": {
                  "type": "array",
                  "items": {
                    "$ref": "#/components/schemas/GenreTagDto"
                  }
                }
              }
            }
          }
        }
      }
    },
    "/api/Metadata/people": {
      "get": {
        "tags": [
          "Metadata"
        ],
        "summary": "Fetches people from the instance",
        "parameters": [
          {
            "name": "libraryIds",
            "in": "query",
            "description": "String separated libraryIds or null for all people",
            "schema": {
              "type": "string"
            }
          }
        ],
        "responses": {
          "200": {
            "description": "Success",
            "content": {
              "text/plain": {
                "schema": {
                  "type": "array",
                  "items": {
                    "$ref": "#/components/schemas/PersonDto"
                  }
                }
              },
              "application/json": {
                "schema": {
                  "type": "array",
                  "items": {
                    "$ref": "#/components/schemas/PersonDto"
                  }
                }
              },
              "text/json": {
                "schema": {
                  "type": "array",
                  "items": {
                    "$ref": "#/components/schemas/PersonDto"
                  }
                }
              }
            }
          }
        }
      }
    },
    "/api/Metadata/tags": {
      "get": {
        "tags": [
          "Metadata"
        ],
        "summary": "Fetches all tags from the instance",
        "parameters": [
          {
            "name": "libraryIds",
            "in": "query",
            "description": "String separated libraryIds or null for all tags",
            "schema": {
              "type": "string"
            }
          }
        ],
        "responses": {
          "200": {
            "description": "Success",
            "content": {
              "text/plain": {
                "schema": {
                  "type": "array",
                  "items": {
                    "$ref": "#/components/schemas/TagDto"
                  }
                }
              },
              "application/json": {
                "schema": {
                  "type": "array",
                  "items": {
                    "$ref": "#/components/schemas/TagDto"
                  }
                }
              },
              "text/json": {
                "schema": {
                  "type": "array",
                  "items": {
                    "$ref": "#/components/schemas/TagDto"
                  }
                }
              }
            }
          }
        }
      }
    },
    "/api/Metadata/age-ratings": {
      "get": {
        "tags": [
          "Metadata"
        ],
        "summary": "Fetches all age ratings from the instance",
        "description": "This API is cached for 1 hour, varying by libraryIds",
        "parameters": [
          {
            "name": "libraryIds",
            "in": "query",
            "description": "String separated libraryIds or null for all ratings",
            "schema": {
              "type": "string"
            }
          }
        ],
        "responses": {
          "200": {
            "description": "Success",
            "content": {
              "text/plain": {
                "schema": {
                  "type": "array",
                  "items": {
                    "$ref": "#/components/schemas/AgeRatingDto"
                  }
                }
              },
              "application/json": {
                "schema": {
                  "type": "array",
                  "items": {
                    "$ref": "#/components/schemas/AgeRatingDto"
                  }
                }
              },
              "text/json": {
                "schema": {
                  "type": "array",
                  "items": {
                    "$ref": "#/components/schemas/AgeRatingDto"
                  }
                }
              }
            }
          }
        }
      }
    },
    "/api/Metadata/publication-status": {
      "get": {
        "tags": [
          "Metadata"
        ],
        "summary": "Fetches all publication status' from the instance",
        "description": "This API is cached for 1 hour, varying by libraryIds",
        "parameters": [
          {
            "name": "libraryIds",
            "in": "query",
            "description": "String separated libraryIds or null for all publication status",
            "schema": {
              "type": "string"
            }
          }
        ],
        "responses": {
          "200": {
            "description": "Success",
            "content": {
              "text/plain": {
                "schema": {
                  "type": "array",
                  "items": {
                    "$ref": "#/components/schemas/AgeRatingDto"
                  }
                }
              },
              "application/json": {
                "schema": {
                  "type": "array",
                  "items": {
                    "$ref": "#/components/schemas/AgeRatingDto"
                  }
                }
              },
              "text/json": {
                "schema": {
                  "type": "array",
                  "items": {
                    "$ref": "#/components/schemas/AgeRatingDto"
                  }
                }
              }
            }
          }
        }
      }
    },
    "/api/Metadata/languages": {
      "get": {
        "tags": [
          "Metadata"
        ],
        "summary": "Fetches all age languages from the libraries passed (or if none passed, all in the server)",
        "description": "This does not perform RBS for the user if they have Library access due to the non-sensitive nature of languages",
        "parameters": [
          {
            "name": "libraryIds",
            "in": "query",
            "description": "String separated libraryIds or null for all ratings",
            "schema": {
              "type": "string"
            }
          }
        ],
        "responses": {
          "200": {
            "description": "Success",
            "content": {
              "text/plain": {
                "schema": {
                  "type": "array",
                  "items": {
                    "$ref": "#/components/schemas/LanguageDto"
                  }
                }
              },
              "application/json": {
                "schema": {
                  "type": "array",
                  "items": {
                    "$ref": "#/components/schemas/LanguageDto"
                  }
                }
              },
              "text/json": {
                "schema": {
                  "type": "array",
                  "items": {
                    "$ref": "#/components/schemas/LanguageDto"
                  }
                }
              }
            }
          }
        }
      }
    },
    "/api/Metadata/all-languages": {
      "get": {
        "tags": [
          "Metadata"
        ],
        "responses": {
          "200": {
            "description": "Success",
            "content": {
              "text/plain": {
                "schema": {
                  "type": "array",
                  "items": {
                    "$ref": "#/components/schemas/LanguageDto"
                  }
                }
              },
              "application/json": {
                "schema": {
                  "type": "array",
                  "items": {
                    "$ref": "#/components/schemas/LanguageDto"
                  }
                }
              },
              "text/json": {
                "schema": {
                  "type": "array",
                  "items": {
                    "$ref": "#/components/schemas/LanguageDto"
                  }
                }
              }
            }
          }
        }
      }
    },
    "/api/Metadata/chapter-summary": {
      "get": {
        "tags": [
          "Metadata"
        ],
        "summary": "Returns summary for the chapter",
        "parameters": [
          {
            "name": "chapterId",
            "in": "query",
            "description": "",
            "schema": {
              "type": "integer",
              "format": "int32"
            }
          }
        ],
        "responses": {
          "200": {
            "description": "Success",
            "content": {
              "text/plain": {
                "schema": {
                  "type": "string"
                }
              },
              "application/json": {
                "schema": {
                  "type": "string"
                }
              },
              "text/json": {
                "schema": {
                  "type": "string"
                }
              }
            }
          }
        }
      }
    },
    "/api/Opds/{apiKey}": {
      "post": {
        "tags": [
          "Opds"
        ],
        "parameters": [
          {
            "name": "apiKey",
            "in": "path",
            "required": true,
            "schema": {
              "type": "string"
            }
          }
        ],
        "responses": {
          "200": {
            "description": "Success"
          }
        }
      },
      "get": {
        "tags": [
          "Opds"
        ],
        "parameters": [
          {
            "name": "apiKey",
            "in": "path",
            "required": true,
            "schema": {
              "type": "string"
            }
          }
        ],
        "responses": {
          "200": {
            "description": "Success"
          }
        }
      }
    },
    "/api/Opds/{apiKey}/libraries": {
      "get": {
        "tags": [
          "Opds"
        ],
        "parameters": [
          {
            "name": "apiKey",
            "in": "path",
            "required": true,
            "schema": {
              "type": "string"
            }
          }
        ],
        "responses": {
          "200": {
            "description": "Success"
          }
        }
      }
    },
    "/api/Opds/{apiKey}/collections": {
      "get": {
        "tags": [
          "Opds"
        ],
        "parameters": [
          {
            "name": "apiKey",
            "in": "path",
            "required": true,
            "schema": {
              "type": "string"
            }
          }
        ],
        "responses": {
          "200": {
            "description": "Success"
          }
        }
      }
    },
    "/api/Opds/{apiKey}/collections/{collectionId}": {
      "get": {
        "tags": [
          "Opds"
        ],
        "parameters": [
          {
            "name": "collectionId",
            "in": "path",
            "required": true,
            "schema": {
              "type": "integer",
              "format": "int32"
            }
          },
          {
            "name": "apiKey",
            "in": "path",
            "required": true,
            "schema": {
              "type": "string"
            }
          },
          {
            "name": "pageNumber",
            "in": "query",
            "schema": {
              "type": "integer",
              "format": "int32",
              "default": 0
            }
          }
        ],
        "responses": {
          "200": {
            "description": "Success"
          }
        }
      }
    },
    "/api/Opds/{apiKey}/reading-list": {
      "get": {
        "tags": [
          "Opds"
        ],
        "parameters": [
          {
            "name": "apiKey",
            "in": "path",
            "required": true,
            "schema": {
              "type": "string"
            }
          },
          {
            "name": "pageNumber",
            "in": "query",
            "schema": {
              "type": "integer",
              "format": "int32",
              "default": 0
            }
          }
        ],
        "responses": {
          "200": {
            "description": "Success"
          }
        }
      }
    },
    "/api/Opds/{apiKey}/reading-list/{readingListId}": {
      "get": {
        "tags": [
          "Opds"
        ],
        "parameters": [
          {
            "name": "readingListId",
            "in": "path",
            "required": true,
            "schema": {
              "type": "integer",
              "format": "int32"
            }
          },
          {
            "name": "apiKey",
            "in": "path",
            "required": true,
            "schema": {
              "type": "string"
            }
          }
        ],
        "responses": {
          "200": {
            "description": "Success"
          }
        }
      }
    },
    "/api/Opds/{apiKey}/libraries/{libraryId}": {
      "get": {
        "tags": [
          "Opds"
        ],
        "parameters": [
          {
            "name": "libraryId",
            "in": "path",
            "required": true,
            "schema": {
              "type": "integer",
              "format": "int32"
            }
          },
          {
            "name": "apiKey",
            "in": "path",
            "required": true,
            "schema": {
              "type": "string"
            }
          },
          {
            "name": "pageNumber",
            "in": "query",
            "schema": {
              "type": "integer",
              "format": "int32",
              "default": 0
            }
          }
        ],
        "responses": {
          "200": {
            "description": "Success"
          }
        }
      }
    },
    "/api/Opds/{apiKey}/recently-added": {
      "get": {
        "tags": [
          "Opds"
        ],
        "parameters": [
          {
            "name": "apiKey",
            "in": "path",
            "required": true,
            "schema": {
              "type": "string"
            }
          },
          {
            "name": "pageNumber",
            "in": "query",
            "schema": {
              "type": "integer",
              "format": "int32",
              "default": 1
            }
          }
        ],
        "responses": {
          "200": {
            "description": "Success"
          }
        }
      }
    },
    "/api/Opds/{apiKey}/on-deck": {
      "get": {
        "tags": [
          "Opds"
        ],
        "parameters": [
          {
            "name": "apiKey",
            "in": "path",
            "required": true,
            "schema": {
              "type": "string"
            }
          },
          {
            "name": "pageNumber",
            "in": "query",
            "schema": {
              "type": "integer",
              "format": "int32",
              "default": 1
            }
          }
        ],
        "responses": {
          "200": {
            "description": "Success"
          }
        }
      }
    },
    "/api/Opds/{apiKey}/series": {
      "get": {
        "tags": [
          "Opds"
        ],
        "parameters": [
          {
            "name": "apiKey",
            "in": "path",
            "required": true,
            "schema": {
              "type": "string"
            }
          },
          {
            "name": "query",
            "in": "query",
            "schema": {
              "type": "string"
            }
          }
        ],
        "responses": {
          "200": {
            "description": "Success"
          }
        }
      }
    },
    "/api/Opds/{apiKey}/search": {
      "get": {
        "tags": [
          "Opds"
        ],
        "parameters": [
          {
            "name": "apiKey",
            "in": "path",
            "required": true,
            "schema": {
              "type": "string"
            }
          }
        ],
        "responses": {
          "200": {
            "description": "Success"
          }
        }
      }
    },
    "/api/Opds/{apiKey}/series/{seriesId}": {
      "get": {
        "tags": [
          "Opds"
        ],
        "parameters": [
          {
            "name": "apiKey",
            "in": "path",
            "required": true,
            "schema": {
              "type": "string"
            }
          },
          {
            "name": "seriesId",
            "in": "path",
            "required": true,
            "schema": {
              "type": "integer",
              "format": "int32"
            }
          }
        ],
        "responses": {
          "200": {
            "description": "Success"
          }
        }
      }
    },
    "/api/Opds/{apiKey}/series/{seriesId}/volume/{volumeId}": {
      "get": {
        "tags": [
          "Opds"
        ],
        "parameters": [
          {
            "name": "apiKey",
            "in": "path",
            "required": true,
            "schema": {
              "type": "string"
            }
          },
          {
            "name": "seriesId",
            "in": "path",
            "required": true,
            "schema": {
              "type": "integer",
              "format": "int32"
            }
          },
          {
            "name": "volumeId",
            "in": "path",
            "required": true,
            "schema": {
              "type": "integer",
              "format": "int32"
            }
          }
        ],
        "responses": {
          "200": {
            "description": "Success"
          }
        }
      }
    },
    "/api/Opds/{apiKey}/series/{seriesId}/volume/{volumeId}/chapter/{chapterId}": {
      "get": {
        "tags": [
          "Opds"
        ],
        "parameters": [
          {
            "name": "apiKey",
            "in": "path",
            "required": true,
            "schema": {
              "type": "string"
            }
          },
          {
            "name": "seriesId",
            "in": "path",
            "required": true,
            "schema": {
              "type": "integer",
              "format": "int32"
            }
          },
          {
            "name": "volumeId",
            "in": "path",
            "required": true,
            "schema": {
              "type": "integer",
              "format": "int32"
            }
          },
          {
            "name": "chapterId",
            "in": "path",
            "required": true,
            "schema": {
              "type": "integer",
              "format": "int32"
            }
          }
        ],
        "responses": {
          "200": {
            "description": "Success"
          }
        }
      }
    },
    "/api/Opds/{apiKey}/series/{seriesId}/volume/{volumeId}/chapter/{chapterId}/download/{filename}": {
      "get": {
        "tags": [
          "Opds"
        ],
        "summary": "Downloads a file",
        "parameters": [
          {
            "name": "apiKey",
            "in": "path",
            "description": "User's API Key",
            "required": true,
            "schema": {
              "type": "string"
            }
          },
          {
            "name": "seriesId",
            "in": "path",
            "description": "",
            "required": true,
            "schema": {
              "type": "integer",
              "format": "int32"
            }
          },
          {
            "name": "volumeId",
            "in": "path",
            "description": "",
            "required": true,
            "schema": {
              "type": "integer",
              "format": "int32"
            }
          },
          {
            "name": "chapterId",
            "in": "path",
            "description": "",
            "required": true,
            "schema": {
              "type": "integer",
              "format": "int32"
            }
          },
          {
            "name": "filename",
            "in": "path",
            "description": "Not used. Only for Chunky to allow download links",
            "required": true,
            "schema": {
              "type": "string"
            }
          }
        ],
        "responses": {
          "200": {
            "description": "Success"
          }
        }
      }
    },
    "/api/Opds/{apiKey}/image": {
      "get": {
        "tags": [
          "Opds"
        ],
        "summary": "This returns a streamed image following OPDS-PS v1.2",
        "parameters": [
          {
            "name": "apiKey",
            "in": "path",
            "description": "",
            "required": true,
            "schema": {
              "type": "string"
            }
          },
          {
            "name": "libraryId",
            "in": "query",
            "description": "",
            "schema": {
              "type": "integer",
              "format": "int32"
            }
          },
          {
            "name": "seriesId",
            "in": "query",
            "description": "",
            "schema": {
              "type": "integer",
              "format": "int32"
            }
          },
          {
            "name": "volumeId",
            "in": "query",
            "description": "",
            "schema": {
              "type": "integer",
              "format": "int32"
            }
          },
          {
            "name": "chapterId",
            "in": "query",
            "description": "",
            "schema": {
              "type": "integer",
              "format": "int32"
            }
          },
          {
            "name": "pageNumber",
            "in": "query",
            "description": "",
            "schema": {
              "type": "integer",
              "format": "int32"
            }
          }
        ],
        "responses": {
          "200": {
            "description": "Success"
          }
        }
      }
    },
    "/api/Opds/{apiKey}/favicon": {
      "get": {
        "tags": [
          "Opds"
        ],
        "parameters": [
          {
            "name": "apiKey",
            "in": "path",
            "required": true,
            "schema": {
              "type": "string"
            }
          }
        ],
        "responses": {
          "200": {
            "description": "Success"
          }
        }
      }
    },
    "/api/Plugin/authenticate": {
      "post": {
        "tags": [
          "Plugin"
        ],
        "summary": "Authenticate with the Server given an apiKey. This will log you in by returning the user object and the JWT token.",
        "description": "This API is not fully built out and may require more information in later releases",
        "parameters": [
          {
            "name": "apiKey",
            "in": "query",
            "description": "API key which will be used to authenticate and return a valid user token back",
            "required": true,
            "schema": {
              "type": "string"
            }
          },
          {
            "name": "pluginName",
            "in": "query",
            "description": "Name of the Plugin",
            "required": true,
            "schema": {
              "type": "string"
            }
          }
        ],
        "responses": {
          "200": {
            "description": "Success",
            "content": {
              "text/plain": {
                "schema": {
                  "$ref": "#/components/schemas/UserDto"
                }
              },
              "application/json": {
                "schema": {
                  "$ref": "#/components/schemas/UserDto"
                }
              },
              "text/json": {
                "schema": {
                  "$ref": "#/components/schemas/UserDto"
                }
              }
            }
          }
        }
      }
    },
    "/api/Reader/pdf": {
      "get": {
        "tags": [
          "Reader"
        ],
        "summary": "Returns the PDF for the chapterId.",
        "parameters": [
          {
            "name": "chapterId",
            "in": "query",
            "description": "",
            "schema": {
              "type": "integer",
              "format": "int32"
            }
          },
          {
            "name": "apiKey",
            "in": "query",
            "schema": {
              "type": "string"
            }
          }
        ],
        "responses": {
          "200": {
            "description": "Success"
          }
        }
      }
    },
    "/api/Reader/image": {
      "get": {
        "tags": [
          "Reader"
        ],
        "summary": "Returns an image for a given chapter. Will perform bounding checks",
        "description": "This will cache the chapter images for reading",
        "parameters": [
          {
            "name": "chapterId",
            "in": "query",
            "description": "Chapter Id",
            "schema": {
              "type": "integer",
              "format": "int32"
            }
          },
          {
            "name": "page",
            "in": "query",
            "description": "Page in question",
            "schema": {
              "type": "integer",
              "format": "int32"
            }
          },
          {
            "name": "apiKey",
            "in": "query",
            "description": "User's API Key for authentication",
            "schema": {
              "type": "string"
            }
          },
          {
            "name": "extractPdf",
            "in": "query",
            "description": "Should Kavita extract pdf into images. Defaults to false.",
            "schema": {
              "type": "boolean",
              "default": false
            }
          }
        ],
        "responses": {
          "200": {
            "description": "Success"
          }
        }
      }
    },
    "/api/Reader/thumbnail": {
      "get": {
        "tags": [
          "Reader"
        ],
        "parameters": [
          {
            "name": "chapterId",
            "in": "query",
            "schema": {
              "type": "integer",
              "format": "int32"
            }
          },
          {
            "name": "pageNum",
            "in": "query",
            "schema": {
              "type": "integer",
              "format": "int32"
            }
          },
          {
            "name": "apiKey",
            "in": "query",
            "schema": {
              "type": "string"
            }
          }
        ],
        "responses": {
          "200": {
            "description": "Success"
          }
        }
      }
    },
    "/api/Reader/bookmark-image": {
      "get": {
        "tags": [
          "Reader"
        ],
        "summary": "Returns an image for a given bookmark series. Side effect: This will cache the bookmark images for reading.",
        "description": "We must use api key as bookmarks could be leaked to other users via the API",
        "parameters": [
          {
            "name": "seriesId",
            "in": "query",
            "description": "",
            "schema": {
              "type": "integer",
              "format": "int32"
            }
          },
          {
            "name": "apiKey",
            "in": "query",
            "description": "Api key for the user the bookmarks are on",
            "schema": {
              "type": "string"
            }
          },
          {
            "name": "page",
            "in": "query",
            "description": "",
            "schema": {
              "type": "integer",
              "format": "int32"
            }
          }
        ],
        "responses": {
          "200": {
            "description": "Success"
          }
        }
      }
    },
    "/api/Reader/file-dimensions": {
      "get": {
        "tags": [
          "Reader"
        ],
        "summary": "Returns the file dimensions for all pages in a chapter. If the underlying chapter is PDF, use extractPDF to unpack as images.",
        "description": "This has a side effect of caching the images.\r\n            This will only be populated on archive filetypes and not in bookmark mode",
        "parameters": [
          {
            "name": "chapterId",
            "in": "query",
            "description": "",
            "schema": {
              "type": "integer",
              "format": "int32"
            }
          },
          {
            "name": "extractPdf",
            "in": "query",
            "description": "",
            "schema": {
              "type": "boolean",
              "default": false
            }
          }
        ],
        "responses": {
          "200": {
            "description": "Success",
            "content": {
              "text/plain": {
                "schema": {
                  "type": "array",
                  "items": {
                    "$ref": "#/components/schemas/FileDimensionDto"
                  }
                }
              },
              "application/json": {
                "schema": {
                  "type": "array",
                  "items": {
                    "$ref": "#/components/schemas/FileDimensionDto"
                  }
                }
              },
              "text/json": {
                "schema": {
                  "type": "array",
                  "items": {
                    "$ref": "#/components/schemas/FileDimensionDto"
                  }
                }
              }
            }
          }
        }
      }
    },
    "/api/Reader/chapter-info": {
      "get": {
        "tags": [
          "Reader"
        ],
        "summary": "Returns various information about a Chapter. Side effect: This will cache the chapter images for reading.",
        "description": "This is generally the first call when attempting to read to allow pre-generation of assets needed for reading",
        "parameters": [
          {
            "name": "chapterId",
            "in": "query",
            "description": "",
            "schema": {
              "type": "integer",
              "format": "int32"
            }
          },
          {
            "name": "extractPdf",
            "in": "query",
            "description": "Should Kavita extract pdf into images. Defaults to false.",
            "schema": {
              "type": "boolean",
              "default": false
            }
          },
          {
            "name": "includeDimensions",
            "in": "query",
            "description": "Include file dimensions. Only useful for image based reading",
            "schema": {
              "type": "boolean",
              "default": false
            }
          }
        ],
        "responses": {
          "200": {
            "description": "Success",
            "content": {
              "text/plain": {
                "schema": {
                  "$ref": "#/components/schemas/ChapterInfoDto"
                }
              },
              "application/json": {
                "schema": {
                  "$ref": "#/components/schemas/ChapterInfoDto"
                }
              },
              "text/json": {
                "schema": {
                  "$ref": "#/components/schemas/ChapterInfoDto"
                }
              }
            }
          }
        }
      }
    },
    "/api/Reader/bookmark-info": {
      "get": {
        "tags": [
          "Reader"
        ],
        "summary": "Returns various information about all bookmark files for a Series. Side effect: This will cache the bookmark images for reading.",
        "parameters": [
          {
            "name": "seriesId",
            "in": "query",
            "description": "Series Id for all bookmarks",
            "schema": {
              "type": "integer",
              "format": "int32"
            }
          },
          {
            "name": "includeDimensions",
            "in": "query",
            "description": "Include file dimensions (extra I/O). Defaults to true.",
            "schema": {
              "type": "boolean",
              "default": true
            }
          }
        ],
        "responses": {
          "200": {
            "description": "Success",
            "content": {
              "text/plain": {
                "schema": {
                  "$ref": "#/components/schemas/BookmarkInfoDto"
                }
              },
              "application/json": {
                "schema": {
                  "$ref": "#/components/schemas/BookmarkInfoDto"
                }
              },
              "text/json": {
                "schema": {
                  "$ref": "#/components/schemas/BookmarkInfoDto"
                }
              }
            }
          }
        }
      }
    },
    "/api/Reader/mark-read": {
      "post": {
        "tags": [
          "Reader"
        ],
        "summary": "Marks a Series as read. All volumes and chapters will be marked as read during this process.",
        "requestBody": {
          "description": "",
          "content": {
            "application/json": {
              "schema": {
                "$ref": "#/components/schemas/MarkReadDto"
              }
            },
            "text/json": {
              "schema": {
                "$ref": "#/components/schemas/MarkReadDto"
              }
            },
            "application/*+json": {
              "schema": {
                "$ref": "#/components/schemas/MarkReadDto"
              }
            }
          }
        },
        "responses": {
          "200": {
            "description": "Success"
          }
        }
      }
    },
    "/api/Reader/mark-unread": {
      "post": {
        "tags": [
          "Reader"
        ],
        "summary": "Marks a Series as Unread. All volumes and chapters will be marked as unread during this process.",
        "requestBody": {
          "description": "",
          "content": {
            "application/json": {
              "schema": {
                "$ref": "#/components/schemas/MarkReadDto"
              }
            },
            "text/json": {
              "schema": {
                "$ref": "#/components/schemas/MarkReadDto"
              }
            },
            "application/*+json": {
              "schema": {
                "$ref": "#/components/schemas/MarkReadDto"
              }
            }
          }
        },
        "responses": {
          "200": {
            "description": "Success"
          }
        }
      }
    },
    "/api/Reader/mark-volume-unread": {
      "post": {
        "tags": [
          "Reader"
        ],
        "summary": "Marks all chapters within a volume as unread",
        "requestBody": {
          "description": "",
          "content": {
            "application/json": {
              "schema": {
                "$ref": "#/components/schemas/MarkVolumeReadDto"
              }
            },
            "text/json": {
              "schema": {
                "$ref": "#/components/schemas/MarkVolumeReadDto"
              }
            },
            "application/*+json": {
              "schema": {
                "$ref": "#/components/schemas/MarkVolumeReadDto"
              }
            }
          }
        },
        "responses": {
          "200": {
            "description": "Success"
          }
        }
      }
    },
    "/api/Reader/mark-volume-read": {
      "post": {
        "tags": [
          "Reader"
        ],
        "summary": "Marks all chapters within a volume as Read",
        "requestBody": {
          "description": "",
          "content": {
            "application/json": {
              "schema": {
                "$ref": "#/components/schemas/MarkVolumeReadDto"
              }
            },
            "text/json": {
              "schema": {
                "$ref": "#/components/schemas/MarkVolumeReadDto"
              }
            },
            "application/*+json": {
              "schema": {
                "$ref": "#/components/schemas/MarkVolumeReadDto"
              }
            }
          }
        },
        "responses": {
          "200": {
            "description": "Success"
          }
        }
      }
    },
    "/api/Reader/mark-multiple-read": {
      "post": {
        "tags": [
          "Reader"
        ],
        "summary": "Marks all chapters within a list of volumes as Read. All volumes must belong to the same Series.",
        "requestBody": {
          "description": "",
          "content": {
            "application/json": {
              "schema": {
                "$ref": "#/components/schemas/MarkVolumesReadDto"
              }
            },
            "text/json": {
              "schema": {
                "$ref": "#/components/schemas/MarkVolumesReadDto"
              }
            },
            "application/*+json": {
              "schema": {
                "$ref": "#/components/schemas/MarkVolumesReadDto"
              }
            }
          }
        },
        "responses": {
          "200": {
            "description": "Success"
          }
        }
      }
    },
    "/api/Reader/mark-multiple-unread": {
      "post": {
        "tags": [
          "Reader"
        ],
        "summary": "Marks all chapters within a list of volumes as Unread. All volumes must belong to the same Series.",
        "requestBody": {
          "description": "",
          "content": {
            "application/json": {
              "schema": {
                "$ref": "#/components/schemas/MarkVolumesReadDto"
              }
            },
            "text/json": {
              "schema": {
                "$ref": "#/components/schemas/MarkVolumesReadDto"
              }
            },
            "application/*+json": {
              "schema": {
                "$ref": "#/components/schemas/MarkVolumesReadDto"
              }
            }
          }
        },
        "responses": {
          "200": {
            "description": "Success"
          }
        }
      }
    },
    "/api/Reader/mark-multiple-series-read": {
      "post": {
        "tags": [
          "Reader"
        ],
        "summary": "Marks all chapters within a list of series as Read.",
        "requestBody": {
          "description": "",
          "content": {
            "application/json": {
              "schema": {
                "$ref": "#/components/schemas/MarkMultipleSeriesAsReadDto"
              }
            },
            "text/json": {
              "schema": {
                "$ref": "#/components/schemas/MarkMultipleSeriesAsReadDto"
              }
            },
            "application/*+json": {
              "schema": {
                "$ref": "#/components/schemas/MarkMultipleSeriesAsReadDto"
              }
            }
          }
        },
        "responses": {
          "200": {
            "description": "Success"
          }
        }
      }
    },
    "/api/Reader/mark-multiple-series-unread": {
      "post": {
        "tags": [
          "Reader"
        ],
        "summary": "Marks all chapters within a list of series as Unread.",
        "requestBody": {
          "description": "",
          "content": {
            "application/json": {
              "schema": {
                "$ref": "#/components/schemas/MarkMultipleSeriesAsReadDto"
              }
            },
            "text/json": {
              "schema": {
                "$ref": "#/components/schemas/MarkMultipleSeriesAsReadDto"
              }
            },
            "application/*+json": {
              "schema": {
                "$ref": "#/components/schemas/MarkMultipleSeriesAsReadDto"
              }
            }
          }
        },
        "responses": {
          "200": {
            "description": "Success"
          }
        }
      }
    },
    "/api/Reader/get-progress": {
      "get": {
        "tags": [
          "Reader"
        ],
        "summary": "Returns Progress (page number) for a chapter for the logged in user",
        "parameters": [
          {
            "name": "chapterId",
            "in": "query",
            "description": "",
            "schema": {
              "type": "integer",
              "format": "int32"
            }
          }
        ],
        "responses": {
          "200": {
            "description": "Success",
            "content": {
              "text/plain": {
                "schema": {
                  "$ref": "#/components/schemas/ProgressDto"
                }
              },
              "application/json": {
                "schema": {
                  "$ref": "#/components/schemas/ProgressDto"
                }
              },
              "text/json": {
                "schema": {
                  "$ref": "#/components/schemas/ProgressDto"
                }
              }
            }
          }
        }
      }
    },
    "/api/Reader/progress": {
      "post": {
        "tags": [
          "Reader"
        ],
        "summary": "Save page against Chapter for logged in user",
        "requestBody": {
          "description": "",
          "content": {
            "application/json": {
              "schema": {
                "$ref": "#/components/schemas/ProgressDto"
              }
            },
            "text/json": {
              "schema": {
                "$ref": "#/components/schemas/ProgressDto"
              }
            },
            "application/*+json": {
              "schema": {
                "$ref": "#/components/schemas/ProgressDto"
              }
            }
          }
        },
        "responses": {
          "200": {
            "description": "Success"
          }
        }
      }
    },
    "/api/Reader/continue-point": {
      "get": {
        "tags": [
          "Reader"
        ],
        "summary": "Continue point is the chapter which you should start reading again from. If there is no progress on a series, then the first chapter will be returned (non-special unless only specials).\r\nOtherwise, loop through the chapters and volumes in order to find the next chapter which has progress.",
        "parameters": [
          {
            "name": "seriesId",
            "in": "query",
            "schema": {
              "type": "integer",
              "format": "int32"
            }
          }
        ],
        "responses": {
          "200": {
            "description": "Success",
            "content": {
              "text/plain": {
                "schema": {
                  "$ref": "#/components/schemas/ChapterDto"
                }
              },
              "application/json": {
                "schema": {
                  "$ref": "#/components/schemas/ChapterDto"
                }
              },
              "text/json": {
                "schema": {
                  "$ref": "#/components/schemas/ChapterDto"
                }
              }
            }
          }
        }
      }
    },
    "/api/Reader/has-progress": {
      "get": {
        "tags": [
          "Reader"
        ],
        "summary": "Returns if the user has reading progress on the Series",
        "parameters": [
          {
            "name": "seriesId",
            "in": "query",
            "description": "",
            "schema": {
              "type": "integer",
              "format": "int32"
            }
          }
        ],
        "responses": {
          "200": {
            "description": "Success",
            "content": {
              "text/plain": {
                "schema": {
                  "type": "boolean"
                }
              },
              "application/json": {
                "schema": {
                  "type": "boolean"
                }
              },
              "text/json": {
                "schema": {
                  "type": "boolean"
                }
              }
            }
          }
        }
      }
    },
    "/api/Reader/chapter-bookmarks": {
      "get": {
        "tags": [
          "Reader"
        ],
        "summary": "Returns a list of bookmarked pages for a given Chapter",
        "parameters": [
          {
            "name": "chapterId",
            "in": "query",
            "description": "",
            "schema": {
              "type": "integer",
              "format": "int32"
            }
          }
        ],
        "responses": {
          "200": {
            "description": "Success",
            "content": {
              "text/plain": {
                "schema": {
                  "type": "array",
                  "items": {
                    "$ref": "#/components/schemas/BookmarkDto"
                  }
                }
              },
              "application/json": {
                "schema": {
                  "type": "array",
                  "items": {
                    "$ref": "#/components/schemas/BookmarkDto"
                  }
                }
              },
              "text/json": {
                "schema": {
                  "type": "array",
                  "items": {
                    "$ref": "#/components/schemas/BookmarkDto"
                  }
                }
              }
            }
          }
        }
      }
    },
    "/api/Reader/all-bookmarks": {
      "post": {
        "tags": [
          "Reader"
        ],
        "summary": "Returns a list of all bookmarked pages for a User",
        "requestBody": {
          "description": "Only supports SeriesNameQuery",
          "content": {
            "application/json": {
              "schema": {
                "$ref": "#/components/schemas/FilterDto"
              }
            },
            "text/json": {
              "schema": {
                "$ref": "#/components/schemas/FilterDto"
              }
            },
            "application/*+json": {
              "schema": {
                "$ref": "#/components/schemas/FilterDto"
              }
            }
          }
        },
        "responses": {
          "200": {
            "description": "Success",
            "content": {
              "text/plain": {
                "schema": {
                  "type": "array",
                  "items": {
                    "$ref": "#/components/schemas/BookmarkDto"
                  }
                }
              },
              "application/json": {
                "schema": {
                  "type": "array",
                  "items": {
                    "$ref": "#/components/schemas/BookmarkDto"
                  }
                }
              },
              "text/json": {
                "schema": {
                  "type": "array",
                  "items": {
                    "$ref": "#/components/schemas/BookmarkDto"
                  }
                }
              }
            }
          }
        }
      }
    },
    "/api/Reader/remove-bookmarks": {
      "post": {
        "tags": [
          "Reader"
        ],
        "summary": "Removes all bookmarks for all chapters linked to a Series",
        "requestBody": {
          "description": "",
          "content": {
            "application/json": {
              "schema": {
                "$ref": "#/components/schemas/RemoveBookmarkForSeriesDto"
              }
            },
            "text/json": {
              "schema": {
                "$ref": "#/components/schemas/RemoveBookmarkForSeriesDto"
              }
            },
            "application/*+json": {
              "schema": {
                "$ref": "#/components/schemas/RemoveBookmarkForSeriesDto"
              }
            }
          }
        },
        "responses": {
          "200": {
            "description": "Success"
          }
        }
      }
    },
    "/api/Reader/bulk-remove-bookmarks": {
      "post": {
        "tags": [
          "Reader"
        ],
        "summary": "Removes all bookmarks for all chapters linked to a Series",
        "requestBody": {
          "description": "",
          "content": {
            "application/json": {
              "schema": {
                "$ref": "#/components/schemas/BulkRemoveBookmarkForSeriesDto"
              }
            },
            "text/json": {
              "schema": {
                "$ref": "#/components/schemas/BulkRemoveBookmarkForSeriesDto"
              }
            },
            "application/*+json": {
              "schema": {
                "$ref": "#/components/schemas/BulkRemoveBookmarkForSeriesDto"
              }
            }
          }
        },
        "responses": {
          "200": {
            "description": "Success"
          }
        }
      }
    },
    "/api/Reader/volume-bookmarks": {
      "get": {
        "tags": [
          "Reader"
        ],
        "summary": "Returns all bookmarked pages for a given volume",
        "parameters": [
          {
            "name": "volumeId",
            "in": "query",
            "description": "",
            "schema": {
              "type": "integer",
              "format": "int32"
            }
          }
        ],
        "responses": {
          "200": {
            "description": "Success",
            "content": {
              "text/plain": {
                "schema": {
                  "type": "array",
                  "items": {
                    "$ref": "#/components/schemas/BookmarkDto"
                  }
                }
              },
              "application/json": {
                "schema": {
                  "type": "array",
                  "items": {
                    "$ref": "#/components/schemas/BookmarkDto"
                  }
                }
              },
              "text/json": {
                "schema": {
                  "type": "array",
                  "items": {
                    "$ref": "#/components/schemas/BookmarkDto"
                  }
                }
              }
            }
          }
        }
      }
    },
    "/api/Reader/series-bookmarks": {
      "get": {
        "tags": [
          "Reader"
        ],
        "summary": "Returns all bookmarked pages for a given series",
        "parameters": [
          {
            "name": "seriesId",
            "in": "query",
            "description": "",
            "schema": {
              "type": "integer",
              "format": "int32"
            }
          }
        ],
        "responses": {
          "200": {
            "description": "Success",
            "content": {
              "text/plain": {
                "schema": {
                  "type": "array",
                  "items": {
                    "$ref": "#/components/schemas/BookmarkDto"
                  }
                }
              },
              "application/json": {
                "schema": {
                  "type": "array",
                  "items": {
                    "$ref": "#/components/schemas/BookmarkDto"
                  }
                }
              },
              "text/json": {
                "schema": {
                  "type": "array",
                  "items": {
                    "$ref": "#/components/schemas/BookmarkDto"
                  }
                }
              }
            }
          }
        }
      }
    },
    "/api/Reader/bookmark": {
      "post": {
        "tags": [
          "Reader"
        ],
        "summary": "Bookmarks a page against a Chapter",
        "description": "This has a side effect of caching the chapter files to disk",
        "requestBody": {
          "description": "",
          "content": {
            "application/json": {
              "schema": {
                "$ref": "#/components/schemas/BookmarkDto"
              }
            },
            "text/json": {
              "schema": {
                "$ref": "#/components/schemas/BookmarkDto"
              }
            },
            "application/*+json": {
              "schema": {
                "$ref": "#/components/schemas/BookmarkDto"
              }
            }
          }
        },
        "responses": {
          "200": {
            "description": "Success"
          }
        }
      }
    },
    "/api/Reader/unbookmark": {
      "post": {
        "tags": [
          "Reader"
        ],
        "summary": "Removes a bookmarked page for a Chapter",
        "requestBody": {
          "description": "",
          "content": {
            "application/json": {
              "schema": {
                "$ref": "#/components/schemas/BookmarkDto"
              }
            },
            "text/json": {
              "schema": {
                "$ref": "#/components/schemas/BookmarkDto"
              }
            },
            "application/*+json": {
              "schema": {
                "$ref": "#/components/schemas/BookmarkDto"
              }
            }
          }
        },
        "responses": {
          "200": {
            "description": "Success"
          }
        }
      }
    },
    "/api/Reader/next-chapter": {
      "get": {
        "tags": [
          "Reader"
        ],
        "summary": "Returns the next logical chapter from the series.",
        "parameters": [
          {
            "name": "seriesId",
            "in": "query",
            "description": "",
            "schema": {
              "type": "integer",
              "format": "int32"
            }
          },
          {
            "name": "volumeId",
            "in": "query",
            "description": "",
            "schema": {
              "type": "integer",
              "format": "int32"
            }
          },
          {
            "name": "currentChapterId",
            "in": "query",
            "description": "",
            "schema": {
              "type": "integer",
              "format": "int32"
            }
          }
        ],
        "responses": {
          "200": {
            "description": "Success",
            "content": {
              "text/plain": {
                "schema": {
                  "type": "integer",
                  "format": "int32"
                }
              },
              "application/json": {
                "schema": {
                  "type": "integer",
                  "format": "int32"
                }
              },
              "text/json": {
                "schema": {
                  "type": "integer",
                  "format": "int32"
                }
              }
            }
          }
        }
      }
    },
    "/api/Reader/prev-chapter": {
      "get": {
        "tags": [
          "Reader"
        ],
        "summary": "Returns the previous logical chapter from the series.",
        "parameters": [
          {
            "name": "seriesId",
            "in": "query",
            "description": "",
            "schema": {
              "type": "integer",
              "format": "int32"
            }
          },
          {
            "name": "volumeId",
            "in": "query",
            "description": "",
            "schema": {
              "type": "integer",
              "format": "int32"
            }
          },
          {
            "name": "currentChapterId",
            "in": "query",
            "description": "",
            "schema": {
              "type": "integer",
              "format": "int32"
            }
          }
        ],
        "responses": {
          "200": {
            "description": "Success",
            "content": {
              "text/plain": {
                "schema": {
                  "type": "integer",
                  "format": "int32"
                }
              },
              "application/json": {
                "schema": {
                  "type": "integer",
                  "format": "int32"
                }
              },
              "text/json": {
                "schema": {
                  "type": "integer",
                  "format": "int32"
                }
              }
            }
          }
        }
      }
    },
    "/api/Reader/time-left": {
      "get": {
        "tags": [
          "Reader"
        ],
        "summary": "For the current user, returns an estimate on how long it would take to finish reading the series.",
        "description": "For Epubs, this does not check words inside a chapter due to overhead so may not work in all cases.",
        "parameters": [
          {
            "name": "seriesId",
            "in": "query",
            "description": "",
            "schema": {
              "type": "integer",
              "format": "int32"
            }
          }
        ],
        "responses": {
          "200": {
            "description": "Success",
            "content": {
              "text/plain": {
                "schema": {
                  "$ref": "#/components/schemas/HourEstimateRangeDto"
                }
              },
              "application/json": {
                "schema": {
                  "$ref": "#/components/schemas/HourEstimateRangeDto"
                }
              },
              "text/json": {
                "schema": {
                  "$ref": "#/components/schemas/HourEstimateRangeDto"
                }
              }
            }
          }
        }
      }
    },
    "/api/ReadingList": {
      "get": {
        "tags": [
          "ReadingList"
        ],
        "summary": "Fetches a single Reading List",
        "parameters": [
          {
            "name": "readingListId",
            "in": "query",
            "description": "",
            "schema": {
              "type": "integer",
              "format": "int32"
            }
          }
        ],
        "responses": {
          "200": {
            "description": "Success",
            "content": {
              "text/plain": {
                "schema": {
                  "type": "array",
                  "items": {
                    "$ref": "#/components/schemas/ReadingListDto"
                  }
                }
              },
              "application/json": {
                "schema": {
                  "type": "array",
                  "items": {
                    "$ref": "#/components/schemas/ReadingListDto"
                  }
                }
              },
              "text/json": {
                "schema": {
                  "type": "array",
                  "items": {
                    "$ref": "#/components/schemas/ReadingListDto"
                  }
                }
              }
            }
          }
        }
      },
      "delete": {
        "tags": [
          "ReadingList"
        ],
        "summary": "Deletes a reading list",
        "parameters": [
          {
            "name": "readingListId",
            "in": "query",
            "description": "",
            "schema": {
              "type": "integer",
              "format": "int32"
            }
          }
        ],
        "responses": {
          "200": {
            "description": "Success"
          }
        }
      }
    },
    "/api/ReadingList/lists": {
      "post": {
        "tags": [
          "ReadingList"
        ],
        "summary": "Returns reading lists (paginated) for a given user.",
        "parameters": [
          {
            "name": "PageNumber",
            "in": "query",
            "schema": {
              "type": "integer",
              "format": "int32"
            }
          },
          {
            "name": "PageSize",
            "in": "query",
            "description": "If set to 0, will set as MaxInt",
            "schema": {
              "type": "integer",
              "format": "int32"
            }
          },
          {
            "name": "includePromoted",
            "in": "query",
            "description": "Include Promoted Reading Lists along with user's Reading Lists. Defaults to true",
            "schema": {
              "type": "boolean",
              "default": true
            }
          },
          {
            "name": "sortByLastModified",
            "in": "query",
            "description": "Sort by last modified (most recent first) or by title (alphabetical)",
            "schema": {
              "type": "boolean",
              "default": false
            }
          }
        ],
        "responses": {
          "200": {
            "description": "Success",
            "content": {
              "text/plain": {
                "schema": {
                  "type": "array",
                  "items": {
                    "$ref": "#/components/schemas/ReadingListDto"
                  }
                }
              },
              "application/json": {
                "schema": {
                  "type": "array",
                  "items": {
                    "$ref": "#/components/schemas/ReadingListDto"
                  }
                }
              },
              "text/json": {
                "schema": {
                  "type": "array",
                  "items": {
                    "$ref": "#/components/schemas/ReadingListDto"
                  }
                }
              }
            }
          }
        }
      }
    },
    "/api/ReadingList/lists-for-series": {
      "get": {
        "tags": [
          "ReadingList"
        ],
        "summary": "Returns all Reading Lists the user has access to that have a series within it.",
        "parameters": [
          {
            "name": "seriesId",
            "in": "query",
            "description": "",
            "schema": {
              "type": "integer",
              "format": "int32"
            }
          }
        ],
        "responses": {
          "200": {
            "description": "Success",
            "content": {
              "text/plain": {
                "schema": {
                  "type": "array",
                  "items": {
                    "$ref": "#/components/schemas/ReadingListDto"
                  }
                }
              },
              "application/json": {
                "schema": {
                  "type": "array",
                  "items": {
                    "$ref": "#/components/schemas/ReadingListDto"
                  }
                }
              },
              "text/json": {
                "schema": {
                  "type": "array",
                  "items": {
                    "$ref": "#/components/schemas/ReadingListDto"
                  }
                }
              }
            }
          }
        }
      }
    },
    "/api/ReadingList/items": {
      "get": {
        "tags": [
          "ReadingList"
        ],
        "summary": "Fetches all reading list items for a given list including rich metadata around series, volume, chapters, and progress",
        "description": "This call is expensive",
        "parameters": [
          {
            "name": "readingListId",
            "in": "query",
            "description": "",
            "schema": {
              "type": "integer",
              "format": "int32"
            }
          }
        ],
        "responses": {
          "200": {
            "description": "Success",
            "content": {
              "text/plain": {
                "schema": {
                  "type": "array",
                  "items": {
                    "$ref": "#/components/schemas/ReadingListItemDto"
                  }
                }
              },
              "application/json": {
                "schema": {
                  "type": "array",
                  "items": {
                    "$ref": "#/components/schemas/ReadingListItemDto"
                  }
                }
              },
              "text/json": {
                "schema": {
                  "type": "array",
                  "items": {
                    "$ref": "#/components/schemas/ReadingListItemDto"
                  }
                }
              }
            }
          }
        }
      }
    },
    "/api/ReadingList/update-position": {
      "post": {
        "tags": [
          "ReadingList"
        ],
        "summary": "Updates an items position",
        "requestBody": {
          "description": "",
          "content": {
            "application/json": {
              "schema": {
                "$ref": "#/components/schemas/UpdateReadingListPosition"
              }
            },
            "text/json": {
              "schema": {
                "$ref": "#/components/schemas/UpdateReadingListPosition"
              }
            },
            "application/*+json": {
              "schema": {
                "$ref": "#/components/schemas/UpdateReadingListPosition"
              }
            }
          }
        },
        "responses": {
          "200": {
            "description": "Success"
          }
        }
      }
    },
    "/api/ReadingList/delete-item": {
      "post": {
        "tags": [
          "ReadingList"
        ],
        "summary": "Deletes a list item from the list. Will reorder all item positions afterwards",
        "requestBody": {
          "description": "",
          "content": {
            "application/json": {
              "schema": {
                "$ref": "#/components/schemas/UpdateReadingListPosition"
              }
            },
            "text/json": {
              "schema": {
                "$ref": "#/components/schemas/UpdateReadingListPosition"
              }
            },
            "application/*+json": {
              "schema": {
                "$ref": "#/components/schemas/UpdateReadingListPosition"
              }
            }
          }
        },
        "responses": {
          "200": {
            "description": "Success"
          }
        }
      }
    },
    "/api/ReadingList/remove-read": {
      "post": {
        "tags": [
          "ReadingList"
        ],
        "summary": "Removes all entries that are fully read from the reading list",
        "parameters": [
          {
            "name": "readingListId",
            "in": "query",
            "description": "",
            "schema": {
              "type": "integer",
              "format": "int32"
            }
          }
        ],
        "responses": {
          "200": {
            "description": "Success"
          }
        }
      }
    },
    "/api/ReadingList/create": {
      "post": {
        "tags": [
          "ReadingList"
        ],
        "summary": "Creates a new List with a unique title. Returns the new ReadingList back",
        "requestBody": {
          "description": "",
          "content": {
            "application/json": {
              "schema": {
                "$ref": "#/components/schemas/CreateReadingListDto"
              }
            },
            "text/json": {
              "schema": {
                "$ref": "#/components/schemas/CreateReadingListDto"
              }
            },
            "application/*+json": {
              "schema": {
                "$ref": "#/components/schemas/CreateReadingListDto"
              }
            }
          }
        },
        "responses": {
          "200": {
            "description": "Success",
            "content": {
              "text/plain": {
                "schema": {
                  "$ref": "#/components/schemas/ReadingListDto"
                }
              },
              "application/json": {
                "schema": {
                  "$ref": "#/components/schemas/ReadingListDto"
                }
              },
              "text/json": {
                "schema": {
                  "$ref": "#/components/schemas/ReadingListDto"
                }
              }
            }
          }
        }
      }
    },
    "/api/ReadingList/update": {
      "post": {
        "tags": [
          "ReadingList"
        ],
        "summary": "Update the properties (title, summary) of a reading list",
        "requestBody": {
          "description": "",
          "content": {
            "application/json": {
              "schema": {
                "$ref": "#/components/schemas/UpdateReadingListDto"
              }
            },
            "text/json": {
              "schema": {
                "$ref": "#/components/schemas/UpdateReadingListDto"
              }
            },
            "application/*+json": {
              "schema": {
                "$ref": "#/components/schemas/UpdateReadingListDto"
              }
            }
          }
        },
        "responses": {
          "200": {
            "description": "Success"
          }
        }
      }
    },
    "/api/ReadingList/update-by-series": {
      "post": {
        "tags": [
          "ReadingList"
        ],
        "summary": "Adds all chapters from a Series to a reading list",
        "requestBody": {
          "description": "",
          "content": {
            "application/json": {
              "schema": {
                "$ref": "#/components/schemas/UpdateReadingListBySeriesDto"
              }
            },
            "text/json": {
              "schema": {
                "$ref": "#/components/schemas/UpdateReadingListBySeriesDto"
              }
            },
            "application/*+json": {
              "schema": {
                "$ref": "#/components/schemas/UpdateReadingListBySeriesDto"
              }
            }
          }
        },
        "responses": {
          "200": {
            "description": "Success"
          }
        }
      }
    },
    "/api/ReadingList/update-by-multiple": {
      "post": {
        "tags": [
          "ReadingList"
        ],
        "summary": "Adds all chapters from a list of volumes and chapters to a reading list",
        "requestBody": {
          "description": "",
          "content": {
            "application/json": {
              "schema": {
                "$ref": "#/components/schemas/UpdateReadingListByMultipleDto"
              }
            },
            "text/json": {
              "schema": {
                "$ref": "#/components/schemas/UpdateReadingListByMultipleDto"
              }
            },
            "application/*+json": {
              "schema": {
                "$ref": "#/components/schemas/UpdateReadingListByMultipleDto"
              }
            }
          }
        },
        "responses": {
          "200": {
            "description": "Success"
          }
        }
      }
    },
    "/api/ReadingList/update-by-multiple-series": {
      "post": {
        "tags": [
          "ReadingList"
        ],
        "summary": "Adds all chapters from a list of series to a reading list",
        "requestBody": {
          "description": "",
          "content": {
            "application/json": {
              "schema": {
                "$ref": "#/components/schemas/UpdateReadingListByMultipleSeriesDto"
              }
            },
            "text/json": {
              "schema": {
                "$ref": "#/components/schemas/UpdateReadingListByMultipleSeriesDto"
              }
            },
            "application/*+json": {
              "schema": {
                "$ref": "#/components/schemas/UpdateReadingListByMultipleSeriesDto"
              }
            }
          }
        },
        "responses": {
          "200": {
            "description": "Success"
          }
        }
      }
    },
    "/api/ReadingList/update-by-volume": {
      "post": {
        "tags": [
          "ReadingList"
        ],
        "requestBody": {
          "content": {
            "application/json": {
              "schema": {
                "$ref": "#/components/schemas/UpdateReadingListByVolumeDto"
              }
            },
            "text/json": {
              "schema": {
                "$ref": "#/components/schemas/UpdateReadingListByVolumeDto"
              }
            },
            "application/*+json": {
              "schema": {
                "$ref": "#/components/schemas/UpdateReadingListByVolumeDto"
              }
            }
          }
        },
        "responses": {
          "200": {
            "description": "Success"
          }
        }
      }
    },
    "/api/ReadingList/update-by-chapter": {
      "post": {
        "tags": [
          "ReadingList"
        ],
        "requestBody": {
          "content": {
            "application/json": {
              "schema": {
                "$ref": "#/components/schemas/UpdateReadingListByChapterDto"
              }
            },
            "text/json": {
              "schema": {
                "$ref": "#/components/schemas/UpdateReadingListByChapterDto"
              }
            },
            "application/*+json": {
              "schema": {
                "$ref": "#/components/schemas/UpdateReadingListByChapterDto"
              }
            }
          }
        },
        "responses": {
          "200": {
            "description": "Success"
          }
        }
      }
    },
    "/api/ReadingList/characters": {
      "get": {
        "tags": [
          "ReadingList"
        ],
        "summary": "Returns a list of characters associated with the reading list",
        "parameters": [
          {
            "name": "readingListId",
            "in": "query",
            "description": "",
            "schema": {
              "type": "integer",
              "format": "int32"
            }
          }
        ],
        "responses": {
          "200": {
            "description": "Success",
            "content": {
              "text/plain": {
                "schema": {
                  "type": "array",
                  "items": {
                    "$ref": "#/components/schemas/PersonDto"
                  }
                }
              },
              "application/json": {
                "schema": {
                  "type": "array",
                  "items": {
                    "$ref": "#/components/schemas/PersonDto"
                  }
                }
              },
              "text/json": {
                "schema": {
                  "type": "array",
                  "items": {
                    "$ref": "#/components/schemas/PersonDto"
                  }
                }
              }
            }
          }
        }
      }
    },
    "/api/ReadingList/next-chapter": {
      "get": {
        "tags": [
          "ReadingList"
        ],
        "summary": "Returns the next chapter within the reading list",
        "parameters": [
          {
            "name": "currentChapterId",
            "in": "query",
            "description": "",
            "schema": {
              "type": "integer",
              "format": "int32"
            }
          },
          {
            "name": "readingListId",
            "in": "query",
            "description": "",
            "schema": {
              "type": "integer",
              "format": "int32"
            }
          }
        ],
        "responses": {
          "200": {
            "description": "Success",
            "content": {
              "text/plain": {
                "schema": {
                  "type": "integer",
                  "format": "int32"
                }
              },
              "application/json": {
                "schema": {
                  "type": "integer",
                  "format": "int32"
                }
              },
              "text/json": {
                "schema": {
                  "type": "integer",
                  "format": "int32"
                }
              }
            }
          }
        }
      }
    },
    "/api/ReadingList/prev-chapter": {
      "get": {
        "tags": [
          "ReadingList"
        ],
        "summary": "Returns the prev chapter within the reading list",
        "parameters": [
          {
            "name": "currentChapterId",
            "in": "query",
            "description": "",
            "schema": {
              "type": "integer",
              "format": "int32"
            }
          },
          {
            "name": "readingListId",
            "in": "query",
            "description": "",
            "schema": {
              "type": "integer",
              "format": "int32"
            }
          }
        ],
        "responses": {
          "200": {
            "description": "Success",
            "content": {
              "text/plain": {
                "schema": {
                  "type": "integer",
                  "format": "int32"
                }
              },
              "application/json": {
                "schema": {
                  "type": "integer",
                  "format": "int32"
                }
              },
              "text/json": {
                "schema": {
                  "type": "integer",
                  "format": "int32"
                }
              }
            }
          }
        }
      }
    },
    "/api/ReadingList/name-exists": {
      "get": {
        "tags": [
          "ReadingList"
        ],
        "summary": "Checks if a reading list exists with the name",
        "parameters": [
          {
            "name": "name",
            "in": "query",
            "description": "If empty or null, will return true as that is invalid",
            "schema": {
              "type": "string"
            }
          }
        ],
        "responses": {
          "200": {
            "description": "Success",
            "content": {
              "text/plain": {
                "schema": {
                  "type": "boolean"
                }
              },
              "application/json": {
                "schema": {
                  "type": "boolean"
                }
              },
              "text/json": {
                "schema": {
                  "type": "boolean"
                }
              }
            }
          }
        }
      }
    },
    "/api/Recommended/quick-reads": {
      "get": {
        "tags": [
          "Recommended"
        ],
        "summary": "Quick Reads are series that should be readable in less than 10 in total and are not Ongoing in release.",
        "parameters": [
          {
            "name": "libraryId",
            "in": "query",
            "description": "Library to restrict series to",
            "schema": {
              "type": "integer",
              "format": "int32"
            }
          },
          {
            "name": "PageNumber",
            "in": "query",
            "schema": {
              "type": "integer",
              "format": "int32"
            }
          },
          {
            "name": "PageSize",
            "in": "query",
            "description": "If set to 0, will set as MaxInt",
            "schema": {
              "type": "integer",
              "format": "int32"
            }
          }
        ],
        "responses": {
          "200": {
            "description": "Success",
            "content": {
              "text/plain": {
                "schema": {
                  "type": "array",
                  "items": {
                    "$ref": "#/components/schemas/SeriesDto"
                  }
                }
              },
              "application/json": {
                "schema": {
                  "type": "array",
                  "items": {
                    "$ref": "#/components/schemas/SeriesDto"
                  }
                }
              },
              "text/json": {
                "schema": {
                  "type": "array",
                  "items": {
                    "$ref": "#/components/schemas/SeriesDto"
                  }
                }
              }
            }
          }
        }
      }
    },
    "/api/Recommended/quick-catchup-reads": {
      "get": {
        "tags": [
          "Recommended"
        ],
        "summary": "Quick Catchup Reads are series that should be readable in less than 10 in total and are Ongoing in release.",
        "parameters": [
          {
            "name": "libraryId",
            "in": "query",
            "description": "Library to restrict series to",
            "schema": {
              "type": "integer",
              "format": "int32"
            }
          },
          {
            "name": "PageNumber",
            "in": "query",
            "schema": {
              "type": "integer",
              "format": "int32"
            }
          },
          {
            "name": "PageSize",
            "in": "query",
            "description": "If set to 0, will set as MaxInt",
            "schema": {
              "type": "integer",
              "format": "int32"
            }
          }
        ],
        "responses": {
          "200": {
            "description": "Success",
            "content": {
              "text/plain": {
                "schema": {
                  "type": "array",
                  "items": {
                    "$ref": "#/components/schemas/SeriesDto"
                  }
                }
              },
              "application/json": {
                "schema": {
                  "type": "array",
                  "items": {
                    "$ref": "#/components/schemas/SeriesDto"
                  }
                }
              },
              "text/json": {
                "schema": {
                  "type": "array",
                  "items": {
                    "$ref": "#/components/schemas/SeriesDto"
                  }
                }
              }
            }
          }
        }
      }
    },
    "/api/Recommended/highly-rated": {
      "get": {
        "tags": [
          "Recommended"
        ],
        "summary": "Highly Rated based on other users ratings. Will pull series with ratings > 4.0, weighted by count of other users.",
        "parameters": [
          {
            "name": "libraryId",
            "in": "query",
            "description": "Library to restrict series to",
            "schema": {
              "type": "integer",
              "format": "int32"
            }
          },
          {
            "name": "PageNumber",
            "in": "query",
            "schema": {
              "type": "integer",
              "format": "int32"
            }
          },
          {
            "name": "PageSize",
            "in": "query",
            "description": "If set to 0, will set as MaxInt",
            "schema": {
              "type": "integer",
              "format": "int32"
            }
          }
        ],
        "responses": {
          "200": {
            "description": "Success",
            "content": {
              "text/plain": {
                "schema": {
                  "type": "array",
                  "items": {
                    "$ref": "#/components/schemas/SeriesDto"
                  }
                }
              },
              "application/json": {
                "schema": {
                  "type": "array",
                  "items": {
                    "$ref": "#/components/schemas/SeriesDto"
                  }
                }
              },
              "text/json": {
                "schema": {
                  "type": "array",
                  "items": {
                    "$ref": "#/components/schemas/SeriesDto"
                  }
                }
              }
            }
          }
        }
      }
    },
    "/api/Recommended/more-in": {
      "get": {
        "tags": [
          "Recommended"
        ],
        "summary": "Chooses a random genre and shows series that are in that without reading progress",
        "parameters": [
          {
            "name": "libraryId",
            "in": "query",
            "description": "Library to restrict series to",
            "schema": {
              "type": "integer",
              "format": "int32"
            }
          },
          {
            "name": "genreId",
            "in": "query",
            "description": "Genre Id",
            "schema": {
              "type": "integer",
              "format": "int32"
            }
          },
          {
            "name": "PageNumber",
            "in": "query",
            "schema": {
              "type": "integer",
              "format": "int32"
            }
          },
          {
            "name": "PageSize",
            "in": "query",
            "description": "If set to 0, will set as MaxInt",
            "schema": {
              "type": "integer",
              "format": "int32"
            }
          }
        ],
        "responses": {
          "200": {
            "description": "Success",
            "content": {
              "text/plain": {
                "schema": {
                  "type": "array",
                  "items": {
                    "$ref": "#/components/schemas/SeriesDto"
                  }
                }
              },
              "application/json": {
                "schema": {
                  "type": "array",
                  "items": {
                    "$ref": "#/components/schemas/SeriesDto"
                  }
                }
              },
              "text/json": {
                "schema": {
                  "type": "array",
                  "items": {
                    "$ref": "#/components/schemas/SeriesDto"
                  }
                }
              }
            }
          }
        }
      }
    },
    "/api/Recommended/rediscover": {
      "get": {
        "tags": [
          "Recommended"
        ],
        "summary": "Series that are fully read by the user in no particular order",
        "parameters": [
          {
            "name": "libraryId",
            "in": "query",
            "description": "Library to restrict series to",
            "schema": {
              "type": "integer",
              "format": "int32"
            }
          },
          {
            "name": "PageNumber",
            "in": "query",
            "schema": {
              "type": "integer",
              "format": "int32"
            }
          },
          {
            "name": "PageSize",
            "in": "query",
            "description": "If set to 0, will set as MaxInt",
            "schema": {
              "type": "integer",
              "format": "int32"
            }
          }
        ],
        "responses": {
          "200": {
            "description": "Success",
            "content": {
              "text/plain": {
                "schema": {
                  "type": "array",
                  "items": {
                    "$ref": "#/components/schemas/SeriesDto"
                  }
                }
              },
              "application/json": {
                "schema": {
                  "type": "array",
                  "items": {
                    "$ref": "#/components/schemas/SeriesDto"
                  }
                }
              },
              "text/json": {
                "schema": {
                  "type": "array",
                  "items": {
                    "$ref": "#/components/schemas/SeriesDto"
                  }
                }
              }
            }
          }
        }
      }
    },
    "/api/Search/series-for-mangafile": {
      "get": {
        "tags": [
          "Search"
        ],
        "summary": "Returns the series for the MangaFile id. If the user does not have access (shouldn't happen by the UI),\r\nthen null is returned",
        "parameters": [
          {
            "name": "mangaFileId",
            "in": "query",
            "description": "",
            "schema": {
              "type": "integer",
              "format": "int32"
            }
          }
        ],
        "responses": {
          "200": {
            "description": "Success",
            "content": {
              "text/plain": {
                "schema": {
                  "$ref": "#/components/schemas/SeriesDto"
                }
              },
              "application/json": {
                "schema": {
                  "$ref": "#/components/schemas/SeriesDto"
                }
              },
              "text/json": {
                "schema": {
                  "$ref": "#/components/schemas/SeriesDto"
                }
              }
            }
          }
        }
      }
    },
    "/api/Search/series-for-chapter": {
      "get": {
        "tags": [
          "Search"
        ],
        "summary": "Returns the series for the Chapter id. If the user does not have access (shouldn't happen by the UI),\r\nthen null is returned",
        "parameters": [
          {
            "name": "chapterId",
            "in": "query",
            "description": "",
            "schema": {
              "type": "integer",
              "format": "int32"
            }
          }
        ],
        "responses": {
          "200": {
            "description": "Success",
            "content": {
              "text/plain": {
                "schema": {
                  "$ref": "#/components/schemas/SeriesDto"
                }
              },
              "application/json": {
                "schema": {
                  "$ref": "#/components/schemas/SeriesDto"
                }
              },
              "text/json": {
                "schema": {
                  "$ref": "#/components/schemas/SeriesDto"
                }
              }
            }
          }
        }
      }
    },
    "/api/Search/search": {
      "get": {
        "tags": [
          "Search"
        ],
        "parameters": [
          {
            "name": "queryString",
            "in": "query",
            "schema": {
              "type": "string"
            }
          }
        ],
        "responses": {
          "200": {
            "description": "Success",
            "content": {
              "text/plain": {
                "schema": {
                  "$ref": "#/components/schemas/SearchResultGroupDto"
                }
              },
              "application/json": {
                "schema": {
                  "$ref": "#/components/schemas/SearchResultGroupDto"
                }
              },
              "text/json": {
                "schema": {
                  "$ref": "#/components/schemas/SearchResultGroupDto"
                }
              }
            }
          }
        }
      }
    },
    "/api/Series": {
      "post": {
        "tags": [
          "Series"
        ],
        "parameters": [
          {
            "name": "libraryId",
            "in": "query",
            "schema": {
              "type": "integer",
              "format": "int32"
            }
          },
          {
            "name": "PageNumber",
            "in": "query",
            "schema": {
              "type": "integer",
              "format": "int32"
            }
          },
          {
            "name": "PageSize",
            "in": "query",
            "description": "If set to 0, will set as MaxInt",
            "schema": {
              "type": "integer",
              "format": "int32"
            }
          }
        ],
        "requestBody": {
          "content": {
            "application/json": {
              "schema": {
                "$ref": "#/components/schemas/FilterDto"
              }
            },
            "text/json": {
              "schema": {
                "$ref": "#/components/schemas/FilterDto"
              }
            },
            "application/*+json": {
              "schema": {
                "$ref": "#/components/schemas/FilterDto"
              }
            }
          }
        },
        "responses": {
          "200": {
            "description": "Success",
            "content": {
              "text/plain": {
                "schema": {
                  "type": "array",
                  "items": {
                    "$ref": "#/components/schemas/Series"
                  }
                }
              },
              "application/json": {
                "schema": {
                  "type": "array",
                  "items": {
                    "$ref": "#/components/schemas/Series"
                  }
                }
              },
              "text/json": {
                "schema": {
                  "type": "array",
                  "items": {
                    "$ref": "#/components/schemas/Series"
                  }
                }
              }
            }
          }
        }
      }
    },
    "/api/Series/v2": {
      "post": {
        "tags": [
          "Series"
        ],
        "parameters": [
          {
            "name": "PageNumber",
            "in": "query",
            "schema": {
              "type": "integer",
              "format": "int32"
            }
          },
          {
            "name": "PageSize",
            "in": "query",
            "description": "If set to 0, will set as MaxInt",
            "schema": {
              "type": "integer",
              "format": "int32"
            }
          }
        ],
        "requestBody": {
          "content": {
            "application/json": {
              "schema": {
                "$ref": "#/components/schemas/FilterV2Dto"
              }
            },
            "text/json": {
              "schema": {
                "$ref": "#/components/schemas/FilterV2Dto"
              }
            },
            "application/*+json": {
              "schema": {
                "$ref": "#/components/schemas/FilterV2Dto"
              }
            }
          }
        },
        "responses": {
          "200": {
            "description": "Success",
            "content": {
              "text/plain": {
                "schema": {
                  "type": "array",
                  "items": {
                    "$ref": "#/components/schemas/Series"
                  }
                }
              },
              "application/json": {
                "schema": {
                  "type": "array",
                  "items": {
                    "$ref": "#/components/schemas/Series"
                  }
                }
              },
              "text/json": {
                "schema": {
                  "type": "array",
                  "items": {
                    "$ref": "#/components/schemas/Series"
                  }
                }
              }
            }
          }
        }
      }
    },
    "/api/Series/{seriesId}": {
      "get": {
        "tags": [
          "Series"
        ],
        "summary": "Fetches a Series for a given Id",
        "parameters": [
          {
            "name": "seriesId",
            "in": "path",
            "description": "Series Id to fetch details for",
            "required": true,
            "schema": {
              "type": "integer",
              "format": "int32"
            }
          }
        ],
        "responses": {
          "200": {
            "description": "Success",
            "content": {
              "text/plain": {
                "schema": {
                  "$ref": "#/components/schemas/SeriesDto"
                }
              },
              "application/json": {
                "schema": {
                  "$ref": "#/components/schemas/SeriesDto"
                }
              },
              "text/json": {
                "schema": {
                  "$ref": "#/components/schemas/SeriesDto"
                }
              }
            }
          }
        }
      },
      "delete": {
        "tags": [
          "Series"
        ],
        "parameters": [
          {
            "name": "seriesId",
            "in": "path",
            "required": true,
            "schema": {
              "type": "integer",
              "format": "int32"
            }
          }
        ],
        "responses": {
          "200": {
            "description": "Success",
            "content": {
              "text/plain": {
                "schema": {
                  "type": "boolean"
                }
              },
              "application/json": {
                "schema": {
                  "type": "boolean"
                }
              },
              "text/json": {
                "schema": {
                  "type": "boolean"
                }
              }
            }
          }
        }
      }
    },
    "/api/Series/delete-multiple": {
      "post": {
        "tags": [
          "Series"
        ],
        "requestBody": {
          "content": {
            "application/json": {
              "schema": {
                "$ref": "#/components/schemas/DeleteSeriesDto"
              }
            },
            "text/json": {
              "schema": {
                "$ref": "#/components/schemas/DeleteSeriesDto"
              }
            },
            "application/*+json": {
              "schema": {
                "$ref": "#/components/schemas/DeleteSeriesDto"
              }
            }
          }
        },
        "responses": {
          "200": {
            "description": "Success"
          }
        }
      }
    },
    "/api/Series/volumes": {
      "get": {
        "tags": [
          "Series"
        ],
        "summary": "Returns All volumes for a series with progress information and Chapters",
        "parameters": [
          {
            "name": "seriesId",
            "in": "query",
            "description": "",
            "schema": {
              "type": "integer",
              "format": "int32"
            }
          }
        ],
        "responses": {
          "200": {
            "description": "Success",
            "content": {
              "text/plain": {
                "schema": {
                  "type": "array",
                  "items": {
                    "$ref": "#/components/schemas/VolumeDto"
                  }
                }
              },
              "application/json": {
                "schema": {
                  "type": "array",
                  "items": {
                    "$ref": "#/components/schemas/VolumeDto"
                  }
                }
              },
              "text/json": {
                "schema": {
                  "type": "array",
                  "items": {
                    "$ref": "#/components/schemas/VolumeDto"
                  }
                }
              }
            }
          }
        }
      }
    },
    "/api/Series/volume": {
      "get": {
        "tags": [
          "Series"
        ],
        "parameters": [
          {
            "name": "volumeId",
            "in": "query",
            "schema": {
              "type": "integer",
              "format": "int32"
            }
          }
        ],
        "responses": {
          "200": {
            "description": "Success",
            "content": {
              "text/plain": {
                "schema": {
                  "$ref": "#/components/schemas/VolumeDto"
                }
              },
              "application/json": {
                "schema": {
                  "$ref": "#/components/schemas/VolumeDto"
                }
              },
              "text/json": {
                "schema": {
                  "$ref": "#/components/schemas/VolumeDto"
                }
              }
            }
          }
        }
      }
    },
    "/api/Series/chapter": {
      "get": {
        "tags": [
          "Series"
        ],
        "parameters": [
          {
            "name": "chapterId",
            "in": "query",
            "schema": {
              "type": "integer",
              "format": "int32"
            }
          }
        ],
        "responses": {
          "200": {
            "description": "Success",
            "content": {
              "text/plain": {
                "schema": {
                  "$ref": "#/components/schemas/ChapterDto"
                }
              },
              "application/json": {
                "schema": {
                  "$ref": "#/components/schemas/ChapterDto"
                }
              },
              "text/json": {
                "schema": {
                  "$ref": "#/components/schemas/ChapterDto"
                }
              }
            }
          }
        }
      }
    },
    "/api/Series/chapter-metadata": {
      "get": {
        "tags": [
          "Series"
        ],
        "parameters": [
          {
            "name": "chapterId",
            "in": "query",
            "schema": {
              "type": "integer",
              "format": "int32"
            }
          }
        ],
        "responses": {
          "200": {
            "description": "Success",
            "content": {
              "text/plain": {
                "schema": {
                  "$ref": "#/components/schemas/ChapterMetadataDto"
                }
              },
              "application/json": {
                "schema": {
                  "$ref": "#/components/schemas/ChapterMetadataDto"
                }
              },
              "text/json": {
                "schema": {
                  "$ref": "#/components/schemas/ChapterMetadataDto"
                }
              }
            }
          }
        }
      }
    },
    "/api/Series/update-rating": {
      "post": {
        "tags": [
          "Series"
        ],
        "requestBody": {
          "content": {
            "application/json": {
              "schema": {
                "$ref": "#/components/schemas/UpdateSeriesRatingDto"
              }
            },
            "text/json": {
              "schema": {
                "$ref": "#/components/schemas/UpdateSeriesRatingDto"
              }
            },
            "application/*+json": {
              "schema": {
                "$ref": "#/components/schemas/UpdateSeriesRatingDto"
              }
            }
          }
        },
        "responses": {
          "200": {
            "description": "Success"
          }
        }
      }
    },
    "/api/Series/update": {
      "post": {
        "tags": [
          "Series"
        ],
        "requestBody": {
          "content": {
            "application/json": {
              "schema": {
                "$ref": "#/components/schemas/UpdateSeriesDto"
              }
            },
            "text/json": {
              "schema": {
                "$ref": "#/components/schemas/UpdateSeriesDto"
              }
            },
            "application/*+json": {
              "schema": {
                "$ref": "#/components/schemas/UpdateSeriesDto"
              }
            }
          }
        },
        "responses": {
          "200": {
            "description": "Success"
          }
        }
      }
    },
    "/api/Series/recently-added": {
      "post": {
        "tags": [
          "Series"
        ],
        "parameters": [
          {
            "name": "PageNumber",
            "in": "query",
            "schema": {
              "type": "integer",
              "format": "int32"
            }
          },
          {
            "name": "PageSize",
            "in": "query",
            "description": "If set to 0, will set as MaxInt",
            "schema": {
              "type": "integer",
              "format": "int32"
            }
          },
          {
            "name": "libraryId",
            "in": "query",
            "schema": {
              "type": "integer",
              "format": "int32",
              "default": 0
            }
          }
        ],
        "requestBody": {
          "content": {
            "application/json": {
              "schema": {
                "$ref": "#/components/schemas/FilterDto"
              }
            },
            "text/json": {
              "schema": {
                "$ref": "#/components/schemas/FilterDto"
              }
            },
            "application/*+json": {
              "schema": {
                "$ref": "#/components/schemas/FilterDto"
              }
            }
          }
        },
        "responses": {
          "200": {
            "description": "Success",
            "content": {
              "text/plain": {
                "schema": {
                  "type": "array",
                  "items": {
                    "$ref": "#/components/schemas/SeriesDto"
                  }
                }
              },
              "application/json": {
                "schema": {
                  "type": "array",
                  "items": {
                    "$ref": "#/components/schemas/SeriesDto"
                  }
                }
              },
              "text/json": {
                "schema": {
                  "type": "array",
                  "items": {
                    "$ref": "#/components/schemas/SeriesDto"
                  }
                }
              }
            }
          }
        }
      }
    },
    "/api/Series/recently-updated-series": {
      "post": {
        "tags": [
          "Series"
        ],
        "responses": {
          "200": {
            "description": "Success",
            "content": {
              "text/plain": {
                "schema": {
                  "type": "array",
                  "items": {
                    "$ref": "#/components/schemas/RecentlyAddedItemDto"
                  }
                }
              },
              "application/json": {
                "schema": {
                  "type": "array",
                  "items": {
                    "$ref": "#/components/schemas/RecentlyAddedItemDto"
                  }
                }
              },
              "text/json": {
                "schema": {
                  "type": "array",
                  "items": {
                    "$ref": "#/components/schemas/RecentlyAddedItemDto"
                  }
                }
              }
            }
          }
        }
      }
    },
    "/api/Series/all": {
      "post": {
        "tags": [
          "Series"
        ],
        "parameters": [
          {
            "name": "PageNumber",
            "in": "query",
            "schema": {
              "type": "integer",
              "format": "int32"
            }
          },
          {
            "name": "PageSize",
            "in": "query",
            "description": "If set to 0, will set as MaxInt",
            "schema": {
              "type": "integer",
              "format": "int32"
            }
          },
          {
            "name": "libraryId",
            "in": "query",
            "schema": {
              "type": "integer",
              "format": "int32",
              "default": 0
            }
          }
        ],
        "requestBody": {
          "content": {
            "application/json": {
              "schema": {
                "$ref": "#/components/schemas/FilterDto"
              }
            },
            "text/json": {
              "schema": {
                "$ref": "#/components/schemas/FilterDto"
              }
            },
            "application/*+json": {
              "schema": {
                "$ref": "#/components/schemas/FilterDto"
              }
            }
          }
        },
        "responses": {
          "200": {
            "description": "Success",
            "content": {
              "text/plain": {
                "schema": {
                  "type": "array",
                  "items": {
                    "$ref": "#/components/schemas/SeriesDto"
                  }
                }
              },
              "application/json": {
                "schema": {
                  "type": "array",
                  "items": {
                    "$ref": "#/components/schemas/SeriesDto"
                  }
                }
              },
              "text/json": {
                "schema": {
                  "type": "array",
                  "items": {
                    "$ref": "#/components/schemas/SeriesDto"
                  }
                }
              }
            }
          }
        }
      }
    },
    "/api/Series/on-deck": {
      "post": {
        "tags": [
          "Series"
        ],
        "summary": "Fetches series that are on deck aka have progress on them.",
        "parameters": [
          {
            "name": "PageNumber",
            "in": "query",
            "schema": {
              "type": "integer",
              "format": "int32"
            }
          },
          {
            "name": "PageSize",
            "in": "query",
            "description": "If set to 0, will set as MaxInt",
            "schema": {
              "type": "integer",
              "format": "int32"
            }
          },
          {
            "name": "libraryId",
            "in": "query",
            "description": "Default of 0 meaning all libraries",
            "schema": {
              "type": "integer",
              "format": "int32",
              "default": 0
            }
          }
        ],
        "requestBody": {
          "description": "",
          "content": {
            "application/json": {
              "schema": {
                "$ref": "#/components/schemas/FilterDto"
              }
            },
            "text/json": {
              "schema": {
                "$ref": "#/components/schemas/FilterDto"
              }
            },
            "application/*+json": {
              "schema": {
                "$ref": "#/components/schemas/FilterDto"
              }
            }
          }
        },
        "responses": {
          "200": {
            "description": "Success",
            "content": {
              "text/plain": {
                "schema": {
                  "type": "array",
                  "items": {
                    "$ref": "#/components/schemas/SeriesDto"
                  }
                }
              },
              "application/json": {
                "schema": {
                  "type": "array",
                  "items": {
                    "$ref": "#/components/schemas/SeriesDto"
                  }
                }
              },
              "text/json": {
                "schema": {
                  "type": "array",
                  "items": {
                    "$ref": "#/components/schemas/SeriesDto"
                  }
                }
              }
            }
          }
        }
      }
    },
    "/api/Series/refresh-metadata": {
      "post": {
        "tags": [
          "Series"
        ],
        "summary": "Runs a Cover Image Generation task",
        "requestBody": {
          "description": "",
          "content": {
            "application/json": {
              "schema": {
                "$ref": "#/components/schemas/RefreshSeriesDto"
              }
            },
            "text/json": {
              "schema": {
                "$ref": "#/components/schemas/RefreshSeriesDto"
              }
            },
            "application/*+json": {
              "schema": {
                "$ref": "#/components/schemas/RefreshSeriesDto"
              }
            }
          }
        },
        "responses": {
          "200": {
            "description": "Success"
          }
        }
      }
    },
    "/api/Series/scan": {
      "post": {
        "tags": [
          "Series"
        ],
        "summary": "Scan a series and force each file to be updated. This should be invoked via the User, hence why we force.",
        "requestBody": {
          "description": "",
          "content": {
            "application/json": {
              "schema": {
                "$ref": "#/components/schemas/RefreshSeriesDto"
              }
            },
            "text/json": {
              "schema": {
                "$ref": "#/components/schemas/RefreshSeriesDto"
              }
            },
            "application/*+json": {
              "schema": {
                "$ref": "#/components/schemas/RefreshSeriesDto"
              }
            }
          }
        },
        "responses": {
          "200": {
            "description": "Success"
          }
        }
      }
    },
    "/api/Series/analyze": {
      "post": {
        "tags": [
          "Series"
        ],
        "summary": "Run a file analysis on the series.",
        "requestBody": {
          "description": "",
          "content": {
            "application/json": {
              "schema": {
                "$ref": "#/components/schemas/RefreshSeriesDto"
              }
            },
            "text/json": {
              "schema": {
                "$ref": "#/components/schemas/RefreshSeriesDto"
              }
            },
            "application/*+json": {
              "schema": {
                "$ref": "#/components/schemas/RefreshSeriesDto"
              }
            }
          }
        },
        "responses": {
          "200": {
            "description": "Success"
          }
        }
      }
    },
    "/api/Series/metadata": {
      "get": {
        "tags": [
          "Series"
        ],
        "summary": "Returns metadata for a given series",
        "parameters": [
          {
            "name": "seriesId",
            "in": "query",
            "description": "",
            "schema": {
              "type": "integer",
              "format": "int32"
            }
          }
        ],
        "responses": {
          "200": {
            "description": "Success",
            "content": {
              "text/plain": {
                "schema": {
                  "$ref": "#/components/schemas/SeriesMetadataDto"
                }
              },
              "application/json": {
                "schema": {
                  "$ref": "#/components/schemas/SeriesMetadataDto"
                }
              },
              "text/json": {
                "schema": {
                  "$ref": "#/components/schemas/SeriesMetadataDto"
                }
              }
            }
          }
        }
      },
      "post": {
        "tags": [
          "Series"
        ],
        "summary": "Update series metadata",
        "requestBody": {
          "description": "",
          "content": {
            "application/json": {
              "schema": {
                "$ref": "#/components/schemas/UpdateSeriesMetadataDto"
              }
            },
            "text/json": {
              "schema": {
                "$ref": "#/components/schemas/UpdateSeriesMetadataDto"
              }
            },
            "application/*+json": {
              "schema": {
                "$ref": "#/components/schemas/UpdateSeriesMetadataDto"
              }
            }
          }
        },
        "responses": {
          "200": {
            "description": "Success"
          }
        }
      }
    },
    "/api/Series/series-by-collection": {
      "get": {
        "tags": [
          "Series"
        ],
        "summary": "Returns all Series grouped by the passed Collection Id with Pagination.",
        "parameters": [
          {
            "name": "collectionId",
            "in": "query",
            "description": "Collection Id to pull series from",
            "schema": {
              "type": "integer",
              "format": "int32"
            }
          },
          {
            "name": "PageNumber",
            "in": "query",
            "schema": {
              "type": "integer",
              "format": "int32"
            }
          },
          {
            "name": "PageSize",
            "in": "query",
            "description": "If set to 0, will set as MaxInt",
            "schema": {
              "type": "integer",
              "format": "int32"
            }
          }
        ],
        "responses": {
          "200": {
            "description": "Success",
            "content": {
              "text/plain": {
                "schema": {
                  "type": "array",
                  "items": {
                    "$ref": "#/components/schemas/SeriesDto"
                  }
                }
              },
              "application/json": {
                "schema": {
                  "type": "array",
                  "items": {
                    "$ref": "#/components/schemas/SeriesDto"
                  }
                }
              },
              "text/json": {
                "schema": {
                  "type": "array",
                  "items": {
                    "$ref": "#/components/schemas/SeriesDto"
                  }
                }
              }
            }
          }
        }
      }
    },
    "/api/Series/series-by-ids": {
      "post": {
        "tags": [
          "Series"
        ],
        "summary": "Fetches Series for a set of Ids. This will check User for permission access and filter out any Ids that don't exist or\r\nthe user does not have access to.",
        "requestBody": {
          "content": {
            "application/json": {
              "schema": {
                "$ref": "#/components/schemas/SeriesByIdsDto"
              }
            },
            "text/json": {
              "schema": {
                "$ref": "#/components/schemas/SeriesByIdsDto"
              }
            },
            "application/*+json": {
              "schema": {
                "$ref": "#/components/schemas/SeriesByIdsDto"
              }
            }
          }
        },
        "responses": {
          "200": {
            "description": "Success",
            "content": {
              "text/plain": {
                "schema": {
                  "type": "array",
                  "items": {
                    "$ref": "#/components/schemas/SeriesDto"
                  }
                }
              },
              "application/json": {
                "schema": {
                  "type": "array",
                  "items": {
                    "$ref": "#/components/schemas/SeriesDto"
                  }
                }
              },
              "text/json": {
                "schema": {
                  "type": "array",
                  "items": {
                    "$ref": "#/components/schemas/SeriesDto"
                  }
                }
              }
            }
          }
        }
      }
    },
    "/api/Series/age-rating": {
      "get": {
        "tags": [
          "Series"
        ],
        "summary": "Get the age rating for the API.Entities.Enums.AgeRating enum value",
        "description": "This is cached for an hour",
        "parameters": [
          {
            "name": "ageRating",
            "in": "query",
            "description": "",
            "schema": {
              "type": "integer",
              "format": "int32"
            }
          }
        ],
        "responses": {
          "200": {
            "description": "Success",
            "content": {
              "text/plain": {
                "schema": {
                  "type": "string"
                }
              },
              "application/json": {
                "schema": {
                  "type": "string"
                }
              },
              "text/json": {
                "schema": {
                  "type": "string"
                }
              }
            }
          }
        }
      }
    },
    "/api/Series/series-detail": {
      "get": {
        "tags": [
          "Series"
        ],
        "summary": "Get a special DTO for Series Detail page.",
        "description": "Do not rely on this API externally. May change without hesitation.",
        "parameters": [
          {
            "name": "seriesId",
            "in": "query",
            "description": "",
            "schema": {
              "type": "integer",
              "format": "int32"
            }
          }
        ],
        "responses": {
          "200": {
            "description": "Success",
            "content": {
              "text/plain": {
                "schema": {
                  "$ref": "#/components/schemas/SeriesDetailDto"
                }
              },
              "application/json": {
                "schema": {
                  "$ref": "#/components/schemas/SeriesDetailDto"
                }
              },
              "text/json": {
                "schema": {
                  "$ref": "#/components/schemas/SeriesDetailDto"
                }
              }
            }
          }
        }
      }
    },
    "/api/Series/related": {
      "get": {
        "tags": [
          "Series"
        ],
        "summary": "Fetches the related series for a given series",
        "parameters": [
          {
            "name": "seriesId",
            "in": "query",
            "description": "",
            "schema": {
              "type": "integer",
              "format": "int32"
            }
          },
          {
            "name": "relation",
            "in": "query",
            "description": "Type of Relationship to pull back",
            "schema": {
              "$ref": "#/components/schemas/RelationKind"
            }
          }
        ],
        "responses": {
          "200": {
            "description": "Success",
            "content": {
              "text/plain": {
                "schema": {
                  "type": "array",
                  "items": {
                    "$ref": "#/components/schemas/SeriesDto"
                  }
                }
              },
              "application/json": {
                "schema": {
                  "type": "array",
                  "items": {
                    "$ref": "#/components/schemas/SeriesDto"
                  }
                }
              },
              "text/json": {
                "schema": {
                  "type": "array",
                  "items": {
                    "$ref": "#/components/schemas/SeriesDto"
                  }
                }
              }
            }
          }
        }
      }
    },
    "/api/Series/all-related": {
      "get": {
        "tags": [
          "Series"
        ],
        "summary": "Returns all related series against the passed series Id",
        "parameters": [
          {
            "name": "seriesId",
            "in": "query",
            "description": "",
            "schema": {
              "type": "integer",
              "format": "int32"
            }
          }
        ],
        "responses": {
          "200": {
            "description": "Success",
            "content": {
              "text/plain": {
                "schema": {
                  "$ref": "#/components/schemas/RelatedSeriesDto"
                }
              },
              "application/json": {
                "schema": {
                  "$ref": "#/components/schemas/RelatedSeriesDto"
                }
              },
              "text/json": {
                "schema": {
                  "$ref": "#/components/schemas/RelatedSeriesDto"
                }
              }
            }
          }
        }
      }
    },
    "/api/Series/update-related": {
      "post": {
        "tags": [
          "Series"
        ],
        "summary": "Update the relations attached to the Series. Does not generate associated Sequel/Prequel pairs on target series.",
        "requestBody": {
          "description": "",
          "content": {
            "application/json": {
              "schema": {
                "$ref": "#/components/schemas/UpdateRelatedSeriesDto"
              }
            },
            "text/json": {
              "schema": {
                "$ref": "#/components/schemas/UpdateRelatedSeriesDto"
              }
            },
            "application/*+json": {
              "schema": {
                "$ref": "#/components/schemas/UpdateRelatedSeriesDto"
              }
            }
          }
        },
        "responses": {
          "200": {
            "description": "Success"
          }
        }
      }
    },
    "/api/Server/clear-cache": {
      "post": {
        "tags": [
          "Server"
        ],
        "summary": "Performs an ad-hoc cleanup of Cache",
        "responses": {
          "200": {
            "description": "Success"
          }
        }
      }
    },
    "/api/Server/cleanup-want-to-read": {
      "post": {
        "tags": [
          "Server"
        ],
        "summary": "Performs an ad-hoc cleanup of Want To Read, by removing want to read series for users, where the series are fully read and in Completed publication status.",
        "responses": {
          "200": {
            "description": "Success"
          }
        }
      }
    },
    "/api/Server/backup-db": {
      "post": {
        "tags": [
          "Server"
        ],
        "summary": "Performs an ad-hoc backup of the Database",
        "responses": {
          "200": {
            "description": "Success"
          }
        }
      }
    },
    "/api/Server/analyze-files": {
      "post": {
        "tags": [
          "Server"
        ],
        "summary": "This is a one time task that needs to be ran for v0.7 statistics to work",
        "responses": {
          "200": {
            "description": "Success"
          }
        }
      }
    },
    "/api/Server/server-info": {
      "get": {
        "tags": [
          "Server"
        ],
        "summary": "Returns non-sensitive information about the current system",
        "responses": {
          "200": {
            "description": "Success",
            "content": {
              "text/plain": {
                "schema": {
                  "$ref": "#/components/schemas/ServerInfoDto"
                }
              },
              "application/json": {
                "schema": {
                  "$ref": "#/components/schemas/ServerInfoDto"
                }
              },
              "text/json": {
                "schema": {
                  "$ref": "#/components/schemas/ServerInfoDto"
                }
              }
            }
          }
        }
      }
    },
    "/api/Server/convert-media": {
      "post": {
        "tags": [
          "Server"
        ],
        "summary": "Triggers the scheduling of the convert media job. This will convert all media to the target encoding (except for PNG). Only one job will run at a time.",
        "responses": {
          "200": {
            "description": "Success"
          }
        }
      }
    },
    "/api/Server/logs": {
      "get": {
        "tags": [
          "Server"
        ],
        "summary": "Downloads all the log files via a zip",
        "responses": {
          "200": {
            "description": "Success"
          }
        }
      }
    },
    "/api/Server/check-update": {
      "get": {
        "tags": [
          "Server"
        ],
        "summary": "Checks for updates, if no updates that are > current version installed, returns null",
        "responses": {
          "200": {
            "description": "Success",
            "content": {
              "text/plain": {
                "schema": {
                  "$ref": "#/components/schemas/UpdateNotificationDto"
                }
              },
              "application/json": {
                "schema": {
                  "$ref": "#/components/schemas/UpdateNotificationDto"
                }
              },
              "text/json": {
                "schema": {
                  "$ref": "#/components/schemas/UpdateNotificationDto"
                }
              }
            }
          }
        }
      }
    },
    "/api/Server/changelog": {
      "get": {
        "tags": [
          "Server"
        ],
        "summary": "Pull the Changelog for Kavita from Github and display",
        "responses": {
          "200": {
            "description": "Success",
            "content": {
              "text/plain": {
                "schema": {
                  "type": "array",
                  "items": {
                    "$ref": "#/components/schemas/UpdateNotificationDto"
                  }
                }
              },
              "application/json": {
                "schema": {
                  "type": "array",
                  "items": {
                    "$ref": "#/components/schemas/UpdateNotificationDto"
                  }
                }
              },
              "text/json": {
                "schema": {
                  "type": "array",
                  "items": {
                    "$ref": "#/components/schemas/UpdateNotificationDto"
                  }
                }
              }
            }
          }
        }
      }
    },
    "/api/Server/accessible": {
      "get": {
        "tags": [
          "Server"
        ],
        "summary": "Is this server accessible to the outside net",
        "description": "If the instance has the HostName set, this will return true whether or not it is accessible externally",
        "responses": {
          "200": {
            "description": "Success",
            "content": {
              "text/plain": {
                "schema": {
                  "type": "boolean"
                }
              },
              "application/json": {
                "schema": {
                  "type": "boolean"
                }
              },
              "text/json": {
                "schema": {
                  "type": "boolean"
                }
              }
            }
          }
        }
      }
    },
    "/api/Server/jobs": {
      "get": {
        "tags": [
          "Server"
        ],
        "summary": "Returns a list of reoccurring jobs. Scheduled ad-hoc jobs will not be returned.",
        "responses": {
          "200": {
            "description": "Success",
            "content": {
              "text/plain": {
                "schema": {
                  "type": "array",
                  "items": {
                    "$ref": "#/components/schemas/JobDto"
                  }
                }
              },
              "application/json": {
                "schema": {
                  "type": "array",
                  "items": {
                    "$ref": "#/components/schemas/JobDto"
                  }
                }
              },
              "text/json": {
                "schema": {
                  "type": "array",
                  "items": {
                    "$ref": "#/components/schemas/JobDto"
                  }
                }
              }
            }
          }
        }
      }
    },
    "/api/Server/media-errors": {
      "get": {
        "tags": [
          "Server"
        ],
        "summary": "Returns a list of issues found during scanning or reading in which files may have corruption or bad metadata (structural metadata)",
        "responses": {
          "200": {
            "description": "Success",
            "content": {
              "text/plain": {
                "schema": {
                  "type": "array",
                  "items": {
                    "$ref": "#/components/schemas/MediaErrorDto"
                  }
                }
              },
              "application/json": {
                "schema": {
                  "type": "array",
                  "items": {
                    "$ref": "#/components/schemas/MediaErrorDto"
                  }
                }
              },
              "text/json": {
                "schema": {
                  "type": "array",
                  "items": {
                    "$ref": "#/components/schemas/MediaErrorDto"
                  }
                }
              }
            }
          }
        }
      }
    },
    "/api/Server/clear-media-alerts": {
      "post": {
        "tags": [
          "Server"
        ],
        "summary": "Deletes all media errors",
        "responses": {
          "200": {
            "description": "Success"
          }
        }
      }
    },
    "/api/Settings/base-url": {
      "get": {
        "tags": [
          "Settings"
        ],
        "responses": {
          "200": {
            "description": "Success",
            "content": {
              "text/plain": {
                "schema": {
                  "type": "string"
                }
              },
              "application/json": {
                "schema": {
                  "type": "string"
                }
              },
              "text/json": {
                "schema": {
                  "type": "string"
                }
              }
            }
          }
        }
      }
    },
    "/api/Settings": {
      "get": {
        "tags": [
          "Settings"
        ],
        "responses": {
          "200": {
            "description": "Success",
            "content": {
              "text/plain": {
                "schema": {
                  "$ref": "#/components/schemas/ServerSettingDto"
                }
              },
              "application/json": {
                "schema": {
                  "$ref": "#/components/schemas/ServerSettingDto"
                }
              },
              "text/json": {
                "schema": {
                  "$ref": "#/components/schemas/ServerSettingDto"
                }
              }
            }
          }
        }
      },
      "post": {
        "tags": [
          "Settings"
        ],
        "requestBody": {
          "content": {
            "application/json": {
              "schema": {
                "$ref": "#/components/schemas/ServerSettingDto"
              }
            },
            "text/json": {
              "schema": {
                "$ref": "#/components/schemas/ServerSettingDto"
              }
            },
            "application/*+json": {
              "schema": {
                "$ref": "#/components/schemas/ServerSettingDto"
              }
            }
          }
        },
        "responses": {
          "200": {
            "description": "Success",
            "content": {
              "text/plain": {
                "schema": {
                  "$ref": "#/components/schemas/ServerSettingDto"
                }
              },
              "application/json": {
                "schema": {
                  "$ref": "#/components/schemas/ServerSettingDto"
                }
              },
              "text/json": {
                "schema": {
                  "$ref": "#/components/schemas/ServerSettingDto"
                }
              }
            }
          }
        }
      }
    },
    "/api/Settings/reset": {
      "post": {
        "tags": [
          "Settings"
        ],
        "responses": {
          "200": {
            "description": "Success",
            "content": {
              "text/plain": {
                "schema": {
                  "$ref": "#/components/schemas/ServerSettingDto"
                }
              },
              "application/json": {
                "schema": {
                  "$ref": "#/components/schemas/ServerSettingDto"
                }
              },
              "text/json": {
                "schema": {
                  "$ref": "#/components/schemas/ServerSettingDto"
                }
              }
            }
          }
        }
      }
    },
    "/api/Settings/reset-ip-addresses": {
      "post": {
        "tags": [
          "Settings"
        ],
        "summary": "Resets the IP Addresses",
        "responses": {
          "200": {
            "description": "Success",
            "content": {
              "text/plain": {
                "schema": {
                  "$ref": "#/components/schemas/ServerSettingDto"
                }
              },
              "application/json": {
                "schema": {
                  "$ref": "#/components/schemas/ServerSettingDto"
                }
              },
              "text/json": {
                "schema": {
                  "$ref": "#/components/schemas/ServerSettingDto"
                }
              }
            }
          }
        }
      }
    },
    "/api/Settings/reset-base-url": {
      "post": {
        "tags": [
          "Settings"
        ],
        "summary": "Resets the Base url",
        "responses": {
          "200": {
            "description": "Success",
            "content": {
              "text/plain": {
                "schema": {
                  "$ref": "#/components/schemas/ServerSettingDto"
                }
              },
              "application/json": {
                "schema": {
                  "$ref": "#/components/schemas/ServerSettingDto"
                }
              },
              "text/json": {
                "schema": {
                  "$ref": "#/components/schemas/ServerSettingDto"
                }
              }
            }
          }
        }
      }
    },
    "/api/Settings/reset-email-url": {
      "post": {
        "tags": [
          "Settings"
        ],
        "summary": "Resets the email service url",
        "responses": {
          "200": {
            "description": "Success",
            "content": {
              "text/plain": {
                "schema": {
                  "$ref": "#/components/schemas/ServerSettingDto"
                }
              },
              "application/json": {
                "schema": {
                  "$ref": "#/components/schemas/ServerSettingDto"
                }
              },
              "text/json": {
                "schema": {
                  "$ref": "#/components/schemas/ServerSettingDto"
                }
              }
            }
          }
        }
      }
    },
    "/api/Settings/test-email-url": {
      "post": {
        "tags": [
          "Settings"
        ],
        "requestBody": {
          "content": {
            "application/json": {
              "schema": {
                "$ref": "#/components/schemas/TestEmailDto"
              }
            },
            "text/json": {
              "schema": {
                "$ref": "#/components/schemas/TestEmailDto"
              }
            },
            "application/*+json": {
              "schema": {
                "$ref": "#/components/schemas/TestEmailDto"
              }
            }
          }
        },
        "responses": {
          "200": {
            "description": "Success",
            "content": {
              "text/plain": {
                "schema": {
                  "$ref": "#/components/schemas/EmailTestResultDto"
                }
              },
              "application/json": {
                "schema": {
                  "$ref": "#/components/schemas/EmailTestResultDto"
                }
              },
              "text/json": {
                "schema": {
                  "$ref": "#/components/schemas/EmailTestResultDto"
                }
              }
            }
          }
        }
      }
    },
    "/api/Settings/task-frequencies": {
      "get": {
        "tags": [
          "Settings"
        ],
        "responses": {
          "200": {
            "description": "Success",
            "content": {
              "text/plain": {
                "schema": {
                  "type": "array",
                  "items": {
                    "type": "string"
                  }
                }
              },
              "application/json": {
                "schema": {
                  "type": "array",
                  "items": {
                    "type": "string"
                  }
                }
              },
              "text/json": {
                "schema": {
                  "type": "array",
                  "items": {
                    "type": "string"
                  }
                }
              }
            }
          }
        }
      }
    },
    "/api/Settings/library-types": {
      "get": {
        "tags": [
          "Settings"
        ],
        "responses": {
          "200": {
            "description": "Success",
            "content": {
              "text/plain": {
                "schema": {
                  "type": "array",
                  "items": {
                    "type": "string"
                  }
                }
              },
              "application/json": {
                "schema": {
                  "type": "array",
                  "items": {
                    "type": "string"
                  }
                }
              },
              "text/json": {
                "schema": {
                  "type": "array",
                  "items": {
                    "type": "string"
                  }
                }
              }
            }
          }
        }
      }
    },
    "/api/Settings/log-levels": {
      "get": {
        "tags": [
          "Settings"
        ],
        "responses": {
          "200": {
            "description": "Success",
            "content": {
              "text/plain": {
                "schema": {
                  "type": "array",
                  "items": {
                    "type": "string"
                  }
                }
              },
              "application/json": {
                "schema": {
                  "type": "array",
                  "items": {
                    "type": "string"
                  }
                }
              },
              "text/json": {
                "schema": {
                  "type": "array",
                  "items": {
                    "type": "string"
                  }
                }
              }
            }
          }
        }
      }
    },
    "/api/Settings/opds-enabled": {
      "get": {
        "tags": [
          "Settings"
        ],
        "responses": {
          "200": {
            "description": "Success",
            "content": {
              "text/plain": {
                "schema": {
                  "type": "boolean"
                }
              },
              "application/json": {
                "schema": {
                  "type": "boolean"
                }
              },
              "text/json": {
                "schema": {
                  "type": "boolean"
                }
              }
            }
          }
        }
      }
    },
    "/api/Stats/user/{userId}/read": {
      "get": {
        "tags": [
          "Stats"
        ],
        "parameters": [
          {
            "name": "userId",
            "in": "path",
            "required": true,
            "schema": {
              "type": "integer",
              "format": "int32"
            }
          }
        ],
        "responses": {
          "200": {
            "description": "Success",
            "content": {
              "text/plain": {
                "schema": {
                  "$ref": "#/components/schemas/UserReadStatistics"
                }
              },
              "application/json": {
                "schema": {
                  "$ref": "#/components/schemas/UserReadStatistics"
                }
              },
              "text/json": {
                "schema": {
                  "$ref": "#/components/schemas/UserReadStatistics"
                }
              }
            }
          }
        }
      }
    },
    "/api/Stats/server/stats": {
      "get": {
        "tags": [
          "Stats"
        ],
        "responses": {
          "200": {
            "description": "Success",
            "content": {
              "text/plain": {
                "schema": {
                  "$ref": "#/components/schemas/ServerStatisticsDto"
                }
              },
              "application/json": {
                "schema": {
                  "$ref": "#/components/schemas/ServerStatisticsDto"
                }
              },
              "text/json": {
                "schema": {
                  "$ref": "#/components/schemas/ServerStatisticsDto"
                }
              }
            }
          }
        }
      }
    },
    "/api/Stats/server/count/year": {
      "get": {
        "tags": [
          "Stats"
        ],
        "responses": {
          "200": {
            "description": "Success",
            "content": {
              "text/plain": {
                "schema": {
                  "type": "array",
                  "items": {
                    "$ref": "#/components/schemas/Int32StatCount"
                  }
                }
              },
              "application/json": {
                "schema": {
                  "type": "array",
                  "items": {
                    "$ref": "#/components/schemas/Int32StatCount"
                  }
                }
              },
              "text/json": {
                "schema": {
                  "type": "array",
                  "items": {
                    "$ref": "#/components/schemas/Int32StatCount"
                  }
                }
              }
            }
          }
        }
      }
    },
    "/api/Stats/server/count/publication-status": {
      "get": {
        "tags": [
          "Stats"
        ],
        "responses": {
          "200": {
            "description": "Success",
            "content": {
              "text/plain": {
                "schema": {
                  "type": "array",
                  "items": {
                    "$ref": "#/components/schemas/PublicationStatusStatCount"
                  }
                }
              },
              "application/json": {
                "schema": {
                  "type": "array",
                  "items": {
                    "$ref": "#/components/schemas/PublicationStatusStatCount"
                  }
                }
              },
              "text/json": {
                "schema": {
                  "type": "array",
                  "items": {
                    "$ref": "#/components/schemas/PublicationStatusStatCount"
                  }
                }
              }
            }
          }
        }
      }
    },
    "/api/Stats/server/count/manga-format": {
      "get": {
        "tags": [
          "Stats"
        ],
        "responses": {
          "200": {
            "description": "Success",
            "content": {
              "text/plain": {
                "schema": {
                  "type": "array",
                  "items": {
                    "$ref": "#/components/schemas/MangaFormatStatCount"
                  }
                }
              },
              "application/json": {
                "schema": {
                  "type": "array",
                  "items": {
                    "$ref": "#/components/schemas/MangaFormatStatCount"
                  }
                }
              },
              "text/json": {
                "schema": {
                  "type": "array",
                  "items": {
                    "$ref": "#/components/schemas/MangaFormatStatCount"
                  }
                }
              }
            }
          }
        }
      }
    },
    "/api/Stats/server/top/years": {
      "get": {
        "tags": [
          "Stats"
        ],
        "responses": {
          "200": {
            "description": "Success",
            "content": {
              "text/plain": {
                "schema": {
                  "type": "array",
                  "items": {
                    "$ref": "#/components/schemas/Int32StatCount"
                  }
                }
              },
              "application/json": {
                "schema": {
                  "type": "array",
                  "items": {
                    "$ref": "#/components/schemas/Int32StatCount"
                  }
                }
              },
              "text/json": {
                "schema": {
                  "type": "array",
                  "items": {
                    "$ref": "#/components/schemas/Int32StatCount"
                  }
                }
              }
            }
          }
        }
      }
    },
    "/api/Stats/server/top/users": {
      "get": {
        "tags": [
          "Stats"
        ],
        "summary": "Returns users with the top reads in the server",
        "parameters": [
          {
            "name": "days",
            "in": "query",
            "description": "",
            "schema": {
              "type": "integer",
              "format": "int32",
              "default": 0
            }
          }
        ],
        "responses": {
          "200": {
            "description": "Success",
            "content": {
              "text/plain": {
                "schema": {
                  "type": "array",
                  "items": {
                    "$ref": "#/components/schemas/TopReadDto"
                  }
                }
              },
              "application/json": {
                "schema": {
                  "type": "array",
                  "items": {
                    "$ref": "#/components/schemas/TopReadDto"
                  }
                }
              },
              "text/json": {
                "schema": {
                  "type": "array",
                  "items": {
                    "$ref": "#/components/schemas/TopReadDto"
                  }
                }
              }
            }
          }
        }
      }
    },
    "/api/Stats/server/file-breakdown": {
      "get": {
        "tags": [
          "Stats"
        ],
        "summary": "A breakdown of different files, their size, and format",
        "responses": {
          "200": {
            "description": "Success",
            "content": {
              "text/plain": {
                "schema": {
                  "type": "array",
                  "items": {
                    "$ref": "#/components/schemas/FileExtensionBreakdownDto"
                  }
                }
              },
              "application/json": {
                "schema": {
                  "type": "array",
                  "items": {
                    "$ref": "#/components/schemas/FileExtensionBreakdownDto"
                  }
                }
              },
              "text/json": {
                "schema": {
                  "type": "array",
                  "items": {
                    "$ref": "#/components/schemas/FileExtensionBreakdownDto"
                  }
                }
              }
            }
          }
        }
      }
    },
    "/api/Stats/reading-count-by-day": {
      "get": {
        "tags": [
          "Stats"
        ],
        "summary": "Returns reading history events for a give or all users, broken up by day, and format",
        "parameters": [
          {
            "name": "userId",
            "in": "query",
            "description": "If 0, defaults to all users, else just userId",
            "schema": {
              "type": "integer",
              "format": "int32",
              "default": 0
            }
          },
          {
            "name": "days",
            "in": "query",
            "description": "If 0, defaults to all time, else just those days asked for",
            "schema": {
              "type": "integer",
              "format": "int32",
              "default": 0
            }
          }
        ],
        "responses": {
          "200": {
            "description": "Success",
            "content": {
              "text/plain": {
                "schema": {
                  "type": "array",
                  "items": {
                    "$ref": "#/components/schemas/DateTimePagesReadOnADayCount"
                  }
                }
              },
              "application/json": {
                "schema": {
                  "type": "array",
                  "items": {
                    "$ref": "#/components/schemas/DateTimePagesReadOnADayCount"
                  }
                }
              },
              "text/json": {
                "schema": {
                  "type": "array",
                  "items": {
                    "$ref": "#/components/schemas/DateTimePagesReadOnADayCount"
                  }
                }
              }
            }
          }
        }
      }
    },
    "/api/Stats/day-breakdown": {
      "get": {
        "tags": [
          "Stats"
        ],
        "responses": {
          "200": {
            "description": "Success",
            "content": {
              "text/plain": {
                "schema": {
                  "type": "array",
                  "items": {
                    "$ref": "#/components/schemas/DayOfWeekStatCount"
                  }
                }
              },
              "application/json": {
                "schema": {
                  "type": "array",
                  "items": {
                    "$ref": "#/components/schemas/DayOfWeekStatCount"
                  }
                }
              },
              "text/json": {
                "schema": {
                  "type": "array",
                  "items": {
                    "$ref": "#/components/schemas/DayOfWeekStatCount"
                  }
                }
              }
            }
          }
        }
      }
    },
    "/api/Stats/user/reading-history": {
      "get": {
        "tags": [
          "Stats"
        ],
        "parameters": [
          {
            "name": "userId",
            "in": "query",
            "schema": {
              "type": "integer",
              "format": "int32"
            }
          }
        ],
        "responses": {
          "200": {
            "description": "Success",
            "content": {
              "text/plain": {
                "schema": {
                  "type": "array",
                  "items": {
                    "$ref": "#/components/schemas/ReadHistoryEvent"
                  }
                }
              },
              "application/json": {
                "schema": {
                  "type": "array",
                  "items": {
                    "$ref": "#/components/schemas/ReadHistoryEvent"
                  }
                }
              },
              "text/json": {
                "schema": {
                  "type": "array",
                  "items": {
                    "$ref": "#/components/schemas/ReadHistoryEvent"
                  }
                }
              }
            }
          }
        }
      }
    },
    "/api/Stats/pages-per-year": {
      "get": {
        "tags": [
          "Stats"
        ],
        "summary": "Returns a count of pages read per year for a given userId.",
        "parameters": [
          {
            "name": "userId",
            "in": "query",
            "description": "If userId is 0 and user is not an admin, API will default to userId",
            "schema": {
              "type": "integer",
              "format": "int32",
              "default": 0
            }
          }
        ],
        "responses": {
          "200": {
            "description": "Success",
            "content": {
              "text/plain": {
                "schema": {
                  "type": "array",
                  "items": {
                    "$ref": "#/components/schemas/Int32StatCount"
                  }
                }
              },
              "application/json": {
                "schema": {
                  "type": "array",
                  "items": {
                    "$ref": "#/components/schemas/Int32StatCount"
                  }
                }
              },
              "text/json": {
                "schema": {
                  "type": "array",
                  "items": {
                    "$ref": "#/components/schemas/Int32StatCount"
                  }
                }
              }
            }
          }
        }
      }
    },
    "/api/Stats/words-per-year": {
      "get": {
        "tags": [
          "Stats"
        ],
        "summary": "Returns a count of words read per year for a given userId.",
        "parameters": [
          {
            "name": "userId",
            "in": "query",
            "description": "If userId is 0 and user is not an admin, API will default to userId",
            "schema": {
              "type": "integer",
              "format": "int32",
              "default": 0
            }
          }
        ],
        "responses": {
          "200": {
            "description": "Success",
            "content": {
              "text/plain": {
                "schema": {
                  "type": "array",
                  "items": {
                    "$ref": "#/components/schemas/Int32StatCount"
                  }
                }
              },
              "application/json": {
                "schema": {
                  "type": "array",
                  "items": {
                    "$ref": "#/components/schemas/Int32StatCount"
                  }
                }
              },
              "text/json": {
                "schema": {
                  "type": "array",
                  "items": {
                    "$ref": "#/components/schemas/Int32StatCount"
                  }
                }
              }
            }
          }
        }
      }
    },
    "/api/Tachiyomi/latest-chapter": {
      "get": {
        "tags": [
          "Tachiyomi"
        ],
        "summary": "Given the series Id, this should return the latest chapter that has been fully read.",
        "parameters": [
          {
            "name": "seriesId",
            "in": "query",
            "description": "",
            "schema": {
              "type": "integer",
              "format": "int32"
            }
          }
        ],
        "responses": {
          "200": {
            "description": "Success",
            "content": {
              "text/plain": {
                "schema": {
                  "$ref": "#/components/schemas/ChapterDto"
                }
              },
              "application/json": {
                "schema": {
                  "$ref": "#/components/schemas/ChapterDto"
                }
              },
              "text/json": {
                "schema": {
                  "$ref": "#/components/schemas/ChapterDto"
                }
              }
            }
          }
        }
      }
    },
    "/api/Tachiyomi/mark-chapter-until-as-read": {
      "post": {
        "tags": [
          "Tachiyomi"
        ],
        "summary": "Marks every chapter that is sorted below the passed number as Read. This will not mark any specials as read.",
        "description": "This is built for Tachiyomi and is not expected to be called by any other place",
        "parameters": [
          {
            "name": "seriesId",
            "in": "query",
            "schema": {
              "type": "integer",
              "format": "int32"
            }
          },
          {
            "name": "chapterNumber",
            "in": "query",
            "schema": {
              "type": "number",
              "format": "float"
            }
          }
        ],
        "responses": {
          "200": {
            "description": "Success",
            "content": {
              "text/plain": {
                "schema": {
                  "type": "boolean"
                }
              },
              "application/json": {
                "schema": {
                  "type": "boolean"
                }
              },
              "text/json": {
                "schema": {
                  "type": "boolean"
                }
              }
            }
          }
        }
      }
    },
    "/api/Theme": {
      "get": {
        "tags": [
          "Theme"
        ],
        "responses": {
          "200": {
            "description": "Success",
            "content": {
              "text/plain": {
                "schema": {
                  "type": "array",
                  "items": {
                    "$ref": "#/components/schemas/SiteThemeDto"
                  }
                }
              },
              "application/json": {
                "schema": {
                  "type": "array",
                  "items": {
                    "$ref": "#/components/schemas/SiteThemeDto"
                  }
                }
              },
              "text/json": {
                "schema": {
                  "type": "array",
                  "items": {
                    "$ref": "#/components/schemas/SiteThemeDto"
                  }
                }
              }
            }
          }
        }
      }
    },
    "/api/Theme/scan": {
      "post": {
        "tags": [
          "Theme"
        ],
        "responses": {
          "200": {
            "description": "Success"
          }
        }
      }
    },
    "/api/Theme/update-default": {
      "post": {
        "tags": [
          "Theme"
        ],
        "requestBody": {
          "content": {
            "application/json": {
              "schema": {
                "$ref": "#/components/schemas/UpdateDefaultThemeDto"
              }
            },
            "text/json": {
              "schema": {
                "$ref": "#/components/schemas/UpdateDefaultThemeDto"
              }
            },
            "application/*+json": {
              "schema": {
                "$ref": "#/components/schemas/UpdateDefaultThemeDto"
              }
            }
          }
        },
        "responses": {
          "200": {
            "description": "Success"
          }
        }
      }
    },
    "/api/Theme/download-content": {
      "get": {
        "tags": [
          "Theme"
        ],
        "summary": "Returns css content to the UI. UI is expected to escape the content",
        "parameters": [
          {
            "name": "themeId",
            "in": "query",
            "schema": {
              "type": "integer",
              "format": "int32"
            }
          }
        ],
        "responses": {
          "200": {
            "description": "Success",
            "content": {
              "text/plain": {
                "schema": {
                  "type": "string"
                }
              },
              "application/json": {
                "schema": {
                  "type": "string"
                }
              },
              "text/json": {
                "schema": {
                  "type": "string"
                }
              }
            }
          }
        }
      }
    },
    "/api/Upload/upload-by-url": {
      "post": {
        "tags": [
          "Upload"
        ],
        "summary": "This stores a file (image) in temp directory for use in a cover image replacement flow.\r\nThis is automatically cleaned up.",
        "requestBody": {
          "description": "Escaped url to download from",
          "content": {
            "application/json": {
              "schema": {
                "$ref": "#/components/schemas/UploadUrlDto"
              }
            },
            "text/json": {
              "schema": {
                "$ref": "#/components/schemas/UploadUrlDto"
              }
            },
            "application/*+json": {
              "schema": {
                "$ref": "#/components/schemas/UploadUrlDto"
              }
            }
          }
        },
        "responses": {
          "200": {
            "description": "Success",
            "content": {
              "text/plain": {
                "schema": {
                  "type": "string"
                }
              },
              "application/json": {
                "schema": {
                  "type": "string"
                }
              },
              "text/json": {
                "schema": {
                  "type": "string"
                }
              }
            }
          }
        }
      }
    },
    "/api/Upload/series": {
      "post": {
        "tags": [
          "Upload"
        ],
        "summary": "Replaces series cover image and locks it with a base64 encoded image",
        "requestBody": {
          "description": "",
          "content": {
            "application/json": {
              "schema": {
                "$ref": "#/components/schemas/UploadFileDto"
              }
            },
            "text/json": {
              "schema": {
                "$ref": "#/components/schemas/UploadFileDto"
              }
            },
            "application/*+json": {
              "schema": {
                "$ref": "#/components/schemas/UploadFileDto"
              }
            }
          }
        },
        "responses": {
          "200": {
            "description": "Success"
          }
        }
      }
    },
    "/api/Upload/collection": {
      "post": {
        "tags": [
          "Upload"
        ],
        "summary": "Replaces collection tag cover image and locks it with a base64 encoded image",
        "requestBody": {
          "description": "",
          "content": {
            "application/json": {
              "schema": {
                "$ref": "#/components/schemas/UploadFileDto"
              }
            },
            "text/json": {
              "schema": {
                "$ref": "#/components/schemas/UploadFileDto"
              }
            },
            "application/*+json": {
              "schema": {
                "$ref": "#/components/schemas/UploadFileDto"
              }
            }
          }
        },
        "responses": {
          "200": {
            "description": "Success"
          }
        }
      }
    },
    "/api/Upload/reading-list": {
      "post": {
        "tags": [
          "Upload"
        ],
        "summary": "Replaces reading list cover image and locks it with a base64 encoded image",
        "description": "This is the only API that can be called by non-admins, but the authenticated user must have a readinglist permission",
        "requestBody": {
          "description": "",
          "content": {
            "application/json": {
              "schema": {
                "$ref": "#/components/schemas/UploadFileDto"
              }
            },
            "text/json": {
              "schema": {
                "$ref": "#/components/schemas/UploadFileDto"
              }
            },
            "application/*+json": {
              "schema": {
                "$ref": "#/components/schemas/UploadFileDto"
              }
            }
          }
        },
        "responses": {
          "200": {
            "description": "Success"
          }
        }
      }
    },
    "/api/Upload/chapter": {
      "post": {
        "tags": [
          "Upload"
        ],
        "summary": "Replaces chapter cover image and locks it with a base64 encoded image. This will update the parent volume's cover image.",
        "requestBody": {
          "description": "",
          "content": {
            "application/json": {
              "schema": {
                "$ref": "#/components/schemas/UploadFileDto"
              }
            },
            "text/json": {
              "schema": {
                "$ref": "#/components/schemas/UploadFileDto"
              }
            },
            "application/*+json": {
              "schema": {
                "$ref": "#/components/schemas/UploadFileDto"
              }
            }
          }
        },
        "responses": {
          "200": {
            "description": "Success"
          }
        }
      }
    },
    "/api/Upload/library": {
      "post": {
        "tags": [
          "Upload"
        ],
        "summary": "Replaces library cover image with a base64 encoded image. If empty string passed, will reset to null.",
        "requestBody": {
          "description": "",
          "content": {
            "application/json": {
              "schema": {
                "$ref": "#/components/schemas/UploadFileDto"
              }
            },
            "text/json": {
              "schema": {
                "$ref": "#/components/schemas/UploadFileDto"
              }
            },
            "application/*+json": {
              "schema": {
                "$ref": "#/components/schemas/UploadFileDto"
              }
            }
          }
        },
        "responses": {
          "200": {
            "description": "Success"
          }
        }
      }
    },
    "/api/Upload/reset-chapter-lock": {
      "post": {
        "tags": [
          "Upload"
        ],
        "summary": "Replaces chapter cover image and locks it with a base64 encoded image. This will update the parent volume's cover image.",
        "requestBody": {
          "description": "Does not use Url property",
          "content": {
            "application/json": {
              "schema": {
                "$ref": "#/components/schemas/UploadFileDto"
              }
            },
            "text/json": {
              "schema": {
                "$ref": "#/components/schemas/UploadFileDto"
              }
            },
            "application/*+json": {
              "schema": {
                "$ref": "#/components/schemas/UploadFileDto"
              }
            }
          }
        },
        "responses": {
          "200": {
            "description": "Success"
          }
        }
      }
    },
    "/api/Users/delete-user": {
      "delete": {
        "tags": [
          "Users"
        ],
        "parameters": [
          {
            "name": "username",
            "in": "query",
            "schema": {
              "type": "string"
            }
          }
        ],
        "responses": {
          "200": {
            "description": "Success"
          }
        }
      }
    },
    "/api/Users": {
      "get": {
        "tags": [
          "Users"
        ],
        "summary": "Returns all users of this server",
        "parameters": [
          {
            "name": "includePending",
            "in": "query",
            "description": "This will include pending members",
            "schema": {
              "type": "boolean",
              "default": false
            }
          }
        ],
        "responses": {
          "200": {
            "description": "Success",
            "content": {
              "text/plain": {
                "schema": {
                  "type": "array",
                  "items": {
                    "$ref": "#/components/schemas/MemberDto"
                  }
                }
              },
              "application/json": {
                "schema": {
                  "type": "array",
                  "items": {
                    "$ref": "#/components/schemas/MemberDto"
                  }
                }
              },
              "text/json": {
                "schema": {
                  "type": "array",
                  "items": {
                    "$ref": "#/components/schemas/MemberDto"
                  }
                }
              }
            }
          }
        }
      }
    },
    "/api/Users/myself": {
      "get": {
        "tags": [
          "Users"
        ],
        "responses": {
          "200": {
            "description": "Success",
            "content": {
              "text/plain": {
                "schema": {
                  "type": "array",
                  "items": {
                    "$ref": "#/components/schemas/MemberDto"
                  }
                }
              },
              "application/json": {
                "schema": {
                  "type": "array",
                  "items": {
                    "$ref": "#/components/schemas/MemberDto"
                  }
                }
              },
              "text/json": {
                "schema": {
                  "type": "array",
                  "items": {
                    "$ref": "#/components/schemas/MemberDto"
                  }
                }
              }
            }
          }
        }
      }
    },
    "/api/Users/has-reading-progress": {
      "get": {
        "tags": [
          "Users"
        ],
        "parameters": [
          {
            "name": "libraryId",
            "in": "query",
            "schema": {
              "type": "integer",
              "format": "int32"
            }
          }
        ],
        "responses": {
          "200": {
            "description": "Success",
            "content": {
              "text/plain": {
                "schema": {
                  "type": "boolean"
                }
              },
              "application/json": {
                "schema": {
                  "type": "boolean"
                }
              },
              "text/json": {
                "schema": {
                  "type": "boolean"
                }
              }
            }
          }
        }
      }
    },
    "/api/Users/has-library-access": {
      "get": {
        "tags": [
          "Users"
        ],
        "parameters": [
          {
            "name": "libraryId",
            "in": "query",
            "schema": {
              "type": "integer",
              "format": "int32"
            }
          }
        ],
        "responses": {
          "200": {
            "description": "Success",
            "content": {
              "text/plain": {
                "schema": {
                  "type": "boolean"
                }
              },
              "application/json": {
                "schema": {
                  "type": "boolean"
                }
              },
              "text/json": {
                "schema": {
                  "type": "boolean"
                }
              }
            }
          }
        }
      }
    },
    "/api/Users/update-preferences": {
      "post": {
        "tags": [
          "Users"
        ],
        "requestBody": {
          "content": {
            "application/json": {
              "schema": {
                "$ref": "#/components/schemas/UserPreferencesDto"
              }
            },
            "text/json": {
              "schema": {
                "$ref": "#/components/schemas/UserPreferencesDto"
              }
            },
            "application/*+json": {
              "schema": {
                "$ref": "#/components/schemas/UserPreferencesDto"
              }
            }
          }
        },
        "responses": {
          "200": {
            "description": "Success",
            "content": {
              "text/plain": {
                "schema": {
                  "$ref": "#/components/schemas/UserPreferencesDto"
                }
              },
              "application/json": {
                "schema": {
                  "$ref": "#/components/schemas/UserPreferencesDto"
                }
              },
              "text/json": {
                "schema": {
                  "$ref": "#/components/schemas/UserPreferencesDto"
                }
              }
            }
          }
        }
      }
    },
    "/api/Users/get-preferences": {
      "get": {
        "tags": [
          "Users"
        ],
        "summary": "Returns the preferences of the user",
        "responses": {
          "200": {
            "description": "Success",
            "content": {
              "text/plain": {
                "schema": {
                  "$ref": "#/components/schemas/UserPreferencesDto"
                }
              },
              "application/json": {
                "schema": {
                  "$ref": "#/components/schemas/UserPreferencesDto"
                }
              },
              "text/json": {
                "schema": {
                  "$ref": "#/components/schemas/UserPreferencesDto"
                }
              }
            }
          }
        }
      }
    },
    "/api/Users/names": {
      "get": {
        "tags": [
          "Users"
        ],
        "summary": "Returns a list of the user names within the system",
        "responses": {
          "200": {
            "description": "Success",
            "content": {
              "text/plain": {
                "schema": {
                  "type": "array",
                  "items": {
                    "type": "string"
                  }
                }
              },
              "application/json": {
                "schema": {
                  "type": "array",
                  "items": {
                    "type": "string"
                  }
                }
              },
              "text/json": {
                "schema": {
                  "type": "array",
                  "items": {
                    "type": "string"
                  }
                }
              }
            }
          }
        }
      }
    },
    "/api/want-to-read": {
      "post": {
        "tags": [
          "WantToRead"
        ],
        "summary": "Return all Series that are in the current logged in user's Want to Read list, filtered",
        "parameters": [
          {
            "name": "PageNumber",
            "in": "query",
            "schema": {
              "type": "integer",
              "format": "int32"
            }
          },
          {
            "name": "PageSize",
            "in": "query",
            "description": "If set to 0, will set as MaxInt",
            "schema": {
              "type": "integer",
              "format": "int32"
            }
          }
        ],
        "requestBody": {
          "description": "",
          "content": {
            "application/json": {
              "schema": {
                "$ref": "#/components/schemas/FilterDto"
              }
            },
            "text/json": {
              "schema": {
                "$ref": "#/components/schemas/FilterDto"
              }
            },
            "application/*+json": {
              "schema": {
                "$ref": "#/components/schemas/FilterDto"
              }
            }
          }
        },
        "responses": {
          "200": {
            "description": "Success",
            "content": {
              "text/plain": {
                "schema": {
                  "type": "array",
                  "items": {
                    "$ref": "#/components/schemas/SeriesDto"
                  }
                }
              },
              "application/json": {
                "schema": {
                  "type": "array",
                  "items": {
                    "$ref": "#/components/schemas/SeriesDto"
                  }
                }
              },
              "text/json": {
                "schema": {
                  "type": "array",
                  "items": {
                    "$ref": "#/components/schemas/SeriesDto"
                  }
                }
              }
            }
          }
        }
      },
      "get": {
        "tags": [
          "WantToRead"
        ],
        "parameters": [
          {
            "name": "seriesId",
            "in": "query",
            "schema": {
              "type": "integer",
              "format": "int32"
            }
          }
        ],
        "responses": {
          "200": {
            "description": "Success",
            "content": {
              "text/plain": {
                "schema": {
                  "type": "boolean"
                }
              },
              "application/json": {
                "schema": {
                  "type": "boolean"
                }
              },
              "text/json": {
                "schema": {
                  "type": "boolean"
                }
              }
            }
          }
        }
      }
    },
    "/api/want-to-read/add-series": {
      "post": {
        "tags": [
          "WantToRead"
        ],
        "summary": "Given a list of Series Ids, add them to the current logged in user's Want To Read list",
        "requestBody": {
          "description": "",
          "content": {
            "application/json": {
              "schema": {
                "$ref": "#/components/schemas/UpdateWantToReadDto"
              }
            },
            "text/json": {
              "schema": {
                "$ref": "#/components/schemas/UpdateWantToReadDto"
              }
            },
            "application/*+json": {
              "schema": {
                "$ref": "#/components/schemas/UpdateWantToReadDto"
              }
            }
          }
        },
        "responses": {
          "200": {
            "description": "Success"
          }
        }
      }
    },
    "/api/want-to-read/remove-series": {
      "post": {
        "tags": [
          "WantToRead"
        ],
        "summary": "Given a list of Series Ids, remove them from the current logged in user's Want To Read list",
        "requestBody": {
          "description": "",
          "content": {
            "application/json": {
              "schema": {
                "$ref": "#/components/schemas/UpdateWantToReadDto"
              }
            },
            "text/json": {
              "schema": {
                "$ref": "#/components/schemas/UpdateWantToReadDto"
              }
            },
            "application/*+json": {
              "schema": {
                "$ref": "#/components/schemas/UpdateWantToReadDto"
              }
            }
          }
        },
        "responses": {
          "200": {
            "description": "Success"
          }
        }
      }
    }
  },
  "components": {
    "schemas": {
      "AgeRating": {
        "enum": [
          0,
          1,
          2,
          3,
          4,
          5,
          6,
          7,
          8,
          9,
          10,
          11,
          12,
          13,
          14,
          -1
        ],
        "type": "integer",
        "description": "Represents Age Rating for content.",
        "format": "int32"
      },
      "AgeRatingDto": {
        "type": "object",
        "properties": {
          "value": {
            "$ref": "#/components/schemas/AgeRating"
          },
          "title": {
            "type": "string",
            "nullable": true
          }
        },
        "additionalProperties": false
      },
      "AgeRestrictionDto": {
        "type": "object",
        "properties": {
          "ageRating": {
            "$ref": "#/components/schemas/AgeRating"
          },
          "includeUnknowns": {
            "type": "boolean",
            "description": "Are Unknowns explicitly allowed against age rating"
          }
        },
        "additionalProperties": false
      },
      "AppRole": {
        "type": "object",
        "properties": {
          "id": {
            "type": "integer",
            "format": "int32"
          },
          "name": {
            "type": "string",
            "nullable": true
          },
          "normalizedName": {
            "type": "string",
            "nullable": true
          },
          "concurrencyStamp": {
            "type": "string",
            "nullable": true
          },
          "userRoles": {
            "type": "array",
            "items": {
              "$ref": "#/components/schemas/AppUserRole"
            },
            "nullable": true
          }
        },
        "additionalProperties": false
      },
      "AppUser": {
        "type": "object",
        "properties": {
          "id": {
            "type": "integer",
            "format": "int32"
          },
          "userName": {
            "type": "string",
            "nullable": true
          },
          "normalizedUserName": {
            "type": "string",
            "nullable": true
          },
          "email": {
            "type": "string",
            "nullable": true
          },
          "normalizedEmail": {
            "type": "string",
            "nullable": true
          },
          "emailConfirmed": {
            "type": "boolean"
          },
          "passwordHash": {
            "type": "string",
            "nullable": true
          },
          "securityStamp": {
            "type": "string",
            "nullable": true
          },
          "concurrencyStamp": {
            "type": "string",
            "nullable": true
          },
          "phoneNumber": {
            "type": "string",
            "nullable": true
          },
          "phoneNumberConfirmed": {
            "type": "boolean"
          },
          "twoFactorEnabled": {
            "type": "boolean"
          },
          "lockoutEnd": {
            "type": "string",
            "format": "date-time",
            "nullable": true
          },
          "lockoutEnabled": {
            "type": "boolean"
          },
          "accessFailedCount": {
            "type": "integer",
            "format": "int32"
          },
          "created": {
            "type": "string",
            "format": "date-time"
          },
          "createdUtc": {
            "type": "string",
            "format": "date-time"
          },
          "lastActive": {
            "type": "string",
            "format": "date-time"
          },
          "lastActiveUtc": {
            "type": "string",
            "format": "date-time"
          },
          "libraries": {
            "type": "array",
            "items": {
              "$ref": "#/components/schemas/Library"
            },
            "nullable": true
          },
          "userRoles": {
            "type": "array",
            "items": {
              "$ref": "#/components/schemas/AppUserRole"
            },
            "nullable": true
          },
          "progresses": {
            "type": "array",
            "items": {
              "$ref": "#/components/schemas/AppUserProgress"
            },
            "nullable": true
          },
          "ratings": {
            "type": "array",
            "items": {
              "$ref": "#/components/schemas/AppUserRating"
            },
            "nullable": true
          },
          "userPreferences": {
            "$ref": "#/components/schemas/AppUserPreferences"
          },
          "bookmarks": {
            "type": "array",
            "items": {
              "$ref": "#/components/schemas/AppUserBookmark"
            },
            "description": "Bookmarks associated with this User",
            "nullable": true
          },
          "readingLists": {
            "type": "array",
            "items": {
              "$ref": "#/components/schemas/ReadingList"
            },
            "description": "Reading lists associated with this user",
            "nullable": true
          },
          "wantToRead": {
            "type": "array",
            "items": {
              "$ref": "#/components/schemas/Series"
            },
            "description": "A list of Series the user want's to read",
            "nullable": true
          },
          "devices": {
            "type": "array",
            "items": {
              "$ref": "#/components/schemas/Device"
            },
            "description": "A list of Devices which allows the user to send files to",
            "nullable": true
          },
          "apiKey": {
            "type": "string",
            "description": "An API Key to interact with external services, like OPDS",
            "nullable": true
          },
          "confirmationToken": {
            "type": "string",
            "description": "The confirmation token for the user (invite). This will be set to null after the user confirms.",
            "nullable": true
          },
          "ageRestriction": {
            "$ref": "#/components/schemas/AgeRating"
          },
          "ageRestrictionIncludeUnknowns": {
            "type": "boolean",
            "description": "If an age rating restriction is applied to the account, if Unknowns should be allowed for the user. Defaults to false."
          },
          "rowVersion": {
            "type": "integer",
            "format": "int32",
            "readOnly": true
          }
        },
        "additionalProperties": false
      },
      "AppUserBookmark": {
        "type": "object",
        "properties": {
          "id": {
            "type": "integer",
            "format": "int32"
          },
          "page": {
            "type": "integer",
            "format": "int32"
          },
          "seriesId": {
            "type": "integer",
            "format": "int32"
          },
          "volumeId": {
            "type": "integer",
            "format": "int32"
          },
          "chapterId": {
            "type": "integer",
            "format": "int32"
          },
          "fileName": {
            "type": "string",
            "description": "Filename in the Bookmark Directory",
            "nullable": true
          },
          "appUserId": {
            "type": "integer",
            "format": "int32"
          },
          "created": {
            "type": "string",
            "format": "date-time"
          },
          "lastModified": {
            "type": "string",
            "format": "date-time"
          },
          "createdUtc": {
            "type": "string",
            "format": "date-time"
          },
          "lastModifiedUtc": {
            "type": "string",
            "format": "date-time"
          }
        },
        "additionalProperties": false,
        "description": "Represents a saved page in a Chapter entity for a given user."
      },
      "AppUserPreferences": {
        "type": "object",
        "properties": {
          "id": {
            "type": "integer",
            "format": "int32"
          },
          "readingDirection": {
            "$ref": "#/components/schemas/ReadingDirection"
          },
          "scalingOption": {
            "$ref": "#/components/schemas/ScalingOption"
          },
          "pageSplitOption": {
            "$ref": "#/components/schemas/PageSplitOption"
          },
          "readerMode": {
            "$ref": "#/components/schemas/ReaderMode"
          },
          "autoCloseMenu": {
            "type": "boolean",
            "description": "Manga Reader Option: Allow the menu to close after 6 seconds without interaction"
          },
          "showScreenHints": {
            "type": "boolean",
            "description": "Manga Reader Option: Show screen hints to the user on some actions, ie) pagination direction change"
          },
          "emulateBook": {
            "type": "boolean",
            "description": "Manga Reader Option: Emulate a book by applying a shadow effect on the pages"
          },
          "layoutMode": {
            "$ref": "#/components/schemas/LayoutMode"
          },
          "backgroundColor": {
            "type": "string",
            "description": "Manga Reader Option: Background color of the reader",
            "nullable": true
          },
          "swipeToPaginate": {
            "type": "boolean",
            "description": "Manga Reader Option: Should swiping trigger pagination"
          },
          "bookReaderMargin": {
            "type": "integer",
            "description": "Book Reader Option: Override extra Margin",
            "format": "int32"
          },
          "bookReaderLineSpacing": {
            "type": "integer",
            "description": "Book Reader Option: Override line-height",
            "format": "int32"
          },
          "bookReaderFontSize": {
            "type": "integer",
            "description": "Book Reader Option: Override font size",
            "format": "int32"
          },
          "bookReaderFontFamily": {
            "type": "string",
            "description": "Book Reader Option: Maps to the default Kavita font-family (inherit) or an override",
            "nullable": true
          },
          "bookReaderTapToPaginate": {
            "type": "boolean",
            "description": "Book Reader Option: Allows tapping on side of screens to paginate"
          },
          "bookReaderReadingDirection": {
            "$ref": "#/components/schemas/ReadingDirection"
          },
          "bookReaderWritingStyle": {
            "$ref": "#/components/schemas/WritingStyle"
          },
          "theme": {
            "$ref": "#/components/schemas/SiteTheme"
          },
          "bookThemeName": {
            "type": "string",
            "description": "Book Reader Option: The color theme to decorate the book contents",
            "nullable": true
          },
          "bookReaderLayoutMode": {
            "$ref": "#/components/schemas/BookPageLayoutMode"
          },
          "bookReaderImmersiveMode": {
            "type": "boolean",
            "description": "Book Reader Option: A flag that hides the menu-ing system behind a click on the screen. This should be used with tap to paginate, but the app doesn't enforce this."
          },
          "globalPageLayoutMode": {
            "$ref": "#/components/schemas/PageLayoutMode"
          },
          "blurUnreadSummaries": {
            "type": "boolean",
            "description": "UI Site Global Setting: If unread summaries should be blurred until expanded or unless user has read it already"
          },
          "promptForDownloadSize": {
            "type": "boolean",
            "description": "UI Site Global Setting: Should Kavita prompt user to confirm downloads that are greater than 100 MB."
          },
          "noTransitions": {
            "type": "boolean",
            "description": "UI Site Global Setting: Should Kavita disable CSS transitions"
          },
          "collapseSeriesRelationships": {
            "type": "boolean",
            "description": "UI Site Global Setting: When showing series, only parent series or series with no relationships will be returned"
          },
          "appUser": {
            "$ref": "#/components/schemas/AppUser"
          },
          "appUserId": {
            "type": "integer",
            "format": "int32"
          }
        },
        "additionalProperties": false
      },
      "AppUserProgress": {
        "type": "object",
        "properties": {
          "id": {
            "type": "integer",
            "description": "Id of Entity",
            "format": "int32"
          },
          "pagesRead": {
            "type": "integer",
            "description": "Pages Read for given Chapter",
            "format": "int32"
          },
          "volumeId": {
            "type": "integer",
            "description": "Volume belonging to Chapter",
            "format": "int32"
          },
          "seriesId": {
            "type": "integer",
            "description": "Series belonging to Chapter",
            "format": "int32"
          },
          "libraryId": {
            "type": "integer",
            "description": "Library belonging to Chapter",
            "format": "int32"
          },
          "chapterId": {
            "type": "integer",
            "description": "Chapter",
            "format": "int32"
          },
          "bookScrollId": {
            "type": "string",
            "description": "For Book Reader, represents the nearest passed anchor on the screen that can be used to resume scroll point\r\non next load",
            "nullable": true
          },
          "created": {
            "type": "string",
            "description": "When this was first created",
            "format": "date-time"
          },
          "lastModified": {
            "type": "string",
            "description": "Last date this was updated",
            "format": "date-time"
          },
          "createdUtc": {
            "type": "string",
            "format": "date-time"
          },
          "lastModifiedUtc": {
            "type": "string",
            "format": "date-time"
          },
          "appUser": {
            "$ref": "#/components/schemas/AppUser"
          },
          "appUserId": {
            "type": "integer",
            "description": "User this progress belongs to",
            "format": "int32"
          }
        },
        "additionalProperties": false,
        "description": "Represents the progress a single user has on a given Chapter."
      },
      "AppUserRating": {
        "type": "object",
        "properties": {
          "id": {
            "type": "integer",
            "format": "int32"
          },
          "rating": {
            "type": "integer",
            "description": "A number between 0-5 that represents how good a series is.",
            "format": "int32"
          },
          "review": {
            "type": "string",
            "description": "A short summary the user can write when giving their review.",
            "nullable": true
          },
          "seriesId": {
            "type": "integer",
            "format": "int32"
          },
          "appUserId": {
            "type": "integer",
            "format": "int32"
          },
          "appUser": {
            "$ref": "#/components/schemas/AppUser"
          }
        },
        "additionalProperties": false
      },
      "AppUserRole": {
        "type": "object",
        "properties": {
          "userId": {
            "type": "integer",
            "format": "int32"
          },
          "roleId": {
            "type": "integer",
            "format": "int32"
          },
          "user": {
            "$ref": "#/components/schemas/AppUser"
          },
          "role": {
            "$ref": "#/components/schemas/AppRole"
          }
        },
        "additionalProperties": false
      },
      "BookChapterItem": {
        "type": "object",
        "properties": {
          "title": {
            "type": "string",
            "description": "Name of the Chapter",
            "nullable": true
          },
          "part": {
            "type": "string",
            "description": "A part represents the id of the anchor so we can scroll to it. 01_values.xhtml#h_sVZPaxUSy/",
            "nullable": true
          },
          "page": {
            "type": "integer",
            "description": "Page Number to load for the chapter",
            "format": "int32"
          },
          "children": {
            "type": "array",
            "items": {
              "$ref": "#/components/schemas/BookChapterItem"
            },
            "nullable": true
          }
        },
        "additionalProperties": false
      },
      "BookInfoDto": {
        "type": "object",
        "properties": {
          "bookTitle": {
            "type": "string",
            "nullable": true
          },
          "seriesId": {
            "type": "integer",
            "format": "int32"
          },
          "volumeId": {
            "type": "integer",
            "format": "int32"
          },
          "seriesFormat": {
            "$ref": "#/components/schemas/MangaFormat"
          },
          "seriesName": {
            "type": "string",
            "nullable": true
          },
          "chapterNumber": {
            "type": "string",
            "nullable": true
          },
          "volumeNumber": {
            "type": "string",
            "nullable": true
          },
          "libraryId": {
            "type": "integer",
            "format": "int32"
          },
          "pages": {
            "type": "integer",
            "format": "int32"
          },
          "isSpecial": {
            "type": "boolean"
          },
          "chapterTitle": {
            "type": "string",
            "nullable": true
          }
        },
        "additionalProperties": false
      },
      "BookPageLayoutMode": {
        "enum": [
          0,
          1,
          2
        ],
        "type": "integer",
        "format": "int32"
      },
      "BookmarkDto": {
        "required": [
          "chapterId",
          "page",
          "seriesId",
          "volumeId"
        ],
        "type": "object",
        "properties": {
          "id": {
            "type": "integer",
            "format": "int32"
          },
          "page": {
            "type": "integer",
            "format": "int32"
          },
          "volumeId": {
            "type": "integer",
            "format": "int32"
          },
          "seriesId": {
            "type": "integer",
            "format": "int32"
          },
          "chapterId": {
            "type": "integer",
            "format": "int32"
          }
        },
        "additionalProperties": false
      },
      "BookmarkInfoDto": {
        "type": "object",
        "properties": {
          "seriesName": {
            "type": "string",
            "nullable": true
          },
          "seriesFormat": {
            "$ref": "#/components/schemas/MangaFormat"
          },
          "seriesId": {
            "type": "integer",
            "format": "int32"
          },
          "libraryId": {
            "type": "integer",
            "format": "int32"
          },
          "libraryType": {
            "$ref": "#/components/schemas/LibraryType"
          },
          "pages": {
            "type": "integer",
            "format": "int32"
          },
          "pageDimensions": {
            "type": "array",
            "items": {
              "$ref": "#/components/schemas/FileDimensionDto"
            },
            "description": "List of all files with their inner archive structure maintained in filename and dimensions",
            "nullable": true
          },
          "doublePairs": {
            "type": "object",
            "additionalProperties": {
              "type": "integer",
              "format": "int32"
            },
            "description": "For Double Page reader, this will contain snap points to ensure the reader always resumes on correct page",
            "nullable": true
          }
        },
        "additionalProperties": false
      },
      "BulkRemoveBookmarkForSeriesDto": {
        "type": "object",
        "properties": {
          "seriesIds": {
            "type": "array",
            "items": {
              "type": "integer",
              "format": "int32"
            },
            "nullable": true
          }
        },
        "additionalProperties": false
      },
      "CblBookResult": {
        "type": "object",
        "properties": {
          "order": {
            "type": "integer",
            "description": "Order in the CBL",
            "format": "int32"
          },
          "series": {
            "type": "string",
            "nullable": true
          },
          "volume": {
            "type": "string",
            "nullable": true
          },
          "number": {
            "type": "string",
            "nullable": true
          },
          "libraryId": {
            "type": "integer",
            "description": "Used on Series conflict",
            "format": "int32"
          },
          "seriesId": {
            "type": "integer",
            "description": "Used on Series conflict",
            "format": "int32"
          },
          "readingListName": {
            "type": "string",
            "description": "The name of the reading list",
            "nullable": true
          },
          "reason": {
            "$ref": "#/components/schemas/CblImportReason"
          }
        },
        "additionalProperties": false
      },
      "CblImportReason": {
        "enum": [
          0,
          1,
          2,
          3,
          4,
          5,
          6,
          7,
          8,
          9
        ],
        "type": "integer",
        "format": "int32"
      },
      "CblImportResult": {
        "enum": [
          0,
          1,
          2
        ],
        "type": "integer",
        "format": "int32"
      },
      "CblImportSummaryDto": {
        "type": "object",
        "properties": {
          "cblName": {
            "type": "string",
            "nullable": true
          },
          "fileName": {
            "type": "string",
            "description": "Used only for Kavita's UI, the filename of the cbl",
            "nullable": true
          },
          "results": {
            "type": "array",
            "items": {
              "$ref": "#/components/schemas/CblBookResult"
            },
            "nullable": true
          },
          "success": {
            "$ref": "#/components/schemas/CblImportResult"
          },
          "successfulInserts": {
            "type": "array",
            "items": {
              "$ref": "#/components/schemas/CblBookResult"
            },
            "nullable": true
          }
        },
        "additionalProperties": false,
        "description": "Represents the summary from the Import of a given CBL"
      },
      "Chapter": {
        "type": "object",
        "properties": {
          "id": {
            "type": "integer",
            "format": "int32"
          },
          "range": {
            "type": "string",
            "description": "Range of numbers. Chapter 2-4 -> \"2-4\". Chapter 2 -> \"2\".",
            "nullable": true
          },
          "number": {
            "type": "string",
            "description": "Smallest number of the Range. Can be a partial like Chapter 4.5",
            "nullable": true
          },
          "files": {
            "type": "array",
            "items": {
              "$ref": "#/components/schemas/MangaFile"
            },
            "description": "The files that represent this Chapter",
            "nullable": true
          },
          "created": {
            "type": "string",
            "format": "date-time"
          },
          "lastModified": {
            "type": "string",
            "format": "date-time"
          },
          "createdUtc": {
            "type": "string",
            "format": "date-time"
          },
          "lastModifiedUtc": {
            "type": "string",
            "format": "date-time"
          },
          "coverImage": {
            "type": "string",
            "description": "Relative path to the (managed) image file representing the cover image",
            "nullable": true
          },
          "coverImageLocked": {
            "type": "boolean"
          },
          "pages": {
            "type": "integer",
            "description": "Total number of pages in all MangaFiles",
            "format": "int32"
          },
          "isSpecial": {
            "type": "boolean",
            "description": "If this Chapter contains files that could only be identified as Series or has Special Identifier from filename"
          },
          "title": {
            "type": "string",
            "description": "Used for books/specials to display custom title. For non-specials/books, will be set to API.Entities.Chapter.Range",
            "nullable": true
          },
          "ageRating": {
            "$ref": "#/components/schemas/AgeRating"
          },
          "titleName": {
            "type": "string",
            "description": "Chapter title",
            "nullable": true
          },
          "releaseDate": {
            "type": "string",
            "description": "Date which chapter was released",
            "format": "date-time"
          },
          "summary": {
            "type": "string",
            "description": "Summary for the Chapter/Issue",
            "nullable": true
          },
          "language": {
            "type": "string",
            "description": "Language for the Chapter/Issue",
            "nullable": true
          },
          "totalCount": {
            "type": "integer",
            "description": "Total number of issues or volumes in the series",
            "format": "int32"
          },
          "count": {
            "type": "integer",
            "description": "Number of the Total Count (progress the Series is complete)",
            "format": "int32"
          },
          "seriesGroup": {
            "type": "string",
            "description": "SeriesGroup tag in ComicInfo",
            "nullable": true
          },
          "storyArc": {
            "type": "string",
            "nullable": true
          },
          "storyArcNumber": {
            "type": "string",
            "nullable": true
          },
          "alternateNumber": {
            "type": "string",
            "nullable": true
          },
          "alternateSeries": {
            "type": "string",
            "nullable": true
          },
          "alternateCount": {
            "type": "integer",
            "description": "Not currently used in Kavita",
            "format": "int32"
          },
          "wordCount": {
            "type": "integer",
            "description": "Total Word count of all chapters in this chapter.",
            "format": "int64"
          },
          "minHoursToRead": {
            "type": "integer",
            "format": "int32"
          },
          "maxHoursToRead": {
            "type": "integer",
            "format": "int32"
          },
          "avgHoursToRead": {
            "type": "integer",
            "format": "int32"
          },
          "webLinks": {
            "type": "string",
            "description": "Comma-separated link of urls to external services that have some relation to the Chapter",
            "nullable": true
          },
          "isbn": {
            "type": "string",
            "nullable": true
          },
          "people": {
            "type": "array",
            "items": {
              "$ref": "#/components/schemas/Person"
            },
            "description": "All people attached at a Chapter level. Usually Comics will have different people per issue.",
            "nullable": true
          },
          "genres": {
            "type": "array",
            "items": {
              "$ref": "#/components/schemas/Genre"
            },
            "description": "Genres for the Chapter",
            "nullable": true
          },
          "tags": {
            "type": "array",
            "items": {
              "$ref": "#/components/schemas/Tag"
            },
            "nullable": true
          },
          "userProgress": {
            "type": "array",
            "items": {
              "$ref": "#/components/schemas/AppUserProgress"
            },
            "nullable": true
          },
          "volume": {
            "$ref": "#/components/schemas/Volume"
          },
          "volumeId": {
            "type": "integer",
            "format": "int32"
          }
        },
        "additionalProperties": false
      },
      "ChapterDto": {
        "type": "object",
        "properties": {
          "id": {
            "type": "integer",
            "format": "int32"
          },
          "range": {
            "type": "string",
            "description": "Range of chapters. Chapter 2-4 -> \"2-4\". Chapter 2 -> \"2\".",
            "nullable": true
          },
          "number": {
            "type": "string",
            "description": "Smallest number of the Range.",
            "nullable": true
          },
          "pages": {
            "type": "integer",
            "description": "Total number of pages in all MangaFiles",
            "format": "int32"
          },
          "isSpecial": {
            "type": "boolean",
            "description": "If this Chapter contains files that could only be identified as Series or has Special Identifier from filename"
          },
          "title": {
            "type": "string",
            "description": "Used for books/specials to display custom title. For non-specials/books, will be set to API.DTOs.ChapterDto.Range",
            "nullable": true
          },
          "files": {
            "type": "array",
            "items": {
              "$ref": "#/components/schemas/MangaFileDto"
            },
            "description": "The files that represent this Chapter",
            "nullable": true
          },
          "pagesRead": {
            "type": "integer",
            "description": "Calculated at API time. Number of pages read for this Chapter for logged in user.",
            "format": "int32"
          },
          "lastReadingProgressUtc": {
            "type": "string",
            "description": "The last time a chapter was read by current authenticated user",
            "format": "date-time"
          },
          "coverImageLocked": {
            "type": "boolean",
            "description": "If the Cover Image is locked for this entity"
          },
          "volumeId": {
            "type": "integer",
            "description": "Volume Id this Chapter belongs to",
            "format": "int32"
          },
          "created": {
            "type": "string",
            "description": "When chapter was created",
            "format": "date-time"
          },
          "lastModified": {
            "type": "string",
            "format": "date-time"
          },
          "createdUtc": {
            "type": "string",
            "format": "date-time"
          },
          "lastModifiedUtc": {
            "type": "string",
            "format": "date-time"
          },
          "releaseDate": {
            "type": "string",
            "description": "When the chapter was released.",
            "format": "date-time"
          },
          "titleName": {
            "type": "string",
            "description": "Title of the Chapter/Issue",
            "nullable": true
          },
          "summary": {
            "type": "string",
            "description": "Summary of the Chapter",
            "nullable": true
          },
          "ageRating": {
            "$ref": "#/components/schemas/AgeRating"
          },
          "wordCount": {
            "type": "integer",
            "description": "Total words in a Chapter (books only)",
            "format": "int64"
          },
          "volumeTitle": {
            "type": "string",
            "description": "Formatted Volume title ie) Volume 2.",
            "nullable": true
          },
          "minHoursToRead": {
            "type": "integer",
            "format": "int32"
          },
          "maxHoursToRead": {
            "type": "integer",
            "format": "int32"
          },
          "avgHoursToRead": {
            "type": "integer",
            "format": "int32"
          },
          "webLinks": {
            "type": "string",
            "description": "Comma-separated link of urls to external services that have some relation to the Chapter",
            "nullable": true
          },
          "isbn": {
            "type": "string",
            "description": "ISBN-13 (usually) of the Chapter",
            "nullable": true
          }
        },
        "additionalProperties": false,
        "description": "A Chapter is the lowest grouping of a reading medium. A Chapter contains a set of MangaFiles which represents the underlying\r\nfile (abstracted from type)."
      },
      "ChapterInfoDto": {
        "type": "object",
        "properties": {
          "chapterNumber": {
            "type": "string",
            "description": "The Chapter Number",
            "nullable": true
          },
          "volumeNumber": {
            "type": "string",
            "description": "The Volume Number",
            "nullable": true
          },
          "volumeId": {
            "type": "integer",
            "description": "Volume entity Id",
            "format": "int32"
          },
          "seriesName": {
            "type": "string",
            "description": "Series Name",
            "nullable": true
          },
          "seriesFormat": {
            "$ref": "#/components/schemas/MangaFormat"
          },
          "seriesId": {
            "type": "integer",
            "description": "Series entity Id",
            "format": "int32"
          },
          "libraryId": {
            "type": "integer",
            "description": "Library entity Id",
            "format": "int32"
          },
          "libraryType": {
            "$ref": "#/components/schemas/LibraryType"
          },
          "chapterTitle": {
            "type": "string",
            "description": "Chapter's title if set via ComicInfo.xml (Title field)",
            "nullable": true
          },
          "pages": {
            "type": "integer",
            "description": "Total Number of pages in this Chapter",
            "format": "int32"
          },
          "fileName": {
            "type": "string",
            "description": "File name of the chapter",
            "nullable": true
          },
          "isSpecial": {
            "type": "boolean",
            "description": "If this is marked as a special in Kavita"
          },
          "subtitle": {
            "type": "string",
            "description": "The subtitle to render on the reader",
            "nullable": true
          },
          "title": {
            "type": "string",
            "description": "Series Title",
            "nullable": true
          },
          "pageDimensions": {
            "type": "array",
            "items": {
              "$ref": "#/components/schemas/FileDimensionDto"
            },
            "description": "List of all files with their inner archive structure maintained in filename and dimensions",
            "nullable": true
          },
          "doublePairs": {
            "type": "object",
            "additionalProperties": {
              "type": "integer",
              "format": "int32"
            },
            "description": "For Double Page reader, this will contain snap points to ensure the reader always resumes on correct page",
            "nullable": true
          }
        },
        "additionalProperties": false,
        "description": "Information about the Chapter for the Reader to render"
      },
      "ChapterMetadataDto": {
        "type": "object",
        "properties": {
          "id": {
            "type": "integer",
            "format": "int32"
          },
          "chapterId": {
            "type": "integer",
            "format": "int32"
          },
          "title": {
            "type": "string",
            "nullable": true
          },
          "writers": {
            "type": "array",
            "items": {
              "$ref": "#/components/schemas/PersonDto"
            },
            "nullable": true
          },
          "coverArtists": {
            "type": "array",
            "items": {
              "$ref": "#/components/schemas/PersonDto"
            },
            "nullable": true
          },
          "publishers": {
            "type": "array",
            "items": {
              "$ref": "#/components/schemas/PersonDto"
            },
            "nullable": true
          },
          "characters": {
            "type": "array",
            "items": {
              "$ref": "#/components/schemas/PersonDto"
            },
            "nullable": true
          },
          "pencillers": {
            "type": "array",
            "items": {
              "$ref": "#/components/schemas/PersonDto"
            },
            "nullable": true
          },
          "inkers": {
            "type": "array",
            "items": {
              "$ref": "#/components/schemas/PersonDto"
            },
            "nullable": true
          },
          "colorists": {
            "type": "array",
            "items": {
              "$ref": "#/components/schemas/PersonDto"
            },
            "nullable": true
          },
          "letterers": {
            "type": "array",
            "items": {
              "$ref": "#/components/schemas/PersonDto"
            },
            "nullable": true
          },
          "editors": {
            "type": "array",
            "items": {
              "$ref": "#/components/schemas/PersonDto"
            },
            "nullable": true
          },
          "translators": {
            "type": "array",
            "items": {
              "$ref": "#/components/schemas/PersonDto"
            },
            "nullable": true
          },
          "genres": {
            "type": "array",
            "items": {
              "$ref": "#/components/schemas/GenreTagDto"
            },
            "nullable": true
          },
          "tags": {
            "type": "array",
            "items": {
              "$ref": "#/components/schemas/TagDto"
            },
            "description": "Collection of all Tags from underlying chapters for a Series",
            "nullable": true
          },
          "ageRating": {
            "$ref": "#/components/schemas/AgeRating"
          },
          "releaseDate": {
            "type": "string",
            "nullable": true
          },
          "publicationStatus": {
            "$ref": "#/components/schemas/PublicationStatus"
          },
          "summary": {
            "type": "string",
            "description": "Summary for the Chapter/Issue",
            "nullable": true
          },
          "language": {
            "type": "string",
            "description": "Language for the Chapter/Issue",
            "nullable": true
          },
          "count": {
            "type": "integer",
            "description": "Number in the TotalCount of issues",
            "format": "int32"
          },
          "totalCount": {
            "type": "integer",
            "description": "Total number of issues for the series",
            "format": "int32"
          },
          "wordCount": {
            "type": "integer",
            "description": "Number of Words for this chapter. Only applies to Epub",
            "format": "int64"
          }
        },
        "additionalProperties": false,
        "description": "Exclusively metadata about a given chapter"
      },
      "CollectionTag": {
        "type": "object",
        "properties": {
          "id": {
            "type": "integer",
            "format": "int32"
          },
          "title": {
            "type": "string",
            "description": "Visible title of the Tag",
            "nullable": true
          },
          "coverImage": {
            "type": "string",
            "description": "Absolute path to the (managed) image file",
            "nullable": true
          },
          "coverImageLocked": {
            "type": "boolean",
            "description": "Denotes if the CoverImage has been overridden by the user. If so, it will not be updated during normal scan operations."
          },
          "summary": {
            "type": "string",
            "description": "A description of the tag",
            "nullable": true
          },
          "normalizedTitle": {
            "type": "string",
            "description": "A normalized string used to check if the tag already exists in the DB",
            "nullable": true
          },
          "promoted": {
            "type": "boolean",
            "description": "A promoted collection tag will allow all linked seriesMetadata's Series to show for all users."
          },
          "seriesMetadatas": {
            "type": "array",
            "items": {
              "$ref": "#/components/schemas/SeriesMetadata"
            },
            "nullable": true
          },
          "rowVersion": {
            "type": "integer",
            "description": "Not Used due to not using concurrency update",
            "format": "int32",
            "readOnly": true
          }
        },
        "additionalProperties": false,
        "description": "Represents a user entered field that is used as a tagging and grouping mechanism"
      },
      "CollectionTagBulkAddDto": {
        "type": "object",
        "properties": {
          "collectionTagId": {
            "type": "integer",
            "description": "Collection Tag Id",
            "format": "int32"
          },
          "collectionTagTitle": {
            "type": "string",
            "nullable": true
          },
          "seriesIds": {
            "type": "array",
            "items": {
              "type": "integer",
              "format": "int32"
            },
            "description": "Series Ids to add onto Collection Tag",
            "nullable": true
          }
        },
        "additionalProperties": false
      },
      "CollectionTagDto": {
        "type": "object",
        "properties": {
          "id": {
            "type": "integer",
            "format": "int32"
          },
          "title": {
            "type": "string",
            "nullable": true
          },
          "summary": {
            "type": "string",
            "nullable": true
          },
          "promoted": {
            "type": "boolean"
          },
          "coverImage": {
            "type": "string",
            "description": "The cover image string. This is used on Frontend to show or hide the Cover Image",
            "nullable": true
          },
          "coverImageLocked": {
            "type": "boolean"
          }
        },
        "additionalProperties": false
      },
      "ConfirmEmailDto": {
        "required": [
          "email",
          "password",
          "token",
          "username"
        ],
        "type": "object",
        "properties": {
          "email": {
            "minLength": 1,
            "type": "string"
          },
          "token": {
            "minLength": 1,
            "type": "string"
          },
          "password": {
            "maxLength": 32,
            "minLength": 6,
            "type": "string"
          },
          "username": {
            "minLength": 1,
            "type": "string"
          }
        },
        "additionalProperties": false
      },
      "ConfirmEmailUpdateDto": {
        "required": [
          "email",
          "token"
        ],
        "type": "object",
        "properties": {
          "email": {
            "minLength": 1,
            "type": "string"
          },
          "token": {
            "minLength": 1,
            "type": "string"
          }
        },
        "additionalProperties": false
      },
      "ConfirmMigrationEmailDto": {
        "type": "object",
        "properties": {
          "email": {
            "type": "string",
            "nullable": true
          },
          "token": {
            "type": "string",
            "nullable": true
          }
        },
        "additionalProperties": false
      },
      "ConfirmPasswordResetDto": {
        "required": [
          "email",
          "password",
          "token"
        ],
        "type": "object",
        "properties": {
          "email": {
            "minLength": 1,
            "type": "string"
          },
          "token": {
            "minLength": 1,
            "type": "string"
          },
          "password": {
            "maxLength": 32,
            "minLength": 6,
            "type": "string"
          }
        },
        "additionalProperties": false
      },
      "CreateDeviceDto": {
        "required": [
          "emailAddress",
          "name",
          "platform"
        ],
        "type": "object",
        "properties": {
          "name": {
            "minLength": 1,
            "type": "string"
          },
          "platform": {
            "$ref": "#/components/schemas/DevicePlatform"
          },
          "emailAddress": {
            "minLength": 1,
            "type": "string"
          }
        },
        "additionalProperties": false
      },
      "CreateLibraryDto": {
        "required": [
          "folders",
          "name",
          "type"
        ],
        "type": "object",
        "properties": {
          "name": {
            "minLength": 1,
            "type": "string"
          },
          "type": {
            "$ref": "#/components/schemas/LibraryType"
          },
          "folders": {
            "minItems": 1,
            "type": "array",
            "items": {
              "type": "string"
            }
          }
        },
        "additionalProperties": false
      },
      "CreateReadingListDto": {
        "type": "object",
        "properties": {
          "title": {
            "type": "string",
            "nullable": true
          }
        },
        "additionalProperties": false
      },
      "DateTimePagesReadOnADayCount": {
        "type": "object",
        "properties": {
          "value": {
            "type": "string",
            "description": "The day of the readings",
            "format": "date-time"
          },
          "count": {
            "type": "integer",
            "description": "Number of pages read",
            "format": "int64"
          },
          "format": {
            "$ref": "#/components/schemas/MangaFormat"
          }
        },
        "additionalProperties": false
      },
      "DayOfWeek": {
        "enum": [
          0,
          1,
          2,
          3,
          4,
          5,
          6
        ],
        "type": "integer",
        "format": "int32"
      },
      "DayOfWeekStatCount": {
        "type": "object",
        "properties": {
          "value": {
            "$ref": "#/components/schemas/DayOfWeek"
          },
          "count": {
            "type": "integer",
            "format": "int64"
          }
        },
        "additionalProperties": false
      },
      "DeleteSeriesDto": {
        "type": "object",
        "properties": {
          "seriesIds": {
            "type": "array",
            "items": {
              "type": "integer",
              "format": "int32"
            },
            "nullable": true
          }
        },
        "additionalProperties": false
      },
      "Device": {
        "type": "object",
        "properties": {
          "id": {
            "type": "integer",
            "format": "int32"
          },
          "ipAddress": {
            "type": "string",
            "description": "Last Seen IP Address of the device",
            "nullable": true
          },
          "name": {
            "type": "string",
            "description": "A name given to this device",
            "nullable": true,
            "example": "Pixel 3a, John's Kindle"
          },
          "emailAddress": {
            "type": "string",
            "description": "An email address associated with the device (ie Kindle). Will be used with Send to functionality",
            "nullable": true
          },
          "platform": {
            "$ref": "#/components/schemas/DevicePlatform"
          },
          "appUserId": {
            "type": "integer",
            "format": "int32"
          },
          "appUser": {
            "$ref": "#/components/schemas/AppUser"
          },
          "lastUsed": {
            "type": "string",
            "description": "Last time this device was used to send a file",
            "format": "date-time"
          },
          "lastUsedUtc": {
            "type": "string",
            "format": "date-time"
          },
          "created": {
            "type": "string",
            "format": "date-time"
          },
          "lastModified": {
            "type": "string",
            "format": "date-time"
          },
          "createdUtc": {
            "type": "string",
            "format": "date-time"
          },
          "lastModifiedUtc": {
            "type": "string",
            "format": "date-time"
          }
        },
        "additionalProperties": false,
        "description": "A Device is an entity that can receive data from Kavita (kindle)"
      },
      "DeviceDto": {
        "type": "object",
        "properties": {
          "id": {
            "type": "integer",
            "description": "The device Id",
            "format": "int32"
          },
          "name": {
            "type": "string",
            "description": "A name given to this device",
            "nullable": true,
            "example": "Pixel 3a, John's Kindle"
          },
          "emailAddress": {
            "type": "string",
            "description": "An email address associated with the device (ie Kindle). Will be used with Send to functionality",
            "nullable": true
          },
          "platform": {
            "$ref": "#/components/schemas/DevicePlatform"
          },
          "lastUsed": {
            "type": "string",
            "description": "Last time this device was used to send a file",
            "format": "date-time"
          },
          "lastUsedUtc": {
            "type": "string",
            "description": "Last time this device was used to send a file",
            "format": "date-time"
          }
        },
        "additionalProperties": false,
        "description": "A Device is an entity that can receive data from Kavita (kindle)"
      },
      "DevicePlatform": {
        "enum": [
          0,
          1,
          2,
          3
        ],
        "type": "integer",
        "format": "int32"
      },
      "DirectoryDto": {
        "type": "object",
        "properties": {
          "name": {
            "type": "string",
            "description": "Name of the directory",
            "nullable": true
          },
          "fullPath": {
            "type": "string",
            "description": "Full Directory Path",
            "nullable": true
          }
        },
        "additionalProperties": false
      },
      "DownloadBookmarkDto": {
        "required": [
          "bookmarks"
        ],
        "type": "object",
        "properties": {
          "bookmarks": {
            "type": "array",
            "items": {
              "$ref": "#/components/schemas/BookmarkDto"
            }
          }
        },
        "additionalProperties": false
      },
      "EmailTestResultDto": {
        "type": "object",
        "properties": {
          "successful": {
            "type": "boolean"
          },
          "errorMessage": {
            "type": "string",
            "nullable": true
          }
        },
        "additionalProperties": false,
        "description": "Represents if Test Email Service URL was successful or not and if any error occured"
      },
      "EncodeFormat": {
        "enum": [
          0,
          1,
          2
        ],
        "type": "integer",
        "format": "int32"
      },
      "FileDimensionDto": {
        "type": "object",
        "properties": {
          "width": {
            "type": "integer",
            "format": "int32"
          },
          "height": {
            "type": "integer",
            "format": "int32"
          },
          "pageNumber": {
            "type": "integer",
            "format": "int32"
          },
          "fileName": {
            "type": "string",
            "description": "The filename of the cached file. If this was nested in a subfolder, the foldername will be appended with _",
            "nullable": true,
            "example": "chapter01_page01.png"
          },
          "isWide": {
            "type": "boolean"
          }
        },
        "additionalProperties": false
      },
      "FileExtensionBreakdownDto": {
        "type": "object",
        "properties": {
          "totalFileSize": {
            "type": "integer",
            "description": "Total bytes for all files",
            "format": "int64"
          },
          "fileBreakdown": {
            "type": "array",
            "items": {
              "$ref": "#/components/schemas/FileExtensionDto"
            },
            "nullable": true
          }
        },
        "additionalProperties": false
      },
      "FileExtensionDto": {
        "type": "object",
        "properties": {
          "extension": {
            "type": "string",
            "nullable": true
          },
          "format": {
            "$ref": "#/components/schemas/MangaFormat"
          },
          "totalSize": {
            "type": "integer",
            "format": "int64"
          },
          "totalFiles": {
            "type": "integer",
            "format": "int64"
          }
        },
        "additionalProperties": false
      },
      "FileFormatDto": {
        "type": "object",
        "properties": {
          "extension": {
            "type": "string",
            "description": "The extension with the ., in lowercase",
            "nullable": true
          },
          "format": {
            "$ref": "#/components/schemas/MangaFormat"
          }
        },
        "additionalProperties": false
      },
      "FilterComparison": {
        "enum": [
          0,
          1,
          2,
          3,
          4,
          5,
          6,
          7,
          9,
          10,
          11,
          12,
          13,
          14,
          15
        ],
        "type": "integer",
        "format": "int32"
      },
      "FilterDto": {
        "type": "object",
        "properties": {
          "formats": {
            "type": "array",
            "items": {
              "$ref": "#/components/schemas/MangaFormat"
            },
            "description": "The type of Formats you want to be returned. An empty list will return all formats back",
            "nullable": true
          },
          "readStatus": {
            "$ref": "#/components/schemas/ReadStatus"
          },
          "libraries": {
            "type": "array",
            "items": {
              "type": "integer",
              "format": "int32"
            },
            "description": "A list of library ids to restrict search to. Defaults to all libraries by passing empty list",
            "nullable": true
          },
          "genres": {
            "type": "array",
            "items": {
              "type": "integer",
              "format": "int32"
            },
            "description": "A list of Genre ids to restrict search to. Defaults to all genres by passing an empty list",
            "nullable": true
          },
          "writers": {
            "type": "array",
            "items": {
              "type": "integer",
              "format": "int32"
            },
            "description": "A list of Writers to restrict search to. Defaults to all Writers by passing an empty list",
            "nullable": true
          },
          "penciller": {
            "type": "array",
            "items": {
              "type": "integer",
              "format": "int32"
            },
            "description": "A list of Penciller ids to restrict search to. Defaults to all Pencillers by passing an empty list",
            "nullable": true
          },
          "inker": {
            "type": "array",
            "items": {
              "type": "integer",
              "format": "int32"
            },
            "description": "A list of Inker ids to restrict search to. Defaults to all Inkers by passing an empty list",
            "nullable": true
          },
          "colorist": {
            "type": "array",
            "items": {
              "type": "integer",
              "format": "int32"
            },
            "description": "A list of Colorist ids to restrict search to. Defaults to all Colorists by passing an empty list",
            "nullable": true
          },
          "letterer": {
            "type": "array",
            "items": {
              "type": "integer",
              "format": "int32"
            },
            "description": "A list of Letterer ids to restrict search to. Defaults to all Letterers by passing an empty list",
            "nullable": true
          },
          "coverArtist": {
            "type": "array",
            "items": {
              "type": "integer",
              "format": "int32"
            },
            "description": "A list of CoverArtist ids to restrict search to. Defaults to all CoverArtists by passing an empty list",
            "nullable": true
          },
          "editor": {
            "type": "array",
            "items": {
              "type": "integer",
              "format": "int32"
            },
            "description": "A list of Editor ids to restrict search to. Defaults to all Editors by passing an empty list",
            "nullable": true
          },
          "publisher": {
            "type": "array",
            "items": {
              "type": "integer",
              "format": "int32"
            },
            "description": "A list of Publisher ids to restrict search to. Defaults to all Publishers by passing an empty list",
            "nullable": true
          },
          "character": {
            "type": "array",
            "items": {
              "type": "integer",
              "format": "int32"
            },
            "description": "A list of Character ids to restrict search to. Defaults to all Characters by passing an empty list",
            "nullable": true
          },
          "translators": {
            "type": "array",
            "items": {
              "type": "integer",
              "format": "int32"
            },
            "description": "A list of Translator ids to restrict search to. Defaults to all Translatorss by passing an empty list",
            "nullable": true
          },
          "collectionTags": {
            "type": "array",
            "items": {
              "type": "integer",
              "format": "int32"
            },
            "description": "A list of Collection Tag ids to restrict search to. Defaults to all Collection Tags by passing an empty list",
            "nullable": true
          },
          "tags": {
            "type": "array",
            "items": {
              "type": "integer",
              "format": "int32"
            },
            "description": "A list of Tag ids to restrict search to. Defaults to all Tags by passing an empty list",
            "nullable": true
          },
          "rating": {
            "type": "integer",
            "description": "Will return back everything with the rating and above\r\nAPI.Entities.AppUserRating.Rating",
            "format": "int32"
          },
          "sortOptions": {
            "$ref": "#/components/schemas/SortOptions"
          },
          "ageRating": {
            "type": "array",
            "items": {
              "$ref": "#/components/schemas/AgeRating"
            },
            "description": "Age Ratings. Empty list will return everything back",
            "nullable": true
          },
          "languages": {
            "type": "array",
            "items": {
              "type": "string"
            },
            "description": "Languages (ISO 639-1 code) to filter by. Empty list will return everything back",
            "nullable": true
          },
          "publicationStatus": {
            "type": "array",
            "items": {
              "$ref": "#/components/schemas/PublicationStatus"
            },
            "description": "Publication statuses to filter by. Empty list will return everything back",
            "nullable": true
          },
          "seriesNameQuery": {
            "type": "string",
            "description": "An optional name string to filter by. Empty string will ignore.",
            "nullable": true
          },
          "releaseYearRange": {
            "$ref": "#/components/schemas/Int32Range"
          }
        },
        "additionalProperties": false
      },
      "FilterField": {
        "enum": [
          0,
          1,
          2,
          3,
          4,
          5,
          6,
          7,
          8,
          9,
          10,
          11,
          12,
          13,
          14,
          15,
          16,
          17,
          18,
          19,
          20,
          21,
          22,
          23
        ],
        "type": "integer",
        "description": "Represents the field which will dictate the value type and the Extension used for filtering",
        "format": "int32"
      },
      "FilterGroupDto": {
        "type": "object",
        "properties": {
          "and": {
            "type": "array",
            "items": {
              "$ref": "#/components/schemas/FilterGroupDto"
            },
            "nullable": true
          },
          "or": {
            "type": "array",
            "items": {
              "$ref": "#/components/schemas/FilterGroupDto"
            },
            "nullable": true
          },
          "statements": {
            "type": "array",
            "items": {
              "$ref": "#/components/schemas/FilterStatementDto"
            },
            "description": "If there are statements then it is assumed there are no And/Ors",
            "nullable": true
          }
        },
        "additionalProperties": false
      },
      "FilterStatementDto": {
        "type": "object",
        "properties": {
          "comparison": {
            "$ref": "#/components/schemas/FilterComparison"
          },
          "field": {
            "$ref": "#/components/schemas/FilterField"
          },
          "value": {
            "type": "string",
            "nullable": true
          }
        },
        "additionalProperties": false
      },
      "FilterV2Dto": {
        "type": "object",
        "properties": {
          "name": {
            "type": "string",
            "description": "The name of the filter if not anonymous",
            "nullable": true
          },
          "groups": {
            "type": "array",
            "items": {
              "$ref": "#/components/schemas/FilterGroupDto"
            },
            "nullable": true
          },
          "sortOptions": {
            "$ref": "#/components/schemas/SortOptions"
          },
          "limitTo": {
            "type": "integer",
            "description": "Limit the number of rows returned. Defaults to not applying a limit (aka 0)",
            "format": "int32"
          }
        },
        "additionalProperties": false,
        "description": "Metadata filtering for v2 API only"
      },
      "FolderPath": {
        "type": "object",
        "properties": {
          "id": {
            "type": "integer",
            "format": "int32"
          },
          "path": {
            "type": "string",
            "nullable": true
          },
          "lastScanned": {
            "type": "string",
            "description": "Used when scanning to see if we can skip if nothing has changed",
            "format": "date-time"
          },
          "library": {
            "$ref": "#/components/schemas/Library"
          },
          "libraryId": {
            "type": "integer",
            "format": "int32"
          }
        },
        "additionalProperties": false
      },
      "Genre": {
        "type": "object",
        "properties": {
          "id": {
            "type": "integer",
            "format": "int32"
          },
          "title": {
            "type": "string",
            "nullable": true
          },
          "normalizedTitle": {
            "type": "string",
            "nullable": true
          },
          "seriesMetadatas": {
            "type": "array",
            "items": {
              "$ref": "#/components/schemas/SeriesMetadata"
            },
            "nullable": true
          },
          "chapters": {
            "type": "array",
            "items": {
              "$ref": "#/components/schemas/Chapter"
            },
            "nullable": true
          }
        },
        "additionalProperties": false
      },
      "GenreTagDto": {
        "type": "object",
        "properties": {
          "id": {
            "type": "integer",
            "format": "int32"
          },
          "title": {
            "type": "string",
            "nullable": true
          }
        },
        "additionalProperties": false
      },
      "HourEstimateRangeDto": {
        "type": "object",
        "properties": {
          "minHours": {
            "type": "integer",
            "description": "Min hours to read the selection",
            "format": "int32"
          },
          "maxHours": {
            "type": "integer",
            "description": "Max hours to read the selection",
            "format": "int32"
          },
          "avgHours": {
            "type": "integer",
            "description": "Estimated average hours to read the selection",
            "format": "int32"
          }
        },
        "additionalProperties": false,
        "description": "A range of time to read a selection (series, chapter, etc)"
      },
      "Int32Range": {
        "type": "object",
        "properties": {
          "min": {
            "type": "integer",
            "format": "int32"
          },
          "max": {
            "type": "integer",
            "format": "int32"
          }
        },
        "additionalProperties": false,
        "description": "Represents a range between two int/float/double"
      },
      "Int32StatCount": {
        "type": "object",
        "properties": {
          "value": {
            "type": "integer",
            "format": "int32"
          },
          "count": {
            "type": "integer",
            "format": "int64"
          }
        },
        "additionalProperties": false
      },
      "InviteUserDto": {
        "required": [
          "email"
        ],
        "type": "object",
        "properties": {
          "email": {
            "minLength": 1,
            "type": "string"
          },
          "roles": {
            "type": "array",
            "items": {
              "type": "string"
            },
            "description": "List of Roles to assign to user. If admin not present, Pleb will be applied.\r\nIf admin present, all libraries will be granted access and will ignore those from DTO.",
            "nullable": true
          },
          "libraries": {
            "type": "array",
            "items": {
              "type": "integer",
              "format": "int32"
            },
            "description": "A list of libraries to grant access to",
            "nullable": true
          },
          "ageRestriction": {
            "$ref": "#/components/schemas/AgeRestrictionDto"
          }
        },
        "additionalProperties": false
      },
      "JobDto": {
        "type": "object",
        "properties": {
          "id": {
            "type": "string",
            "description": "Job Id",
            "nullable": true
          },
          "title": {
            "type": "string",
            "description": "Human Readable title for the Job",
            "nullable": true
          },
          "createdAt": {
            "type": "string",
            "description": "When the job was created",
            "format": "date-time",
            "nullable": true
          },
          "lastExecution": {
            "type": "string",
            "description": "Last time the job was run",
            "format": "date-time",
            "nullable": true
          },
          "createdAtUtc": {
            "type": "string",
            "description": "When the job was created",
            "format": "date-time",
            "nullable": true
          },
          "lastExecutionUtc": {
            "type": "string",
            "description": "Last time the job was run",
            "format": "date-time",
            "nullable": true
          },
          "cron": {
            "type": "string",
            "nullable": true
          }
        },
        "additionalProperties": false
      },
      "JumpKeyDto": {
        "type": "object",
        "properties": {
          "size": {
            "type": "integer",
            "description": "Number of items in this Key",
            "format": "int32"
          },
          "key": {
            "type": "string",
            "description": "Code to use in URL (url encoded)",
            "nullable": true
          },
          "title": {
            "type": "string",
            "description": "What is visible to user",
            "nullable": true
          }
        },
        "additionalProperties": false,
        "description": "Represents an individual button in a Jump Bar"
      },
      "LanguageDto": {
        "type": "object",
        "properties": {
          "isoCode": {
            "type": "string",
            "nullable": true
          },
          "title": {
            "type": "string",
            "nullable": true
          }
        },
        "additionalProperties": false
      },
      "LayoutMode": {
        "enum": [
          1,
          2,
          3
        ],
        "type": "integer",
        "format": "int32"
      },
      "Library": {
        "type": "object",
        "properties": {
          "id": {
            "type": "integer",
            "format": "int32"
          },
          "name": {
            "type": "string",
            "nullable": true
          },
          "coverImage": {
            "type": "string",
            "nullable": true
          },
          "type": {
            "$ref": "#/components/schemas/LibraryType"
          },
          "folderWatching": {
            "type": "boolean",
            "description": "If Folder Watching is enabled for this library"
          },
          "includeInDashboard": {
            "type": "boolean",
            "description": "Include Library series on Dashboard Streams"
          },
          "includeInRecommended": {
            "type": "boolean",
            "description": "Include Library series on Recommended Streams"
          },
          "includeInSearch": {
            "type": "boolean",
            "description": "Include library series in Search"
          },
          "manageCollections": {
            "type": "boolean",
            "description": "Should this library create collections from Metadata"
          },
          "manageReadingLists": {
            "type": "boolean",
            "description": "Should this library create reading lists from Metadata"
          },
          "created": {
            "type": "string",
            "format": "date-time"
          },
          "lastModified": {
            "type": "string",
            "format": "date-time"
          },
          "createdUtc": {
            "type": "string",
            "format": "date-time"
          },
          "lastModifiedUtc": {
            "type": "string",
            "format": "date-time"
          },
          "lastScanned": {
            "type": "string",
            "description": "Last time Library was scanned",
            "format": "date-time"
          },
          "folders": {
            "type": "array",
            "items": {
              "$ref": "#/components/schemas/FolderPath"
            },
            "nullable": true
          },
          "appUsers": {
            "type": "array",
            "items": {
              "$ref": "#/components/schemas/AppUser"
            },
            "nullable": true
          },
          "series": {
            "type": "array",
            "items": {
              "$ref": "#/components/schemas/Series"
            },
            "nullable": true
          }
        },
        "additionalProperties": false
      },
      "LibraryDto": {
        "type": "object",
        "properties": {
          "id": {
            "type": "integer",
            "format": "int32"
          },
          "name": {
            "type": "string",
            "nullable": true
          },
          "lastScanned": {
            "type": "string",
            "description": "Last time Library was scanned",
            "format": "date-time"
          },
          "type": {
            "$ref": "#/components/schemas/LibraryType"
          },
          "coverImage": {
            "type": "string",
            "description": "An optional Cover Image or null",
            "nullable": true
          },
          "folderWatching": {
            "type": "boolean",
            "description": "If Folder Watching is enabled for this library"
          },
          "includeInDashboard": {
            "type": "boolean",
            "description": "Include Library series on Dashboard Streams"
          },
          "includeInRecommended": {
            "type": "boolean",
            "description": "Include Library series on Recommended Streams"
          },
          "manageCollections": {
            "type": "boolean",
            "description": "Should this library create and manage collections from Metadata"
          },
          "manageReadingLists": {
            "type": "boolean",
            "description": "Should this library create and manage reading lists from Metadata"
          },
          "includeInSearch": {
            "type": "boolean",
            "description": "Include library series in Search"
          },
          "folders": {
            "type": "array",
            "items": {
              "type": "string"
            },
            "nullable": true
          },
          "collapseSeriesRelationships": {
            "type": "boolean",
            "description": "When showing series, only parent series or series with no relationships will be returned"
          }
        },
        "additionalProperties": false
      },
      "LibraryDtoICount": {
        "type": "object",
        "properties": {
          "value": {
            "$ref": "#/components/schemas/LibraryDto"
          },
          "count": {
            "type": "integer",
            "format": "int64"
          }
        },
        "additionalProperties": false
      },
      "LibraryType": {
        "enum": [
          0,
          1,
          2
        ],
        "type": "integer",
        "format": "int32"
      },
      "LoginDto": {
        "type": "object",
        "properties": {
          "username": {
            "type": "string",
            "nullable": true
          },
          "password": {
            "type": "string",
            "nullable": true
          }
        },
        "additionalProperties": false
      },
      "MangaFile": {
        "type": "object",
        "properties": {
          "id": {
            "type": "integer",
            "format": "int32"
          },
          "filePath": {
            "type": "string",
            "description": "Absolute path to the archive file",
            "nullable": true
          },
          "pages": {
            "type": "integer",
            "description": "Number of pages for the given file",
            "format": "int32"
          },
          "format": {
            "$ref": "#/components/schemas/MangaFormat"
          },
          "bytes": {
            "type": "integer",
            "description": "How many bytes make up this file",
            "format": "int64"
          },
          "extension": {
            "type": "string",
            "description": "File extension",
            "nullable": true
          },
          "created": {
            "type": "string",
            "format": "date-time"
          },
          "lastModified": {
            "type": "string",
            "description": "Last time underlying file was modified",
            "format": "date-time"
          },
          "createdUtc": {
            "type": "string",
            "format": "date-time"
          },
          "lastModifiedUtc": {
            "type": "string",
            "format": "date-time"
          },
          "lastFileAnalysis": {
            "type": "string",
            "description": "Last time file analysis ran on this file",
            "format": "date-time"
          },
          "lastFileAnalysisUtc": {
            "type": "string",
            "format": "date-time"
          },
          "chapter": {
            "$ref": "#/components/schemas/Chapter"
          },
          "chapterId": {
            "type": "integer",
            "format": "int32"
          }
        },
        "additionalProperties": false,
        "description": "Represents a wrapper to the underlying file. This provides information around file, like number of pages, format, etc."
      },
      "MangaFileDto": {
        "type": "object",
        "properties": {
          "id": {
            "type": "integer",
            "format": "int32"
          },
          "filePath": {
            "type": "string",
            "nullable": true
          },
          "pages": {
            "type": "integer",
            "format": "int32"
          },
          "bytes": {
            "type": "integer",
            "format": "int64"
          },
          "format": {
            "$ref": "#/components/schemas/MangaFormat"
          },
          "created": {
            "type": "string",
            "format": "date-time"
          }
        },
        "additionalProperties": false
      },
      "MangaFormat": {
        "enum": [
          0,
          1,
          2,
          3,
          4
        ],
        "type": "integer",
        "description": "Represents the format of the file",
        "format": "int32"
      },
      "MangaFormatStatCount": {
        "type": "object",
        "properties": {
          "value": {
            "$ref": "#/components/schemas/MangaFormat"
          },
          "count": {
            "type": "integer",
            "format": "int64"
          }
        },
        "additionalProperties": false
      },
      "MarkMultipleSeriesAsReadDto": {
        "type": "object",
        "properties": {
          "seriesIds": {
            "type": "array",
            "items": {
              "type": "integer",
              "format": "int32"
            },
            "nullable": true
          }
        },
        "additionalProperties": false
      },
      "MarkReadDto": {
        "type": "object",
        "properties": {
          "seriesId": {
            "type": "integer",
            "format": "int32"
          }
        },
        "additionalProperties": false
      },
      "MarkVolumeReadDto": {
        "type": "object",
        "properties": {
          "seriesId": {
            "type": "integer",
            "format": "int32"
          },
          "volumeId": {
            "type": "integer",
            "format": "int32"
          }
        },
        "additionalProperties": false
      },
      "MarkVolumesReadDto": {
        "type": "object",
        "properties": {
          "seriesId": {
            "type": "integer",
            "format": "int32"
          },
          "volumeIds": {
            "type": "array",
            "items": {
              "type": "integer",
              "format": "int32"
            },
            "description": "A list of Volumes to mark read",
            "nullable": true
          },
          "chapterIds": {
            "type": "array",
            "items": {
              "type": "integer",
              "format": "int32"
            },
            "description": "A list of additional Chapters to mark as read",
            "nullable": true
          }
        },
        "additionalProperties": false,
        "description": "This is used for bulk updating a set of volume and or chapters in one go"
      },
      "MediaErrorDto": {
        "type": "object",
        "properties": {
          "extension": {
            "type": "string",
            "description": "Format Type (RAR, ZIP, 7Zip, Epub, PDF)",
            "nullable": true
          },
          "filePath": {
            "type": "string",
            "description": "Full Filepath to the file that has some issue",
            "nullable": true
          },
          "comment": {
            "type": "string",
            "description": "Developer defined string",
            "nullable": true
          },
          "details": {
            "type": "string",
            "description": "Exception message",
            "nullable": true
          },
          "created": {
            "type": "string",
            "format": "date-time"
          },
          "createdUtc": {
            "type": "string",
            "format": "date-time"
          }
        },
        "additionalProperties": false
      },
      "MemberDto": {
        "type": "object",
        "properties": {
          "id": {
            "type": "integer",
            "format": "int32"
          },
          "username": {
            "type": "string",
            "nullable": true
          },
          "email": {
            "type": "string",
            "nullable": true
          },
          "isPending": {
            "type": "boolean",
            "description": "If the member is still pending or not"
          },
          "ageRestriction": {
            "$ref": "#/components/schemas/AgeRestrictionDto"
          },
          "created": {
            "type": "string",
            "format": "date-time"
          },
          "lastActive": {
            "type": "string",
            "format": "date-time"
          },
          "libraries": {
            "type": "array",
            "items": {
              "$ref": "#/components/schemas/LibraryDto"
            },
            "nullable": true
          },
          "roles": {
            "type": "array",
            "items": {
              "type": "string"
            },
            "nullable": true
          }
        },
        "additionalProperties": false,
        "description": "Represents a member of a Kavita server."
      },
      "MigrateUserEmailDto": {
        "type": "object",
        "properties": {
          "email": {
            "type": "string",
            "nullable": true
          },
          "username": {
            "type": "string",
            "nullable": true
          },
          "password": {
            "type": "string",
            "nullable": true
          }
        },
        "additionalProperties": false
      },
      "PageLayoutMode": {
        "enum": [
          0,
          1
        ],
        "type": "integer",
        "format": "int32"
      },
      "PageSplitOption": {
        "enum": [
          0,
          1,
          2,
          3
        ],
        "type": "integer",
        "format": "int32"
      },
      "Person": {
        "type": "object",
        "properties": {
          "id": {
            "type": "integer",
            "format": "int32"
          },
          "name": {
            "type": "string",
            "nullable": true
          },
          "normalizedName": {
            "type": "string",
            "nullable": true
          },
          "role": {
            "$ref": "#/components/schemas/PersonRole"
          },
          "seriesMetadatas": {
            "type": "array",
            "items": {
              "$ref": "#/components/schemas/SeriesMetadata"
            },
            "nullable": true
          },
          "chapterMetadatas": {
            "type": "array",
            "items": {
              "$ref": "#/components/schemas/Chapter"
            },
            "nullable": true
          }
        },
        "additionalProperties": false
      },
      "PersonDto": {
        "type": "object",
        "properties": {
          "id": {
            "type": "integer",
            "format": "int32"
          },
          "name": {
            "type": "string",
            "nullable": true
          },
          "role": {
            "$ref": "#/components/schemas/PersonRole"
          }
        },
        "additionalProperties": false
      },
      "PersonRole": {
        "enum": [
          1,
          3,
          4,
          5,
          6,
          7,
          8,
          9,
          10,
          11,
          12
        ],
        "type": "integer",
        "format": "int32"
      },
      "ProgressDto": {
        "required": [
          "chapterId",
          "libraryId",
          "pageNum",
          "seriesId",
          "volumeId"
        ],
        "type": "object",
        "properties": {
          "volumeId": {
            "type": "integer",
            "format": "int32"
          },
          "chapterId": {
            "type": "integer",
            "format": "int32"
          },
          "pageNum": {
            "type": "integer",
            "format": "int32"
          },
          "seriesId": {
            "type": "integer",
            "format": "int32"
          },
          "libraryId": {
            "type": "integer",
            "format": "int32"
          },
          "bookScrollId": {
            "type": "string",
            "description": "For EPUB reader, this can be an optional string of the id of a part marker, to help resume reading position\r\non pages that combine multiple \"chapters\".",
            "nullable": true
          },
          "lastModifiedUtc": {
            "type": "string",
            "format": "date-time"
          }
        },
        "additionalProperties": false
      },
      "PublicationStatus": {
        "enum": [
          0,
          1,
          2,
          3,
          4
        ],
        "type": "integer",
        "format": "int32"
      },
      "PublicationStatusStatCount": {
        "type": "object",
        "properties": {
          "value": {
            "$ref": "#/components/schemas/PublicationStatus"
          },
          "count": {
            "type": "integer",
            "format": "int64"
          }
        },
        "additionalProperties": false
      },
      "ReadHistoryEvent": {
        "type": "object",
        "properties": {
          "userId": {
            "type": "integer",
            "format": "int32"
          },
          "userName": {
            "type": "string",
            "nullable": true
          },
          "libraryId": {
            "type": "integer",
            "format": "int32"
          },
          "seriesId": {
            "type": "integer",
            "format": "int32"
          },
          "seriesName": {
            "type": "string",
            "nullable": true
          },
          "readDate": {
            "type": "string",
            "format": "date-time"
          },
          "chapterId": {
            "type": "integer",
            "format": "int32"
          },
          "chapterNumber": {
            "type": "string",
            "nullable": true
          }
        },
        "additionalProperties": false,
        "description": "Represents a single User's reading event"
      },
      "ReadStatus": {
        "type": "object",
        "properties": {
          "notRead": {
            "type": "boolean"
          },
          "inProgress": {
            "type": "boolean"
          },
          "read": {
            "type": "boolean"
          }
        },
        "additionalProperties": false,
        "description": "Represents the Reading Status. This is a flag and allows multiple statues"
      },
      "ReaderMode": {
        "enum": [
          0,
          1,
          2
        ],
        "type": "integer",
        "format": "int32"
      },
      "ReadingDirection": {
        "enum": [
          0,
          1
        ],
        "type": "integer",
        "format": "int32"
      },
      "ReadingList": {
        "type": "object",
        "properties": {
          "id": {
            "type": "integer",
            "format": "int32"
          },
          "title": {
            "type": "string",
            "nullable": true
          },
          "normalizedTitle": {
            "type": "string",
            "description": "A normalized string used to check if the reading list already exists in the DB",
            "nullable": true
          },
          "summary": {
            "type": "string",
            "nullable": true
          },
          "promoted": {
            "type": "boolean",
            "description": "Reading lists that are promoted are only done by admins"
          },
          "coverImage": {
            "type": "string",
            "description": "Absolute path to the (managed) image file",
            "nullable": true
          },
          "coverImageLocked": {
            "type": "boolean"
          },
          "ageRating": {
            "$ref": "#/components/schemas/AgeRating"
          },
          "items": {
            "type": "array",
            "items": {
              "$ref": "#/components/schemas/ReadingListItem"
            },
            "nullable": true
          },
          "created": {
            "type": "string",
            "format": "date-time"
          },
          "lastModified": {
            "type": "string",
            "format": "date-time"
          },
          "createdUtc": {
            "type": "string",
            "format": "date-time"
          },
          "lastModifiedUtc": {
            "type": "string",
            "format": "date-time"
          },
          "startingYear": {
            "type": "integer",
            "description": "Minimum Year the Reading List starts",
            "format": "int32"
          },
          "startingMonth": {
            "type": "integer",
            "description": "Minimum Month the Reading List starts",
            "format": "int32"
          },
          "endingYear": {
            "type": "integer",
            "description": "Maximum Year the Reading List starts",
            "format": "int32"
          },
          "endingMonth": {
            "type": "integer",
            "description": "Maximum Month the Reading List starts",
            "format": "int32"
          },
          "appUserId": {
            "type": "integer",
            "format": "int32"
          },
          "appUser": {
            "$ref": "#/components/schemas/AppUser"
          }
        },
        "additionalProperties": false,
        "description": "This is a collection of API.Entities.ReadingListItem which represent individual chapters and an order."
      },
      "ReadingListDto": {
        "type": "object",
        "properties": {
          "id": {
            "type": "integer",
            "format": "int32"
          },
          "title": {
            "type": "string",
            "nullable": true
          },
          "summary": {
            "type": "string",
            "nullable": true
          },
          "promoted": {
            "type": "boolean",
            "description": "Reading lists that are promoted are only done by admins"
          },
          "coverImageLocked": {
            "type": "boolean"
          },
          "coverImage": {
            "type": "string",
            "description": "This is used to tell the UI if it should request a Cover Image or not. If null or empty, it has not been set.",
            "nullable": true
          },
          "startingYear": {
            "type": "integer",
            "description": "Minimum Year the Reading List starts",
            "format": "int32"
          },
          "startingMonth": {
            "type": "integer",
            "description": "Minimum Month the Reading List starts",
            "format": "int32"
          },
          "endingYear": {
            "type": "integer",
            "description": "Maximum Year the Reading List starts",
            "format": "int32"
          },
          "endingMonth": {
            "type": "integer",
            "description": "Maximum Month the Reading List starts",
            "format": "int32"
          }
        },
        "additionalProperties": false
      },
      "ReadingListItem": {
        "type": "object",
        "properties": {
          "id": {
            "type": "integer",
            "format": "int32"
          },
          "seriesId": {
            "type": "integer",
            "format": "int32"
          },
          "volumeId": {
            "type": "integer",
            "format": "int32"
          },
          "chapterId": {
            "type": "integer",
            "format": "int32"
          },
          "order": {
            "type": "integer",
            "description": "Order of the chapter within a Reading List",
            "format": "int32"
          },
          "readingList": {
            "$ref": "#/components/schemas/ReadingList"
          },
          "readingListId": {
            "type": "integer",
            "format": "int32"
          },
          "series": {
            "$ref": "#/components/schemas/Series"
          },
          "volume": {
            "$ref": "#/components/schemas/Volume"
          },
          "chapter": {
            "$ref": "#/components/schemas/Chapter"
          }
        },
        "additionalProperties": false
      },
      "ReadingListItemDto": {
        "type": "object",
        "properties": {
          "id": {
            "type": "integer",
            "format": "int32"
          },
          "order": {
            "type": "integer",
            "format": "int32"
          },
          "chapterId": {
            "type": "integer",
            "format": "int32"
          },
          "seriesId": {
            "type": "integer",
            "format": "int32"
          },
          "seriesName": {
            "type": "string",
            "nullable": true
          },
          "seriesFormat": {
            "$ref": "#/components/schemas/MangaFormat"
          },
          "pagesRead": {
            "type": "integer",
            "format": "int32"
          },
          "pagesTotal": {
            "type": "integer",
            "format": "int32"
          },
          "chapterNumber": {
            "type": "string",
            "nullable": true
          },
          "volumeNumber": {
            "type": "string",
            "nullable": true
          },
          "chapterTitleName": {
            "type": "string",
            "nullable": true
          },
          "volumeId": {
            "type": "integer",
            "format": "int32"
          },
          "libraryId": {
            "type": "integer",
            "format": "int32"
          },
          "title": {
            "type": "string",
            "nullable": true
          },
          "libraryType": {
            "$ref": "#/components/schemas/LibraryType"
          },
          "libraryName": {
            "type": "string",
            "nullable": true
          },
          "releaseDate": {
            "type": "string",
            "description": "Release Date from Chapter",
            "format": "date-time"
          },
          "readingListId": {
            "type": "integer",
            "description": "Used internally only",
            "format": "int32"
          },
          "lastReadingProgressUtc": {
            "type": "string",
            "description": "The last time a reading list item (underlying chapter) was read by current authenticated user",
            "format": "date-time"
          },
          "fileSize": {
            "type": "integer",
            "description": "File size of underlying item",
            "format": "int64"
          }
        },
        "additionalProperties": false
      },
      "RecentlyAddedItemDto": {
        "type": "object",
        "properties": {
          "seriesName": {
            "type": "string",
            "nullable": true
          },
          "seriesId": {
            "type": "integer",
            "format": "int32"
          },
          "libraryId": {
            "type": "integer",
            "format": "int32"
          },
          "libraryType": {
            "$ref": "#/components/schemas/LibraryType"
          },
          "title": {
            "type": "string",
            "description": "This will automatically map to Volume X, Chapter Y, etc.",
            "nullable": true
          },
          "created": {
            "type": "string",
            "format": "date-time"
          },
          "chapterId": {
            "type": "integer",
            "description": "Chapter Id if this is a chapter. Not guaranteed to be set.",
            "format": "int32"
          },
          "volumeId": {
            "type": "integer",
            "description": "Volume Id if this is a chapter. Not guaranteed to be set.",
            "format": "int32"
          },
          "id": {
            "type": "integer",
            "description": "This is used only on the UI. It is just index of being added.",
            "format": "int32"
          },
          "format": {
            "$ref": "#/components/schemas/MangaFormat"
          }
        },
        "additionalProperties": false,
        "description": "A mesh of data for Recently added volume/chapters"
      },
      "RefreshSeriesDto": {
        "type": "object",
        "properties": {
          "libraryId": {
            "type": "integer",
            "description": "Library Id series belongs to",
            "format": "int32"
          },
          "seriesId": {
            "type": "integer",
            "description": "Series Id",
            "format": "int32"
          },
          "forceUpdate": {
            "type": "boolean",
            "description": "Should the task force opening/re-calculation."
          }
        },
        "additionalProperties": false,
        "description": "Used for running some task against a Series."
      },
      "RegisterDto": {
        "required": [
          "password",
          "username"
        ],
        "type": "object",
        "properties": {
          "username": {
            "minLength": 1,
            "type": "string"
          },
          "email": {
            "type": "string",
            "description": "An email to register with. Optional. Provides Forgot Password functionality",
            "nullable": true
          },
          "password": {
            "maxLength": 32,
            "minLength": 6,
            "type": "string"
          }
        },
        "additionalProperties": false
      },
      "RelatedSeriesDto": {
        "type": "object",
        "properties": {
          "sourceSeriesId": {
            "type": "integer",
            "description": "The parent relationship Series",
            "format": "int32"
          },
          "sequels": {
            "type": "array",
            "items": {
              "$ref": "#/components/schemas/SeriesDto"
            },
            "nullable": true
          },
          "prequels": {
            "type": "array",
            "items": {
              "$ref": "#/components/schemas/SeriesDto"
            },
            "nullable": true
          },
          "spinOffs": {
            "type": "array",
            "items": {
              "$ref": "#/components/schemas/SeriesDto"
            },
            "nullable": true
          },
          "adaptations": {
            "type": "array",
            "items": {
              "$ref": "#/components/schemas/SeriesDto"
            },
            "nullable": true
          },
          "sideStories": {
            "type": "array",
            "items": {
              "$ref": "#/components/schemas/SeriesDto"
            },
            "nullable": true
          },
          "characters": {
            "type": "array",
            "items": {
              "$ref": "#/components/schemas/SeriesDto"
            },
            "nullable": true
          },
          "contains": {
            "type": "array",
            "items": {
              "$ref": "#/components/schemas/SeriesDto"
            },
            "nullable": true
          },
          "others": {
            "type": "array",
            "items": {
              "$ref": "#/components/schemas/SeriesDto"
            },
            "nullable": true
          },
          "alternativeSettings": {
            "type": "array",
            "items": {
              "$ref": "#/components/schemas/SeriesDto"
            },
            "nullable": true
          },
          "alternativeVersions": {
            "type": "array",
            "items": {
              "$ref": "#/components/schemas/SeriesDto"
            },
            "nullable": true
          },
          "doujinshis": {
            "type": "array",
            "items": {
              "$ref": "#/components/schemas/SeriesDto"
            },
            "nullable": true
          },
          "parent": {
            "type": "array",
            "items": {
              "$ref": "#/components/schemas/SeriesDto"
            },
            "nullable": true
          },
          "editions": {
            "type": "array",
            "items": {
              "$ref": "#/components/schemas/SeriesDto"
            },
            "nullable": true
          }
        },
        "additionalProperties": false
      },
      "RelationKind": {
        "enum": [
          1,
          2,
          3,
          4,
          5,
          6,
          7,
          8,
          9,
          10,
          11,
          12,
          13
        ],
        "type": "integer",
        "description": "Represents a relationship between Series",
        "format": "int32"
      },
      "RemoveBookmarkForSeriesDto": {
        "type": "object",
        "properties": {
          "seriesId": {
            "type": "integer",
            "format": "int32"
          }
        },
        "additionalProperties": false
      },
      "ResetPasswordDto": {
        "required": [
          "password",
          "userName"
        ],
        "type": "object",
        "properties": {
          "userName": {
            "minLength": 1,
            "type": "string",
            "description": "The Username of the User"
          },
          "password": {
            "maxLength": 32,
            "minLength": 6,
            "type": "string",
            "description": "The new password"
          },
          "oldPassword": {
            "type": "string",
            "description": "The old, existing password. If an admin is performing the change, this is not required. Otherwise, it is.",
            "nullable": true
          }
        },
        "additionalProperties": false
      },
      "ScalingOption": {
        "enum": [
          0,
          1,
          2,
          3
        ],
        "type": "integer",
        "format": "int32"
      },
      "ScanFolderDto": {
        "type": "object",
        "properties": {
          "apiKey": {
            "type": "string",
            "description": "Api key for a user with Admin permissions",
            "nullable": true
          },
          "folderPath": {
            "type": "string",
            "description": "Folder Path to Scan",
            "nullable": true
          }
        },
        "additionalProperties": false,
        "description": "DTO for requesting a folder to be scanned"
      },
      "SearchResultDto": {
        "type": "object",
        "properties": {
          "seriesId": {
            "type": "integer",
            "format": "int32"
          },
          "name": {
            "type": "string",
            "nullable": true
          },
          "originalName": {
            "type": "string",
            "nullable": true
          },
          "sortName": {
            "type": "string",
            "nullable": true
          },
          "localizedName": {
            "type": "string",
            "nullable": true
          },
          "format": {
            "$ref": "#/components/schemas/MangaFormat"
          },
          "libraryName": {
            "type": "string",
            "nullable": true
          },
          "libraryId": {
            "type": "integer",
            "format": "int32"
          }
        },
        "additionalProperties": false
      },
      "SearchResultGroupDto": {
        "type": "object",
        "properties": {
          "libraries": {
            "type": "array",
            "items": {
              "$ref": "#/components/schemas/LibraryDto"
            },
            "nullable": true
          },
          "series": {
            "type": "array",
            "items": {
              "$ref": "#/components/schemas/SearchResultDto"
            },
            "nullable": true
          },
          "collections": {
            "type": "array",
            "items": {
              "$ref": "#/components/schemas/CollectionTagDto"
            },
            "nullable": true
          },
          "readingLists": {
            "type": "array",
            "items": {
              "$ref": "#/components/schemas/ReadingListDto"
            },
            "nullable": true
          },
          "persons": {
            "type": "array",
            "items": {
              "$ref": "#/components/schemas/PersonDto"
            },
            "nullable": true
          },
          "genres": {
            "type": "array",
            "items": {
              "$ref": "#/components/schemas/GenreTagDto"
            },
            "nullable": true
          },
          "tags": {
            "type": "array",
            "items": {
              "$ref": "#/components/schemas/TagDto"
            },
            "nullable": true
          },
          "files": {
            "type": "array",
            "items": {
              "$ref": "#/components/schemas/MangaFileDto"
            },
            "nullable": true
          },
          "chapters": {
            "type": "array",
            "items": {
              "$ref": "#/components/schemas/ChapterDto"
            },
            "nullable": true
          }
        },
        "additionalProperties": false,
        "description": "Represents all Search results for a query"
      },
      "SendToDeviceDto": {
        "type": "object",
        "properties": {
          "deviceId": {
            "type": "integer",
            "format": "int32"
          },
          "chapterIds": {
            "type": "array",
            "items": {
              "type": "integer",
              "format": "int32"
            },
            "nullable": true
          }
        },
        "additionalProperties": false
      },
      "Series": {
        "type": "object",
        "properties": {
          "id": {
            "type": "integer",
            "format": "int32"
          },
          "name": {
            "type": "string",
            "description": "The UI visible Name of the Series. This may or may not be the same as the OriginalName",
            "nullable": true
          },
          "normalizedName": {
            "type": "string",
            "description": "Used internally for name matching. M:API.Services.Tasks.Scanner.Parser.Parser.Normalize(System.String)",
            "nullable": true
          },
          "normalizedLocalizedName": {
            "type": "string",
            "description": "Used internally for localized name matching. M:API.Services.Tasks.Scanner.Parser.Parser.Normalize(System.String)",
            "nullable": true
          },
          "sortName": {
            "type": "string",
            "description": "The name used to sort the Series. By default, will be the same as Name.",
            "nullable": true
          },
          "localizedName": {
            "type": "string",
            "description": "Name in original language (Japanese for Manga). By default, will be same as Name.",
            "nullable": true
          },
          "originalName": {
            "type": "string",
            "description": "Original Name on disk. Not exposed to UI.",
            "nullable": true
          },
          "created": {
            "type": "string",
            "description": "Time of creation",
            "format": "date-time"
          },
          "lastModified": {
            "type": "string",
            "description": "Whenever a modification occurs. Ie) New volumes, removed volumes, title update, etc",
            "format": "date-time"
          },
          "createdUtc": {
            "type": "string",
            "format": "date-time"
          },
          "lastModifiedUtc": {
            "type": "string",
            "format": "date-time"
          },
          "coverImage": {
            "type": "string",
            "description": "Absolute path to the (managed) image file",
            "nullable": true
          },
          "coverImageLocked": {
            "type": "boolean",
            "description": "Denotes if the CoverImage has been overridden by the user. If so, it will not be updated during normal scan operations."
          },
          "pages": {
            "type": "integer",
            "description": "Sum of all Volume page counts",
            "format": "int32"
          },
          "folderPath": {
            "type": "string",
            "description": "Highest path (that is under library root) that contains the series.",
            "nullable": true
          },
          "lastFolderScanned": {
            "type": "string",
            "description": "Last time the folder was scanned",
            "format": "date-time"
          },
          "lastFolderScannedUtc": {
            "type": "string",
            "description": "Last time the folder was scanned in Utc",
            "format": "date-time"
          },
          "format": {
            "$ref": "#/components/schemas/MangaFormat"
          },
          "nameLocked": {
            "type": "boolean"
          },
          "sortNameLocked": {
            "type": "boolean"
          },
          "localizedNameLocked": {
            "type": "boolean"
          },
          "lastChapterAdded": {
            "type": "string",
            "description": "When a Chapter was last added onto the Series",
            "format": "date-time"
          },
          "lastChapterAddedUtc": {
            "type": "string",
            "format": "date-time"
          },
          "wordCount": {
            "type": "integer",
            "description": "Total Word count of all chapters in this chapter.",
            "format": "int64"
          },
          "minHoursToRead": {
            "type": "integer",
            "format": "int32"
          },
          "maxHoursToRead": {
            "type": "integer",
            "format": "int32"
          },
          "avgHoursToRead": {
            "type": "integer",
            "format": "int32"
          },
          "metadata": {
            "$ref": "#/components/schemas/SeriesMetadata"
          },
          "ratings": {
            "type": "array",
            "items": {
              "$ref": "#/components/schemas/AppUserRating"
            },
            "nullable": true
          },
          "progress": {
            "type": "array",
            "items": {
              "$ref": "#/components/schemas/AppUserProgress"
            },
            "nullable": true
          },
          "relations": {
            "type": "array",
            "items": {
              "$ref": "#/components/schemas/SeriesRelation"
            },
            "description": "Relations to other Series, like Sequels, Prequels, etc",
            "nullable": true
          },
          "relationOf": {
            "type": "array",
            "items": {
              "$ref": "#/components/schemas/SeriesRelation"
            },
            "nullable": true
          },
          "volumes": {
            "type": "array",
            "items": {
              "$ref": "#/components/schemas/Volume"
            },
            "nullable": true
          },
          "library": {
            "$ref": "#/components/schemas/Library"
          },
          "libraryId": {
            "type": "integer",
            "format": "int32"
          }
        },
        "additionalProperties": false
      },
      "SeriesByIdsDto": {
        "type": "object",
        "properties": {
          "seriesIds": {
            "type": "array",
            "items": {
              "type": "integer",
              "format": "int32"
            },
            "nullable": true
          }
        },
        "additionalProperties": false
      },
      "SeriesDetailDto": {
        "type": "object",
        "properties": {
          "specials": {
            "type": "array",
            "items": {
              "$ref": "#/components/schemas/ChapterDto"
            },
            "description": "Specials for the Series. These will have their title and range cleaned to remove the special marker and prepare",
            "nullable": true
          },
          "chapters": {
            "type": "array",
            "items": {
              "$ref": "#/components/schemas/ChapterDto"
            },
            "description": "All Chapters, excluding Specials and single chapters (0 chapter) for a volume",
            "nullable": true
          },
          "volumes": {
            "type": "array",
            "items": {
              "$ref": "#/components/schemas/VolumeDto"
            },
            "description": "Just the Volumes for the Series (Excludes Volume 0)",
            "nullable": true
          },
          "storylineChapters": {
            "type": "array",
            "items": {
              "$ref": "#/components/schemas/ChapterDto"
            },
            "description": "These are chapters that are in Volume 0 and should be read AFTER the volumes",
            "nullable": true
          },
          "unreadCount": {
            "type": "integer",
            "description": "How many chapters are unread",
            "format": "int32"
          },
          "totalCount": {
            "type": "integer",
            "description": "How many chapters are there",
            "format": "int32"
          }
        },
        "additionalProperties": false,
        "description": "This is a special DTO for a UI page in Kavita. This performs sorting and grouping and returns exactly what UI requires for layout.\r\nThis is subject to change, do not rely on this Data model."
      },
      "SeriesDto": {
        "type": "object",
        "properties": {
          "id": {
            "type": "integer",
            "format": "int32"
          },
          "name": {
            "type": "string",
            "nullable": true
          },
          "originalName": {
            "type": "string",
            "nullable": true
          },
          "localizedName": {
            "type": "string",
            "nullable": true
          },
          "sortName": {
            "type": "string",
            "nullable": true
          },
          "summary": {
            "type": "string",
            "nullable": true
          },
          "pages": {
            "type": "integer",
            "format": "int32"
          },
          "coverImageLocked": {
            "type": "boolean"
          },
          "pagesRead": {
            "type": "integer",
            "description": "Sum of pages read from linked Volumes. Calculated at API-time.",
            "format": "int32"
          },
          "latestReadDate": {
            "type": "string",
            "description": "DateTime representing last time the series was Read. Calculated at API-time.",
            "format": "date-time"
          },
          "lastChapterAdded": {
            "type": "string",
            "description": "DateTime representing last time a chapter was added to the Series",
            "format": "date-time"
          },
          "userRating": {
            "type": "integer",
            "description": "Rating from logged in user. Calculated at API-time.",
            "format": "int32"
          },
          "userReview": {
            "type": "string",
            "description": "Review from logged in user. Calculated at API-time.",
            "nullable": true
          },
          "format": {
            "$ref": "#/components/schemas/MangaFormat"
          },
          "created": {
            "type": "string",
            "format": "date-time"
          },
          "nameLocked": {
            "type": "boolean"
          },
          "sortNameLocked": {
            "type": "boolean"
          },
          "localizedNameLocked": {
            "type": "boolean"
          },
          "wordCount": {
            "type": "integer",
            "description": "Total number of words for the series. Only applies to epubs.",
            "format": "int64"
          },
          "libraryId": {
            "type": "integer",
            "format": "int32"
          },
          "libraryName": {
            "type": "string",
            "nullable": true
          },
          "minHoursToRead": {
            "type": "integer",
            "format": "int32"
          },
          "maxHoursToRead": {
            "type": "integer",
            "format": "int32"
          },
          "avgHoursToRead": {
            "type": "integer",
            "format": "int32"
          },
          "folderPath": {
            "type": "string",
            "description": "The highest level folder for this Series",
            "nullable": true
          },
          "lastFolderScanned": {
            "type": "string",
            "description": "The last time the folder for this series was scanned",
            "format": "date-time"
          }
        },
        "additionalProperties": false
      },
      "SeriesDtoICount": {
        "type": "object",
        "properties": {
          "value": {
            "$ref": "#/components/schemas/SeriesDto"
          },
          "count": {
            "type": "integer",
            "format": "int64"
          }
        },
        "additionalProperties": false
      },
      "SeriesMetadata": {
        "type": "object",
        "properties": {
          "id": {
            "type": "integer",
            "format": "int32"
          },
          "summary": {
            "type": "string",
            "nullable": true
          },
          "collectionTags": {
            "type": "array",
            "items": {
              "$ref": "#/components/schemas/CollectionTag"
            },
            "nullable": true
          },
          "genres": {
            "type": "array",
            "items": {
              "$ref": "#/components/schemas/Genre"
            },
            "nullable": true
          },
          "tags": {
            "type": "array",
            "items": {
              "$ref": "#/components/schemas/Tag"
            },
            "nullable": true
          },
          "people": {
            "type": "array",
            "items": {
              "$ref": "#/components/schemas/Person"
            },
            "description": "All people attached at a Series level.",
            "nullable": true
          },
          "ageRating": {
            "$ref": "#/components/schemas/AgeRating"
          },
          "releaseYear": {
            "type": "integer",
            "description": "Earliest Year from all chapters",
            "format": "int32"
          },
          "language": {
            "type": "string",
            "description": "Language of the content (BCP-47 code)",
            "nullable": true
          },
          "totalCount": {
            "type": "integer",
            "description": "Total number of issues/volumes in the series",
            "format": "int32"
          },
          "maxCount": {
            "type": "integer",
            "description": "Max number of issues/volumes in the series (Max of Volume/Number field in ComicInfo)",
            "format": "int32"
          },
          "publicationStatus": {
            "$ref": "#/components/schemas/PublicationStatus"
          },
          "webLinks": {
            "type": "string",
            "description": "A Comma-separated list of strings representing links from the series",
            "nullable": true
          },
          "languageLocked": {
            "type": "boolean"
          },
          "summaryLocked": {
            "type": "boolean"
          },
          "ageRatingLocked": {
            "type": "boolean",
            "description": "Locked by user so metadata updates from scan loop will not override AgeRating"
          },
          "publicationStatusLocked": {
            "type": "boolean",
            "description": "Locked by user so metadata updates from scan loop will not override PublicationStatus"
          },
          "genresLocked": {
            "type": "boolean"
          },
          "tagsLocked": {
            "type": "boolean"
          },
          "writerLocked": {
            "type": "boolean"
          },
          "characterLocked": {
            "type": "boolean"
          },
          "coloristLocked": {
            "type": "boolean"
          },
          "editorLocked": {
            "type": "boolean"
          },
          "inkerLocked": {
            "type": "boolean"
          },
          "lettererLocked": {
            "type": "boolean"
          },
          "pencillerLocked": {
            "type": "boolean"
          },
          "publisherLocked": {
            "type": "boolean"
          },
          "translatorLocked": {
            "type": "boolean"
          },
          "coverArtistLocked": {
            "type": "boolean"
          },
          "releaseYearLocked": {
            "type": "boolean"
          },
          "series": {
            "$ref": "#/components/schemas/Series"
          },
          "seriesId": {
            "type": "integer",
            "format": "int32"
          },
          "rowVersion": {
            "type": "integer",
            "format": "int32",
            "readOnly": true
          }
        },
        "additionalProperties": false
      },
      "SeriesMetadataDto": {
        "type": "object",
        "properties": {
          "id": {
            "type": "integer",
            "format": "int32"
          },
          "summary": {
            "type": "string",
            "nullable": true
          },
          "collectionTags": {
            "type": "array",
            "items": {
              "$ref": "#/components/schemas/CollectionTagDto"
            },
            "description": "Collections the Series belongs to",
            "nullable": true
          },
          "genres": {
            "type": "array",
            "items": {
              "$ref": "#/components/schemas/GenreTagDto"
            },
            "description": "Genres for the Series",
            "nullable": true
          },
          "tags": {
            "type": "array",
            "items": {
              "$ref": "#/components/schemas/TagDto"
            },
            "description": "Collection of all Tags from underlying chapters for a Series",
            "nullable": true
          },
          "writers": {
            "type": "array",
            "items": {
              "$ref": "#/components/schemas/PersonDto"
            },
            "nullable": true
          },
          "coverArtists": {
            "type": "array",
            "items": {
              "$ref": "#/components/schemas/PersonDto"
            },
            "nullable": true
          },
          "publishers": {
            "type": "array",
            "items": {
              "$ref": "#/components/schemas/PersonDto"
            },
            "nullable": true
          },
          "characters": {
            "type": "array",
            "items": {
              "$ref": "#/components/schemas/PersonDto"
            },
            "nullable": true
          },
          "pencillers": {
            "type": "array",
            "items": {
              "$ref": "#/components/schemas/PersonDto"
            },
            "nullable": true
          },
          "inkers": {
            "type": "array",
            "items": {
              "$ref": "#/components/schemas/PersonDto"
            },
            "nullable": true
          },
          "colorists": {
            "type": "array",
            "items": {
              "$ref": "#/components/schemas/PersonDto"
            },
            "nullable": true
          },
          "letterers": {
            "type": "array",
            "items": {
              "$ref": "#/components/schemas/PersonDto"
            },
            "nullable": true
          },
          "editors": {
            "type": "array",
            "items": {
              "$ref": "#/components/schemas/PersonDto"
            },
            "nullable": true
          },
          "translators": {
            "type": "array",
            "items": {
              "$ref": "#/components/schemas/PersonDto"
            },
            "nullable": true
          },
          "ageRating": {
            "$ref": "#/components/schemas/AgeRating"
          },
          "releaseYear": {
            "type": "integer",
            "description": "Earliest Year from all chapters",
            "format": "int32"
          },
          "language": {
            "type": "string",
            "description": "Language of the content (BCP-47 code)",
            "nullable": true
          },
          "maxCount": {
            "type": "integer",
            "description": "Max number of issues/volumes in the series (Max of Volume/Issue field in ComicInfo)",
            "format": "int32"
          },
          "totalCount": {
            "type": "integer",
            "description": "Total number of issues/volumes for the series",
            "format": "int32"
          },
          "publicationStatus": {
            "$ref": "#/components/schemas/PublicationStatus"
          },
          "webLinks": {
            "type": "string",
            "description": "A comma-separated list of Urls",
            "nullable": true
          },
          "languageLocked": {
            "type": "boolean"
          },
          "summaryLocked": {
            "type": "boolean"
          },
          "ageRatingLocked": {
            "type": "boolean",
            "description": "Locked by user so metadata updates from scan loop will not override AgeRating"
          },
          "publicationStatusLocked": {
            "type": "boolean",
            "description": "Locked by user so metadata updates from scan loop will not override PublicationStatus"
          },
          "genresLocked": {
            "type": "boolean"
          },
          "tagsLocked": {
            "type": "boolean"
          },
          "writersLocked": {
            "type": "boolean"
          },
          "charactersLocked": {
            "type": "boolean"
          },
          "coloristsLocked": {
            "type": "boolean"
          },
          "editorsLocked": {
            "type": "boolean"
          },
          "inkersLocked": {
            "type": "boolean"
          },
          "letterersLocked": {
            "type": "boolean"
          },
          "pencillersLocked": {
            "type": "boolean"
          },
          "publishersLocked": {
            "type": "boolean"
          },
          "translatorsLocked": {
            "type": "boolean"
          },
          "coverArtistsLocked": {
            "type": "boolean"
          },
          "releaseYearLocked": {
            "type": "boolean"
          },
          "seriesId": {
            "type": "integer",
            "format": "int32"
          }
        },
        "additionalProperties": false
      },
      "SeriesRelation": {
        "type": "object",
        "properties": {
          "id": {
            "type": "integer",
            "format": "int32"
          },
          "relationKind": {
            "$ref": "#/components/schemas/RelationKind"
          },
          "targetSeries": {
            "$ref": "#/components/schemas/Series"
          },
          "targetSeriesId": {
            "type": "integer",
            "description": "A is Sequel to B. In this example, TargetSeries is A. B will hold the foreign key.",
            "format": "int32"
          },
          "series": {
            "$ref": "#/components/schemas/Series"
          },
          "seriesId": {
            "type": "integer",
            "format": "int32"
          }
        },
        "additionalProperties": false,
        "description": "A relation flows between one series and another.\r\nSeries ---kind---> target"
      },
      "ServerInfoDto": {
        "type": "object",
        "properties": {
          "installId": {
            "type": "string",
            "description": "Unique Id that represents a unique install",
            "nullable": true
          },
          "os": {
            "type": "string",
            "nullable": true
          },
          "isDocker": {
            "type": "boolean",
            "description": "If the Kavita install is using Docker"
          },
          "dotnetVersion": {
            "type": "string",
            "description": "Version of .NET instance is running",
            "nullable": true
          },
          "kavitaVersion": {
            "type": "string",
            "description": "Version of Kavita",
            "nullable": true
          },
          "numOfCores": {
            "type": "integer",
            "description": "Number of Cores on the instance",
            "format": "int32"
          },
          "numberOfLibraries": {
            "type": "integer",
            "description": "The number of libraries on the instance",
            "format": "int32"
          },
          "hasBookmarks": {
            "type": "boolean",
            "description": "Does any user have bookmarks"
          },
          "activeSiteTheme": {
            "type": "string",
            "description": "The site theme the install is using",
            "nullable": true
          },
          "mangaReaderMode": {
            "$ref": "#/components/schemas/ReaderMode"
          },
          "numberOfUsers": {
            "type": "integer",
            "description": "Number of users on the install",
            "format": "int32"
          },
          "numberOfCollections": {
            "type": "integer",
            "description": "Number of collections on the install",
            "format": "int32"
          },
          "numberOfReadingLists": {
            "type": "integer",
            "description": "Number of reading lists on the install (Sum of all users)",
            "format": "int32"
          },
          "opdsEnabled": {
            "type": "boolean",
            "description": "Is OPDS enabled"
          },
          "totalFiles": {
            "type": "integer",
            "description": "Total number of files in the instance",
            "format": "int32"
          },
          "totalGenres": {
            "type": "integer",
            "description": "Total number of Genres in the instance",
            "format": "int32"
          },
          "totalPeople": {
            "type": "integer",
            "description": "Total number of People in the instance",
            "format": "int32"
          },
          "usersOnCardLayout": {
            "type": "integer",
            "description": "Number of users on this instance using Card Layout",
            "format": "int32"
          },
          "usersOnListLayout": {
            "type": "integer",
            "description": "Number of users on this instance using List Layout",
            "format": "int32"
          },
          "maxSeriesInALibrary": {
            "type": "integer",
            "description": "Max number of Series for any library on the instance",
            "format": "int32"
          },
          "maxVolumesInASeries": {
            "type": "integer",
            "description": "Max number of Volumes for any library on the instance",
            "format": "int32"
          },
          "maxChaptersInASeries": {
            "type": "integer",
            "description": "Max number of Chapters for any library on the instance",
            "format": "int32"
          },
          "usingSeriesRelationships": {
            "type": "boolean",
            "description": "Does this instance have relationships setup between series"
          },
          "mangaReaderBackgroundColors": {
            "type": "array",
            "items": {
              "type": "string"
            },
            "description": "A list of background colors set on the instance",
            "nullable": true
          },
          "mangaReaderPageSplittingModes": {
            "type": "array",
            "items": {
              "$ref": "#/components/schemas/PageSplitOption"
            },
            "description": "A list of Page Split defaults being used on the instance",
            "nullable": true
          },
          "mangaReaderLayoutModes": {
            "type": "array",
            "items": {
              "$ref": "#/components/schemas/LayoutMode"
            },
            "description": "A list of Layout Mode defaults being used on the instance",
            "nullable": true
          },
          "fileFormats": {
            "type": "array",
            "items": {
              "$ref": "#/components/schemas/FileFormatDto"
            },
            "description": "A list of file formats existing in the instance",
            "nullable": true
          },
          "usingRestrictedProfiles": {
            "type": "boolean",
            "description": "If there is at least one user that is using an age restricted profile on the instance"
          },
          "usersWithEmulateComicBook": {
            "type": "integer",
            "description": "Number of users using the Emulate Comic Book setting",
            "format": "int32"
          },
          "percentOfLibrariesWithFolderWatchingEnabled": {
            "type": "number",
            "description": "Percent (0.0-1.0) of libraries with folder watching enabled",
            "format": "float"
          },
          "percentOfLibrariesIncludedInSearch": {
            "type": "number",
            "description": "Percent (0.0-1.0) of libraries included in Search",
            "format": "float"
          },
          "percentOfLibrariesIncludedInRecommended": {
            "type": "number",
            "description": "Percent (0.0-1.0) of libraries included in Recommended",
            "format": "float"
          },
          "percentOfLibrariesIncludedInDashboard": {
            "type": "number",
            "description": "Percent (0.0-1.0) of libraries included in Dashboard",
            "format": "float"
          },
          "totalReadingHours": {
            "type": "integer",
            "description": "Total reading hours of all users",
            "format": "int64"
          },
          "encodeMediaAs": {
            "$ref": "#/components/schemas/EncodeFormat"
          }
        },
        "additionalProperties": false,
        "description": "Represents information about a Kavita Installation"
      },
      "ServerSettingDto": {
        "type": "object",
        "properties": {
          "cacheDirectory": {
            "type": "string",
            "nullable": true
          },
          "taskScan": {
            "type": "string",
            "nullable": true
          },
          "loggingLevel": {
            "type": "string",
            "description": "Logging level for server. Managed in appsettings.json.",
            "nullable": true
          },
          "taskBackup": {
            "type": "string",
            "nullable": true
          },
          "port": {
            "type": "integer",
            "description": "Port the server listens on. Managed in appsettings.json.",
            "format": "int32"
          },
          "ipAddresses": {
            "type": "string",
            "description": "Comma separated list of ip addresses the server listens on. Managed in appsettings.json",
            "nullable": true
          },
          "allowStatCollection": {
            "type": "boolean",
            "description": "Allows anonymous information to be collected and sent to KavitaStats"
          },
          "enableOpds": {
            "type": "boolean",
            "description": "Enables OPDS connections to be made to the server."
          },
          "baseUrl": {
            "type": "string",
            "description": "Base Url for the kavita. Requires restart to take effect.",
            "nullable": true
          },
          "bookmarksDirectory": {
            "type": "string",
            "description": "Where Bookmarks are stored.",
            "nullable": true
          },
          "emailServiceUrl": {
            "type": "string",
            "description": "Email service to use for the invite user flow, forgot password, etc.",
            "nullable": true
          },
          "installVersion": {
            "type": "string",
            "nullable": true
          },
          "installId": {
            "type": "string",
            "description": "Represents a unique Id to this Kavita installation. Only used in Stats to identify unique installs.",
            "nullable": true
          },
          "encodeMediaAs": {
            "$ref": "#/components/schemas/EncodeFormat"
          },
          "totalBackups": {
            "type": "integer",
            "description": "The amount of Backups before cleanup",
            "format": "int32"
          },
          "enableFolderWatching": {
            "type": "boolean",
            "description": "If Kavita should watch the library folders and process changes"
          },
          "totalLogs": {
            "type": "integer",
            "description": "Total number of days worth of logs to keep at a given time.",
            "format": "int32"
          },
          "hostName": {
            "type": "string",
            "description": "The Host name (ie Reverse proxy domain name) for the server",
            "nullable": true
          }
        },
        "additionalProperties": false
      },
      "ServerStatisticsDto": {
        "type": "object",
        "properties": {
          "chapterCount": {
            "type": "integer",
            "format": "int64"
          },
          "volumeCount": {
            "type": "integer",
            "format": "int64"
          },
          "seriesCount": {
            "type": "integer",
            "format": "int64"
          },
          "totalFiles": {
            "type": "integer",
            "format": "int64"
          },
          "totalSize": {
            "type": "integer",
            "format": "int64"
          },
          "totalGenres": {
            "type": "integer",
            "format": "int64"
          },
          "totalTags": {
            "type": "integer",
            "format": "int64"
          },
          "totalPeople": {
            "type": "integer",
            "format": "int64"
          },
          "totalReadingTime": {
            "type": "integer",
            "format": "int64"
          },
          "mostReadSeries": {
            "type": "array",
            "items": {
              "$ref": "#/components/schemas/SeriesDtoICount"
            },
            "nullable": true
          },
          "mostPopularSeries": {
            "type": "array",
            "items": {
              "$ref": "#/components/schemas/SeriesDtoICount"
            },
            "description": "Total users who have started/reading/read per series",
            "nullable": true
          },
          "mostActiveUsers": {
            "type": "array",
            "items": {
              "$ref": "#/components/schemas/UserDtoICount"
            },
            "nullable": true
          },
          "mostActiveLibraries": {
            "type": "array",
            "items": {
              "$ref": "#/components/schemas/LibraryDtoICount"
            },
            "nullable": true
          },
          "recentlyRead": {
            "type": "array",
            "items": {
              "$ref": "#/components/schemas/SeriesDto"
            },
            "description": "Last 5 Series read",
            "nullable": true
          }
        },
        "additionalProperties": false
      },
      "SingleStatCount": {
        "type": "object",
        "properties": {
          "value": {
            "type": "number",
            "format": "float"
          },
          "count": {
            "type": "integer",
            "format": "int64"
          }
        },
        "additionalProperties": false
      },
      "SiteTheme": {
        "type": "object",
        "properties": {
          "id": {
            "type": "integer",
            "format": "int32"
          },
          "name": {
            "type": "string",
            "description": "Name of the Theme",
            "nullable": true
          },
          "normalizedName": {
            "type": "string",
            "description": "Normalized name for lookups",
            "nullable": true
          },
          "fileName": {
            "type": "string",
            "description": "File path to the content. Stored under API.Services.DirectoryService.SiteThemeDirectory.\r\nMust be a .css file",
            "nullable": true
          },
          "isDefault": {
            "type": "boolean",
            "description": "Only one theme can have this. Will auto-set this as default for new user accounts"
          },
          "provider": {
            "$ref": "#/components/schemas/ThemeProvider"
          },
          "created": {
            "type": "string",
            "format": "date-time"
          },
          "lastModified": {
            "type": "string",
            "format": "date-time"
          },
          "createdUtc": {
            "type": "string",
            "format": "date-time"
          },
          "lastModifiedUtc": {
            "type": "string",
            "format": "date-time"
          }
        },
        "additionalProperties": false,
        "description": "Represents a set of css overrides the user can upload to Kavita and will load into webui"
      },
      "SiteThemeDto": {
        "type": "object",
        "properties": {
          "id": {
            "type": "integer",
            "format": "int32"
          },
          "name": {
            "type": "string",
            "description": "Name of the Theme",
            "nullable": true
          },
          "normalizedName": {
            "type": "string",
            "description": "Normalized name for lookups",
            "nullable": true
          },
          "fileName": {
            "type": "string",
            "description": "File path to the content. Stored under API.Services.DirectoryService.SiteThemeDirectory.\r\nMust be a .css file",
            "nullable": true
          },
          "isDefault": {
            "type": "boolean",
            "description": "Only one theme can have this. Will auto-set this as default for new user accounts"
          },
          "provider": {
            "$ref": "#/components/schemas/ThemeProvider"
          },
          "created": {
            "type": "string",
            "format": "date-time"
          },
          "lastModified": {
            "type": "string",
            "format": "date-time"
          },
          "createdUtc": {
            "type": "string",
            "format": "date-time"
          },
          "lastModifiedUtc": {
            "type": "string",
            "format": "date-time"
          },
          "selector": {
            "type": "string",
            "nullable": true,
            "readOnly": true
          }
        },
        "additionalProperties": false,
        "description": "Represents a set of css overrides the user can upload to Kavita and will load into webui"
      },
      "SortField": {
        "enum": [
          1,
          2,
          3,
          4,
          5,
          6
        ],
        "type": "integer",
        "format": "int32"
      },
      "SortOptions": {
        "type": "object",
        "properties": {
          "sortField": {
            "$ref": "#/components/schemas/SortField"
          },
          "isAscending": {
            "type": "boolean"
          }
        },
        "additionalProperties": false,
        "description": "Sorting Options for a query"
      },
      "Tag": {
        "type": "object",
        "properties": {
          "id": {
            "type": "integer",
            "format": "int32"
          },
          "title": {
            "type": "string",
            "nullable": true
          },
          "normalizedTitle": {
            "type": "string",
            "nullable": true
          },
          "seriesMetadatas": {
            "type": "array",
            "items": {
              "$ref": "#/components/schemas/SeriesMetadata"
            },
            "nullable": true
          },
          "chapters": {
            "type": "array",
            "items": {
              "$ref": "#/components/schemas/Chapter"
            },
            "nullable": true
          }
        },
        "additionalProperties": false
      },
      "TagDto": {
        "type": "object",
        "properties": {
          "id": {
            "type": "integer",
            "format": "int32"
          },
          "title": {
            "type": "string",
            "nullable": true
          }
        },
        "additionalProperties": false
      },
      "TestEmailDto": {
        "type": "object",
        "properties": {
          "url": {
            "type": "string",
            "nullable": true
          }
        },
        "additionalProperties": false
      },
      "ThemeProvider": {
        "enum": [
          1,
          2
        ],
        "type": "integer",
        "format": "int32"
      },
      "TokenRequestDto": {
        "type": "object",
        "properties": {
          "token": {
            "type": "string",
            "nullable": true
          },
          "refreshToken": {
            "type": "string",
            "nullable": true
          }
        },
        "additionalProperties": false
      },
      "TopReadDto": {
        "type": "object",
        "properties": {
          "userId": {
            "type": "integer",
            "format": "int32"
          },
          "username": {
            "type": "string",
            "nullable": true
          },
          "comicsTime": {
            "type": "integer",
            "description": "Amount of time read on Comic libraries",
            "format": "int64"
          },
          "booksTime": {
            "type": "integer",
            "description": "Amount of time read on",
            "format": "int64"
          },
          "mangaTime": {
            "type": "integer",
            "format": "int64"
          }
        },
        "additionalProperties": false
      },
      "UpdateAgeRestrictionDto": {
        "required": [
          "ageRating",
          "includeUnknowns"
        ],
        "type": "object",
        "properties": {
          "ageRating": {
            "$ref": "#/components/schemas/AgeRating"
          },
          "includeUnknowns": {
            "type": "boolean"
          }
        },
        "additionalProperties": false
      },
      "UpdateDefaultThemeDto": {
        "type": "object",
        "properties": {
          "themeId": {
            "type": "integer",
            "format": "int32"
          }
        },
        "additionalProperties": false
      },
      "UpdateDeviceDto": {
        "required": [
          "emailAddress",
          "id",
          "name",
          "platform"
        ],
        "type": "object",
        "properties": {
          "id": {
            "type": "integer",
            "format": "int32"
          },
          "name": {
            "minLength": 1,
            "type": "string"
          },
          "platform": {
            "$ref": "#/components/schemas/DevicePlatform"
          },
          "emailAddress": {
            "minLength": 1,
            "type": "string"
          }
        },
        "additionalProperties": false
      },
      "UpdateEmailDto": {
        "type": "object",
        "properties": {
          "email": {
            "type": "string",
            "nullable": true
          },
          "password": {
            "type": "string",
            "nullable": true
          }
        },
        "additionalProperties": false
      },
      "UpdateLibraryDto": {
        "required": [
          "folders",
          "folderWatching",
          "id",
          "includeInDashboard",
          "includeInRecommended",
          "includeInSearch",
          "manageCollections",
          "manageReadingLists",
          "name",
          "type"
        ],
        "type": "object",
        "properties": {
          "id": {
            "type": "integer",
            "format": "int32"
          },
          "name": {
            "minLength": 1,
            "type": "string"
          },
          "type": {
            "$ref": "#/components/schemas/LibraryType"
          },
          "folders": {
            "type": "array",
            "items": {
              "type": "string"
            }
          },
          "folderWatching": {
            "type": "boolean"
          },
          "includeInDashboard": {
            "type": "boolean"
          },
          "includeInRecommended": {
            "type": "boolean"
          },
          "includeInSearch": {
            "type": "boolean"
          },
          "manageCollections": {
            "type": "boolean"
          },
          "manageReadingLists": {
            "type": "boolean"
          }
        },
        "additionalProperties": false
      },
      "UpdateLibraryForUserDto": {
        "type": "object",
        "properties": {
          "username": {
            "type": "string",
            "nullable": true
          },
          "selectedLibraries": {
            "type": "array",
            "items": {
              "$ref": "#/components/schemas/LibraryDto"
            },
            "nullable": true
          }
        },
        "additionalProperties": false
      },
      "UpdateNotificationDto": {
        "type": "object",
        "properties": {
          "currentVersion": {
            "type": "string",
            "description": "Current installed Version",
            "nullable": true
          },
          "updateVersion": {
            "type": "string",
            "description": "Semver of the release version\r\n<example>0.4.3</example>",
            "nullable": true
          },
          "updateBody": {
            "type": "string",
            "description": "Release body in HTML",
            "nullable": true
          },
          "updateTitle": {
            "type": "string",
            "description": "Title of the release",
            "nullable": true
          },
          "updateUrl": {
            "type": "string",
            "description": "Github Url",
            "nullable": true
          },
          "isDocker": {
            "type": "boolean",
            "description": "If this install is within Docker"
          },
          "isPrerelease": {
            "type": "boolean",
            "description": "Is this a pre-release"
          },
          "publishDate": {
            "type": "string",
            "description": "Date of the publish",
            "nullable": true
          }
        },
        "additionalProperties": false,
        "description": "Update Notification denoting a new release available for user to update to"
      },
      "UpdateReadingListByChapterDto": {
        "type": "object",
        "properties": {
          "chapterId": {
            "type": "integer",
            "format": "int32"
          },
          "seriesId": {
            "type": "integer",
            "format": "int32"
          },
          "readingListId": {
            "type": "integer",
            "format": "int32"
          }
        },
        "additionalProperties": false
      },
      "UpdateReadingListByMultipleDto": {
        "type": "object",
        "properties": {
          "seriesId": {
            "type": "integer",
            "format": "int32"
          },
          "readingListId": {
            "type": "integer",
            "format": "int32"
          },
          "volumeIds": {
            "type": "array",
            "items": {
              "type": "integer",
              "format": "int32"
            },
            "nullable": true
          },
          "chapterIds": {
            "type": "array",
            "items": {
              "type": "integer",
              "format": "int32"
            },
            "nullable": true
          }
        },
        "additionalProperties": false
      },
      "UpdateReadingListByMultipleSeriesDto": {
        "type": "object",
        "properties": {
          "readingListId": {
            "type": "integer",
            "format": "int32"
          },
          "seriesIds": {
            "type": "array",
            "items": {
              "type": "integer",
              "format": "int32"
            },
            "nullable": true
          }
        },
        "additionalProperties": false
      },
      "UpdateReadingListBySeriesDto": {
        "type": "object",
        "properties": {
          "seriesId": {
            "type": "integer",
            "format": "int32"
          },
          "readingListId": {
            "type": "integer",
            "format": "int32"
          }
        },
        "additionalProperties": false
      },
      "UpdateReadingListByVolumeDto": {
        "type": "object",
        "properties": {
          "volumeId": {
            "type": "integer",
            "format": "int32"
          },
          "seriesId": {
            "type": "integer",
            "format": "int32"
          },
          "readingListId": {
            "type": "integer",
            "format": "int32"
          }
        },
        "additionalProperties": false
      },
      "UpdateReadingListDto": {
        "required": [
          "readingListId"
        ],
        "type": "object",
        "properties": {
          "readingListId": {
            "type": "integer",
            "format": "int32"
          },
          "title": {
            "type": "string",
            "nullable": true
          },
          "summary": {
            "type": "string",
            "nullable": true
          },
          "promoted": {
            "type": "boolean"
          },
          "coverImageLocked": {
            "type": "boolean"
          },
          "startingMonth": {
            "type": "integer",
            "format": "int32"
          },
          "startingYear": {
            "type": "integer",
            "format": "int32"
          },
          "endingMonth": {
            "type": "integer",
            "format": "int32"
          },
          "endingYear": {
            "type": "integer",
            "format": "int32"
          }
        },
        "additionalProperties": false
      },
      "UpdateReadingListPosition": {
        "required": [
          "readingListId",
          "readingListItemId",
          "toPosition"
        ],
        "type": "object",
        "properties": {
          "readingListId": {
            "type": "integer",
            "format": "int32"
          },
          "readingListItemId": {
            "type": "integer",
            "format": "int32"
          },
          "fromPosition": {
            "type": "integer",
            "format": "int32"
          },
          "toPosition": {
            "type": "integer",
            "format": "int32"
          }
        },
        "additionalProperties": false,
        "description": "DTO for moving a reading list item to another position within the same list"
      },
      "UpdateRelatedSeriesDto": {
        "type": "object",
        "properties": {
          "seriesId": {
            "type": "integer",
            "format": "int32"
          },
          "adaptations": {
            "type": "array",
            "items": {
              "type": "integer",
              "format": "int32"
            },
            "nullable": true
          },
          "characters": {
            "type": "array",
            "items": {
              "type": "integer",
              "format": "int32"
            },
            "nullable": true
          },
          "contains": {
            "type": "array",
            "items": {
              "type": "integer",
              "format": "int32"
            },
            "nullable": true
          },
          "others": {
            "type": "array",
            "items": {
              "type": "integer",
              "format": "int32"
            },
            "nullable": true
          },
          "prequels": {
            "type": "array",
            "items": {
              "type": "integer",
              "format": "int32"
            },
            "nullable": true
          },
          "sequels": {
            "type": "array",
            "items": {
              "type": "integer",
              "format": "int32"
            },
            "nullable": true
          },
          "sideStories": {
            "type": "array",
            "items": {
              "type": "integer",
              "format": "int32"
            },
            "nullable": true
          },
          "spinOffs": {
            "type": "array",
            "items": {
              "type": "integer",
              "format": "int32"
            },
            "nullable": true
          },
          "alternativeSettings": {
            "type": "array",
            "items": {
              "type": "integer",
              "format": "int32"
            },
            "nullable": true
          },
          "alternativeVersions": {
            "type": "array",
            "items": {
              "type": "integer",
              "format": "int32"
            },
            "nullable": true
          },
          "doujinshis": {
            "type": "array",
            "items": {
              "type": "integer",
              "format": "int32"
            },
            "nullable": true
          },
          "editions": {
            "type": "array",
            "items": {
              "type": "integer",
              "format": "int32"
            },
            "nullable": true
          }
        },
        "additionalProperties": false
      },
      "UpdateSeriesDto": {
        "type": "object",
        "properties": {
          "id": {
            "type": "integer",
            "format": "int32"
          },
          "name": {
            "type": "string",
            "nullable": true
          },
          "localizedName": {
            "type": "string",
            "nullable": true
          },
          "sortName": {
            "type": "string",
            "nullable": true
          },
          "coverImageLocked": {
            "type": "boolean"
          },
          "nameLocked": {
            "type": "boolean"
          },
          "sortNameLocked": {
            "type": "boolean"
          },
          "localizedNameLocked": {
            "type": "boolean"
          }
        },
        "additionalProperties": false
      },
      "UpdateSeriesForTagDto": {
        "type": "object",
        "properties": {
          "tag": {
            "$ref": "#/components/schemas/CollectionTagDto"
          },
          "seriesIdsToRemove": {
            "type": "array",
            "items": {
              "type": "integer",
              "format": "int32"
            },
            "nullable": true
          }
        },
        "additionalProperties": false
      },
      "UpdateSeriesMetadataDto": {
        "type": "object",
        "properties": {
          "seriesMetadata": {
            "$ref": "#/components/schemas/SeriesMetadataDto"
          },
          "collectionTags": {
            "type": "array",
            "items": {
              "$ref": "#/components/schemas/CollectionTagDto"
            },
            "nullable": true
          }
        },
        "additionalProperties": false
      },
      "UpdateSeriesRatingDto": {
        "type": "object",
        "properties": {
          "seriesId": {
            "type": "integer",
            "format": "int32"
          },
          "userRating": {
            "type": "integer",
            "format": "int32"
          },
          "userReview": {
            "maxLength": 1000,
            "type": "string",
            "nullable": true
          }
        },
        "additionalProperties": false
      },
      "UpdateUserDto": {
        "type": "object",
        "properties": {
          "userId": {
            "type": "integer",
            "format": "int32"
          },
          "username": {
            "type": "string",
            "nullable": true
          },
          "roles": {
            "type": "array",
            "items": {
              "type": "string"
            },
            "nullable": true
          },
          "libraries": {
            "type": "array",
            "items": {
              "type": "integer",
              "format": "int32"
            },
            "description": "A list of libraries to grant access to",
            "nullable": true
          },
          "ageRestriction": {
            "$ref": "#/components/schemas/AgeRestrictionDto"
          }
        },
        "additionalProperties": false
      },
      "UpdateWantToReadDto": {
        "type": "object",
        "properties": {
          "seriesIds": {
            "type": "array",
            "items": {
              "type": "integer",
              "format": "int32"
            },
            "description": "List of Series Ids that will be Added/Removed",
            "nullable": true
          }
        },
        "additionalProperties": false,
        "description": "A list of Series to pass when working with Want To Read APIs"
      },
      "UploadFileDto": {
        "type": "object",
        "properties": {
          "id": {
            "type": "integer",
            "description": "Id of the Entity",
            "format": "int32"
          },
          "url": {
            "type": "string",
            "description": "Base Url encoding of the file to upload from (can be null)",
            "nullable": true
          }
        },
        "additionalProperties": false
      },
      "UploadUrlDto": {
        "required": [
          "url"
        ],
        "type": "object",
        "properties": {
          "url": {
            "minLength": 1,
            "type": "string",
            "description": "External url"
          }
        },
        "additionalProperties": false
      },
      "UserDto": {
        "type": "object",
        "properties": {
          "username": {
            "type": "string",
            "nullable": true
          },
          "email": {
            "type": "string",
            "nullable": true
          },
          "token": {
            "type": "string",
            "nullable": true
          },
          "refreshToken": {
            "type": "string",
            "nullable": true
          },
          "apiKey": {
            "type": "string",
            "nullable": true
          },
          "preferences": {
            "$ref": "#/components/schemas/UserPreferencesDto"
          },
          "ageRestriction": {
            "$ref": "#/components/schemas/AgeRestrictionDto"
          },
          "kavitaVersion": {
            "type": "string",
            "nullable": true
          }
        },
        "additionalProperties": false
      },
      "UserDtoICount": {
        "type": "object",
        "properties": {
          "value": {
            "$ref": "#/components/schemas/UserDto"
          },
          "count": {
            "type": "integer",
            "format": "int64"
          }
        },
        "additionalProperties": false
      },
      "UserPreferencesDto": {
        "required": [
          "autoCloseMenu",
          "backgroundColor",
          "blurUnreadSummaries",
          "bookReaderFontFamily",
          "bookReaderFontSize",
          "bookReaderImmersiveMode",
          "bookReaderLayoutMode",
          "bookReaderLineSpacing",
          "bookReaderMargin",
          "bookReaderReadingDirection",
          "bookReaderTapToPaginate",
          "bookReaderThemeName",
          "bookReaderWritingStyle",
          "collapseSeriesRelationships",
          "emulateBook",
          "globalPageLayoutMode",
          "layoutMode",
          "noTransitions",
          "pageSplitOption",
          "promptForDownloadSize",
          "readerMode",
          "readingDirection",
          "scalingOption",
          "showScreenHints",
          "swipeToPaginate",
          "theme"
        ],
        "type": "object",
        "properties": {
          "readingDirection": {
            "$ref": "#/components/schemas/ReadingDirection"
          },
          "scalingOption": {
            "$ref": "#/components/schemas/ScalingOption"
          },
          "pageSplitOption": {
            "$ref": "#/components/schemas/PageSplitOption"
          },
          "readerMode": {
            "$ref": "#/components/schemas/ReaderMode"
          },
          "layoutMode": {
            "$ref": "#/components/schemas/LayoutMode"
          },
          "emulateBook": {
            "type": "boolean",
            "description": "Manga Reader Option: Emulate a book by applying a shadow effect on the pages"
          },
          "backgroundColor": {
            "minLength": 1,
            "type": "string",
            "description": "Manga Reader Option: Background color of the reader"
          },
          "swipeToPaginate": {
            "type": "boolean",
            "description": "Manga Reader Option: Should swiping trigger pagination"
          },
          "autoCloseMenu": {
            "type": "boolean",
            "description": "Manga Reader Option: Allow the menu to close after 6 seconds without interaction"
          },
          "showScreenHints": {
            "type": "boolean",
            "description": "Manga Reader Option: Show screen hints to the user on some actions, ie) pagination direction change"
          },
          "bookReaderMargin": {
            "type": "integer",
            "description": "Book Reader Option: Override extra Margin",
            "format": "int32"
          },
          "bookReaderLineSpacing": {
            "type": "integer",
            "description": "Book Reader Option: Override line-height",
            "format": "int32"
          },
          "bookReaderFontSize": {
            "type": "integer",
            "description": "Book Reader Option: Override font size",
            "format": "int32"
          },
          "bookReaderFontFamily": {
            "minLength": 1,
            "type": "string",
            "description": "Book Reader Option: Maps to the default Kavita font-family (inherit) or an override"
          },
          "bookReaderTapToPaginate": {
            "type": "boolean",
            "description": "Book Reader Option: Allows tapping on side of screens to paginate"
          },
          "bookReaderReadingDirection": {
            "$ref": "#/components/schemas/ReadingDirection"
          },
          "bookReaderWritingStyle": {
            "$ref": "#/components/schemas/WritingStyle"
          },
          "theme": {
            "$ref": "#/components/schemas/SiteTheme"
          },
          "bookReaderThemeName": {
            "minLength": 1,
            "type": "string"
          },
          "bookReaderLayoutMode": {
            "$ref": "#/components/schemas/BookPageLayoutMode"
          },
          "bookReaderImmersiveMode": {
            "type": "boolean",
            "description": "Book Reader Option: A flag that hides the menu-ing system behind a click on the screen. This should be used with tap to paginate, but the app doesn't enforce this."
          },
          "globalPageLayoutMode": {
            "$ref": "#/components/schemas/PageLayoutMode"
          },
          "blurUnreadSummaries": {
            "type": "boolean",
            "description": "UI Site Global Setting: If unread summaries should be blurred until expanded or unless user has read it already"
          },
          "promptForDownloadSize": {
            "type": "boolean",
            "description": "UI Site Global Setting: Should Kavita prompt user to confirm downloads that are greater than 100 MB."
          },
          "noTransitions": {
            "type": "boolean",
            "description": "UI Site Global Setting: Should Kavita disable CSS transitions"
          },
          "collapseSeriesRelationships": {
            "type": "boolean",
            "description": "When showing series, only parent series or series with no relationships will be returned"
          }
        },
        "additionalProperties": false
      },
      "UserReadStatistics": {
        "type": "object",
        "properties": {
          "totalPagesRead": {
            "type": "integer",
            "description": "Total number of pages read",
            "format": "int64"
          },
          "totalWordsRead": {
            "type": "integer",
            "description": "Total number of words read",
            "format": "int64"
          },
          "timeSpentReading": {
            "type": "integer",
            "description": "Total time spent reading based on estimates",
            "format": "int64"
          },
          "chaptersRead": {
            "type": "integer",
            "format": "int64"
          },
          "lastActive": {
            "type": "string",
            "format": "date-time"
          },
          "avgHoursPerWeekSpentReading": {
            "type": "number",
            "format": "double"
          },
          "percentReadPerLibrary": {
            "type": "array",
            "items": {
              "$ref": "#/components/schemas/SingleStatCount"
            },
            "nullable": true
          }
        },
        "additionalProperties": false
      },
      "Volume": {
        "type": "object",
        "properties": {
          "id": {
            "type": "integer",
            "format": "int32"
          },
          "name": {
            "type": "string",
            "description": "A String representation of the volume number. Allows for floats.",
            "nullable": true
          },
          "number": {
            "type": "integer",
            "description": "The minimum number in the Name field in Int form",
            "format": "int32"
          },
          "chapters": {
            "type": "array",
            "items": {
              "$ref": "#/components/schemas/Chapter"
            },
            "nullable": true
          },
          "created": {
            "type": "string",
            "format": "date-time"
          },
          "lastModified": {
            "type": "string",
            "format": "date-time"
          },
          "createdUtc": {
            "type": "string",
            "format": "date-time"
          },
          "lastModifiedUtc": {
            "type": "string",
            "format": "date-time"
          },
          "coverImage": {
            "type": "string",
            "description": "Absolute path to the (managed) image file",
            "nullable": true
          },
          "pages": {
            "type": "integer",
            "description": "Total pages of all chapters in this volume",
            "format": "int32"
          },
          "wordCount": {
            "type": "integer",
            "description": "Total Word count of all chapters in this volume.",
            "format": "int64"
          },
          "minHoursToRead": {
            "type": "integer",
            "format": "int32"
          },
          "maxHoursToRead": {
            "type": "integer",
            "format": "int32"
          },
          "avgHoursToRead": {
            "type": "integer",
            "format": "int32"
          },
          "series": {
            "$ref": "#/components/schemas/Series"
          },
          "seriesId": {
            "type": "integer",
            "format": "int32"
          }
        },
        "additionalProperties": false
      },
      "VolumeDto": {
        "type": "object",
        "properties": {
          "id": {
            "type": "integer",
            "format": "int32"
          },
          "number": {
            "type": "integer",
            "format": "int32"
          },
          "name": {
            "type": "string",
            "nullable": true
          },
          "pages": {
            "type": "integer",
            "format": "int32"
          },
          "pagesRead": {
            "type": "integer",
            "format": "int32"
          },
          "lastModified": {
            "type": "string",
            "format": "date-time"
          },
          "created": {
            "type": "string",
            "format": "date-time"
          },
          "seriesId": {
            "type": "integer",
            "format": "int32"
          },
          "chapters": {
            "type": "array",
            "items": {
              "$ref": "#/components/schemas/ChapterDto"
            },
            "nullable": true
          },
          "minHoursToRead": {
            "type": "integer",
            "format": "int32"
          },
          "maxHoursToRead": {
            "type": "integer",
            "format": "int32"
          },
          "avgHoursToRead": {
            "type": "integer",
            "format": "int32"
          }
        },
        "additionalProperties": false
      },
      "WritingStyle": {
        "enum": [
          0,
          1
        ],
        "type": "integer",
        "description": "Represents the writing styles for the book-reader",
        "format": "int32"
      }
    },
    "securitySchemes": {
      "Bearer": {
        "type": "apiKey",
        "description": "Please insert JWT with Bearer into field",
        "name": "Authorization",
        "in": "header"
      }
    }
  },
  "security": [
    {
      "Bearer": [ ]
    }
  ],
  "tags": [
    {
      "name": "Account",
      "description": "All Account matters"
    },
    {
      "name": "Cbl",
      "description": "Responsible for the CBL import flow"
    },
    {
      "name": "Collection",
      "description": "APIs for Collections"
    },
    {
      "name": "Device",
      "description": "Responsible interacting and creating Devices"
    },
    {
      "name": "Download",
      "description": "All APIs related to downloading entities from the system. Requires Download Role or Admin Role."
    },
    {
      "name": "Filter",
      "description": "This is responsible for Filter caching"
    },
    {
      "name": "Image",
      "description": "Responsible for servicing up images stored in Kavita for entities"
    },
    {
      "name": "Reader",
      "description": "For all things regarding reading, mainly focusing on non-Book related entities"
    },
    {
      "name": "Search",
      "description": "Responsible for the Search interface from the UI"
    },
    {
      "name": "Tachiyomi",
      "description": "All APIs are for Tachiyomi extension and app. They have hacks for our implementation and should not be used for any\r\nother purposes."
    },
    {
      "name": "Upload",
      "description": ""
    },
    {
      "name": "WantToRead",
      "description": "Responsible for all things Want To Read"
    }
  ]
}<|MERGE_RESOLUTION|>--- conflicted
+++ resolved
@@ -7,11 +7,7 @@
       "name": "GPL-3.0",
       "url": "https://github.com/Kareadita/Kavita/blob/develop/LICENSE"
     },
-<<<<<<< HEAD
-    "version": "0.7.2.12"
-=======
     "version": "0.7.2.16"
->>>>>>> 64f74917
   },
   "servers": [
     {
@@ -1822,95 +1818,6 @@
         }
       }
     },
-    "/api/Filter": {
-      "get": {
-        "tags": [
-          "Filter"
-        ],
-        "parameters": [
-          {
-            "name": "name",
-            "in": "query",
-            "schema": {
-              "type": "string"
-            }
-          }
-        ],
-        "responses": {
-          "200": {
-            "description": "Success",
-            "content": {
-              "text/plain": {
-                "schema": {
-                  "$ref": "#/components/schemas/FilterV2Dto"
-                }
-              },
-              "application/json": {
-                "schema": {
-                  "$ref": "#/components/schemas/FilterV2Dto"
-                }
-              },
-              "text/json": {
-                "schema": {
-                  "$ref": "#/components/schemas/FilterV2Dto"
-                }
-              }
-            }
-          }
-        }
-      }
-    },
-    "/api/Filter/create-temp": {
-      "post": {
-        "tags": [
-          "Filter"
-        ],
-        "summary": "Caches the filter in the backend and returns a temp string for retrieving.",
-        "description": "The cache line lives for only 1 hour",
-        "requestBody": {
-          "description": "",
-          "content": {
-            "application/json": {
-              "schema": {
-                "$ref": "#/components/schemas/FilterV2Dto"
-              }
-            },
-            "text/json": {
-              "schema": {
-                "$ref": "#/components/schemas/FilterV2Dto"
-              }
-            },
-            "application/*+json": {
-              "schema": {
-                "$ref": "#/components/schemas/FilterV2Dto"
-              }
-            }
-          }
-        },
-        "responses": {
-          "200": {
-            "description": "Success",
-            "content": {
-              "text/plain": {
-                "schema": {
-                  "type": "string"
-                }
-              },
-              "application/json": {
-                "schema": {
-                  "type": "string"
-                }
-              },
-              "text/json": {
-                "schema": {
-                  "type": "string"
-                }
-              }
-            }
-          }
-        }
-      }
-    },
     "/api/Health": {
       "get": {
         "tags": [
@@ -6316,82 +6223,6 @@
             "application/*+json": {
               "schema": {
                 "$ref": "#/components/schemas/FilterDto"
-              }
-            }
-          }
-        },
-        "responses": {
-          "200": {
-            "description": "Success",
-            "content": {
-              "text/plain": {
-                "schema": {
-                  "type": "array",
-                  "items": {
-                    "$ref": "#/components/schemas/Series"
-                  }
-                }
-              },
-              "application/json": {
-                "schema": {
-                  "type": "array",
-                  "items": {
-                    "$ref": "#/components/schemas/Series"
-                  }
-                }
-              },
-              "text/json": {
-                "schema": {
-                  "type": "array",
-                  "items": {
-                    "$ref": "#/components/schemas/Series"
-                  }
-                }
-              }
-            }
-          }
-        }
-      }
-    },
-    "/api/Series/v2": {
-      "post": {
-        "tags": [
-          "Series"
-        ],
-        "parameters": [
-          {
-            "name": "PageNumber",
-            "in": "query",
-            "schema": {
-              "type": "integer",
-              "format": "int32"
-            }
-          },
-          {
-            "name": "PageSize",
-            "in": "query",
-            "description": "If set to 0, will set as MaxInt",
-            "schema": {
-              "type": "integer",
-              "format": "int32"
-            }
-          }
-        ],
-        "requestBody": {
-          "content": {
-            "application/json": {
-              "schema": {
-                "$ref": "#/components/schemas/FilterV2Dto"
-              }
-            },
-            "text/json": {
-              "schema": {
-                "$ref": "#/components/schemas/FilterV2Dto"
-              }
-            },
-            "application/*+json": {
-              "schema": {
-                "$ref": "#/components/schemas/FilterV2Dto"
               }
             }
           }
@@ -11696,27 +11527,6 @@
         },
         "additionalProperties": false
       },
-      "FilterComparison": {
-        "enum": [
-          0,
-          1,
-          2,
-          3,
-          4,
-          5,
-          6,
-          7,
-          9,
-          10,
-          11,
-          12,
-          13,
-          14,
-          15
-        ],
-        "type": "integer",
-        "format": "int32"
-      },
       "FilterDto": {
         "type": "object",
         "properties": {
@@ -11899,108 +11709,6 @@
           }
         },
         "additionalProperties": false
-      },
-      "FilterField": {
-        "enum": [
-          0,
-          1,
-          2,
-          3,
-          4,
-          5,
-          6,
-          7,
-          8,
-          9,
-          10,
-          11,
-          12,
-          13,
-          14,
-          15,
-          16,
-          17,
-          18,
-          19,
-          20,
-          21,
-          22,
-          23
-        ],
-        "type": "integer",
-        "description": "Represents the field which will dictate the value type and the Extension used for filtering",
-        "format": "int32"
-      },
-      "FilterGroupDto": {
-        "type": "object",
-        "properties": {
-          "and": {
-            "type": "array",
-            "items": {
-              "$ref": "#/components/schemas/FilterGroupDto"
-            },
-            "nullable": true
-          },
-          "or": {
-            "type": "array",
-            "items": {
-              "$ref": "#/components/schemas/FilterGroupDto"
-            },
-            "nullable": true
-          },
-          "statements": {
-            "type": "array",
-            "items": {
-              "$ref": "#/components/schemas/FilterStatementDto"
-            },
-            "description": "If there are statements then it is assumed there are no And/Ors",
-            "nullable": true
-          }
-        },
-        "additionalProperties": false
-      },
-      "FilterStatementDto": {
-        "type": "object",
-        "properties": {
-          "comparison": {
-            "$ref": "#/components/schemas/FilterComparison"
-          },
-          "field": {
-            "$ref": "#/components/schemas/FilterField"
-          },
-          "value": {
-            "type": "string",
-            "nullable": true
-          }
-        },
-        "additionalProperties": false
-      },
-      "FilterV2Dto": {
-        "type": "object",
-        "properties": {
-          "name": {
-            "type": "string",
-            "description": "The name of the filter if not anonymous",
-            "nullable": true
-          },
-          "groups": {
-            "type": "array",
-            "items": {
-              "$ref": "#/components/schemas/FilterGroupDto"
-            },
-            "nullable": true
-          },
-          "sortOptions": {
-            "$ref": "#/components/schemas/SortOptions"
-          },
-          "limitTo": {
-            "type": "integer",
-            "description": "Limit the number of rows returned. Defaults to not applying a limit (aka 0)",
-            "format": "int32"
-          }
-        },
-        "additionalProperties": false,
-        "description": "Metadata filtering for v2 API only"
       },
       "FolderPath": {
         "type": "object",
@@ -15965,10 +15673,6 @@
       "description": "All APIs related to downloading entities from the system. Requires Download Role or Admin Role."
     },
     {
-      "name": "Filter",
-      "description": "This is responsible for Filter caching"
-    },
-    {
       "name": "Image",
       "description": "Responsible for servicing up images stored in Kavita for entities"
     },
