--- conflicted
+++ resolved
@@ -7,11 +7,7 @@
       "name": "GPL-3.0",
       "url": "https://github.com/Kareadita/Kavita/blob/develop/LICENSE"
     },
-<<<<<<< HEAD
-    "version": "0.7.1.39"
-=======
     "version": "0.7.2.0"
->>>>>>> 7e3cce5b
   },
   "servers": [
     {
@@ -6234,82 +6230,6 @@
         }
       }
     },
-    "/api/Series/v2": {
-      "post": {
-        "tags": [
-          "Series"
-        ],
-        "parameters": [
-          {
-            "name": "PageNumber",
-            "in": "query",
-            "schema": {
-              "type": "integer",
-              "format": "int32"
-            }
-          },
-          {
-            "name": "PageSize",
-            "in": "query",
-            "description": "If set to 0, will set as MaxInt",
-            "schema": {
-              "type": "integer",
-              "format": "int32"
-            }
-          }
-        ],
-        "requestBody": {
-          "content": {
-            "application/json": {
-              "schema": {
-                "$ref": "#/components/schemas/FilterV2Dto"
-              }
-            },
-            "text/json": {
-              "schema": {
-                "$ref": "#/components/schemas/FilterV2Dto"
-              }
-            },
-            "application/*+json": {
-              "schema": {
-                "$ref": "#/components/schemas/FilterV2Dto"
-              }
-            }
-          }
-        },
-        "responses": {
-          "200": {
-            "description": "Success",
-            "content": {
-              "text/plain": {
-                "schema": {
-                  "type": "array",
-                  "items": {
-                    "$ref": "#/components/schemas/Series"
-                  }
-                }
-              },
-              "application/json": {
-                "schema": {
-                  "type": "array",
-                  "items": {
-                    "$ref": "#/components/schemas/Series"
-                  }
-                }
-              },
-              "text/json": {
-                "schema": {
-                  "type": "array",
-                  "items": {
-                    "$ref": "#/components/schemas/Series"
-                  }
-                }
-              }
-            }
-          }
-        }
-      }
-    },
     "/api/Series/{seriesId}": {
       "get": {
         "tags": [
@@ -11562,27 +11482,6 @@
         },
         "additionalProperties": false
       },
-      "FilterComparison": {
-        "enum": [
-          0,
-          1,
-          2,
-          3,
-          4,
-          5,
-          6,
-          7,
-          9,
-          10,
-          11,
-          12,
-          13,
-          14,
-          15
-        ],
-        "type": "integer",
-        "format": "int32"
-      },
       "FilterDto": {
         "type": "object",
         "properties": {
@@ -11765,102 +11664,6 @@
           }
         },
         "additionalProperties": false
-      },
-      "FilterField": {
-        "enum": [
-          0,
-          1,
-          2,
-          3,
-          4,
-          5,
-          6,
-          7,
-          8,
-          9,
-          10,
-          11,
-          12,
-          13,
-          14,
-          15,
-          16,
-          17,
-          18,
-          19,
-          20,
-          21,
-          22,
-          23
-        ],
-        "type": "integer",
-        "description": "Represents the field which will dictate the value type and the Extension used for filtering",
-        "format": "int32"
-      },
-      "FilterGroupDto": {
-        "type": "object",
-        "properties": {
-          "and": {
-            "type": "array",
-            "items": {
-              "$ref": "#/components/schemas/FilterGroupDto"
-            },
-            "nullable": true
-          },
-          "or": {
-            "type": "array",
-            "items": {
-              "$ref": "#/components/schemas/FilterGroupDto"
-            },
-            "nullable": true
-          },
-          "statements": {
-            "type": "array",
-            "items": {
-              "$ref": "#/components/schemas/FilterStatementDto"
-            },
-            "description": "If there are statements then it is assumed there are no And/Ors",
-            "nullable": true
-          }
-        },
-        "additionalProperties": false
-      },
-      "FilterStatementDto": {
-        "type": "object",
-        "properties": {
-          "comparison": {
-            "$ref": "#/components/schemas/FilterComparison"
-          },
-          "field": {
-            "$ref": "#/components/schemas/FilterField"
-          },
-          "value": {
-            "type": "string",
-            "nullable": true
-          }
-        },
-        "additionalProperties": false
-      },
-      "FilterV2Dto": {
-        "type": "object",
-        "properties": {
-          "name": {
-            "type": "string",
-            "nullable": true
-          },
-          "groups": {
-            "type": "array",
-            "items": {
-              "$ref": "#/components/schemas/FilterGroupDto"
-            },
-            "nullable": true
-          },
-          "sortOptions": {
-            "$ref": "#/components/schemas/SortOptions"
-          }
-        },
-        "additionalProperties": false,
-        "description": "Metadata filtering for v2 API only"
       },
       "FolderPath": {
         "type": "object",
