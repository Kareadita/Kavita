--- conflicted
+++ resolved
@@ -2,12 +2,11 @@
 
 on:
   push:
-    branches: '*'
+    branches: '**'
   pull_request:
     branches: [ main, develop ]
     types: [synchronize]
-  workflow_dispatch:
- 
+
 jobs:
   check_pr:
     runs-on: ubuntu-latest
@@ -35,10 +34,6 @@
         shell: powershell
         run: dotnet tool install -g --version 6.5.0 Swashbuckle.AspNetCore.Cli
 
-      - name: Install Swashbuckle CLI
-        shell: powershell
-        run: dotnet tool install -g --version 6.4.0 Swashbuckle.AspNetCore.Cli
-
       - name: Install dependencies
         run: dotnet restore
 
@@ -87,10 +82,9 @@
       - name: Test
         run: dotnet test --no-restore --verbosity normal
 
-
   version:
     name: Bump version on Develop push
-    needs: [ build ]
+    needs: [ build, test ]
     runs-on: ubuntu-latest
     if: ${{ github.event_name == 'push' && github.ref == 'refs/heads/develop' }}
     steps:
@@ -105,9 +99,6 @@
 
       - name: Install Swashbuckle CLI
         run: dotnet tool install -g --version 6.5.0 Swashbuckle.AspNetCore.Cli
-
-      - name: Install Swashbuckle CLI
-        run: dotnet tool install -g --version 6.4.0 Swashbuckle.AspNetCore.Cli
 
       - name: Install dependencies
         run: dotnet restore
@@ -169,11 +160,7 @@
       - run: |
           cd UI/Web || exit
           echo 'Installing web dependencies'
-<<<<<<< HEAD
           npm ci
-=======
-          npm ci --legacy-peer-deps
->>>>>>> 90c9e495
 
           echo 'Building UI'
           npm run prod
@@ -201,17 +188,10 @@
       - name: Compile dotnet app
         uses: actions/setup-dotnet@v3
         with:
-<<<<<<< HEAD
             dotnet-version: 7.0.x
 
       - name: Install Swashbuckle CLI
         run: dotnet tool install -g --version 6.5.0 Swashbuckle.AspNetCore.Cli
-=======
-            dotnet-version: 6.0.x
-
-      - name: Install Swashbuckle CLI
-        run: dotnet tool install -g --version 6.4.0 Swashbuckle.AspNetCore.Cli
->>>>>>> 90c9e495
 
       - run: ./monorepo-build.sh
 
@@ -305,7 +285,7 @@
 
           cd UI/Web || exit
           echo 'Installing web dependencies'
-          npm ci --legacy-peer-deps
+          npm install
 
           echo 'Building UI'
           npm run prod
@@ -335,15 +315,9 @@
       - name: Compile dotnet app
         uses: actions/setup-dotnet@v3
         with:
-<<<<<<< HEAD
             dotnet-version: 7.0.x
       - name: Install Swashbuckle CLI
         run: dotnet tool install -g --version 6.5.0 Swashbuckle.AspNetCore.Cli
-=======
-            dotnet-version: 6.0.x
-      - name: Install Swashbuckle CLI
-        run: dotnet tool install -g --version 6.4.0 Swashbuckle.AspNetCore.Cli
->>>>>>> 90c9e495
 
       - run: ./monorepo-build.sh
 
