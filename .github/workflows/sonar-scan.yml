name: .NET Build Test and Sonar Scan

on:
  push:
    branches: '**'
  pull_request:
    branches: [ main, develop ]
    types: [opened, synchronize, reopened]

jobs:
  build:
    name: Build .Net
    runs-on: windows-latest
    steps:
      - name: Checkout Repo
        uses: actions/checkout@v2
        with:
            fetch-depth: 0

      - name: Setup .NET Core
        uses: actions/setup-dotnet@v1
        with:
          dotnet-version: 5.0.100

      - name: Install dependencies
        run: dotnet restore

      - name: Set up JDK 11
        uses: actions/setup-java@v1
        with:
          java-version: 1.11

      - uses: actions/upload-artifact@v2
        with:
          name: csproj
          path: Kavita.Common/Kavita.Common.csproj

  test:
    name: Install Sonar & Test
    needs: build
    runs-on: windows-latest
    steps:
      - name: Checkout Repo
        uses: actions/checkout@v2
        with:
            fetch-depth: 0

      - name: Setup .NET Core
        uses: actions/setup-dotnet@v1
        with:
          dotnet-version: 5.0.100

      - name: Install dependencies
        run: dotnet restore

      - name: Set up JDK 11
        uses: actions/setup-java@v1
        with:
          java-version: 1.11

      - name: Cache SonarCloud packages
        uses: actions/cache@v1
        with:
          path: ~\sonar\cache
          key: ${{ runner.os }}-sonar
          restore-keys: ${{ runner.os }}-sonar

      - name: Cache SonarCloud scanner
        id: cache-sonar-scanner
        uses: actions/cache@v1
        with:
          path: .\.sonar\scanner
          key: ${{ runner.os }}-sonar-scanner
          restore-keys: ${{ runner.os }}-sonar-scanner

      - name: Install SonarCloud scanner
        if: steps.cache-sonar-scanner.outputs.cache-hit != 'true'
        shell: powershell
        run: |
          New-Item -Path .\.sonar\scanner -ItemType Directory
          dotnet tool update dotnet-sonarscanner --tool-path .\.sonar\scanner

      - name: Sonar Scan
        env:
          GITHUB_TOKEN: ${{ secrets.GITHUB_TOKEN }}  # Needed to get PR information, if any
          SONAR_TOKEN: ${{ secrets.SONAR_TOKEN }}
        shell: powershell
        run: |
          .\.sonar\scanner\dotnet-sonarscanner begin /k:"Kareadita_Kavita" /o:"kareadita" /d:sonar.login="${{ secrets.SONAR_TOKEN }}" /d:sonar.host.url="https://sonarcloud.io"
          dotnet build --configuration Release
          .\.sonar\scanner\dotnet-sonarscanner end /d:sonar.login="${{ secrets.SONAR_TOKEN }}"

      - name: Test
        run: dotnet test --no-restore --verbosity normal

<<<<<<< HEAD
  version:
    name: Bump version on Develop push
    needs: [ build, test ]
=======
  bump:
    name: Create branch for bump if Develop push
    runs-on: ubuntu-latest
    needs: [ build, test ] 
    if: ${{ github.event_name == 'push' && github.ref == 'refs/heads/develop' }}
    steps:
      - uses: actions/checkout@v2
      - uses: actions/download-artifact@v2

      - name: Get csproj Version
        uses: naminodarie/get-net-sdk-project-versions-action@v1
        id: get-version
        with:
          proj-path: Kavita.Common/Kavita.Common.csproj

      - name: Get branch name
        id: branch-name
        uses: tj-actions/branch-names@v4.5

      - name: Echo branch name
        run: echo "${{ steps.branch-name.outputs.current_branch }}" 

      - name: Echo csproj version
        run: echo "${{steps.get-version.outputs.assembly-version}}" 
        
      - name: Create Branch
        uses: peterjgrainger/action-create-branch@v2.0.1
        env:
          GITHUB_TOKEN: ${{ secrets.GITHUB_TOKEN }}
        with:
          branch: "version-bump-${{steps.get-version.outputs.assembly-version}}"

  version:
    name: Bump version if Develop push
    needs: [ bump ]
>>>>>>> 74dc6fd5
    runs-on: ubuntu-latest
    if: ${{ github.event_name == 'push' && github.ref == 'refs/heads/develop' }}
    steps: 

<<<<<<< HEAD
      - uses: actions/checkout@v2
        with:
=======
      - name: Download a single artifact
        uses: actions/download-artifact@v2
        with:
          name: csproj

      - name: Get csproj Version
        uses: naminodarie/get-net-sdk-project-versions-action@v1
        id: get-version
        with:
          proj-path: Kavita.Common.csproj

      - name: Get branch name
        id: branch-name
        uses: tj-actions/branch-names@v4.5

      - uses: actions/checkout@v2
        with:
          ref: version-bump-${{steps.get-version.outputs.assembly-version}}
>>>>>>> 74dc6fd5
          fetch-depth: 0

      - name: Setup .NET Core
        uses: actions/setup-dotnet@v1
        with:
          dotnet-version: 5.0.100

      - name: Install dependencies
        run: dotnet restore

      - name: Build
        run: dotnet build --configuration Release --no-restore

      - name: Bump versions
        uses: SiqiLu/dotnet-bump-version@master
        with:
          version_files: Kavita.Common/Kavita.Common.csproj
<<<<<<< HEAD
          github_token: ${{ secrets.REPO_GHA_PAT }}

  develop:
    name: Trigger Nightly Docker if Develop push
    needs: [ build, test, version ] 
    runs-on: ubuntu-latest
    if: ${{ github.event_name == 'push' && github.ref == 'refs/heads/develop' }}
    steps:

      - name: If Push to Develop, Trigger Docker Stable
=======
          github_token: ${{ secrets.GITHUB_TOKEN }}

      - name: Trigger Docker Nightly
        if: ${{ github.event_name == 'push' && github.ref == 'refs/heads/develop' }}
>>>>>>> 74dc6fd5
        uses: benc-uk/workflow-dispatch@v1
        with:
          workflow: Build Nightly Docker
          token: ${{ secrets.REPO_GHA_PAT }}

  stable:
    name: Trigger Stable Docker if Main push
    needs: [ build, test ] 
    runs-on: ubuntu-latest
<<<<<<< HEAD
    if: ${{ github.event_name == 'push' && github.ref == 'refs/heads/main' }}
    steps:

      - name: If Push to Main, Trigger Docker Stable
=======
    if: ${{ github.event_name == 'push' && github.ref == 'refs/heads/develop' }}
    steps:

      - name: If Push to Main, Trigger Docker Stable
        if: ${{ github.event_name == 'push' && github.ref == 'refs/heads/main' }}
>>>>>>> 74dc6fd5
        uses: benc-uk/workflow-dispatch@v1
        with:
          workflow: Build Stable Docker
          token: ${{ secrets.REPO_GHA_PAT }}<|MERGE_RESOLUTION|>--- conflicted
+++ resolved
@@ -93,74 +93,14 @@
       - name: Test
         run: dotnet test --no-restore --verbosity normal
 
-<<<<<<< HEAD
   version:
     name: Bump version on Develop push
     needs: [ build, test ]
-=======
-  bump:
-    name: Create branch for bump if Develop push
-    runs-on: ubuntu-latest
-    needs: [ build, test ] 
-    if: ${{ github.event_name == 'push' && github.ref == 'refs/heads/develop' }}
-    steps:
-      - uses: actions/checkout@v2
-      - uses: actions/download-artifact@v2
-
-      - name: Get csproj Version
-        uses: naminodarie/get-net-sdk-project-versions-action@v1
-        id: get-version
-        with:
-          proj-path: Kavita.Common/Kavita.Common.csproj
-
-      - name: Get branch name
-        id: branch-name
-        uses: tj-actions/branch-names@v4.5
-
-      - name: Echo branch name
-        run: echo "${{ steps.branch-name.outputs.current_branch }}" 
-
-      - name: Echo csproj version
-        run: echo "${{steps.get-version.outputs.assembly-version}}" 
-        
-      - name: Create Branch
-        uses: peterjgrainger/action-create-branch@v2.0.1
-        env:
-          GITHUB_TOKEN: ${{ secrets.GITHUB_TOKEN }}
-        with:
-          branch: "version-bump-${{steps.get-version.outputs.assembly-version}}"
-
-  version:
-    name: Bump version if Develop push
-    needs: [ bump ]
->>>>>>> 74dc6fd5
     runs-on: ubuntu-latest
     if: ${{ github.event_name == 'push' && github.ref == 'refs/heads/develop' }}
     steps: 
-
-<<<<<<< HEAD
       - uses: actions/checkout@v2
         with:
-=======
-      - name: Download a single artifact
-        uses: actions/download-artifact@v2
-        with:
-          name: csproj
-
-      - name: Get csproj Version
-        uses: naminodarie/get-net-sdk-project-versions-action@v1
-        id: get-version
-        with:
-          proj-path: Kavita.Common.csproj
-
-      - name: Get branch name
-        id: branch-name
-        uses: tj-actions/branch-names@v4.5
-
-      - uses: actions/checkout@v2
-        with:
-          ref: version-bump-${{steps.get-version.outputs.assembly-version}}
->>>>>>> 74dc6fd5
           fetch-depth: 0
 
       - name: Setup .NET Core
@@ -178,7 +118,6 @@
         uses: SiqiLu/dotnet-bump-version@master
         with:
           version_files: Kavita.Common/Kavita.Common.csproj
-<<<<<<< HEAD
           github_token: ${{ secrets.REPO_GHA_PAT }}
 
   develop:
@@ -189,12 +128,6 @@
     steps:
 
       - name: If Push to Develop, Trigger Docker Stable
-=======
-          github_token: ${{ secrets.GITHUB_TOKEN }}
-
-      - name: Trigger Docker Nightly
-        if: ${{ github.event_name == 'push' && github.ref == 'refs/heads/develop' }}
->>>>>>> 74dc6fd5
         uses: benc-uk/workflow-dispatch@v1
         with:
           workflow: Build Nightly Docker
@@ -204,18 +137,10 @@
     name: Trigger Stable Docker if Main push
     needs: [ build, test ] 
     runs-on: ubuntu-latest
-<<<<<<< HEAD
     if: ${{ github.event_name == 'push' && github.ref == 'refs/heads/main' }}
     steps:
 
       - name: If Push to Main, Trigger Docker Stable
-=======
-    if: ${{ github.event_name == 'push' && github.ref == 'refs/heads/develop' }}
-    steps:
-
-      - name: If Push to Main, Trigger Docker Stable
-        if: ${{ github.event_name == 'push' && github.ref == 'refs/heads/main' }}
->>>>>>> 74dc6fd5
         uses: benc-uk/workflow-dispatch@v1
         with:
           workflow: Build Stable Docker
