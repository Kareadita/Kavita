--- conflicted
+++ resolved
@@ -87,16 +87,10 @@
         run: echo ${{ steps.docker_build.outputs.digest }}
 
       - name: Notify Discord
-        uses: Sniddl/discord-commits@v1.3
+        uses: rjstone/discord-webhook-notify@v1
         with:
-<<<<<<< HEAD
             severity: info
             description: ${{steps.get-version.outputs.assembly-version}}
             details: '${{ github.event.inputs.body }}'
             text: A new nightly build has been released for docker.
-            webhookUrl: ${{ secrets.DISCORD_DOCKER_UPDATE_URL }}
-=======
-          webhook: ${{ secrets.DISCORD_DOCKER_UPDATE_URL }}
-          message: "A new nightly build v${{steps.get-version.outputs.assembly-version}} has been released for docker.\nhttps://hub.docker.com/r/kizaing/kavita/tags?page=1&ordering=last_updated"
-          embed: '{ "title": "${{ github.event.inputs.title }}", "description": "${{ github.event.inputs.body }}", "url": "{{ commit.url }}", "author": { "name": "{{ commit.author.name }} ({{ commit.author.username }})", "icon_url": "https://avatars.io/gravatar/{{ commit.author.email }}"} }'
->>>>>>> e8056321
+            webhookUrl: ${{ secrets.DISCORD_DOCKER_UPDATE_URL }}