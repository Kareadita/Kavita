name: Build Nightly Docker

on:
  push:
    branches:
      - 'develop'

jobs:
  docker:
    runs-on: ubuntu-latest
    steps:

      - name: Check Out Repo
        uses: actions/checkout@v2

      - name: Check Out WebUI
        uses: actions/checkout@v2
        with:
          repository: Kareadita/Kavita-webui
          ref: develop
          path: Kavita-webui/

      - name: NodeJS to Compile WebUI
        uses: actions/setup-node@v2.1.5
        with:
          node-version: '14'
      - run: |
          echo 'Checking folder structure'
          ls -l

          cd Kavita-webui/ || exit
          echo 'Installing web dependencies'
          npm install

          echo 'Building UI'
          npm run prod
<<<<<<< HEAD
=======

          echo 'Checking dist folder for compiling integrity'
          ls -l dist

          echo 'Copying back to Kavita wwwroot'
          rsync -a dist/ ../API/wwwroot/

          echo 'Checking Kavita wwwroot for copying integrity'
          ls -l ../API/wwwroot
>>>>>>> 3231b60a
          cd ../ || exit

      - name: Compile dotnet app
        uses: actions/setup-dotnet@v1
        with:
          dotnet-version: '5.0.x'
      - run: ./action-build.sh

      - name: Login to Docker Hub
        uses: docker/login-action@v1
        with:
          username: ${{ secrets.DOCKER_HUB_USERNAME }}
          password: ${{ secrets.DOCKER_HUB_ACCESS_TOKEN }}

      - name: Set up QEMU
        uses: docker/setup-qemu-action@v1

      - name: Set up Docker Buildx
        id: buildx
        uses: docker/setup-buildx-action@v1

      - name: Build and push
        id: docker_build
        uses: docker/build-push-action@v2
        with:
          context: .
          platforms: linux/amd64,linux/arm/v7,linux/arm64
          push: true
          tags: kizaing/kavita:nightly

      - name: Image digest
        run: echo ${{ steps.docker_build.outputs.digest }}
        
      - name: Notify Discord
        uses: rjstone/discord-webhook-notify@v1
        with:
            severity: info
            description: 
            details: 'https://hub.docker.com/r/kizaing/kavita/tags?page=1&ordering=last_updated'
            text: A new nightly build has been released for docker.
            webhookUrl: ${{ secrets.DISCORD_DOCKER_UPDATE_URL }}<|MERGE_RESOLUTION|>--- conflicted
+++ resolved
@@ -25,8 +25,6 @@
         with:
           node-version: '14'
       - run: |
-          echo 'Checking folder structure'
-          ls -l
 
           cd Kavita-webui/ || exit
           echo 'Installing web dependencies'
@@ -34,18 +32,10 @@
 
           echo 'Building UI'
           npm run prod
-<<<<<<< HEAD
-=======
-
-          echo 'Checking dist folder for compiling integrity'
-          ls -l dist
 
           echo 'Copying back to Kavita wwwroot'
           rsync -a dist/ ../API/wwwroot/
-
-          echo 'Checking Kavita wwwroot for copying integrity'
-          ls -l ../API/wwwroot
->>>>>>> 3231b60a
+          
           cd ../ || exit
 
       - name: Compile dotnet app
