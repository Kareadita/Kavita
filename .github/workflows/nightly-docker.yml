name: CI to Docker Hub

on:
  push:
    branches:
      - 'develop'

jobs:
  docker:
    runs-on: ubuntu-latest
    steps:

      - name: Check Out Repo
        uses: actions/checkout@v2

      - name: Check Out WebUI
        uses: actions/checkout@v2
        with:
          repository: Kareadita/Kavita-webui
          ref: develop
          path: Kavita-webui/

      - name: NodeJS to Compile WebUI
        uses: actions/setup-node@v2.1.5
        with:
          node-version: '14'
      - run: |
          echo 'Checking folder structure'
          ls -l

          cd Kavita-webui/ || exit
          echo 'Installing web dependencies'
          npm install

          echo 'Building UI'
          npm run prod

          echo 'Checking dist folder for compiling integrity'
          ls -l dist

          echo 'Copying back to Kavita wwwroot'
<<<<<<< HEAD
          mkdir ../API/wwwroot
          rsync -a dist/ ../API/wwwroot/

=======
          mkdir ../Kavita/API/wwwroot
          cp -r dist/* ../Kavita/API/wwwroot
>>>>>>> 50bdb715
          echo 'Checking Kavita wwwroot for copying integrity'
          ls -l ../Kavita/API/wwwroot
          cd ../ || exit

      - name: Compile dotnet app
        uses: actions/setup-dotnet@v1
        with:
          dotnet-version: '5.0.x'
      - run: ./action-build.sh

      - name: Login to Docker Hub
        uses: docker/login-action@v1
        with:
          username: ${{ secrets.DOCKER_HUB_USERNAME }}
          password: ${{ secrets.DOCKER_HUB_ACCESS_TOKEN }}

      - name: Set up QEMU
        uses: docker/setup-qemu-action@v1

      - name: Set up Docker Buildx
        id: buildx
        uses: docker/setup-buildx-action@v1

      - name: Build and push
        id: docker_build
        uses: docker/build-push-action@v2
        with:
          context: .
          platforms: linux/amd64,linux/arm/v7,linux/arm64
          push: true
          tags: kizaing/kavita:nightly

      - name: Image digest
        run: echo ${{ steps.docker_build.outputs.digest }}
        
      - name: Notify Discord
        uses: rjstone/discord-webhook-notify@v1
        with:
            severity: info
            description: 
            details: 'https://hub.docker.com/r/kizaing/kavita/tags?page=1&ordering=last_updated'
            text: A new nightly build has been released for docker.
            webhookUrl: ${{ secrets.DISCORD_DOCKER_UPDATE_URL }}<|MERGE_RESOLUTION|>--- conflicted
+++ resolved
@@ -39,14 +39,9 @@
           ls -l dist
 
           echo 'Copying back to Kavita wwwroot'
-<<<<<<< HEAD
           mkdir ../API/wwwroot
           rsync -a dist/ ../API/wwwroot/
 
-=======
-          mkdir ../Kavita/API/wwwroot
-          cp -r dist/* ../Kavita/API/wwwroot
->>>>>>> 50bdb715
           echo 'Checking Kavita wwwroot for copying integrity'
           ls -l ../Kavita/API/wwwroot
           cd ../ || exit
