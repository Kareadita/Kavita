﻿using System.Collections.Generic;
using API.Data;
using API.Entities;
using API.Helpers;
using API.Helpers.Builders;
using Xunit;

namespace API.Tests.Helpers;

public class GenreHelperTests
{
    [Fact]
    public void UpdateGenre_ShouldAddNewGenre()
    {
        var allGenres = new List<Genre>
        {
<<<<<<< HEAD
            new GenreBuilder("Action").Build(),
            new GenreBuilder("action").Build(),
            new GenreBuilder("Sci-fi").Build(),
=======
            DbFactory.Genre("Action"),
            DbFactory.Genre("action"),
            DbFactory.Genre("Sci-fi"),
>>>>>>> 30bc7ccc
        };
        var genreAdded = new List<Genre>();

        GenreHelper.UpdateGenre(allGenres, new[] {"Action", "Adventure"}, genre =>
        {
            genreAdded.Add(genre);
        });

        Assert.Equal(2, genreAdded.Count);
        Assert.Equal(4, allGenres.Count);
    }

    [Fact]
    public void UpdateGenre_ShouldNotAddDuplicateGenre()
    {
        var allGenres = new List<Genre>
        {
<<<<<<< HEAD
            new GenreBuilder("Action").Build(),
            new GenreBuilder("action").Build(),
            new GenreBuilder("Sci-fi").Build(),
=======
            DbFactory.Genre("Action"),
            DbFactory.Genre("action"),
            DbFactory.Genre("Sci-fi"),
>>>>>>> 30bc7ccc

        };
        var genreAdded = new List<Genre>();

        GenreHelper.UpdateGenre(allGenres, new[] {"Action", "Scifi"}, genre =>
        {
            genreAdded.Add(genre);
        });

        Assert.Equal(3, allGenres.Count);
        Assert.Equal(2, genreAdded.Count);
    }

    [Fact]
    public void AddGenre_ShouldAddOnlyNonExistingGenre()
    {
        var existingGenres = new List<Genre>
        {
<<<<<<< HEAD
            new GenreBuilder("Action").Build(),
            new GenreBuilder("action").Build(),
            new GenreBuilder("Sci-fi").Build(),
        };


        GenreHelper.AddGenreIfNotExists(existingGenres, new GenreBuilder("Action").Build());
        Assert.Equal(3, existingGenres.Count);

        GenreHelper.AddGenreIfNotExists(existingGenres, new GenreBuilder("action").Build());
        Assert.Equal(3, existingGenres.Count);

        GenreHelper.AddGenreIfNotExists(existingGenres, new GenreBuilder("Shonen").Build());
=======
            DbFactory.Genre("Action"),
            DbFactory.Genre("action"),
            DbFactory.Genre("Sci-fi"),
        };


        GenreHelper.AddGenreIfNotExists(existingGenres, DbFactory.Genre("Action"));
        Assert.Equal(3, existingGenres.Count);

        GenreHelper.AddGenreIfNotExists(existingGenres, DbFactory.Genre("action"));
        Assert.Equal(3, existingGenres.Count);

        GenreHelper.AddGenreIfNotExists(existingGenres, DbFactory.Genre("Shonen"));
>>>>>>> 30bc7ccc
        Assert.Equal(4, existingGenres.Count);
    }

    [Fact]
    public void KeepOnlySamePeopleBetweenLists()
    {
        var existingGenres = new List<Genre>
        {
<<<<<<< HEAD
            new GenreBuilder("Action").Build(),
            new GenreBuilder("Sci-fi").Build(),
=======
            DbFactory.Genre("Action"),
            DbFactory.Genre("Sci-fi"),
>>>>>>> 30bc7ccc
        };

        var peopleFromChapters = new List<Genre>
        {
<<<<<<< HEAD
            new GenreBuilder("Action").Build(),
=======
            DbFactory.Genre("Action"),
>>>>>>> 30bc7ccc
        };

        var genreRemoved = new List<Genre>();
        GenreHelper.KeepOnlySameGenreBetweenLists(existingGenres,
            peopleFromChapters, genre =>
            {
                genreRemoved.Add(genre);
            });

        Assert.Equal(1, genreRemoved.Count);
    }

    [Fact]
    public void RemoveEveryoneIfNothingInRemoveAllExcept()
    {
        var existingGenres = new List<Genre>
        {
<<<<<<< HEAD
            new GenreBuilder("Action").Build(),
            new GenreBuilder("Sci-fi").Build(),
=======
            DbFactory.Genre("Action"),
            DbFactory.Genre("Sci-fi"),
>>>>>>> 30bc7ccc
        };

        var peopleFromChapters = new List<Genre>();

        var genreRemoved = new List<Genre>();
        GenreHelper.KeepOnlySameGenreBetweenLists(existingGenres,
            peopleFromChapters, genre =>
            {
                genreRemoved.Add(genre);
            });

        Assert.Equal(2, genreRemoved.Count);
    }
}<|MERGE_RESOLUTION|>--- conflicted
+++ resolved
@@ -2,7 +2,6 @@
 using API.Data;
 using API.Entities;
 using API.Helpers;
-using API.Helpers.Builders;
 using Xunit;
 
 namespace API.Tests.Helpers;
@@ -14,15 +13,9 @@
     {
         var allGenres = new List<Genre>
         {
-<<<<<<< HEAD
-            new GenreBuilder("Action").Build(),
-            new GenreBuilder("action").Build(),
-            new GenreBuilder("Sci-fi").Build(),
-=======
             DbFactory.Genre("Action"),
             DbFactory.Genre("action"),
             DbFactory.Genre("Sci-fi"),
->>>>>>> 30bc7ccc
         };
         var genreAdded = new List<Genre>();
 
@@ -40,15 +33,9 @@
     {
         var allGenres = new List<Genre>
         {
-<<<<<<< HEAD
-            new GenreBuilder("Action").Build(),
-            new GenreBuilder("action").Build(),
-            new GenreBuilder("Sci-fi").Build(),
-=======
             DbFactory.Genre("Action"),
             DbFactory.Genre("action"),
             DbFactory.Genre("Sci-fi"),
->>>>>>> 30bc7ccc
 
         };
         var genreAdded = new List<Genre>();
@@ -67,21 +54,6 @@
     {
         var existingGenres = new List<Genre>
         {
-<<<<<<< HEAD
-            new GenreBuilder("Action").Build(),
-            new GenreBuilder("action").Build(),
-            new GenreBuilder("Sci-fi").Build(),
-        };
-
-
-        GenreHelper.AddGenreIfNotExists(existingGenres, new GenreBuilder("Action").Build());
-        Assert.Equal(3, existingGenres.Count);
-
-        GenreHelper.AddGenreIfNotExists(existingGenres, new GenreBuilder("action").Build());
-        Assert.Equal(3, existingGenres.Count);
-
-        GenreHelper.AddGenreIfNotExists(existingGenres, new GenreBuilder("Shonen").Build());
-=======
             DbFactory.Genre("Action"),
             DbFactory.Genre("action"),
             DbFactory.Genre("Sci-fi"),
@@ -95,7 +67,6 @@
         Assert.Equal(3, existingGenres.Count);
 
         GenreHelper.AddGenreIfNotExists(existingGenres, DbFactory.Genre("Shonen"));
->>>>>>> 30bc7ccc
         Assert.Equal(4, existingGenres.Count);
     }
 
@@ -104,22 +75,13 @@
     {
         var existingGenres = new List<Genre>
         {
-<<<<<<< HEAD
-            new GenreBuilder("Action").Build(),
-            new GenreBuilder("Sci-fi").Build(),
-=======
             DbFactory.Genre("Action"),
             DbFactory.Genre("Sci-fi"),
->>>>>>> 30bc7ccc
         };
 
         var peopleFromChapters = new List<Genre>
         {
-<<<<<<< HEAD
-            new GenreBuilder("Action").Build(),
-=======
             DbFactory.Genre("Action"),
->>>>>>> 30bc7ccc
         };
 
         var genreRemoved = new List<Genre>();
@@ -137,13 +99,8 @@
     {
         var existingGenres = new List<Genre>
         {
-<<<<<<< HEAD
-            new GenreBuilder("Action").Build(),
-            new GenreBuilder("Sci-fi").Build(),
-=======
             DbFactory.Genre("Action"),
             DbFactory.Genre("Sci-fi"),
->>>>>>> 30bc7ccc
         };
 
         var peopleFromChapters = new List<Genre>();
