--- conflicted
+++ resolved
@@ -28,11 +28,8 @@
         [InlineData("Invincible 033.5 - Marvel Team-Up 14 (2006) (digital) (Minutemen-Slayer)", "Invincible")]
         [InlineData("Batman Wayne Family Adventures - Ep. 001 - Moving In", "Batman Wayne Family Adventures")]
         [InlineData("Saga 001 (2012) (Digital) (Empire-Zone).cbr", "Saga")]
-<<<<<<< HEAD
         [InlineData("spawn-123", "spawn")]
-=======
         [InlineData("Batman Beyond 04 (of 6) (1999)", "Batman Beyond")]
->>>>>>> d750ce77
         public void ParseComicSeriesTest(string filename, string expected)
         {
             Assert.Equal(expected, API.Parser.Parser.ParseComicSeries(filename));
@@ -82,13 +79,10 @@
         [InlineData("Invincible 033.5 - Marvel Team-Up 14 (2006) (digital) (Minutemen-Slayer)", "33.5")]
         [InlineData("Batman Wayne Family Adventures - Ep. 014 - Moving In", "14")]
         [InlineData("Saga 001 (2012) (Digital) (Empire-Zone)", "1")]
-<<<<<<< HEAD
         [InlineData("spawn-123", "123")]
-=======
         [InlineData("Batman Beyond 04 (of 6) (1999)", "4")]
         [InlineData("Invincible 052 (c2c) (2008) (Minutemen-TheCouple)", "52")]
         [InlineData("Y - The Last Man #001", "1")]
->>>>>>> d750ce77
         public void ParseComicChapterTest(string filename, string expected)
         {
             Assert.Equal(expected, API.Parser.Parser.ParseComicChapter(filename));
