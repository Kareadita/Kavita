using System.Linq;
using Xunit;
using static API.Parser.Parser;

namespace API.Tests.Parser
{
    public class ParserTests
    {
        [Theory]
        [InlineData("Joe Shmo, Green Blue", "Joe Shmo, Green Blue")]
        [InlineData("Shmo, Joe",  "Shmo, Joe")]
        [InlineData("  Joe Shmo  ",  "Joe Shmo")]
        public void CleanAuthorTest(string input, string expected)
        {
            Assert.Equal(expected, CleanAuthor(input));
        }

        [Theory]
        [InlineData("", "")]
        [InlineData("DEAD Tube Prologue", "DEAD Tube Prologue")]
        [InlineData("DEAD Tube Prologue SP01", "DEAD Tube Prologue")]
        [InlineData("DEAD_Tube_Prologue SP01", "DEAD Tube Prologue")]
        public void CleanSpecialTitleTest(string input, string expected)
        {
            Assert.Equal(expected, CleanSpecialTitle(input));
        }

        [Theory]
        [InlineData("Beastars - SP01", true)]
        [InlineData("Beastars SP01", true)]
        [InlineData("Beastars Special 01", false)]
        [InlineData("Beastars Extra 01", false)]
        [InlineData("Batman Beyond - Return of the Joker (2001) SP01", true)]
        public void HasSpecialTest(string input, bool expected)
        {
            Assert.Equal(expected,  HasSpecialMarker(input));
        }

        [Theory]
        [InlineData("0001", "1")]
        [InlineData("1", "1")]
        [InlineData("0013", "13")]
        public void RemoveLeadingZeroesTest(string input, string expected)
        {
            Assert.Equal(expected, RemoveLeadingZeroes(input));
        }

        [Theory]
        [InlineData("1", "001")]
        [InlineData("10", "010")]
        [InlineData("100", "100")]
        public void PadZerosTest(string input, string expected)
        {
            Assert.Equal(expected, PadZeros(input));
        }

        [Theory]
        [InlineData("Hello_I_am_here", false, "Hello I am here")]
        [InlineData("Hello_I_am_here   ",  false, "Hello I am here")]
        [InlineData("[ReleaseGroup] The Title", false, "The Title")]
        [InlineData("[ReleaseGroup]_The_Title", false, "The Title")]
        [InlineData("-The Title", false, "The Title")]
        [InlineData("- The Title", false, "The Title")]
        [InlineData("[Suihei Kiki]_Kasumi_Otoko_no_Ko_[Taruby]_v1.1", false, "Kasumi Otoko no Ko v1.1")]
        [InlineData("Batman - Detective Comics - Rebirth Deluxe Edition Book 04 (2019) (digital) (Son of Ultron-Empire)", true, "Batman - Detective Comics - Rebirth Deluxe Edition")]
        public void CleanTitleTest(string input, bool isComic, string expected)
        {
            Assert.Equal(expected, CleanTitle(input, isComic));
        }

        [Theory]
        [InlineData("src: url(fonts/AvenirNext-UltraLight.ttf)", true)]
        [InlineData("src: url(ideal-sans-serif.woff)", true)]
        [InlineData("src: local(\"Helvetica Neue Bold\")", true)]
        [InlineData("src: url(\"/fonts/OpenSans-Regular-webfont.woff2\")", true)]
        [InlineData("src: local(\"/fonts/OpenSans-Regular-webfont.woff2\")", true)]
        [InlineData("src: url(data:application/x-font-woff", false)]
        public void FontCssRewriteMatches(string input, bool expectedMatch)
        {
            Assert.Equal(expectedMatch, FontSrcUrlRegex.Matches(input).Count > 0);
        }

        [Theory]
        [InlineData("src: url(fonts/AvenirNext-UltraLight.ttf)", new [] {"src: url(", "fonts/AvenirNext-UltraLight.ttf", ")"})]
        [InlineData("src: url(ideal-sans-serif.woff)", new [] {"src: url(", "ideal-sans-serif.woff", ")"})]
        [InlineData("src: local(\"Helvetica Neue Bold\")", new [] {"src: local(\"", "Helvetica Neue Bold", "\")"})]
        [InlineData("src: url(\"/fonts/OpenSans-Regular-webfont.woff2\")", new [] {"src: url(\"", "/fonts/OpenSans-Regular-webfont.woff2", "\")"})]
        [InlineData("src: local(\"/fonts/OpenSans-Regular-webfont.woff2\")", new [] {"src: local(\"", "/fonts/OpenSans-Regular-webfont.woff2", "\")"})]
        public void FontCssCorrectlySeparates(string input, string[] expected)
        {
            Assert.Equal(expected, FontSrcUrlRegex.Match(input).Groups.Values.Select(g => g.Value).Where((_, i) => i > 0).ToArray());
        }


        [Theory]
        [InlineData("test.cbz", true)]
        [InlineData("test.cbr", true)]
        [InlineData("test.zip", true)]
        [InlineData("test.rar", true)]
        [InlineData("test.rar.!qb", false)]
        [InlineData("[shf-ma-khs-aqs]negi_pa_vol15007.jpg", false)]
        public void IsArchiveTest(string input, bool expected)
        {
            Assert.Equal(expected, IsArchive(input));
        }

        [Theory]
        [InlineData("test.epub", true)]
        [InlineData("test.pdf", true)]
        [InlineData("test.mobi", false)]
        [InlineData("test.djvu", false)]
        [InlineData("test.zip", false)]
        [InlineData("test.rar", false)]
        [InlineData("test.epub.!qb", false)]
        [InlineData("[shf-ma-khs-aqs]negi_pa_vol15007.ebub", false)]
        public void IsBookTest(string input, bool expected)
        {
            Assert.Equal(expected, IsBook(input));
        }

        [Theory]
        [InlineData("test.epub", true)]
        [InlineData("test.EPUB", true)]
        [InlineData("test.mobi", false)]
        [InlineData("test.epub.!qb", false)]
        [InlineData("[shf-ma-khs-aqs]negi_pa_vol15007.ebub", false)]
        public void IsEpubTest(string input, bool expected)
        {
            Assert.Equal(expected, IsEpub(input));
        }

        [Theory]
        [InlineData("12-14", 12)]
        [InlineData("24", 24)]
        [InlineData("18-04", 4)]
        [InlineData("18-04.5", 4.5)]
        [InlineData("40", 40)]
        [InlineData("40a-040b", 0)]
        [InlineData("40.1_a", 0)]
        public void MinimumNumberFromRangeTest(string input, float expected)
        {
            Assert.Equal(expected, MinimumNumberFromRange(input));
        }

        [Theory]
        [InlineData("12-14", 14)]
        [InlineData("24", 24)]
        [InlineData("18-04", 18)]
        [InlineData("18-04.5", 18)]
        [InlineData("40", 40)]
        [InlineData("40a-040b", 0)]
        [InlineData("40.1_a", 0)]
        public void MaximumNumberFromRangeTest(string input, float expected)
        {
            Assert.Equal(expected, MaximumNumberFromRange(input));
        }

        [Theory]
        [InlineData("Darker Than Black", "darkerthanblack")]
        [InlineData("Darker Than Black - Something", "darkerthanblacksomething")]
        [InlineData("Darker Than_Black", "darkerthanblack")]
        [InlineData("Citrus", "citrus")]
        [InlineData("Citrus+", "citrus+")]
        [InlineData("Again!!!!", "again")]
        [InlineData("카비타", "카비타")]
        [InlineData("06", "06")]
        [InlineData("", "")]
        public void NormalizeTest(string input, string expected)
        {
            Assert.Equal(expected, Normalize(input));
        }



        [Theory]
        [InlineData("test.jpg", true)]
        [InlineData("test.jpeg", true)]
        [InlineData("test.png", true)]
        [InlineData(".test.jpg", false)]
        [InlineData("!test.jpg", true)]
        [InlineData("test.webp", true)]
        public void IsImageTest(string filename, bool expected)
        {
            Assert.Equal(expected, IsImage(filename));
        }



        [Theory]
        [InlineData("Love Hina - Special.jpg", false)]
        [InlineData("folder.jpg", true)]
        [InlineData("DearS_v01_cover.jpg", true)]
        [InlineData("DearS_v01_covers.jpg", false)]
        [InlineData("!cover.jpg", true)]
        [InlineData("cover.jpg", true)]
        [InlineData("cover.png", true)]
        [InlineData("ch1/cover.png", true)]
        [InlineData("ch1/backcover.png", false)]
        [InlineData("backcover.png", false)]
        public void IsCoverImageTest(string inputPath, bool expected)
        {
            Assert.Equal(expected, IsCoverImage(inputPath));
        }

        [Theory]
        [InlineData("__MACOSX/Love Hina - Special.jpg", true)]
        [InlineData("TEST/Love Hina - Special.jpg", false)]
        [InlineData("__macosx/Love Hina/", false)]
        [InlineData("MACOSX/Love Hina/", false)]
        [InlineData("._Love Hina/Love Hina/", true)]
        [InlineData("@Recently-Snapshot/Love Hina/", true)]
        [InlineData("@recycle/Love Hina/", true)]
<<<<<<< HEAD
        [InlineData("@recycle/Love Hina/", true)]
=======
>>>>>>> 3ec48145
        [InlineData("E:/Test/__MACOSX/Love Hina/", true)]
        public void HasBlacklistedFolderInPathTest(string inputPath, bool expected)
        {
            Assert.Equal(expected, HasBlacklistedFolderInPath(inputPath));
        }

        [Theory]
        [InlineData("/manga/1/1/1", "/manga/1/1/1")]
        [InlineData("/manga/1/1/1.jpg", "/manga/1/1/1.jpg")]
        [InlineData(@"/manga/1/1\1.jpg", @"/manga/1/1/1.jpg")]
        [InlineData("/manga/1/1//1", "/manga/1/1//1")]
        [InlineData("/manga/1\\1\\1", "/manga/1/1/1")]
        [InlineData("C:/manga/1\\1\\1.jpg", "C:/manga/1/1/1.jpg")]
        public void NormalizePathTest(string inputPath, string expected)
        {
            Assert.Equal(expected, NormalizePath(inputPath));
        }
    }
}<|MERGE_RESOLUTION|>--- conflicted
+++ resolved
@@ -210,10 +210,6 @@
         [InlineData("._Love Hina/Love Hina/", true)]
         [InlineData("@Recently-Snapshot/Love Hina/", true)]
         [InlineData("@recycle/Love Hina/", true)]
-<<<<<<< HEAD
-        [InlineData("@recycle/Love Hina/", true)]
-=======
->>>>>>> 3ec48145
         [InlineData("E:/Test/__MACOSX/Love Hina/", true)]
         public void HasBlacklistedFolderInPathTest(string inputPath, bool expected)
         {
