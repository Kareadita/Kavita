﻿using System.Collections.Generic;
using System.Data.Common;
using System.IO;
using System.IO.Abstractions.TestingHelpers;
using System.Linq;
using System.Threading.Tasks;
using API.Data;
using API.Data.Metadata;
using API.Entities;
using API.Entities.Enums;
using API.Helpers.Builders;
using API.Services;
using API.Services.Tasks.Scanner.Parser;
using API.SignalR;
using AutoMapper;
using Microsoft.AspNetCore.SignalR;
using Microsoft.Data.Sqlite;
using Microsoft.EntityFrameworkCore;
using Microsoft.EntityFrameworkCore.Infrastructure;
using Microsoft.Extensions.Logging;
using NSubstitute;
using Xunit;

namespace API.Tests.Services;

internal class MockReadingItemServiceForCacheService : IReadingItemService
{
    private readonly DirectoryService _directoryService;

    public MockReadingItemServiceForCacheService(DirectoryService directoryService)
    {
        _directoryService = directoryService;
    }

    public ComicInfo GetComicInfo(string filePath)
    {
        return null;
    }

    public int GetNumberOfPages(string filePath, MangaFormat format)
    {
        return 1;
    }

    public string GetCoverImage(string fileFilePath, string fileName, MangaFormat format, EncodeFormat encodeFormat, CoverImageSize size = CoverImageSize.Default)
    {
        return string.Empty;
    }

    public void Extract(string fileFilePath, string targetDirectory, MangaFormat format, int imageCount = 1)
    {
        throw new System.NotImplementedException();
    }

<<<<<<< HEAD
    public ParserInfo Parse(string path, string rootPath, string libraryRoot, Library library)
=======
    public ParserInfo Parse(string path, string rootPath, string libraryRoot, LibraryType type)
>>>>>>> 6ed634f5
    {
        throw new System.NotImplementedException();
    }

<<<<<<< HEAD
    public ParserInfo ParseFile(string path, string rootPath, string libraryRoot, Library library)
=======
    public ParserInfo ParseFile(string path, string rootPath, string libraryRoot, LibraryType type)
>>>>>>> 6ed634f5
    {
        throw new System.NotImplementedException();
    }
}
public class CacheServiceTests
{
    private readonly ILogger<CacheService> _logger = Substitute.For<ILogger<CacheService>>();
    private readonly IUnitOfWork _unitOfWork;
    private readonly IHubContext<MessageHub> _messageHub = Substitute.For<IHubContext<MessageHub>>();

    private readonly DbConnection _connection;
    private readonly DataContext _context;

    private const string CacheDirectory = "C:/kavita/config/cache/";
    private const string CoverImageDirectory = "C:/kavita/config/covers/";
    private const string BackupDirectory = "C:/kavita/config/backups/";
    private const string DataDirectory = "C:/data/";

    public CacheServiceTests()
    {
        var contextOptions = new DbContextOptionsBuilder()
            .UseSqlite(CreateInMemoryDatabase())
            .Options;
        _connection = RelationalOptionsExtension.Extract(contextOptions).Connection;

        _context = new DataContext(contextOptions);
        Task.Run(SeedDb).GetAwaiter().GetResult();

        _unitOfWork = new UnitOfWork(_context, Substitute.For<IMapper>(), null);
    }

    #region Setup

    private static DbConnection CreateInMemoryDatabase()
    {
        var connection = new SqliteConnection("Filename=:memory:");

        connection.Open();

        return connection;
    }

    public void Dispose() => _connection.Dispose();

    private async Task<bool> SeedDb()
    {
        await _context.Database.MigrateAsync();
        var filesystem = CreateFileSystem();

        await Seed.SeedSettings(_context, new DirectoryService(Substitute.For<ILogger<DirectoryService>>(), filesystem));

        var setting = await _context.ServerSetting.Where(s => s.Key == ServerSettingKey.CacheDirectory).SingleAsync();
        setting.Value = CacheDirectory;

        setting = await _context.ServerSetting.Where(s => s.Key == ServerSettingKey.BackupDirectory).SingleAsync();
        setting.Value = BackupDirectory;

        _context.ServerSetting.Update(setting);

        _context.Library.Add(new LibraryBuilder("Manga")
            .WithFolderPath(new FolderPathBuilder("C:/data/").Build())
            .Build());
        return await _context.SaveChangesAsync() > 0;
    }

    private async Task ResetDB()
    {
        _context.Series.RemoveRange(_context.Series.ToList());

        await _context.SaveChangesAsync();
    }

    private static MockFileSystem CreateFileSystem()
    {
        var fileSystem = new MockFileSystem();
        fileSystem.Directory.SetCurrentDirectory("C:/kavita/");
        fileSystem.AddDirectory("C:/kavita/config/");
        fileSystem.AddDirectory(CacheDirectory);
        fileSystem.AddDirectory(CoverImageDirectory);
        fileSystem.AddDirectory(BackupDirectory);
        fileSystem.AddDirectory(DataDirectory);

        return fileSystem;
    }

    #endregion

    #region Ensure

    [Fact]
    public async Task Ensure_DirectoryAlreadyExists_DontExtractAnything()
    {
        var filesystem = CreateFileSystem();
        filesystem.AddFile($"{DataDirectory}Test v1.zip", new MockFileData(""));
        filesystem.AddDirectory($"{CacheDirectory}1/");
        var ds = new DirectoryService(Substitute.For<ILogger<DirectoryService>>(), filesystem);
        var cleanupService = new CacheService(_logger, _unitOfWork, ds,
            new ReadingItemService(Substitute.For<IArchiveService>(),
                Substitute.For<IBookService>(),
                Substitute.For<IImageService>(), ds, Substitute.For<ILogger<ReadingItemService>>()),
            Substitute.For<IBookmarkService>());

        await ResetDB();
        var s = new SeriesBuilder("Test").Build();
        var v = new VolumeBuilder("1").Build();
        var c = new ChapterBuilder("1")
                .WithFile(new MangaFileBuilder($"{DataDirectory}Test v1.zip", MangaFormat.Archive).Build())
                .Build();
        v.Chapters.Add(c);
        s.Volumes.Add(v);
        s.LibraryId = 1;
        _context.Series.Add(s);

        await _context.SaveChangesAsync();

        await cleanupService.Ensure(1);
        Assert.Empty(ds.GetFiles(filesystem.Path.Join(CacheDirectory, "1"), searchOption:SearchOption.AllDirectories));
    }

    // [Fact]
    // public async Task Ensure_DirectoryAlreadyExists_ExtractsImages()
    // {
    //     // TODO: Figure out a way to test this
    //     var filesystem = CreateFileSystem();
    //     filesystem.AddFile($"{DataDirectory}Test v1.zip", new MockFileData(""));
    //     filesystem.AddDirectory($"{CacheDirectory}1/");
    //     var ds = new DirectoryService(Substitute.For<ILogger<DirectoryService>>(), filesystem);
    //     var archiveService = Substitute.For<IArchiveService>();
    //     archiveService.ExtractArchive($"{DataDirectory}Test v1.zip",
    //         filesystem.Path.Join(CacheDirectory, "1"));
    //     var cleanupService = new CacheService(_logger, _unitOfWork, ds,
    //         new ReadingItemService(archiveService, Substitute.For<IBookService>(), Substitute.For<IImageService>(), ds));
    //
    //     await ResetDB();
    //     var s = new SeriesBuilder("Test").Build();
    //     var v = new VolumeBuilder("1").Build();
    //     var c = new Chapter()
    //     {
    //         Number = "1",
    //         Files = new List<MangaFile>()
    //         {
    //             new MangaFile()
    //             {
    //                 Format = MangaFormat.Archive,
    //                 FilePath = $"{DataDirectory}Test v1.zip",
    //             }
    //         }
    //     };
    //     v.Chapters.Add(c);
    //     s.Volumes.Add(v);
    //     s.LibraryId = 1;
    //     _context.Series.Add(s);
    //
    //     await _context.SaveChangesAsync();
    //
    //     await cleanupService.Ensure(1);
    //     Assert.Empty(ds.GetFiles(filesystem.Path.Join(CacheDirectory, "1"), searchOption:SearchOption.AllDirectories));
    // }


    #endregion

    #region CleanupChapters

    [Fact]
    public void CleanupChapters_AllFilesShouldBeDeleted()
    {
        var filesystem = CreateFileSystem();
        filesystem.AddDirectory($"{CacheDirectory}1/");
        filesystem.AddFile($"{CacheDirectory}1/001.jpg", new MockFileData(""));
        filesystem.AddFile($"{CacheDirectory}1/002.jpg", new MockFileData(""));
        filesystem.AddFile($"{CacheDirectory}3/003.jpg", new MockFileData(""));
        var ds = new DirectoryService(Substitute.For<ILogger<DirectoryService>>(), filesystem);
        var cleanupService = new CacheService(_logger, _unitOfWork, ds,
            new ReadingItemService(Substitute.For<IArchiveService>(),
                Substitute.For<IBookService>(), Substitute.For<IImageService>(), ds, Substitute.For<ILogger<ReadingItemService>>()),
            Substitute.For<IBookmarkService>());

        cleanupService.CleanupChapters(new []{1, 3});
        Assert.Empty(ds.GetFiles(CacheDirectory, searchOption:SearchOption.AllDirectories));
    }


    #endregion

    #region GetCachedEpubFile

    [Fact]
    public void GetCachedEpubFile_ShouldReturnFirstEpub()
    {
        var filesystem = CreateFileSystem();
        filesystem.AddDirectory($"{CacheDirectory}1/");
        filesystem.AddFile($"{DataDirectory}1.epub", new MockFileData(""));
        filesystem.AddFile($"{DataDirectory}2.epub", new MockFileData(""));
        var ds = new DirectoryService(Substitute.For<ILogger<DirectoryService>>(), filesystem);
        var cs = new CacheService(_logger, _unitOfWork, ds,
            new ReadingItemService(Substitute.For<IArchiveService>(),
                Substitute.For<IBookService>(), Substitute.For<IImageService>(), ds, Substitute.For<ILogger<ReadingItemService>>()),
            Substitute.For<IBookmarkService>());

        var c = new ChapterBuilder("1")
            .WithFile(new MangaFileBuilder($"{DataDirectory}1.epub", MangaFormat.Epub).Build())
            .WithFile(new MangaFileBuilder($"{DataDirectory}2.epub", MangaFormat.Epub).Build())
            .Build();
        cs.GetCachedFile(c);
        Assert.Same($"{DataDirectory}1.epub", cs.GetCachedFile(c));
    }

    #endregion

    #region GetCachedPagePath

    [Fact]
    public void GetCachedPagePath_ReturnNullIfNoFiles()
    {
        var filesystem = CreateFileSystem();
        filesystem.AddDirectory($"{CacheDirectory}1/");
        filesystem.AddFile($"{DataDirectory}1.zip", new MockFileData(""));
        filesystem.AddFile($"{DataDirectory}2.zip", new MockFileData(""));

        var c = new ChapterBuilder("1")
            .WithId(1)
            .Build();

        var fileIndex = 0;
        foreach (var file in c.Files)
        {
            for (var i = 0; i < file.Pages - 1; i++)
            {
                filesystem.AddFile($"{CacheDirectory}1/{fileIndex}/{i+1}.jpg", new MockFileData(""));
            }

            fileIndex++;
        }

        var ds = new DirectoryService(Substitute.For<ILogger<DirectoryService>>(), filesystem);
        var cs = new CacheService(_logger, _unitOfWork, ds,
            new ReadingItemService(Substitute.For<IArchiveService>(),
                Substitute.For<IBookService>(), Substitute.For<IImageService>(), ds, Substitute.For<ILogger<ReadingItemService>>()),
            Substitute.For<IBookmarkService>());

        // Flatten to prepare for how GetFullPath expects
        ds.Flatten($"{CacheDirectory}1/");

        var path = cs.GetCachedPagePath(c.Id, 11);
        Assert.Equal(string.Empty, path);
    }

    [Fact]
    public void GetCachedPagePath_GetFileFromFirstFile()
    {
        var filesystem = CreateFileSystem();
        filesystem.AddDirectory($"{CacheDirectory}1/");
        filesystem.AddFile($"{DataDirectory}1.zip", new MockFileData(""));
        filesystem.AddFile($"{DataDirectory}2.zip", new MockFileData(""));

        var c = new ChapterBuilder("1")
            .WithId(1)
            .WithFile(new MangaFileBuilder($"{DataDirectory}1.zip", MangaFormat.Archive)
                .WithPages(10)
                .WithId(1)
                .Build())
            .WithFile(new MangaFileBuilder($"{DataDirectory}2.zip", MangaFormat.Archive)
                .WithPages(5)
                .WithId(2)
                .Build())
            .Build();

        var fileIndex = 0;
        foreach (var file in c.Files)
        {
            for (var i = 0; i < file.Pages; i++)
            {
                filesystem.AddFile($"{CacheDirectory}1/00{fileIndex}_00{i+1}.jpg", new MockFileData(""));
            }

            fileIndex++;
        }

        var ds = new DirectoryService(Substitute.For<ILogger<DirectoryService>>(), filesystem);
        var cs = new CacheService(_logger, _unitOfWork, ds,
            new ReadingItemService(Substitute.For<IArchiveService>(),
                Substitute.For<IBookService>(), Substitute.For<IImageService>(), ds, Substitute.For<ILogger<ReadingItemService>>()),
            Substitute.For<IBookmarkService>());

        // Flatten to prepare for how GetFullPath expects
        ds.Flatten($"{CacheDirectory}1/");

        Assert.Equal(ds.FileSystem.Path.GetFullPath($"{CacheDirectory}/1/000_001.jpg"), ds.FileSystem.Path.GetFullPath(cs.GetCachedPagePath(c.Id, 0)));

    }


    [Fact]
    public void GetCachedPagePath_GetLastPageFromSingleFile()
    {
        var filesystem = CreateFileSystem();
        filesystem.AddDirectory($"{CacheDirectory}1/");
        filesystem.AddFile($"{DataDirectory}1.zip", new MockFileData(""));

        var c = new ChapterBuilder("1")
            .WithId(1)
            .WithFile(new MangaFileBuilder($"{DataDirectory}1.zip", MangaFormat.Archive)
                .WithPages(10)
                .WithId(1)
                .Build())
            .Build();
        c.Pages = c.Files.Sum(f => f.Pages);

        var fileIndex = 0;
        foreach (var file in c.Files)
        {
            for (var i = 0; i < file.Pages; i++)
            {
                filesystem.AddFile($"{CacheDirectory}1/{fileIndex}/{i+1}.jpg", new MockFileData(""));
            }

            fileIndex++;
        }

        var ds = new DirectoryService(Substitute.For<ILogger<DirectoryService>>(), filesystem);
        var cs = new CacheService(_logger, _unitOfWork, ds,
            new ReadingItemService(Substitute.For<IArchiveService>(),
                Substitute.For<IBookService>(), Substitute.For<IImageService>(), ds, Substitute.For<ILogger<ReadingItemService>>()),
            Substitute.For<IBookmarkService>());

        // Flatten to prepare for how GetFullPath expects
        ds.Flatten($"{CacheDirectory}1/");

        // Remember that we start at 0, so this is the 10th file
        var path = cs.GetCachedPagePath(c.Id, c.Pages);
        Assert.Equal(ds.FileSystem.Path.GetFullPath($"{CacheDirectory}/1/000_0{c.Pages}.jpg"), ds.FileSystem.Path.GetFullPath(path));
    }

    [Fact]
    public void GetCachedPagePath_GetFileFromSecondFile()
    {
        var filesystem = CreateFileSystem();
        filesystem.AddDirectory($"{CacheDirectory}1/");
        filesystem.AddFile($"{DataDirectory}1.zip", new MockFileData(""));
        filesystem.AddFile($"{DataDirectory}2.zip", new MockFileData(""));

        var c = new ChapterBuilder("1")
            .WithId(1)
            .WithFile(new MangaFileBuilder($"{DataDirectory}1.zip", MangaFormat.Archive)
                .WithPages(10)
                .WithId(1)
                .Build())
            .WithFile(new MangaFileBuilder($"{DataDirectory}2.zip", MangaFormat.Archive)
                .WithPages(5)
                .WithId(2)
                .Build())
            .Build();

        var fileIndex = 0;
        foreach (var file in c.Files)
        {
            for (var i = 0; i < file.Pages; i++)
            {
                filesystem.AddFile($"{CacheDirectory}1/{fileIndex}/{i+1}.jpg", new MockFileData(""));
            }

            fileIndex++;
        }

        var ds = new DirectoryService(Substitute.For<ILogger<DirectoryService>>(), filesystem);
        var cs = new CacheService(_logger, _unitOfWork, ds,
            new ReadingItemService(Substitute.For<IArchiveService>(),
                Substitute.For<IBookService>(), Substitute.For<IImageService>(), ds, Substitute.For<ILogger<ReadingItemService>>()),
            Substitute.For<IBookmarkService>());

        // Flatten to prepare for how GetFullPath expects
        ds.Flatten($"{CacheDirectory}1/");

        // Remember that we start at 0, so this is the page + 1 file
        var path = cs.GetCachedPagePath(c.Id, 10);
        Assert.Equal(ds.FileSystem.Path.GetFullPath($"{CacheDirectory}/1/001_001.jpg"), ds.FileSystem.Path.GetFullPath(path));
    }

    #endregion

    #region ExtractChapterFiles

    // [Fact]
    // public void ExtractChapterFiles_ShouldExtractOnlyImages()
    // {
    // const string testDirectory = "/manga/";
    // var fileSystem = new MockFileSystem();
    // for (var i = 0; i < 10; i++)
    // {
    //     fileSystem.AddFile($"{testDirectory}file_{i}.zip", new MockFileData(""));
    // }
    //
    // fileSystem.AddDirectory(CacheDirectory);
    //
    // var ds = new DirectoryService(Substitute.For<ILogger<DirectoryService>>(), fileSystem);
    // var cs = new CacheService(_logger, _unitOfWork, ds,
    //     new MockReadingItemServiceForCacheService(ds));
    //
    //
    //     cs.ExtractChapterFiles(CacheDirectory, new List<MangaFile>()
    //     {
    //         new MangaFile()
    //         {
    //             ChapterId = 1,
    //             Format = MangaFormat.Archive,
    //             Pages = 2,
    //             FilePath =
    //         }
    //     })
    // }

    #endregion
}<|MERGE_RESOLUTION|>--- conflicted
+++ resolved
@@ -52,20 +52,12 @@
         throw new System.NotImplementedException();
     }
 
-<<<<<<< HEAD
-    public ParserInfo Parse(string path, string rootPath, string libraryRoot, Library library)
-=======
     public ParserInfo Parse(string path, string rootPath, string libraryRoot, LibraryType type)
->>>>>>> 6ed634f5
     {
         throw new System.NotImplementedException();
     }
 
-<<<<<<< HEAD
-    public ParserInfo ParseFile(string path, string rootPath, string libraryRoot, Library library)
-=======
     public ParserInfo ParseFile(string path, string rootPath, string libraryRoot, LibraryType type)
->>>>>>> 6ed634f5
     {
         throw new System.NotImplementedException();
     }
