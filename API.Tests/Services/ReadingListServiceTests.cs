﻿using System;
using System.Collections.Generic;
using System.Data.Common;
using System.IO;
using System.IO.Abstractions.TestingHelpers;
using System.Linq;
using System.Threading.Tasks;
using API.Data;
using API.Data.Repositories;
using API.DTOs.ReadingLists;
using API.DTOs.ReadingLists.CBL;
using API.Entities;
using API.Entities.Enums;
using API.Entities.Metadata;
using API.Extensions;
using API.Helpers;
using API.Helpers.Builders;
using API.Services;
using API.Services.Tasks;
using API.SignalR;
using API.Tests.Helpers;
using AutoMapper;
using Microsoft.Data.Sqlite;
using Microsoft.EntityFrameworkCore;
using Microsoft.Extensions.Logging;
using NSubstitute;
using Xunit;

namespace API.Tests.Services;

public class ReadingListServiceTests
{
    private readonly IUnitOfWork _unitOfWork;
    private readonly IReadingListService _readingListService;
    private readonly DataContext _context;
    private readonly IReaderService _readerService;

    private const string CacheDirectory = "C:/kavita/config/cache/";
    private const string CoverImageDirectory = "C:/kavita/config/covers/";
    private const string BackupDirectory = "C:/kavita/config/backups/";
    private const string DataDirectory = "C:/data/";

    public ReadingListServiceTests()
    {
        var contextOptions = new DbContextOptionsBuilder().UseSqlite(CreateInMemoryDatabase()).Options;

        _context = new DataContext(contextOptions);
        Task.Run(SeedDb).GetAwaiter().GetResult();

        var config = new MapperConfiguration(cfg => cfg.AddProfile<AutoMapperProfiles>());
        var mapper = config.CreateMapper();
        _unitOfWork = new UnitOfWork(_context, mapper, null!);

        _readingListService = new ReadingListService(_unitOfWork, Substitute.For<ILogger<ReadingListService>>(), Substitute.For<IEventHub>());

<<<<<<< HEAD
        _readerService = new ReaderService(_unitOfWork, Substitute.For<ILogger<ReaderService>>(),
            Substitute.For<IEventHub>(), Substitute.For<IImageService>(),
            new DirectoryService(Substitute.For<ILogger<DirectoryService>>(), new MockFileSystem()));
=======
        _readingListService = new ReadingListService(_unitOfWork, Substitute.For<ILogger<ReadingListService>>(), Substitute.For<IEventHub>());
>>>>>>> 30bc7ccc
    }

    #region Setup

    private static DbConnection CreateInMemoryDatabase()
    {
        var connection = new SqliteConnection("Filename=:memory:");

        connection.Open();

        return connection;
    }

    private async Task<bool> SeedDb()
    {
        await _context.Database.MigrateAsync();
        var filesystem = CreateFileSystem();

        await Seed.SeedSettings(_context,
            new DirectoryService(Substitute.For<ILogger<DirectoryService>>(), filesystem));

        var setting = await _context.ServerSetting.Where(s => s.Key == ServerSettingKey.CacheDirectory).SingleAsync();
        setting.Value = CacheDirectory;

        setting = await _context.ServerSetting.Where(s => s.Key == ServerSettingKey.BackupDirectory).SingleAsync();
        setting.Value = BackupDirectory;

        _context.ServerSetting.Update(setting);

        _context.Library.Add(new LibraryBuilder("Manga")
            .WithFolderPath(new FolderPathBuilder("C:/data/").Build())
            .Build());

        return await _context.SaveChangesAsync() > 0;
    }

    private async Task ResetDb()
    {
        _context.AppUser.RemoveRange(_context.AppUser);
        _context.Library.RemoveRange(_context.Library);
        _context.Series.RemoveRange(_context.Series);
        _context.ReadingList.RemoveRange(_context.ReadingList);
        await _unitOfWork.CommitAsync();
    }

    private static MockFileSystem CreateFileSystem()
    {
        var fileSystem = new MockFileSystem();
        fileSystem.Directory.SetCurrentDirectory("C:/kavita/");
        fileSystem.AddDirectory("C:/kavita/config/");
        fileSystem.AddDirectory(CacheDirectory);
        fileSystem.AddDirectory(CoverImageDirectory);
        fileSystem.AddDirectory(BackupDirectory);
        fileSystem.AddDirectory(DataDirectory);

        return fileSystem;
    }

    #endregion

    #region AddChaptersToReadingList
    [Fact]
    public async Task AddChaptersToReadingList_ShouldAddFirstItem_AsOrderZero()
    {
        await ResetDb();
<<<<<<< HEAD
        _context.AppUser.Add(new AppUserBuilder("majora2007", "")
            .WithLibrary(new LibraryBuilder("Test LIb", LibraryType.Book)
                .WithSeries(new SeriesBuilder("Test")
                    .WithMetadata(new SeriesMetadataBuilder().Build())
                    .WithVolumes(new List<Volume>()
                    {
                        new VolumeBuilder("0")
                            .WithChapter(new ChapterBuilder("1")
                                .WithAgeRating(AgeRating.Everyone)
                                .Build()
                            )
                            .WithChapter(new ChapterBuilder("2")
                                .WithAgeRating(AgeRating.X18Plus)
                                .Build()
                            )
                            .WithChapter(new ChapterBuilder("3")
                                .WithAgeRating(AgeRating.X18Plus)
                                .Build()
                            )
                            .Build()
                    })
                    .Build())
                .Build()
            )
            .Build()
        );
=======
        _context.AppUser.Add(new AppUser()
        {
            UserName = "majora2007",
            ReadingLists = new List<ReadingList>(),
            Libraries = new List<Library>()
            {
                new Library()
                {
                    Name = "Test LIb",
                    Type = LibraryType.Book,
                    Series = new List<Series>()
                    {
                        new Series()
                        {
                            Name = "Test",
                            Metadata = DbFactory.SeriesMetadata(new List<CollectionTag>()),
                            Volumes = new List<Volume>()
                            {
                                new Volume()
                                {
                                    Name = "0",
                                    Chapters = new List<Chapter>()
                                    {
                                        new Chapter()
                                        {
                                            Number = "1",
                                            AgeRating = AgeRating.Everyone,
                                        },
                                        new Chapter()
                                        {
                                            Number = "2",
                                            AgeRating = AgeRating.X18Plus
                                        },
                                        new Chapter()
                                        {
                                            Number = "3",
                                            AgeRating = AgeRating.X18Plus
                                        }
                                    }
                                }
                            }
                        }
                    }
                },
            }
        });
>>>>>>> 30bc7ccc

        await _context.SaveChangesAsync();

        var user = await _unitOfWork.UserRepository.GetUserByUsernameAsync("majora2007", AppUserIncludes.ReadingLists);
<<<<<<< HEAD
        var readingList = new ReadingListBuilder("test").Build();
        user!.ReadingLists = new List<ReadingList>()
=======
        var readingList = new ReadingList();
        user.ReadingLists = new List<ReadingList>()
>>>>>>> 30bc7ccc
        {
            readingList
        };

        await _readingListService.AddChaptersToReadingList(1, new List<int>() {1}, readingList);
        await _unitOfWork.CommitAsync();

        Assert.Equal(1, readingList.Items.Count);
        Assert.Equal(0, readingList.Items.First().Order);
    }

    [Fact]
    public async Task AddChaptersToReadingList_ShouldNewItems_AfterLastOrder()
    {
        await ResetDb();
<<<<<<< HEAD
        _context.AppUser.Add(new AppUserBuilder("majora2007", "")
            .WithLibrary(new LibraryBuilder("Test LIb", LibraryType.Book)
                .WithSeries(new SeriesBuilder("Test")
                    .WithVolumes(new List<Volume>()
                    {
                        new VolumeBuilder("0")
                            .WithChapter(new ChapterBuilder("1")
                                .WithAgeRating(AgeRating.Everyone)
                                .Build()
                            )
                            .WithChapter(new ChapterBuilder("2")
                                .WithAgeRating(AgeRating.X18Plus)
                                .Build()
                            )
                            .WithChapter(new ChapterBuilder("3")
                                .WithAgeRating(AgeRating.X18Plus)
                                .Build()
                            )
                            .Build()
                    })
                    .Build())
                .Build()
            )
            .Build()
        );
=======
        _context.AppUser.Add(new AppUser()
        {
            UserName = "majora2007",
            ReadingLists = new List<ReadingList>(),
            Libraries = new List<Library>()
            {
                new Library()
                {
                    Name = "Test LIb",
                    Type = LibraryType.Book,
                    Series = new List<Series>()
                    {
                        new Series()
                        {
                            Name = "Test",
                            Metadata = DbFactory.SeriesMetadata(new List<CollectionTag>()),
                            Volumes = new List<Volume>()
                            {
                                new Volume()
                                {
                                    Name = "0",
                                    Chapters = new List<Chapter>()
                                    {
                                        new Chapter()
                                        {
                                            Number = "1",
                                            AgeRating = AgeRating.Everyone,
                                        },
                                        new Chapter()
                                        {
                                            Number = "2",
                                            AgeRating = AgeRating.X18Plus
                                        },
                                        new Chapter()
                                        {
                                            Number = "3",
                                            AgeRating = AgeRating.X18Plus
                                        }
                                    }
                                }
                            }
                        }
                    }
                },
            }
        });
>>>>>>> 30bc7ccc

        await _context.SaveChangesAsync();

        var user = await _unitOfWork.UserRepository.GetUserByUsernameAsync("majora2007", AppUserIncludes.ReadingLists);
<<<<<<< HEAD
        var readingList = new ReadingListBuilder("test").Build();
        user!.ReadingLists = new List<ReadingList>()
=======
        var readingList = new ReadingList();
        user.ReadingLists = new List<ReadingList>()
>>>>>>> 30bc7ccc
        {
            readingList
        };

        await _readingListService.AddChaptersToReadingList(1, new List<int>() {1}, readingList);
        await _unitOfWork.CommitAsync();
        await _readingListService.AddChaptersToReadingList(1, new List<int>() {2}, readingList);
        await _unitOfWork.CommitAsync();

        Assert.Equal(2, readingList.Items.Count);
        Assert.Equal(0, readingList.Items.First().Order);
        Assert.Equal(1, readingList.Items.ElementAt(1).Order);
    }
    #endregion

    #region UpdateReadingListItemPosition


    [Fact]
    public async Task UpdateReadingListItemPosition_MoveLastToFirst_TwoItemsShouldShift()
    {
        await ResetDb();
        _context.AppUser.Add(new AppUser()
        {
            UserName = "majora2007",
            ReadingLists = new List<ReadingList>(),
            Libraries = new List<Library>()
            {
                new LibraryBuilder("Test LIb", LibraryType.Book)
                    .WithSeries(new SeriesBuilder("Test")
                        .WithMetadata(new SeriesMetadataBuilder().Build())
                        .WithVolumes(new List<Volume>()
                        {
                            new VolumeBuilder("0")
                                .WithChapter(new ChapterBuilder("1")
                                    .WithAgeRating(AgeRating.Everyone)
                                    .Build()
                                )
                                .WithChapter(new ChapterBuilder("2")
                                    .WithAgeRating(AgeRating.X18Plus)
                                    .Build()
                                )
                                .WithChapter(new ChapterBuilder("3")
                                    .WithAgeRating(AgeRating.X18Plus)
                                    .Build()
                                )
                                .Build()
                        })
                        .Build())
                    .Build()
            }
        });

        await _context.SaveChangesAsync();

        var user = await _unitOfWork.UserRepository.GetUserByUsernameAsync("majora2007", AppUserIncludes.ReadingLists);
        var readingList = new ReadingListBuilder("test").Build();
        user.ReadingLists = new List<ReadingList>()
        {
            readingList
        };

        await _readingListService.AddChaptersToReadingList(1, new List<int>() {1, 2, 3}, readingList);
        await _unitOfWork.CommitAsync();
        Assert.Equal(3, readingList.Items.Count);

        await _readingListService.UpdateReadingListItemPosition(new UpdateReadingListPosition()
        {
            FromPosition = 2, ToPosition = 0, ReadingListId = 1, ReadingListItemId = 3
        });


        Assert.Equal(3, readingList.Items.Count);
        Assert.Equal(0, readingList.Items.Single(i => i.ChapterId == 3).Order);
        Assert.Equal(1, readingList.Items.Single(i => i.ChapterId == 1).Order);
        Assert.Equal(2, readingList.Items.Single(i => i.ChapterId == 2).Order);
    }

    [Fact]
    public async Task UpdateReadingListItemPosition_MoveLastToFirst_TwoItemsShouldShift_ThenDeleteSecond_OrderShouldBeCorrect()
    {
        await ResetDb();
        _context.AppUser.Add(new AppUser()
        {
            UserName = "majora2007",
            ReadingLists = new List<ReadingList>(),
            Libraries = new List<Library>()
            {
<<<<<<< HEAD
                new LibraryBuilder("Test LIb", LibraryType.Book)
                    .WithSeries(new SeriesBuilder("Test")
                        .WithMetadata(new SeriesMetadataBuilder().Build())
                        .WithVolumes(new List<Volume>()
                        {
                            new VolumeBuilder("0")
                                .WithChapter(new ChapterBuilder("1")
                                    .WithAgeRating(AgeRating.Everyone)
                                    .Build()
                                )
                                .WithChapter(new ChapterBuilder("2")
                                    .WithAgeRating(AgeRating.X18Plus)
                                    .Build()
                                )
                                .WithChapter(new ChapterBuilder("3")
                                    .WithAgeRating(AgeRating.X18Plus)
                                    .Build()
                                )
                                .Build()
                        })
                        .Build())
                    .Build()
=======
                new Library()
                {
                    Name = "Test LIb",
                    Type = LibraryType.Book,
                    Series = new List<Series>()
                    {
                        new Series()
                        {
                            Name = "Test",
                            Metadata = DbFactory.SeriesMetadata(new List<CollectionTag>()),
                            Volumes = new List<Volume>()
                            {
                                new Volume()
                                {
                                    Name = "0",
                                    Chapters = new List<Chapter>()
                                    {
                                        new Chapter()
                                        {
                                            Number = "1",
                                            AgeRating = AgeRating.Everyone,
                                        },
                                        new Chapter()
                                        {
                                            Number = "2",
                                            AgeRating = AgeRating.X18Plus
                                        },
                                        new Chapter()
                                        {
                                            Number = "3",
                                            AgeRating = AgeRating.X18Plus
                                        }
                                    }
                                }
                            }
                        }
                    }
                },
>>>>>>> 30bc7ccc
            }
        });

        await _context.SaveChangesAsync();

        var user = await _unitOfWork.UserRepository.GetUserByUsernameAsync("majora2007", AppUserIncludes.ReadingLists);
<<<<<<< HEAD
        var readingList = new ReadingListBuilder("test").Build();
        user!.ReadingLists = new List<ReadingList>()
=======
        var readingList = new ReadingList();
        user.ReadingLists = new List<ReadingList>()
>>>>>>> 30bc7ccc
        {
            readingList
        };

        // Existing (order, chapterId): (0, 1), (1, 2), (2, 3)
        await _readingListService.AddChaptersToReadingList(1, new List<int>() {1, 2, 3}, readingList);
        await _unitOfWork.CommitAsync();
        Assert.Equal(3, readingList.Items.Count);

        // From 3 to 1
        // New (order, chapterId): (0, 3), (1, 2), (2, 1)
        await _readingListService.UpdateReadingListItemPosition(new UpdateReadingListPosition()
        {
            FromPosition = 2, ToPosition = 0, ReadingListId = 1, ReadingListItemId = 3
        });



        Assert.Equal(3, readingList.Items.Count);
        Assert.Equal(0, readingList.Items.Single(i => i.ChapterId == 3).Order);
        Assert.Equal(1, readingList.Items.Single(i => i.ChapterId == 1).Order);
        Assert.Equal(2, readingList.Items.Single(i => i.ChapterId == 2).Order);

        // New (order, chapterId): (0, 3), (2, 1): Delete 2nd item
        await _readingListService.DeleteReadingListItem(new UpdateReadingListPosition()
        {
            ReadingListId = 1, ReadingListItemId = readingList.Items.Single(i => i.ChapterId == 2).Id
        });

        Assert.Equal(2, readingList.Items.Count);
        Assert.Equal(0, readingList.Items.Single(i => i.ChapterId == 3).Order);
        Assert.Equal(1, readingList.Items.Single(i => i.ChapterId == 1).Order);
    }


    #endregion

    #region DeleteReadingListItem

    [Fact]
    public async Task DeleteReadingListItem_DeleteFirstItem_SecondShouldBecomeFirst()
    {
        await ResetDb();
        _context.AppUser.Add(new AppUser()
        {
            UserName = "majora2007",
            ReadingLists = new List<ReadingList>(),
            Libraries = new List<Library>()
            {
                new LibraryBuilder("Test LIb", LibraryType.Book)
                    .WithSeries(new SeriesBuilder("Test")
                        .WithMetadata(new SeriesMetadataBuilder().Build())
                        .WithVolumes(new List<Volume>()
                        {
                            new VolumeBuilder("0")
                                .WithChapter(new ChapterBuilder("1")
                                    .WithAgeRating(AgeRating.Everyone)
                                    .Build()
                                )
                                .WithChapter(new ChapterBuilder("2")
                                    .WithAgeRating(AgeRating.X18Plus)
                                    .Build()
                                )
                                .Build()
                        })
                        .Build())
                    .Build()
            }
        });

        await _context.SaveChangesAsync();

        var user = await _unitOfWork.UserRepository.GetUserByUsernameAsync("majora2007", AppUserIncludes.ReadingLists);
        var readingList = new ReadingListBuilder("test").Build();
        user.ReadingLists = new List<ReadingList>()
        {
            readingList
        };

        await _readingListService.AddChaptersToReadingList(1, new List<int>() {1, 2}, readingList);
        await _unitOfWork.CommitAsync();
        Assert.Equal(2, readingList.Items.Count);

        await _readingListService.DeleteReadingListItem(new UpdateReadingListPosition()
        {
            ReadingListId = 1, ReadingListItemId = 1
        });

        Assert.Equal(1, readingList.Items.Count);
        Assert.Equal(2, readingList.Items.First().ChapterId);
    }

    #endregion

    #region RemoveFullyReadItems

    [Fact]
    public async Task RemoveFullyReadItems_RemovesAllFullyReadItems()
    {
        await ResetDb();
        _context.AppUser.Add(new AppUser()
        {
            UserName = "majora2007",
            ReadingLists = new List<ReadingList>(),
            Libraries = new List<Library>()
            {
                new LibraryBuilder("Test LIb", LibraryType.Book)
                    .WithSeries(new SeriesBuilder("Test")
                        .WithMetadata(new SeriesMetadataBuilder().Build())
                        .WithVolumes(new List<Volume>()
                        {
                            new VolumeBuilder("0")
                                .WithChapter(new ChapterBuilder("1")
                                    .WithAgeRating(AgeRating.Everyone)
                                    .Build()
                                )
                                .WithChapter(new ChapterBuilder("2")
                                    .WithAgeRating(AgeRating.X18Plus)
                                    .Build()
                                )
                                .WithChapter(new ChapterBuilder("3")
                                    .WithAgeRating(AgeRating.X18Plus)
                                    .Build()
                                )
                                .Build()
                        })
                        .Build())
                    .Build()
            }
        });

        await _context.SaveChangesAsync();

        var user = await _unitOfWork.UserRepository.GetUserByUsernameAsync("majora2007", AppUserIncludes.ReadingLists | AppUserIncludes.Progress);
        var readingList = new ReadingListBuilder("test").Build();
        user.ReadingLists = new List<ReadingList>()
        {
            readingList
        };

        await _readingListService.AddChaptersToReadingList(1, new List<int>() {1, 2, 3}, readingList);
        await _unitOfWork.CommitAsync();
        Assert.Equal(3, readingList.Items.Count);

        // Mark 2 as fully read
        await _readerService.MarkChaptersAsRead(user, 1,
            (await _unitOfWork.ChapterRepository.GetChaptersByIdsAsync(new List<int>() {2})).ToList());
        await _unitOfWork.CommitAsync();

        await _readingListService.RemoveFullyReadItems(1, user);


        Assert.Equal(2, readingList.Items.Count);
        Assert.DoesNotContain(readingList.Items, i => i.Id == 2);
    }


    #endregion

    #region CalculateAgeRating

    [Fact]
    public async Task CalculateAgeRating_ShouldUpdateToUnknown_IfNoneSet()
    {
        await ResetDb();
        _context.AppUser.Add(new AppUser()
        {
            UserName = "majora2007",
            ReadingLists = new List<ReadingList>(),
            Libraries = new List<Library>()
            {
                new LibraryBuilder("Test LIb", LibraryType.Book)
                    .WithSeries(new SeriesBuilder("Test")
                        .WithMetadata(new SeriesMetadataBuilder().Build())
                        .WithVolumes(new List<Volume>()
                        {
                            new VolumeBuilder("0")
                                .WithChapter(new ChapterBuilder("1")
                                    .Build()
                                )
                                .WithChapter(new ChapterBuilder("2")
                                    .Build()
                                )
                                .Build()
                        })
                        .Build())
                    .Build()
            }
        });

        await _context.SaveChangesAsync();

        var user = await _unitOfWork.UserRepository.GetUserByUsernameAsync("majora2007", AppUserIncludes.ReadingLists);
        var readingList = new ReadingListBuilder("test").Build();
        user!.ReadingLists = new List<ReadingList>()
        {
            readingList
        };

        await _readingListService.AddChaptersToReadingList(1, new List<int>() {1, 2}, readingList);


        _unitOfWork.UserRepository.Update(user);
        await _unitOfWork.CommitAsync();

        await _readingListService.CalculateReadingListAgeRating(readingList);
        Assert.Equal(AgeRating.Unknown, readingList.AgeRating);
    }

    [Fact]
    public async Task CalculateAgeRating_ShouldUpdateToMax()
    {
        await ResetDb();
<<<<<<< HEAD
        var s = new SeriesBuilder("Test")
            .WithMetadata(new SeriesMetadataBuilder().Build())
            .WithVolumes(new List<Volume>()
            {
                new VolumeBuilder("0")
                    .WithChapter(new ChapterBuilder("1")
                        .Build()
                    )
                    .WithChapter(new ChapterBuilder("2")
                        .Build()
                    )
                    .Build()
            })
            .Build();
=======
        var s = new Series()
        {
            Name = "Test",
            Metadata = DbFactory.SeriesMetadata(new List<CollectionTag>()),
            Volumes = new List<Volume>()
            {
                new Volume()
                {
                    Name = "0",
                    Chapters = new List<Chapter>()
                    {
                        new Chapter()
                        {
                            Number = "1",
                        },
                        new Chapter()
                        {
                            Number = "2",
                        }
                    }
                }
            }
        };
>>>>>>> 30bc7ccc
        _context.AppUser.Add(new AppUser()
        {
            UserName = "majora2007",
            ReadingLists = new List<ReadingList>(),
            Libraries = new List<Library>()
            {
<<<<<<< HEAD
                new LibraryBuilder("Test LIb 2", LibraryType.Book)
                    .WithSeries(s)
                    .Build()
=======
                new Library()
                {
                    Name = "Test LIb",
                    Type = LibraryType.Book,
                    Series = new List<Series>()
                    {
                        s
                    }
                },
>>>>>>> 30bc7ccc
            }
        });

        s.Metadata.AgeRating = AgeRating.G;

        await _context.SaveChangesAsync();

        var user = await _unitOfWork.UserRepository.GetUserByUsernameAsync("majora2007", AppUserIncludes.ReadingLists);
        var readingList = new ReadingListBuilder("test").Build();
        user.ReadingLists = new List<ReadingList>()
        {
            readingList
        };

        await _readingListService.AddChaptersToReadingList(1, new List<int>() {1, 2}, readingList);


        _unitOfWork.UserRepository.Update(user);
        await _unitOfWork.CommitAsync();

        await _readingListService.CalculateReadingListAgeRating(readingList);
        Assert.Equal(AgeRating.G, readingList.AgeRating);
    }

    #endregion

<<<<<<< HEAD
    #region CalculateStartAndEndDates

    [Fact]
    public async Task CalculateStartAndEndDates_ShouldBeNothing_IfNothing()
    {
        await ResetDb();
        var s = new SeriesBuilder("Test")
            .WithMetadata(new SeriesMetadataBuilder().Build())
            .WithVolumes(new List<Volume>()
            {
                new VolumeBuilder("0")
                    .WithChapter(new ChapterBuilder("1")
                        .Build()
                    )
                    .WithChapter(new ChapterBuilder("2")
                        .Build()
                    )
                    .Build()
            })
            .Build();
        _context.AppUser.Add(new AppUser()
        {
            UserName = "majora2007",
            ReadingLists = new List<ReadingList>(),
            Libraries = new List<Library>()
            {
                new LibraryBuilder("Test LIb 2", LibraryType.Book)
                    .WithSeries(s)
                    .Build()
            }
        });

        await _context.SaveChangesAsync();

        var user = await _unitOfWork.UserRepository.GetUserByUsernameAsync("majora2007", AppUserIncludes.ReadingLists);
        var readingList = new ReadingListBuilder("test").Build();
        user.ReadingLists = new List<ReadingList>()
        {
            readingList
        };

        await _readingListService.AddChaptersToReadingList(1, new List<int>() {1, 2}, readingList);


        _unitOfWork.UserRepository.Update(user);
        await _unitOfWork.CommitAsync();

        await _readingListService.CalculateStartAndEndDates(readingList);
        Assert.Equal(0, readingList.StartingMonth);
        Assert.Equal(0, readingList.StartingYear);
        Assert.Equal(0, readingList.EndingMonth);
        Assert.Equal(0, readingList.EndingYear);
=======
    #region FormatTitle

    [Fact]
    public void FormatTitle_ShouldFormatCorrectly()
    {
        // Manga Library & Archive
        Assert.Equal("Volume 1", ReadingListService.FormatTitle(CreateListItemDto(MangaFormat.Archive, LibraryType.Manga, "1")));
        Assert.Equal("Chapter 1", ReadingListService.FormatTitle(CreateListItemDto(MangaFormat.Archive, LibraryType.Manga, "1", "1")));
        Assert.Equal("Chapter 1", ReadingListService.FormatTitle(CreateListItemDto(MangaFormat.Archive, LibraryType.Manga, "1", "1", "The Title")));
        Assert.Equal("Volume 1", ReadingListService.FormatTitle(CreateListItemDto(MangaFormat.Archive, LibraryType.Manga, "1",  chapterTitleName: "The Title")));
        Assert.Equal("The Title", ReadingListService.FormatTitle(CreateListItemDto(MangaFormat.Archive, LibraryType.Manga, chapterTitleName: "The Title")));

        // Comic Library & Archive
        Assert.Equal("Volume 1", ReadingListService.FormatTitle(CreateListItemDto(MangaFormat.Archive, LibraryType.Comic, "1")));
        Assert.Equal("Issue #1", ReadingListService.FormatTitle(CreateListItemDto(MangaFormat.Archive, LibraryType.Comic, "1", "1")));
        Assert.Equal("Issue #1", ReadingListService.FormatTitle(CreateListItemDto(MangaFormat.Archive, LibraryType.Comic, "1", "1", "The Title")));
        Assert.Equal("Volume 1", ReadingListService.FormatTitle(CreateListItemDto(MangaFormat.Archive, LibraryType.Comic, "1",  chapterTitleName: "The Title")));
        Assert.Equal("The Title", ReadingListService.FormatTitle(CreateListItemDto(MangaFormat.Archive, LibraryType.Comic, chapterTitleName: "The Title")));

        // Book Library & Archive
        Assert.Equal("Volume 1", ReadingListService.FormatTitle(CreateListItemDto(MangaFormat.Archive, LibraryType.Book, "1")));
        Assert.Equal("Book 1", ReadingListService.FormatTitle(CreateListItemDto(MangaFormat.Archive, LibraryType.Book, "1", "1")));
        Assert.Equal("Book 1", ReadingListService.FormatTitle(CreateListItemDto(MangaFormat.Archive, LibraryType.Book, "1", "1", "The Title")));
        Assert.Equal("Volume 1", ReadingListService.FormatTitle(CreateListItemDto(MangaFormat.Archive, LibraryType.Book, "1",  chapterTitleName: "The Title")));
        Assert.Equal("The Title", ReadingListService.FormatTitle(CreateListItemDto(MangaFormat.Archive, LibraryType.Book, chapterTitleName: "The Title")));

        // Manga Library & EPUB
        Assert.Equal("Volume 1", ReadingListService.FormatTitle(CreateListItemDto(MangaFormat.Epub, LibraryType.Manga, "1")));
        Assert.Equal("Volume 1", ReadingListService.FormatTitle(CreateListItemDto(MangaFormat.Epub, LibraryType.Manga, "1", "1")));
        Assert.Equal("Volume 1", ReadingListService.FormatTitle(CreateListItemDto(MangaFormat.Epub, LibraryType.Manga, "1", "1", "The Title")));
        Assert.Equal("The Title", ReadingListService.FormatTitle(CreateListItemDto(MangaFormat.Epub, LibraryType.Manga, "1",  chapterTitleName: "The Title")));
        Assert.Equal("The Title", ReadingListService.FormatTitle(CreateListItemDto(MangaFormat.Epub, LibraryType.Manga, chapterTitleName: "The Title")));

        // Book Library & EPUB
        Assert.Equal("Volume 1", ReadingListService.FormatTitle(CreateListItemDto(MangaFormat.Epub, LibraryType.Book, "1")));
        Assert.Equal("Volume 1", ReadingListService.FormatTitle(CreateListItemDto(MangaFormat.Epub, LibraryType.Book, "1", "1")));
        Assert.Equal("Volume 1", ReadingListService.FormatTitle(CreateListItemDto(MangaFormat.Epub, LibraryType.Book, "1", "1", "The Title")));
        Assert.Equal("The Title", ReadingListService.FormatTitle(CreateListItemDto(MangaFormat.Epub, LibraryType.Book, "1",  chapterTitleName: "The Title")));
        Assert.Equal("The Title", ReadingListService.FormatTitle(CreateListItemDto(MangaFormat.Epub, LibraryType.Book, chapterTitleName: "The Title")));

    }

    private static ReadingListItemDto CreateListItemDto(MangaFormat seriesFormat, LibraryType libraryType,
        string volumeNumber = API.Services.Tasks.Scanner.Parser.Parser.DefaultVolume,
        string chapterNumber = API.Services.Tasks.Scanner.Parser.Parser.DefaultChapter,
        string chapterTitleName = "")
    {
        return new ReadingListItemDto()
        {
            SeriesFormat = seriesFormat,
            LibraryType = libraryType,
            VolumeNumber = volumeNumber,
            ChapterNumber = chapterNumber,
            ChapterTitleName = chapterTitleName
        };
>>>>>>> 30bc7ccc
    }

    [Fact]
    public async Task CalculateStartAndEndDates_ShouldBeSomething_IfChapterHasSet()
    {
        await ResetDb();
        var s = new SeriesBuilder("Test")
            .WithMetadata(new SeriesMetadataBuilder().Build())
            .WithVolumes(new List<Volume>()
            {
                new VolumeBuilder("0")
                    .WithChapter(new ChapterBuilder("1")
                        .WithReleaseDate(new DateTime(2005, 03, 01))
                        .Build()
                    )
                    .WithChapter(new ChapterBuilder("2")
                        .WithReleaseDate(new DateTime(2002, 03, 01))
                        .Build()
                    )
                    .Build()
            })
            .Build();
        _context.AppUser.Add(new AppUser()
        {
            UserName = "majora2007",
            ReadingLists = new List<ReadingList>(),
            Libraries = new List<Library>()
            {
                new LibraryBuilder("Test LIb 2", LibraryType.Book)
                    .WithSeries(s)
                    .Build()
            }
        });

        await _context.SaveChangesAsync();

        var user = await _unitOfWork.UserRepository.GetUserByUsernameAsync("majora2007", AppUserIncludes.ReadingLists);
        var readingList = new ReadingListBuilder("test").Build();
        user.ReadingLists = new List<ReadingList>()
        {
            readingList
        };

        await _readingListService.AddChaptersToReadingList(1, new List<int>() {1, 2}, readingList);


        _unitOfWork.UserRepository.Update(user);
        await _unitOfWork.CommitAsync();

        await _readingListService.CalculateStartAndEndDates(readingList);
        Assert.Equal(3, readingList.StartingMonth);
        Assert.Equal(2002, readingList.StartingYear);
        Assert.Equal(3, readingList.EndingMonth);
        Assert.Equal(2005, readingList.EndingYear);
    }

    #endregion

    #region FormatTitle

    [Fact]
    public void FormatTitle_ShouldFormatCorrectly()
    {
        // Manga Library & Archive
        Assert.Equal("Volume 1", ReadingListService.FormatTitle(CreateListItemDto(MangaFormat.Archive, LibraryType.Manga, "1")));
        Assert.Equal("Chapter 1", ReadingListService.FormatTitle(CreateListItemDto(MangaFormat.Archive, LibraryType.Manga, "1", "1")));
        Assert.Equal("Chapter 1", ReadingListService.FormatTitle(CreateListItemDto(MangaFormat.Archive, LibraryType.Manga, "1", "1", "The Title")));
        Assert.Equal("Volume 1", ReadingListService.FormatTitle(CreateListItemDto(MangaFormat.Archive, LibraryType.Manga, "1",  chapterTitleName: "The Title")));
        Assert.Equal("The Title", ReadingListService.FormatTitle(CreateListItemDto(MangaFormat.Archive, LibraryType.Manga, chapterTitleName: "The Title")));

        // Comic Library & Archive
        Assert.Equal("Volume 1", ReadingListService.FormatTitle(CreateListItemDto(MangaFormat.Archive, LibraryType.Comic, "1")));
        Assert.Equal("Issue #1", ReadingListService.FormatTitle(CreateListItemDto(MangaFormat.Archive, LibraryType.Comic, "1", "1")));
        Assert.Equal("Issue #1", ReadingListService.FormatTitle(CreateListItemDto(MangaFormat.Archive, LibraryType.Comic, "1", "1", "The Title")));
        Assert.Equal("Volume 1", ReadingListService.FormatTitle(CreateListItemDto(MangaFormat.Archive, LibraryType.Comic, "1",  chapterTitleName: "The Title")));
        Assert.Equal("The Title", ReadingListService.FormatTitle(CreateListItemDto(MangaFormat.Archive, LibraryType.Comic, chapterTitleName: "The Title")));

        // Book Library & Archive
        Assert.Equal("Volume 1", ReadingListService.FormatTitle(CreateListItemDto(MangaFormat.Archive, LibraryType.Book, "1")));
        Assert.Equal("Book 1", ReadingListService.FormatTitle(CreateListItemDto(MangaFormat.Archive, LibraryType.Book, "1", "1")));
        Assert.Equal("Book 1", ReadingListService.FormatTitle(CreateListItemDto(MangaFormat.Archive, LibraryType.Book, "1", "1", "The Title")));
        Assert.Equal("Volume 1", ReadingListService.FormatTitle(CreateListItemDto(MangaFormat.Archive, LibraryType.Book, "1",  chapterTitleName: "The Title")));
        Assert.Equal("The Title", ReadingListService.FormatTitle(CreateListItemDto(MangaFormat.Archive, LibraryType.Book, chapterTitleName: "The Title")));

        // Manga Library & EPUB
        Assert.Equal("Volume 1", ReadingListService.FormatTitle(CreateListItemDto(MangaFormat.Epub, LibraryType.Manga, "1")));
        Assert.Equal("Volume 1", ReadingListService.FormatTitle(CreateListItemDto(MangaFormat.Epub, LibraryType.Manga, "1", "1")));
        Assert.Equal("Volume 1", ReadingListService.FormatTitle(CreateListItemDto(MangaFormat.Epub, LibraryType.Manga, "1", "1", "The Title")));
        Assert.Equal("The Title", ReadingListService.FormatTitle(CreateListItemDto(MangaFormat.Epub, LibraryType.Manga, "1",  chapterTitleName: "The Title")));
        Assert.Equal("The Title", ReadingListService.FormatTitle(CreateListItemDto(MangaFormat.Epub, LibraryType.Manga, chapterTitleName: "The Title")));

        // Book Library & EPUB
        Assert.Equal("Volume 1", ReadingListService.FormatTitle(CreateListItemDto(MangaFormat.Epub, LibraryType.Book, "1")));
        Assert.Equal("Volume 1", ReadingListService.FormatTitle(CreateListItemDto(MangaFormat.Epub, LibraryType.Book, "1", "1")));
        Assert.Equal("Volume 1", ReadingListService.FormatTitle(CreateListItemDto(MangaFormat.Epub, LibraryType.Book, "1", "1", "The Title")));
        Assert.Equal("The Title", ReadingListService.FormatTitle(CreateListItemDto(MangaFormat.Epub, LibraryType.Book, "1",  chapterTitleName: "The Title")));
        Assert.Equal("The Title", ReadingListService.FormatTitle(CreateListItemDto(MangaFormat.Epub, LibraryType.Book, chapterTitleName: "The Title")));

    }

    private static ReadingListItemDto CreateListItemDto(MangaFormat seriesFormat, LibraryType libraryType,
        string volumeNumber = API.Services.Tasks.Scanner.Parser.Parser.DefaultVolume,
        string chapterNumber = API.Services.Tasks.Scanner.Parser.Parser.DefaultChapter,
        string chapterTitleName = "")
    {
        return new ReadingListItemDto()
        {
            SeriesFormat = seriesFormat,
            LibraryType = libraryType,
            VolumeNumber = volumeNumber,
            ChapterNumber = chapterNumber,
            ChapterTitleName = chapterTitleName
        };
    }

    #endregion

    #region CreateReadingList

    private async Task CreateReadingList_SetupBaseData()
    {
        var fablesSeries = new SeriesBuilder("Fables").Build();
        fablesSeries.Volumes.Add(
            new VolumeBuilder("1")
                .WithNumber(1)
                .WithName("2002")
                .WithChapter(new ChapterBuilder("1").Build())
                .Build()
            );

        _context.AppUser.Add(new AppUserBuilder("majora2007", string.Empty)
            .WithLibrary(new LibraryBuilder("Test LIb 2", LibraryType.Book)
                .WithSeries(fablesSeries)
                .Build())
            .Build()
        );
        _context.AppUser.Add(new AppUserBuilder("admin", string.Empty)
            .WithLibrary(new LibraryBuilder("Test LIb 2", LibraryType.Book)
                .WithSeries(fablesSeries)
                .Build())
            .Build()
        );
        await _unitOfWork.CommitAsync();
    }

    [Fact]
    public async Task CreateReadingList_ShouldCreate_WhenNoOtherListsOnUser()
    {
        await ResetDb();
        await CreateReadingList_SetupBaseData();

        var user = await _unitOfWork.UserRepository.GetUserByIdAsync(1, AppUserIncludes.ReadingLists);
        await _readingListService.CreateReadingListForUser(user, "Test List");
        Assert.NotEmpty((await _unitOfWork.UserRepository.GetUserByIdAsync(1, AppUserIncludes.ReadingLists))
            .ReadingLists);
    }

    [Fact]
    public async Task CreateReadingList_ShouldNotCreate_WhenExistingList()
    {
        await ResetDb();
        await CreateReadingList_SetupBaseData();

        var user = await _unitOfWork.UserRepository.GetUserByIdAsync(1, AppUserIncludes.ReadingLists);
        await _readingListService.CreateReadingListForUser(user, "Test List");
        Assert.NotEmpty((await _unitOfWork.UserRepository.GetUserByIdAsync(1, AppUserIncludes.ReadingLists))
            .ReadingLists);
        try
        {
            await _readingListService.CreateReadingListForUser(user, "Test List");
        }
        catch (Exception ex)
        {
            Assert.Equal("A list of this name already exists", ex.Message);
        }
        Assert.Single((await _unitOfWork.UserRepository.GetUserByIdAsync(1, AppUserIncludes.ReadingLists))
            .ReadingLists);
    }

    [Fact]
    public async Task CreateReadingList_ShouldNotCreate_WhenPromotedListExists()
    {
        await ResetDb();
        await CreateReadingList_SetupBaseData();


        var user = await _unitOfWork.UserRepository.GetUserByUsernameAsync("admin", AppUserIncludes.ReadingLists);
        var list = await _readingListService.CreateReadingListForUser(user, "Test List");
        await _readingListService.UpdateReadingList(list,
            new UpdateReadingListDto()
            {
                ReadingListId = list.Id, Promoted = true, Title = list.Title, Summary = list.Summary,
                CoverImageLocked = false
            });

        try
        {
            await _readingListService.CreateReadingListForUser(user, "Test List");
        }
        catch (Exception ex)
        {
            Assert.Equal("A list of this name already exists", ex.Message);
        }
    }

    #endregion

    #region UpdateReadingList
    #endregion

    #region DeleteReadingList
    [Fact]
    public async Task DeleteReadingList_ShouldDelete()
    {
        await ResetDb();
        await CreateReadingList_SetupBaseData();

        var user = await _unitOfWork.UserRepository.GetUserByIdAsync(1, AppUserIncludes.ReadingLists);
        await _readingListService.CreateReadingListForUser(user, "Test List");
        Assert.NotEmpty((await _unitOfWork.UserRepository.GetUserByIdAsync(1, AppUserIncludes.ReadingLists))
            .ReadingLists);
        try
        {
            await _readingListService.CreateReadingListForUser(user, "Test List");
        }
        catch (Exception ex)
        {
            Assert.Equal("A list of this name already exists", ex.Message);
        }
        Assert.Single((await _unitOfWork.UserRepository.GetUserByIdAsync(1, AppUserIncludes.ReadingLists))
            .ReadingLists);

        await _readingListService.DeleteReadingList(1, user);
        Assert.Empty((await _unitOfWork.UserRepository.GetUserByIdAsync(1, AppUserIncludes.ReadingLists))
            .ReadingLists);
    }
    #endregion

    #region UserHasReadingListAccess
    // TODO: UserHasReadingListAccess tests are unavailable because I can't mock UserManager<AppUser>
    public async Task UserHasReadingListAccess_ShouldWorkIfTheirList()
    {
        await ResetDb();
        await CreateReadingList_SetupBaseData();

        var user = await _unitOfWork.UserRepository.GetUserByIdAsync(1, AppUserIncludes.ReadingLists);
        await _readingListService.CreateReadingListForUser(user, "Test List");

        var userWithList = await _readingListService.UserHasReadingListAccess(1, "majora2007");
        Assert.NotNull(userWithList);
        Assert.Single(userWithList.ReadingLists);
    }


    public async Task UserHasReadingListAccess_ShouldNotWork_IfNotTheirList()
    {
        await ResetDb();
        await CreateReadingList_SetupBaseData();

        var user = await _unitOfWork.UserRepository.GetUserByIdAsync(2, AppUserIncludes.ReadingLists);
        await _readingListService.CreateReadingListForUser(user, "Test List");

        var userWithList = await _readingListService.UserHasReadingListAccess(1, "majora2007");
        Assert.Null(userWithList);
    }


    public async Task UserHasReadingListAccess_ShouldWork_IfNotTheirList_ButUserIsAdmin()
    {
        await ResetDb();
        await CreateReadingList_SetupBaseData();


        var user = await _unitOfWork.UserRepository.GetUserByIdAsync(1, AppUserIncludes.ReadingLists);
        await _readingListService.CreateReadingListForUser(user, "Test List");

        //var admin = await _unitOfWork.UserRepository.GetUserByIdAsync(2, AppUserIncludes.ReadingLists);
        //_userManager.When(x => x.IsInRoleAsync(user, PolicyConstants.AdminRole)).Returns((info => true), null);

        //_userManager.IsInRoleAsync(admin, PolicyConstants.AdminRole).ReturnsForAnyArgs(true);

        var userWithList = await _readingListService.UserHasReadingListAccess(1, "majora2007");
        Assert.NotNull(userWithList);
        Assert.Single(userWithList.ReadingLists);
    }
    #endregion

    #region ValidateCBL

    [Fact]
    public async Task ValidateCblFile_ShouldFail_UserHasAccessToNoSeries()
    {
        await ResetDb();
        var cblReadingList = LoadCblFromPath("Fables.cbl");

        // Mock up our series
        var fablesSeries = new SeriesBuilder("Fables").Build();
        var fables2Series = new SeriesBuilder("Fables: The Last Castle").Build();

        fablesSeries.Volumes.Add(new VolumeBuilder("1")
            .WithNumber(1)
            .WithName("2002")
            .WithChapter(new ChapterBuilder("1").Build())
            .WithChapter(new ChapterBuilder("2").Build())
            .WithChapter(new ChapterBuilder("3").Build())
            .Build()
        );
        fables2Series.Volumes.Add(new VolumeBuilder("1")
            .WithNumber(1)
            .WithName("2003")
            .WithChapter(new ChapterBuilder("1").Build())
            .WithChapter(new ChapterBuilder("2").Build())
            .WithChapter(new ChapterBuilder("3").Build())
            .Build()
        );

        _context.AppUser.Add(new AppUserBuilder("majora2007", string.Empty).Build());

        _context.Library.Add(new LibraryBuilder("Test LIb 2", LibraryType.Book)
            .WithSeries(fablesSeries)
            .WithSeries(fables2Series)
            .Build()
        );

        await _unitOfWork.CommitAsync();

        var importSummary = await _readingListService.ValidateCblFile(1, cblReadingList);

        Assert.Equal(CblImportResult.Fail, importSummary.Success);
        Assert.NotEmpty(importSummary.Results);
    }

    [Fact]
    public async Task ValidateCblFile_ShouldFail_ServerHasNoSeries()
    {
        await ResetDb();
        var cblReadingList = LoadCblFromPath("Fables.cbl");

        // Mock up our series
        var fablesSeries = new SeriesBuilder("Fablesa").Build();
        var fables2Series = new SeriesBuilder("Fablesa: The Last Castle").Build();

        fablesSeries.Volumes.Add(new VolumeBuilder("2002")
            .WithNumber(1)
            .WithChapter(new ChapterBuilder("1").Build())
            .WithChapter(new ChapterBuilder("2").Build())
            .WithChapter(new ChapterBuilder("3").Build())
            .Build());
        fables2Series.Volumes.Add(new VolumeBuilder("2003")
            .WithNumber(1)
            .WithChapter(new ChapterBuilder("1").Build())
            .WithChapter(new ChapterBuilder("2").Build())
            .WithChapter(new ChapterBuilder("3").Build())
            .Build());

        _context.AppUser.Add(new AppUser()
        {
            UserName = "majora2007",
            ReadingLists = new List<ReadingList>(),
            Libraries = new List<Library>(),
        });

        _context.Library.Add(new LibraryBuilder("Test LIb 2", LibraryType.Book)
            .WithSeries(fablesSeries)
            .WithSeries(fables2Series)
            .Build());

        await _unitOfWork.CommitAsync();

        var importSummary = await _readingListService.ValidateCblFile(1, cblReadingList);

        Assert.Equal(CblImportResult.Fail, importSummary.Success);
        Assert.NotEmpty(importSummary.Results);
    }

    #endregion

    #region CreateReadingListFromCBL

    private static CblReadingList LoadCblFromPath(string path)
    {
        var testDirectory = Path.Join(Directory.GetCurrentDirectory(), "../../../Services/Test Data/ReadingListService/");

        var reader = new System.Xml.Serialization.XmlSerializer(typeof(CblReadingList));
        using var file = new StreamReader(Path.Join(testDirectory, path));
        var cblReadingList = (CblReadingList) reader.Deserialize(file);
        file.Close();
        return cblReadingList;
    }

    [Fact]
    public async Task CreateReadingListFromCBL_ShouldCreateList()
    {
        await ResetDb();
        var cblReadingList = LoadCblFromPath("Fables.cbl");

        // Mock up our series
        var fablesSeries = new SeriesBuilder("Fables")
            .WithVolume(new VolumeBuilder("2002")
                .WithNumber(1)
                .WithChapter(new ChapterBuilder("1").Build())
                .WithChapter(new ChapterBuilder("2").Build())
                .WithChapter(new ChapterBuilder("3").Build())
                .Build())
            .Build();

        var fables2Series = new SeriesBuilder("Fables: The Last Castle")
            .WithVolume(new VolumeBuilder("2003")
                .WithNumber(1)
                .WithChapter(new ChapterBuilder("1").Build())
                .WithChapter(new ChapterBuilder("2").Build())
                .WithChapter(new ChapterBuilder("3").Build())
                .Build())
            .Build();

        _context.AppUser.Add(new AppUser()
        {
            UserName = "majora2007",
            ReadingLists = new List<ReadingList>(),
            Libraries = new List<Library>()
            {
                new LibraryBuilder("Test LIb 2", LibraryType.Book)
                    .WithSeries(fablesSeries)
                    .WithSeries(fables2Series)
                    .Build()
            },
        });
        await _unitOfWork.CommitAsync();

        var importSummary = await _readingListService.CreateReadingListFromCbl(1, cblReadingList);

        Assert.Equal(CblImportResult.Partial, importSummary.Success);
        Assert.NotEmpty(importSummary.Results);

        var createdList = await _unitOfWork.ReadingListRepository.GetReadingListByIdAsync(1);

        Assert.NotNull(createdList);
        Assert.Equal("Fables", createdList.Title);

        Assert.Equal(4, createdList.Items.Count);
        Assert.Equal(1, createdList.Items.First(item => item.Order == 0).ChapterId);
        Assert.Equal(2, createdList.Items.First(item => item.Order == 1).ChapterId);
        Assert.Equal(3, createdList.Items.First(item => item.Order == 2).ChapterId);
        Assert.Equal(4, createdList.Items.First(item => item.Order == 3).ChapterId);
    }

    [Fact]
    public async Task CreateReadingListFromCBL_ShouldCreateList_ButOnlyIncludeSeriesThatUserHasAccessTo()
    {
        await ResetDb();
        var cblReadingList = LoadCblFromPath("Fables.cbl");

        // Mock up our series
        var fablesSeries = new SeriesBuilder("Fables").Build();
        var fables2Series = new SeriesBuilder("Fables: The Last Castle").Build();

        fablesSeries.Volumes.Add(new VolumeBuilder("2002")
            .WithNumber(1)
            .WithChapter(new ChapterBuilder("1").Build())
            .WithChapter(new ChapterBuilder("2").Build())
            .WithChapter(new ChapterBuilder("3").Build())
            .Build());
        fables2Series.Volumes.Add(new VolumeBuilder("2003")
            .WithNumber(1)
            .WithChapter(new ChapterBuilder("1").Build())
            .WithChapter(new ChapterBuilder("2").Build())
            .WithChapter(new ChapterBuilder("3").Build())
            .Build());

        _context.AppUser.Add(new AppUser()
        {
            UserName = "majora2007",
            ReadingLists = new List<ReadingList>(),
            Libraries = new List<Library>()
            {
                new LibraryBuilder("Test LIb 2", LibraryType.Book)
                    .WithSeries(fablesSeries)
                    .Build()
            },
        });

        _context.Library.Add(new LibraryBuilder("Test LIb 2", LibraryType.Book)
            .WithSeries(fables2Series)
            .Build());

        await _unitOfWork.CommitAsync();

        var importSummary = await _readingListService.CreateReadingListFromCbl(1, cblReadingList);

        Assert.Equal(CblImportResult.Partial, importSummary.Success);
        Assert.NotEmpty(importSummary.Results);

        var createdList = await _unitOfWork.ReadingListRepository.GetReadingListByIdAsync(1);

        Assert.NotNull(createdList);
        Assert.Equal("Fables", createdList.Title);

        Assert.Equal(3, createdList.Items.Count);
        Assert.Equal(1, createdList.Items.First(item => item.Order == 0).ChapterId);
        Assert.Equal(2, createdList.Items.First(item => item.Order == 1).ChapterId);
        Assert.Equal(3, createdList.Items.First(item => item.Order == 2).ChapterId);
        Assert.NotNull(importSummary.Results.SingleOrDefault(r => r.Series == "Fables: The Last Castle"
                                                                  && r.Reason == CblImportReason.SeriesMissing));
    }

    [Fact]
    public async Task CreateReadingListFromCBL_ShouldUpdateAnExistingList()
    {
        await ResetDb();
        var cblReadingList = LoadCblFromPath("Fables.cbl");

        // Mock up our series
        var fablesSeries = new SeriesBuilder("Fables").Build();
        var fables2Series = new SeriesBuilder("Fables: The Last Castle").Build();

        fablesSeries.Volumes.Add(new VolumeBuilder("2002")
            .WithNumber(1)
            .WithChapter(new ChapterBuilder("1").Build())
            .WithChapter(new ChapterBuilder("2").Build())
            .WithChapter(new ChapterBuilder("3").Build())
            .Build());
        fables2Series.Volumes.Add(new VolumeBuilder("2003")
            .WithNumber(1)
            .WithChapter(new ChapterBuilder("1").Build())
            .WithChapter(new ChapterBuilder("2").Build())
            .WithChapter(new ChapterBuilder("3").Build())
            .Build());

        _context.AppUser.Add(new AppUser()
        {
            UserName = "majora2007",
            ReadingLists = new List<ReadingList>(),
            Libraries = new List<Library>()
            {
                new LibraryBuilder("Test LIb 2", LibraryType.Book)
                    .WithSeries(fablesSeries)
                    .WithSeries(fables2Series)
                    .Build()
            },
        });

        await _unitOfWork.CommitAsync();

        // Create a reading list named Fables and add 2 chapters to it
        var user = await _unitOfWork.UserRepository.GetUserByIdAsync(1, AppUserIncludes.ReadingLists);
        var readingList = await _readingListService.CreateReadingListForUser(user, "Fables");
        Assert.True(await _readingListService.AddChaptersToReadingList(1, new List<int>() {1, 3}, readingList));
        Assert.Equal(2, readingList.Items.Count);

        // Attempt to import a Cbl with same reading list name
        var importSummary = await _readingListService.CreateReadingListFromCbl(1, cblReadingList);

        Assert.Equal(CblImportResult.Partial, importSummary.Success);
        Assert.NotEmpty(importSummary.Results);

        var createdList = await _unitOfWork.ReadingListRepository.GetReadingListByIdAsync(1);

        Assert.NotNull(createdList);
        Assert.Equal("Fables", createdList.Title);

        Assert.Equal(4, createdList.Items.Count);
        Assert.Equal(4, importSummary.SuccessfulInserts.Count);

        Assert.Equal(1, createdList.Items.First(item => item.Order == 0).ChapterId);
        Assert.Equal(3, createdList.Items.First(item => item.Order == 1).ChapterId); // we inserted 3 first
        Assert.Equal(2, createdList.Items.First(item => item.Order == 2).ChapterId);
        Assert.Equal(4, createdList.Items.First(item => item.Order == 3).ChapterId);
    }
    #endregion

    #region CreateReadingListsFromSeries

    private async Task<Tuple<Series, Series>> SetupData()
    {
        // Setup 2 series, only do this once tho
        if (await _unitOfWork.SeriesRepository.DoesSeriesNameExistInLibrary("Series 1", 1, MangaFormat.Archive))
        {
            return new Tuple<Series, Series>(await _unitOfWork.SeriesRepository.GetFullSeriesForSeriesIdAsync(1),
                await _unitOfWork.SeriesRepository.GetFullSeriesForSeriesIdAsync(2));
        }

        var library =
            await _unitOfWork.LibraryRepository.GetLibraryForIdAsync(1,
                LibraryIncludes.Series | LibraryIncludes.AppUser);
        var user = new AppUserBuilder("majora2007", "majora2007@fake.com").Build();
        library!.AppUsers.Add(user);
        library.ManageReadingLists = true;

        // Setup the series for CreateReadingListsFromSeries
        var series1 = new SeriesBuilder("Series 1")
            .WithFormat(MangaFormat.Archive)
            .WithVolume(new VolumeBuilder("1")
                .WithChapter(new ChapterBuilder("1")
                    .WithStoryArc("CreateReadingListsFromSeries")
                    .WithStoryArcNumber("1")
                    .Build())
                .WithChapter(new ChapterBuilder("2").Build())
                .Build())
            .Build();

        var series2 = new SeriesBuilder("Series 2")
            .WithFormat(MangaFormat.Archive)
            .WithVolume(new VolumeBuilder(API.Services.Tasks.Scanner.Parser.Parser.DefaultVolume)
                .WithChapter(new ChapterBuilder("1").Build())
                .WithChapter(new ChapterBuilder("2").Build())
                .Build())
            .Build();

        library!.Series.Add(series1);
        library!.Series.Add(series2);

        await _unitOfWork.CommitAsync();

        return new Tuple<Series, Series>(series1, series2);
    }

    // [Fact]
    // public async Task CreateReadingListsFromSeries_ShouldCreateFromSinglePair()
    // {
    //     //await SetupData();
    //
    //     var series1 = new SeriesBuilder("Series 1")
    //         .WithFormat(MangaFormat.Archive)
    //         .WithVolume(new VolumeBuilder("1")
    //             .WithChapter(new ChapterBuilder("1")
    //                 .WithStoryArc("CreateReadingListsFromSeries")
    //                 .WithStoryArcNumber("1")
    //                 .Build())
    //             .WithChapter(new ChapterBuilder("2").Build())
    //             .Build())
    //         .Build();
    //
    //     _readingListService.CreateReadingListsFromSeries(series.Item1)
    // }

    #endregion

    #region CreateReadingList

    private async Task CreateReadingList_SetupBaseData()
    {
        var fablesSeries = DbFactory.Series("Fables");
        fablesSeries.Volumes.Add(new Volume()
        {
            Number = 1,
            Name = "2002",
            Chapters = new List<Chapter>()
            {
                EntityFactory.CreateChapter("1", false),
            }
        });

        _context.AppUser.Add(new AppUser()
        {
            UserName = "majora2007",
            ReadingLists = new List<ReadingList>(),
            Libraries = new List<Library>()
            {
                new Library()
                {
                    Name = "Test Lib",
                    Type = LibraryType.Book,
                    Series = new List<Series>()
                    {
                        fablesSeries,
                    },
                },
            },
        });
        _context.AppUser.Add(new AppUser()
        {
            UserName = "admin",
            ReadingLists = new List<ReadingList>(),
            Libraries = new List<Library>()
            {
                new Library()
                {
                    Name = "Test Lib 2",
                    Type = LibraryType.Book,
                    Series = new List<Series>()
                    {
                        fablesSeries,
                    },
                },
            }
        });
        await _unitOfWork.CommitAsync();
    }

    [Fact]
    public async Task CreateReadingList_ShouldCreate_WhenNoOtherListsOnUser()
    {
        await ResetDb();
        await CreateReadingList_SetupBaseData();

        var user = await _unitOfWork.UserRepository.GetUserByIdAsync(1, AppUserIncludes.ReadingLists);
        await _readingListService.CreateReadingListForUser(user, "Test List");
        Assert.NotEmpty((await _unitOfWork.UserRepository.GetUserByIdAsync(1, AppUserIncludes.ReadingLists))
            .ReadingLists);
    }

    [Fact]
    public async Task CreateReadingList_ShouldNotCreate_WhenExistingList()
    {
        await ResetDb();
        await CreateReadingList_SetupBaseData();

        var user = await _unitOfWork.UserRepository.GetUserByIdAsync(1, AppUserIncludes.ReadingLists);
        await _readingListService.CreateReadingListForUser(user, "Test List");
        Assert.NotEmpty((await _unitOfWork.UserRepository.GetUserByIdAsync(1, AppUserIncludes.ReadingLists))
            .ReadingLists);
        try
        {
            await _readingListService.CreateReadingListForUser(user, "Test List");
        }
        catch (Exception ex)
        {
            Assert.Equal("A list of this name already exists", ex.Message);
        }
        Assert.Single((await _unitOfWork.UserRepository.GetUserByIdAsync(1, AppUserIncludes.ReadingLists))
            .ReadingLists);
    }

    [Fact]
    public async Task CreateReadingList_ShouldNotCreate_WhenPromotedListExists()
    {
        await ResetDb();
        await CreateReadingList_SetupBaseData();


        var user = await _unitOfWork.UserRepository.GetUserByUsernameAsync("admin", AppUserIncludes.ReadingLists);
        var list = await _readingListService.CreateReadingListForUser(user, "Test List");
        await _readingListService.UpdateReadingList(list,
            new UpdateReadingListDto()
            {
                ReadingListId = list.Id, Promoted = true, Title = list.Title, Summary = list.Summary,
                CoverImageLocked = false
            });

        try
        {
            await _readingListService.CreateReadingListForUser(user, "Test List");
        }
        catch (Exception ex)
        {
            Assert.Equal("A list of this name already exists", ex.Message);
        }
    }

    #endregion

    #region UpdateReadingList
    #endregion

    #region DeleteReadingList
    [Fact]
    public async Task DeleteReadingList_ShouldDelete()
    {
        await ResetDb();
        await CreateReadingList_SetupBaseData();

        var user = await _unitOfWork.UserRepository.GetUserByIdAsync(1, AppUserIncludes.ReadingLists);
        await _readingListService.CreateReadingListForUser(user, "Test List");
        Assert.NotEmpty((await _unitOfWork.UserRepository.GetUserByIdAsync(1, AppUserIncludes.ReadingLists))
            .ReadingLists);
        try
        {
            await _readingListService.CreateReadingListForUser(user, "Test List");
        }
        catch (Exception ex)
        {
            Assert.Equal("A list of this name already exists", ex.Message);
        }
        Assert.Single((await _unitOfWork.UserRepository.GetUserByIdAsync(1, AppUserIncludes.ReadingLists))
            .ReadingLists);

        await _readingListService.DeleteReadingList(1, user);
        Assert.Empty((await _unitOfWork.UserRepository.GetUserByIdAsync(1, AppUserIncludes.ReadingLists))
            .ReadingLists);
    }
    #endregion

    #region UserHasReadingListAccess
    // TODO: UserHasReadingListAccess tests are unavailable because I can't mock UserManager<AppUser>
    public async Task UserHasReadingListAccess_ShouldWorkIfTheirList()
    {
        await ResetDb();
        await CreateReadingList_SetupBaseData();

        var user = await _unitOfWork.UserRepository.GetUserByIdAsync(1, AppUserIncludes.ReadingLists);
        await _readingListService.CreateReadingListForUser(user, "Test List");

        var userWithList = await _readingListService.UserHasReadingListAccess(1, "majora2007");
        Assert.NotNull(userWithList);
        Assert.Single(userWithList.ReadingLists);
    }


    public async Task UserHasReadingListAccess_ShouldNotWork_IfNotTheirList()
    {
        await ResetDb();
        await CreateReadingList_SetupBaseData();

        var user = await _unitOfWork.UserRepository.GetUserByIdAsync(2, AppUserIncludes.ReadingLists);
        await _readingListService.CreateReadingListForUser(user, "Test List");

        var userWithList = await _readingListService.UserHasReadingListAccess(1, "majora2007");
        Assert.Null(userWithList);
    }


    public async Task UserHasReadingListAccess_ShouldWork_IfNotTheirList_ButUserIsAdmin()
    {
        await ResetDb();
        await CreateReadingList_SetupBaseData();


        var user = await _unitOfWork.UserRepository.GetUserByIdAsync(1, AppUserIncludes.ReadingLists);
        await _readingListService.CreateReadingListForUser(user, "Test List");

        //var admin = await _unitOfWork.UserRepository.GetUserByIdAsync(2, AppUserIncludes.ReadingLists);
        //_userManager.When(x => x.IsInRoleAsync(user, PolicyConstants.AdminRole)).Returns((info => true), null);

        //_userManager.IsInRoleAsync(admin, PolicyConstants.AdminRole).ReturnsForAnyArgs(true);

        var userWithList = await _readingListService.UserHasReadingListAccess(1, "majora2007");
        Assert.NotNull(userWithList);
        Assert.Single(userWithList.ReadingLists);
    }
    #endregion
    //
    // #region CreateReadingListFromCBL
    //
    // private static CblReadingList LoadCblFromPath(string path)
    // {
    //     var testDirectory = Path.Join(Directory.GetCurrentDirectory(), "../../../Services/Test Data/ReadingListService/");
    //
    //     var reader = new System.Xml.Serialization.XmlSerializer(typeof(CblReadingList));
    //     using var file = new StreamReader(Path.Join(testDirectory, path));
    //     var cblReadingList = (CblReadingList) reader.Deserialize(file);
    //     file.Close();
    //     return cblReadingList;
    // }
    //
    // [Fact]
    // public async Task CreateReadingListFromCBL_ShouldCreateList()
    // {
    //     await ResetDb();
    //     var cblReadingList = LoadCblFromPath("Fables.cbl");
    //
    //     // Mock up our series
    //     var fablesSeries = DbFactory.Series("Fables");
    //     var fables2Series = DbFactory.Series("Fables: The Last Castle");
    //
    //     fablesSeries.Volumes.Add(new Volume()
    //     {
    //         Number = 1,
    //         Name = "2002",
    //         Chapters = new List<Chapter>()
    //         {
    //             EntityFactory.CreateChapter("1", false),
    //             EntityFactory.CreateChapter("2", false),
    //             EntityFactory.CreateChapter("3", false),
    //
    //         }
    //     });
    //     fables2Series.Volumes.Add(new Volume()
    //     {
    //         Number = 1,
    //         Name = "2003",
    //         Chapters = new List<Chapter>()
    //         {
    //             EntityFactory.CreateChapter("1", false),
    //             EntityFactory.CreateChapter("2", false),
    //             EntityFactory.CreateChapter("3", false),
    //
    //         }
    //     });
    //
    //     _context.AppUser.Add(new AppUser()
    //     {
    //         UserName = "majora2007",
    //         ReadingLists = new List<ReadingList>(),
    //         Libraries = new List<Library>()
    //         {
    //             new Library()
    //             {
    //                 Name = "Test LIb",
    //                 Type = LibraryType.Book,
    //                 Series = new List<Series>()
    //                 {
    //                     fablesSeries,
    //                     fables2Series
    //                 },
    //             },
    //         },
    //     });
    //     await _unitOfWork.CommitAsync();
    //
    //     var importSummary = await _readingListService.CreateReadingListFromCbl(1, cblReadingList);
    //
    //     Assert.Equal(CblImportResult.Partial, importSummary.Success);
    //     Assert.NotEmpty(importSummary.Results);
    //
    //     var createdList = await _unitOfWork.ReadingListRepository.GetReadingListByIdAsync(1);
    //
    //     Assert.NotNull(createdList);
    //     Assert.Equal("Fables", createdList.Title);
    //
    //     Assert.Equal(4, createdList.Items.Count);
    //     Assert.Equal(1, createdList.Items.First(item => item.Order == 0).ChapterId);
    //     Assert.Equal(2, createdList.Items.First(item => item.Order == 1).ChapterId);
    //     Assert.Equal(3, createdList.Items.First(item => item.Order == 2).ChapterId);
    //     Assert.Equal(4, createdList.Items.First(item => item.Order == 3).ChapterId);
    // }
    //
    // [Fact]
    // public async Task CreateReadingListFromCBL_ShouldCreateList_ButOnlyIncludeSeriesThatUserHasAccessTo()
    // {
    //     await ResetDb();
    //     var cblReadingList = LoadCblFromPath("Fables.cbl");
    //
    //     // Mock up our series
    //     var fablesSeries = DbFactory.Series("Fables");
    //     var fables2Series = DbFactory.Series("Fables: The Last Castle");
    //
    //     fablesSeries.Volumes.Add(new Volume()
    //     {
    //         Number = 1,
    //         Name = "2002",
    //         Chapters = new List<Chapter>()
    //         {
    //             EntityFactory.CreateChapter("1", false),
    //             EntityFactory.CreateChapter("2", false),
    //             EntityFactory.CreateChapter("3", false),
    //
    //         }
    //     });
    //     fables2Series.Volumes.Add(new Volume()
    //     {
    //         Number = 1,
    //         Name = "2003",
    //         Chapters = new List<Chapter>()
    //         {
    //             EntityFactory.CreateChapter("1", false),
    //             EntityFactory.CreateChapter("2", false),
    //             EntityFactory.CreateChapter("3", false),
    //
    //         }
    //     });
    //
    //     _context.AppUser.Add(new AppUser()
    //     {
    //         UserName = "majora2007",
    //         ReadingLists = new List<ReadingList>(),
    //         Libraries = new List<Library>()
    //         {
    //             new Library()
    //             {
    //                 Name = "Test LIb",
    //                 Type = LibraryType.Book,
    //                 Series = new List<Series>()
    //                 {
    //                     fablesSeries,
    //                 },
    //             },
    //         },
    //     });
    //
    //     _context.Library.Add(new Library()
    //     {
    //         Name = "Test Lib 2",
    //         Type = LibraryType.Book,
    //         Series = new List<Series>()
    //         {
    //             fables2Series,
    //         },
    //     });
    //
    //     await _unitOfWork.CommitAsync();
    //
    //     var importSummary = await _readingListService.CreateReadingListFromCbl(1, cblReadingList);
    //
    //     Assert.Equal(CblImportResult.Partial, importSummary.Success);
    //     Assert.NotEmpty(importSummary.Results);
    //
    //     var createdList = await _unitOfWork.ReadingListRepository.GetReadingListByIdAsync(1);
    //
    //     Assert.NotNull(createdList);
    //     Assert.Equal("Fables", createdList.Title);
    //
    //     Assert.Equal(3, createdList.Items.Count);
    //     Assert.Equal(1, createdList.Items.First(item => item.Order == 0).ChapterId);
    //     Assert.Equal(2, createdList.Items.First(item => item.Order == 1).ChapterId);
    //     Assert.Equal(3, createdList.Items.First(item => item.Order == 2).ChapterId);
    //     Assert.NotNull(importSummary.Results.SingleOrDefault(r => r.Series == "Fables: The Last Castle"
    //                                                               && r.Reason == CblImportReason.SeriesMissing));
    // }
    //
    // [Fact]
    // public async Task CreateReadingListFromCBL_ShouldFail_UserHasAccessToNoSeries()
    // {
    //     await ResetDb();
    //     var cblReadingList = LoadCblFromPath("Fables.cbl");
    //
    //     // Mock up our series
    //     var fablesSeries = DbFactory.Series("Fables");
    //     var fables2Series = DbFactory.Series("Fables: The Last Castle");
    //
    //     fablesSeries.Volumes.Add(new Volume()
    //     {
    //         Number = 1,
    //         Name = "2002",
    //         Chapters = new List<Chapter>()
    //         {
    //             EntityFactory.CreateChapter("1", false),
    //             EntityFactory.CreateChapter("2", false),
    //             EntityFactory.CreateChapter("3", false),
    //
    //         }
    //     });
    //     fables2Series.Volumes.Add(new Volume()
    //     {
    //         Number = 1,
    //         Name = "2003",
    //         Chapters = new List<Chapter>()
    //         {
    //             EntityFactory.CreateChapter("1", false),
    //             EntityFactory.CreateChapter("2", false),
    //             EntityFactory.CreateChapter("3", false),
    //
    //         }
    //     });
    //
    //     _context.AppUser.Add(new AppUser()
    //     {
    //         UserName = "majora2007",
    //         ReadingLists = new List<ReadingList>(),
    //         Libraries = new List<Library>(),
    //     });
    //
    //     _context.Library.Add(new Library()
    //     {
    //         Name = "Test Lib 2",
    //         Type = LibraryType.Book,
    //         Series = new List<Series>()
    //         {
    //             fablesSeries,
    //             fables2Series,
    //         },
    //     });
    //
    //     await _unitOfWork.CommitAsync();
    //
    //     var importSummary = await _readingListService.CreateReadingListFromCbl(1, cblReadingList);
    //
    //     Assert.Equal(CblImportResult.Fail, importSummary.Success);
    //     Assert.NotEmpty(importSummary.Results);
    //
    //     var createdList = await _unitOfWork.ReadingListRepository.GetReadingListByIdAsync(1);
    //
    //     Assert.Null(createdList);
    // }
    //
    //
    // [Fact]
    // public async Task CreateReadingListFromCBL_ShouldUpdateAnExistingList()
    // {
    //     await ResetDb();
    //     var cblReadingList = LoadCblFromPath("Fables.cbl");
    //
    //     // Mock up our series
    //     var fablesSeries = DbFactory.Series("Fables");
    //     var fables2Series = DbFactory.Series("Fables: The Last Castle");
    //
    //     fablesSeries.Volumes.Add(new Volume()
    //     {
    //         Number = 1,
    //         Name = "2002",
    //         Chapters = new List<Chapter>()
    //         {
    //             EntityFactory.CreateChapter("1", false),
    //             EntityFactory.CreateChapter("2", false),
    //             EntityFactory.CreateChapter("3", false),
    //
    //         }
    //     });
    //     fables2Series.Volumes.Add(new Volume()
    //     {
    //         Number = 1,
    //         Name = "2003",
    //         Chapters = new List<Chapter>()
    //         {
    //             EntityFactory.CreateChapter("1", false),
    //             EntityFactory.CreateChapter("2", false),
    //             EntityFactory.CreateChapter("3", false),
    //
    //         }
    //     });
    //
    //     _context.AppUser.Add(new AppUser()
    //     {
    //         UserName = "majora2007",
    //         ReadingLists = new List<ReadingList>(),
    //         Libraries = new List<Library>()
    //         {
    //             new Library()
    //             {
    //                 Name = "Test LIb",
    //                 Type = LibraryType.Book,
    //                 Series = new List<Series>()
    //                 {
    //                     fablesSeries,
    //                     fables2Series
    //                 },
    //             },
    //         },
    //     });
    //
    //     await _unitOfWork.CommitAsync();
    //
    //     // Create a reading list named Fables and add 2 chapters to it
    //     var user = await _unitOfWork.UserRepository.GetUserByIdAsync(1, AppUserIncludes.ReadingLists);
    //     var readingList = await _readingListService.CreateReadingListForUser(user, "Fables");
    //     Assert.True(await _readingListService.AddChaptersToReadingList(1, new List<int>() {1, 3}, readingList));
    //     Assert.Equal(2, readingList.Items.Count);
    //
    //     // Attempt to import a Cbl with same reading list name
    //     var importSummary = await _readingListService.CreateReadingListFromCbl(1, cblReadingList);
    //
    //     Assert.Equal(CblImportResult.Partial, importSummary.Success);
    //     Assert.NotEmpty(importSummary.Results);
    //
    //     var createdList = await _unitOfWork.ReadingListRepository.GetReadingListByIdAsync(1);
    //
    //     Assert.NotNull(createdList);
    //     Assert.Equal("Fables", createdList.Title);
    //
    //     Assert.Equal(4, createdList.Items.Count);
    //     Assert.Equal(4, importSummary.SuccessfulInserts.Count);
    //
    //     Assert.Equal(1, createdList.Items.First(item => item.Order == 0).ChapterId);
    //     Assert.Equal(3, createdList.Items.First(item => item.Order == 1).ChapterId); // we inserted 3 first
    //     Assert.Equal(2, createdList.Items.First(item => item.Order == 2).ChapterId);
    //     Assert.Equal(4, createdList.Items.First(item => item.Order == 3).ChapterId);
    // }
    // #endregion
    //
}<|MERGE_RESOLUTION|>--- conflicted
+++ resolved
@@ -11,12 +11,8 @@
 using API.DTOs.ReadingLists.CBL;
 using API.Entities;
 using API.Entities.Enums;
-using API.Entities.Metadata;
-using API.Extensions;
 using API.Helpers;
-using API.Helpers.Builders;
 using API.Services;
-using API.Services.Tasks;
 using API.SignalR;
 using API.Tests.Helpers;
 using AutoMapper;
@@ -33,7 +29,6 @@
     private readonly IUnitOfWork _unitOfWork;
     private readonly IReadingListService _readingListService;
     private readonly DataContext _context;
-    private readonly IReaderService _readerService;
 
     private const string CacheDirectory = "C:/kavita/config/cache/";
     private const string CoverImageDirectory = "C:/kavita/config/covers/";
@@ -49,17 +44,9 @@
 
         var config = new MapperConfiguration(cfg => cfg.AddProfile<AutoMapperProfiles>());
         var mapper = config.CreateMapper();
-        _unitOfWork = new UnitOfWork(_context, mapper, null!);
+        _unitOfWork = new UnitOfWork(_context, mapper, null);
 
         _readingListService = new ReadingListService(_unitOfWork, Substitute.For<ILogger<ReadingListService>>(), Substitute.For<IEventHub>());
-
-<<<<<<< HEAD
-        _readerService = new ReaderService(_unitOfWork, Substitute.For<ILogger<ReaderService>>(),
-            Substitute.For<IEventHub>(), Substitute.For<IImageService>(),
-            new DirectoryService(Substitute.For<ILogger<DirectoryService>>(), new MockFileSystem()));
-=======
-        _readingListService = new ReadingListService(_unitOfWork, Substitute.For<ILogger<ReadingListService>>(), Substitute.For<IEventHub>());
->>>>>>> 30bc7ccc
     }
 
     #region Setup
@@ -89,10 +76,10 @@
 
         _context.ServerSetting.Update(setting);
 
-        _context.Library.Add(new LibraryBuilder("Manga")
-            .WithFolderPath(new FolderPathBuilder("C:/data/").Build())
-            .Build());
-
+        _context.Library.Add(new Library()
+        {
+            Name = "Manga", Folders = new List<FolderPath>() {new FolderPath() {Path = "C:/data/"}}
+        });
         return await _context.SaveChangesAsync() > 0;
     }
 
@@ -125,34 +112,6 @@
     public async Task AddChaptersToReadingList_ShouldAddFirstItem_AsOrderZero()
     {
         await ResetDb();
-<<<<<<< HEAD
-        _context.AppUser.Add(new AppUserBuilder("majora2007", "")
-            .WithLibrary(new LibraryBuilder("Test LIb", LibraryType.Book)
-                .WithSeries(new SeriesBuilder("Test")
-                    .WithMetadata(new SeriesMetadataBuilder().Build())
-                    .WithVolumes(new List<Volume>()
-                    {
-                        new VolumeBuilder("0")
-                            .WithChapter(new ChapterBuilder("1")
-                                .WithAgeRating(AgeRating.Everyone)
-                                .Build()
-                            )
-                            .WithChapter(new ChapterBuilder("2")
-                                .WithAgeRating(AgeRating.X18Plus)
-                                .Build()
-                            )
-                            .WithChapter(new ChapterBuilder("3")
-                                .WithAgeRating(AgeRating.X18Plus)
-                                .Build()
-                            )
-                            .Build()
-                    })
-                    .Build())
-                .Build()
-            )
-            .Build()
-        );
-=======
         _context.AppUser.Add(new AppUser()
         {
             UserName = "majora2007",
@@ -199,18 +158,12 @@
                 },
             }
         });
->>>>>>> 30bc7ccc
 
         await _context.SaveChangesAsync();
 
         var user = await _unitOfWork.UserRepository.GetUserByUsernameAsync("majora2007", AppUserIncludes.ReadingLists);
-<<<<<<< HEAD
-        var readingList = new ReadingListBuilder("test").Build();
-        user!.ReadingLists = new List<ReadingList>()
-=======
         var readingList = new ReadingList();
         user.ReadingLists = new List<ReadingList>()
->>>>>>> 30bc7ccc
         {
             readingList
         };
@@ -226,33 +179,6 @@
     public async Task AddChaptersToReadingList_ShouldNewItems_AfterLastOrder()
     {
         await ResetDb();
-<<<<<<< HEAD
-        _context.AppUser.Add(new AppUserBuilder("majora2007", "")
-            .WithLibrary(new LibraryBuilder("Test LIb", LibraryType.Book)
-                .WithSeries(new SeriesBuilder("Test")
-                    .WithVolumes(new List<Volume>()
-                    {
-                        new VolumeBuilder("0")
-                            .WithChapter(new ChapterBuilder("1")
-                                .WithAgeRating(AgeRating.Everyone)
-                                .Build()
-                            )
-                            .WithChapter(new ChapterBuilder("2")
-                                .WithAgeRating(AgeRating.X18Plus)
-                                .Build()
-                            )
-                            .WithChapter(new ChapterBuilder("3")
-                                .WithAgeRating(AgeRating.X18Plus)
-                                .Build()
-                            )
-                            .Build()
-                    })
-                    .Build())
-                .Build()
-            )
-            .Build()
-        );
-=======
         _context.AppUser.Add(new AppUser()
         {
             UserName = "majora2007",
@@ -299,18 +225,12 @@
                 },
             }
         });
->>>>>>> 30bc7ccc
 
         await _context.SaveChangesAsync();
 
         var user = await _unitOfWork.UserRepository.GetUserByUsernameAsync("majora2007", AppUserIncludes.ReadingLists);
-<<<<<<< HEAD
-        var readingList = new ReadingListBuilder("test").Build();
-        user!.ReadingLists = new List<ReadingList>()
-=======
         var readingList = new ReadingList();
         user.ReadingLists = new List<ReadingList>()
->>>>>>> 30bc7ccc
         {
             readingList
         };
@@ -339,90 +259,6 @@
             ReadingLists = new List<ReadingList>(),
             Libraries = new List<Library>()
             {
-                new LibraryBuilder("Test LIb", LibraryType.Book)
-                    .WithSeries(new SeriesBuilder("Test")
-                        .WithMetadata(new SeriesMetadataBuilder().Build())
-                        .WithVolumes(new List<Volume>()
-                        {
-                            new VolumeBuilder("0")
-                                .WithChapter(new ChapterBuilder("1")
-                                    .WithAgeRating(AgeRating.Everyone)
-                                    .Build()
-                                )
-                                .WithChapter(new ChapterBuilder("2")
-                                    .WithAgeRating(AgeRating.X18Plus)
-                                    .Build()
-                                )
-                                .WithChapter(new ChapterBuilder("3")
-                                    .WithAgeRating(AgeRating.X18Plus)
-                                    .Build()
-                                )
-                                .Build()
-                        })
-                        .Build())
-                    .Build()
-            }
-        });
-
-        await _context.SaveChangesAsync();
-
-        var user = await _unitOfWork.UserRepository.GetUserByUsernameAsync("majora2007", AppUserIncludes.ReadingLists);
-        var readingList = new ReadingListBuilder("test").Build();
-        user.ReadingLists = new List<ReadingList>()
-        {
-            readingList
-        };
-
-        await _readingListService.AddChaptersToReadingList(1, new List<int>() {1, 2, 3}, readingList);
-        await _unitOfWork.CommitAsync();
-        Assert.Equal(3, readingList.Items.Count);
-
-        await _readingListService.UpdateReadingListItemPosition(new UpdateReadingListPosition()
-        {
-            FromPosition = 2, ToPosition = 0, ReadingListId = 1, ReadingListItemId = 3
-        });
-
-
-        Assert.Equal(3, readingList.Items.Count);
-        Assert.Equal(0, readingList.Items.Single(i => i.ChapterId == 3).Order);
-        Assert.Equal(1, readingList.Items.Single(i => i.ChapterId == 1).Order);
-        Assert.Equal(2, readingList.Items.Single(i => i.ChapterId == 2).Order);
-    }
-
-    [Fact]
-    public async Task UpdateReadingListItemPosition_MoveLastToFirst_TwoItemsShouldShift_ThenDeleteSecond_OrderShouldBeCorrect()
-    {
-        await ResetDb();
-        _context.AppUser.Add(new AppUser()
-        {
-            UserName = "majora2007",
-            ReadingLists = new List<ReadingList>(),
-            Libraries = new List<Library>()
-            {
-<<<<<<< HEAD
-                new LibraryBuilder("Test LIb", LibraryType.Book)
-                    .WithSeries(new SeriesBuilder("Test")
-                        .WithMetadata(new SeriesMetadataBuilder().Build())
-                        .WithVolumes(new List<Volume>()
-                        {
-                            new VolumeBuilder("0")
-                                .WithChapter(new ChapterBuilder("1")
-                                    .WithAgeRating(AgeRating.Everyone)
-                                    .Build()
-                                )
-                                .WithChapter(new ChapterBuilder("2")
-                                    .WithAgeRating(AgeRating.X18Plus)
-                                    .Build()
-                                )
-                                .WithChapter(new ChapterBuilder("3")
-                                    .WithAgeRating(AgeRating.X18Plus)
-                                    .Build()
-                                )
-                                .Build()
-                        })
-                        .Build())
-                    .Build()
-=======
                 new Library()
                 {
                     Name = "Test LIb",
@@ -461,20 +297,90 @@
                         }
                     }
                 },
->>>>>>> 30bc7ccc
             }
         });
 
         await _context.SaveChangesAsync();
 
         var user = await _unitOfWork.UserRepository.GetUserByUsernameAsync("majora2007", AppUserIncludes.ReadingLists);
-<<<<<<< HEAD
-        var readingList = new ReadingListBuilder("test").Build();
-        user!.ReadingLists = new List<ReadingList>()
-=======
         var readingList = new ReadingList();
         user.ReadingLists = new List<ReadingList>()
->>>>>>> 30bc7ccc
+        {
+            readingList
+        };
+
+        await _readingListService.AddChaptersToReadingList(1, new List<int>() {1, 2, 3}, readingList);
+        await _unitOfWork.CommitAsync();
+        Assert.Equal(3, readingList.Items.Count);
+
+        await _readingListService.UpdateReadingListItemPosition(new UpdateReadingListPosition()
+        {
+            FromPosition = 2, ToPosition = 0, ReadingListId = 1, ReadingListItemId = 3
+        });
+
+
+        Assert.Equal(3, readingList.Items.Count);
+        Assert.Equal(0, readingList.Items.Single(i => i.ChapterId == 3).Order);
+        Assert.Equal(1, readingList.Items.Single(i => i.ChapterId == 1).Order);
+        Assert.Equal(2, readingList.Items.Single(i => i.ChapterId == 2).Order);
+    }
+
+    [Fact]
+    public async Task UpdateReadingListItemPosition_MoveLastToFirst_TwoItemsShouldShift_ThenDeleteSecond_OrderShouldBeCorrect()
+    {
+        await ResetDb();
+        _context.AppUser.Add(new AppUser()
+        {
+            UserName = "majora2007",
+            ReadingLists = new List<ReadingList>(),
+            Libraries = new List<Library>()
+            {
+                new Library()
+                {
+                    Name = "Test LIb",
+                    Type = LibraryType.Book,
+                    Series = new List<Series>()
+                    {
+                        new Series()
+                        {
+                            Name = "Test",
+                            Metadata = DbFactory.SeriesMetadata(new List<CollectionTag>()),
+                            Volumes = new List<Volume>()
+                            {
+                                new Volume()
+                                {
+                                    Name = "0",
+                                    Chapters = new List<Chapter>()
+                                    {
+                                        new Chapter()
+                                        {
+                                            Number = "1",
+                                            AgeRating = AgeRating.Everyone,
+                                        },
+                                        new Chapter()
+                                        {
+                                            Number = "2",
+                                            AgeRating = AgeRating.X18Plus
+                                        },
+                                        new Chapter()
+                                        {
+                                            Number = "3",
+                                            AgeRating = AgeRating.X18Plus
+                                        }
+                                    }
+                                }
+                            }
+                        }
+                    }
+                },
+            }
+        });
+
+        await _context.SaveChangesAsync();
+
+        var user = await _unitOfWork.UserRepository.GetUserByUsernameAsync("majora2007", AppUserIncludes.ReadingLists);
+        var readingList = new ReadingList();
+        user.ReadingLists = new List<ReadingList>()
         {
             readingList
         };
@@ -524,31 +430,46 @@
             ReadingLists = new List<ReadingList>(),
             Libraries = new List<Library>()
             {
-                new LibraryBuilder("Test LIb", LibraryType.Book)
-                    .WithSeries(new SeriesBuilder("Test")
-                        .WithMetadata(new SeriesMetadataBuilder().Build())
-                        .WithVolumes(new List<Volume>()
+                new Library()
+                {
+                    Name = "Test LIb",
+                    Type = LibraryType.Book,
+                    Series = new List<Series>()
+                    {
+                        new Series()
                         {
-                            new VolumeBuilder("0")
-                                .WithChapter(new ChapterBuilder("1")
-                                    .WithAgeRating(AgeRating.Everyone)
-                                    .Build()
-                                )
-                                .WithChapter(new ChapterBuilder("2")
-                                    .WithAgeRating(AgeRating.X18Plus)
-                                    .Build()
-                                )
-                                .Build()
-                        })
-                        .Build())
-                    .Build()
+                            Name = "Test",
+                            Metadata = DbFactory.SeriesMetadata(new List<CollectionTag>()),
+                            Volumes = new List<Volume>()
+                            {
+                                new Volume()
+                                {
+                                    Name = "0",
+                                    Chapters = new List<Chapter>()
+                                    {
+                                        new Chapter()
+                                        {
+                                            Number = "1",
+                                            AgeRating = AgeRating.Everyone
+                                        },
+                                        new Chapter()
+                                        {
+                                            Number = "2",
+                                            AgeRating = AgeRating.X18Plus
+                                        }
+                                    }
+                                }
+                            }
+                        }
+                    }
+                },
             }
         });
 
         await _context.SaveChangesAsync();
 
         var user = await _unitOfWork.UserRepository.GetUserByUsernameAsync("majora2007", AppUserIncludes.ReadingLists);
-        var readingList = new ReadingListBuilder("test").Build();
+        var readingList = new ReadingList();
         user.ReadingLists = new List<ReadingList>()
         {
             readingList
@@ -581,35 +502,54 @@
             ReadingLists = new List<ReadingList>(),
             Libraries = new List<Library>()
             {
-                new LibraryBuilder("Test LIb", LibraryType.Book)
-                    .WithSeries(new SeriesBuilder("Test")
-                        .WithMetadata(new SeriesMetadataBuilder().Build())
-                        .WithVolumes(new List<Volume>()
+                new Library()
+                {
+                    Name = "Test LIb",
+                    Type = LibraryType.Book,
+                    Series = new List<Series>()
+                    {
+                        new Series()
                         {
-                            new VolumeBuilder("0")
-                                .WithChapter(new ChapterBuilder("1")
-                                    .WithAgeRating(AgeRating.Everyone)
-                                    .Build()
-                                )
-                                .WithChapter(new ChapterBuilder("2")
-                                    .WithAgeRating(AgeRating.X18Plus)
-                                    .Build()
-                                )
-                                .WithChapter(new ChapterBuilder("3")
-                                    .WithAgeRating(AgeRating.X18Plus)
-                                    .Build()
-                                )
-                                .Build()
-                        })
-                        .Build())
-                    .Build()
+                            Name = "Test",
+                            Metadata = DbFactory.SeriesMetadata(new List<CollectionTag>()),
+                            Volumes = new List<Volume>()
+                            {
+                                new Volume()
+                                {
+                                    Name = "0",
+                                    Chapters = new List<Chapter>()
+                                    {
+                                        new Chapter()
+                                        {
+                                            Number = "1",
+                                            AgeRating = AgeRating.Everyone,
+                                            Pages = 1
+                                        },
+                                        new Chapter()
+                                        {
+                                            Number = "2",
+                                            AgeRating = AgeRating.X18Plus,
+                                            Pages = 1
+                                        },
+                                        new Chapter()
+                                        {
+                                            Number = "3",
+                                            AgeRating = AgeRating.X18Plus,
+                                            Pages = 1
+                                        }
+                                    }
+                                }
+                            }
+                        }
+                    }
+                },
             }
         });
 
         await _context.SaveChangesAsync();
 
         var user = await _unitOfWork.UserRepository.GetUserByUsernameAsync("majora2007", AppUserIncludes.ReadingLists | AppUserIncludes.Progress);
-        var readingList = new ReadingListBuilder("test").Build();
+        var readingList = new ReadingList();
         user.ReadingLists = new List<ReadingList>()
         {
             readingList
@@ -619,8 +559,10 @@
         await _unitOfWork.CommitAsync();
         Assert.Equal(3, readingList.Items.Count);
 
+        var readerService = new ReaderService(_unitOfWork, Substitute.For<ILogger<ReaderService>>(),
+            Substitute.For<IEventHub>());
         // Mark 2 as fully read
-        await _readerService.MarkChaptersAsRead(user, 1,
+        await readerService.MarkChaptersAsRead(user, 1,
             (await _unitOfWork.ChapterRepository.GetChaptersByIdsAsync(new List<int>() {2})).ToList());
         await _unitOfWork.CommitAsync();
 
@@ -646,30 +588,45 @@
             ReadingLists = new List<ReadingList>(),
             Libraries = new List<Library>()
             {
-                new LibraryBuilder("Test LIb", LibraryType.Book)
-                    .WithSeries(new SeriesBuilder("Test")
-                        .WithMetadata(new SeriesMetadataBuilder().Build())
-                        .WithVolumes(new List<Volume>()
+                new Library()
+                {
+                    Name = "Test LIb",
+                    Type = LibraryType.Book,
+                    Series = new List<Series>()
+                    {
+                        new Series()
                         {
-                            new VolumeBuilder("0")
-                                .WithChapter(new ChapterBuilder("1")
-                                    .Build()
-                                )
-                                .WithChapter(new ChapterBuilder("2")
-                                    .Build()
-                                )
-                                .Build()
-                        })
-                        .Build())
-                    .Build()
+                            Name = "Test",
+                            Metadata = DbFactory.SeriesMetadata(new List<CollectionTag>()),
+                            Volumes = new List<Volume>()
+                            {
+                                new Volume()
+                                {
+                                    Name = "0",
+                                    Chapters = new List<Chapter>()
+                                    {
+                                        new Chapter()
+                                        {
+                                            Number = "1",
+                                        },
+                                        new Chapter()
+                                        {
+                                            Number = "2",
+                                        }
+                                    }
+                                }
+                            }
+                        }
+                    }
+                },
             }
         });
 
         await _context.SaveChangesAsync();
 
         var user = await _unitOfWork.UserRepository.GetUserByUsernameAsync("majora2007", AppUserIncludes.ReadingLists);
-        var readingList = new ReadingListBuilder("test").Build();
-        user!.ReadingLists = new List<ReadingList>()
+        var readingList = new ReadingList();
+        user.ReadingLists = new List<ReadingList>()
         {
             readingList
         };
@@ -688,22 +645,6 @@
     public async Task CalculateAgeRating_ShouldUpdateToMax()
     {
         await ResetDb();
-<<<<<<< HEAD
-        var s = new SeriesBuilder("Test")
-            .WithMetadata(new SeriesMetadataBuilder().Build())
-            .WithVolumes(new List<Volume>()
-            {
-                new VolumeBuilder("0")
-                    .WithChapter(new ChapterBuilder("1")
-                        .Build()
-                    )
-                    .WithChapter(new ChapterBuilder("2")
-                        .Build()
-                    )
-                    .Build()
-            })
-            .Build();
-=======
         var s = new Series()
         {
             Name = "Test",
@@ -727,18 +668,12 @@
                 }
             }
         };
->>>>>>> 30bc7ccc
         _context.AppUser.Add(new AppUser()
         {
             UserName = "majora2007",
             ReadingLists = new List<ReadingList>(),
             Libraries = new List<Library>()
             {
-<<<<<<< HEAD
-                new LibraryBuilder("Test LIb 2", LibraryType.Book)
-                    .WithSeries(s)
-                    .Build()
-=======
                 new Library()
                 {
                     Name = "Test LIb",
@@ -748,7 +683,6 @@
                         s
                     }
                 },
->>>>>>> 30bc7ccc
             }
         });
 
@@ -757,7 +691,7 @@
         await _context.SaveChangesAsync();
 
         var user = await _unitOfWork.UserRepository.GetUserByUsernameAsync("majora2007", AppUserIncludes.ReadingLists);
-        var readingList = new ReadingListBuilder("test").Build();
+        var readingList = new ReadingList();
         user.ReadingLists = new List<ReadingList>()
         {
             readingList
@@ -775,60 +709,6 @@
 
     #endregion
 
-<<<<<<< HEAD
-    #region CalculateStartAndEndDates
-
-    [Fact]
-    public async Task CalculateStartAndEndDates_ShouldBeNothing_IfNothing()
-    {
-        await ResetDb();
-        var s = new SeriesBuilder("Test")
-            .WithMetadata(new SeriesMetadataBuilder().Build())
-            .WithVolumes(new List<Volume>()
-            {
-                new VolumeBuilder("0")
-                    .WithChapter(new ChapterBuilder("1")
-                        .Build()
-                    )
-                    .WithChapter(new ChapterBuilder("2")
-                        .Build()
-                    )
-                    .Build()
-            })
-            .Build();
-        _context.AppUser.Add(new AppUser()
-        {
-            UserName = "majora2007",
-            ReadingLists = new List<ReadingList>(),
-            Libraries = new List<Library>()
-            {
-                new LibraryBuilder("Test LIb 2", LibraryType.Book)
-                    .WithSeries(s)
-                    .Build()
-            }
-        });
-
-        await _context.SaveChangesAsync();
-
-        var user = await _unitOfWork.UserRepository.GetUserByUsernameAsync("majora2007", AppUserIncludes.ReadingLists);
-        var readingList = new ReadingListBuilder("test").Build();
-        user.ReadingLists = new List<ReadingList>()
-        {
-            readingList
-        };
-
-        await _readingListService.AddChaptersToReadingList(1, new List<int>() {1, 2}, readingList);
-
-
-        _unitOfWork.UserRepository.Update(user);
-        await _unitOfWork.CommitAsync();
-
-        await _readingListService.CalculateStartAndEndDates(readingList);
-        Assert.Equal(0, readingList.StartingMonth);
-        Assert.Equal(0, readingList.StartingYear);
-        Assert.Equal(0, readingList.EndingMonth);
-        Assert.Equal(0, readingList.EndingYear);
-=======
     #region FormatTitle
 
     [Fact]
@@ -884,641 +764,7 @@
             ChapterNumber = chapterNumber,
             ChapterTitleName = chapterTitleName
         };
->>>>>>> 30bc7ccc
-    }
-
-    [Fact]
-    public async Task CalculateStartAndEndDates_ShouldBeSomething_IfChapterHasSet()
-    {
-        await ResetDb();
-        var s = new SeriesBuilder("Test")
-            .WithMetadata(new SeriesMetadataBuilder().Build())
-            .WithVolumes(new List<Volume>()
-            {
-                new VolumeBuilder("0")
-                    .WithChapter(new ChapterBuilder("1")
-                        .WithReleaseDate(new DateTime(2005, 03, 01))
-                        .Build()
-                    )
-                    .WithChapter(new ChapterBuilder("2")
-                        .WithReleaseDate(new DateTime(2002, 03, 01))
-                        .Build()
-                    )
-                    .Build()
-            })
-            .Build();
-        _context.AppUser.Add(new AppUser()
-        {
-            UserName = "majora2007",
-            ReadingLists = new List<ReadingList>(),
-            Libraries = new List<Library>()
-            {
-                new LibraryBuilder("Test LIb 2", LibraryType.Book)
-                    .WithSeries(s)
-                    .Build()
-            }
-        });
-
-        await _context.SaveChangesAsync();
-
-        var user = await _unitOfWork.UserRepository.GetUserByUsernameAsync("majora2007", AppUserIncludes.ReadingLists);
-        var readingList = new ReadingListBuilder("test").Build();
-        user.ReadingLists = new List<ReadingList>()
-        {
-            readingList
-        };
-
-        await _readingListService.AddChaptersToReadingList(1, new List<int>() {1, 2}, readingList);
-
-
-        _unitOfWork.UserRepository.Update(user);
-        await _unitOfWork.CommitAsync();
-
-        await _readingListService.CalculateStartAndEndDates(readingList);
-        Assert.Equal(3, readingList.StartingMonth);
-        Assert.Equal(2002, readingList.StartingYear);
-        Assert.Equal(3, readingList.EndingMonth);
-        Assert.Equal(2005, readingList.EndingYear);
-    }
-
-    #endregion
-
-    #region FormatTitle
-
-    [Fact]
-    public void FormatTitle_ShouldFormatCorrectly()
-    {
-        // Manga Library & Archive
-        Assert.Equal("Volume 1", ReadingListService.FormatTitle(CreateListItemDto(MangaFormat.Archive, LibraryType.Manga, "1")));
-        Assert.Equal("Chapter 1", ReadingListService.FormatTitle(CreateListItemDto(MangaFormat.Archive, LibraryType.Manga, "1", "1")));
-        Assert.Equal("Chapter 1", ReadingListService.FormatTitle(CreateListItemDto(MangaFormat.Archive, LibraryType.Manga, "1", "1", "The Title")));
-        Assert.Equal("Volume 1", ReadingListService.FormatTitle(CreateListItemDto(MangaFormat.Archive, LibraryType.Manga, "1",  chapterTitleName: "The Title")));
-        Assert.Equal("The Title", ReadingListService.FormatTitle(CreateListItemDto(MangaFormat.Archive, LibraryType.Manga, chapterTitleName: "The Title")));
-
-        // Comic Library & Archive
-        Assert.Equal("Volume 1", ReadingListService.FormatTitle(CreateListItemDto(MangaFormat.Archive, LibraryType.Comic, "1")));
-        Assert.Equal("Issue #1", ReadingListService.FormatTitle(CreateListItemDto(MangaFormat.Archive, LibraryType.Comic, "1", "1")));
-        Assert.Equal("Issue #1", ReadingListService.FormatTitle(CreateListItemDto(MangaFormat.Archive, LibraryType.Comic, "1", "1", "The Title")));
-        Assert.Equal("Volume 1", ReadingListService.FormatTitle(CreateListItemDto(MangaFormat.Archive, LibraryType.Comic, "1",  chapterTitleName: "The Title")));
-        Assert.Equal("The Title", ReadingListService.FormatTitle(CreateListItemDto(MangaFormat.Archive, LibraryType.Comic, chapterTitleName: "The Title")));
-
-        // Book Library & Archive
-        Assert.Equal("Volume 1", ReadingListService.FormatTitle(CreateListItemDto(MangaFormat.Archive, LibraryType.Book, "1")));
-        Assert.Equal("Book 1", ReadingListService.FormatTitle(CreateListItemDto(MangaFormat.Archive, LibraryType.Book, "1", "1")));
-        Assert.Equal("Book 1", ReadingListService.FormatTitle(CreateListItemDto(MangaFormat.Archive, LibraryType.Book, "1", "1", "The Title")));
-        Assert.Equal("Volume 1", ReadingListService.FormatTitle(CreateListItemDto(MangaFormat.Archive, LibraryType.Book, "1",  chapterTitleName: "The Title")));
-        Assert.Equal("The Title", ReadingListService.FormatTitle(CreateListItemDto(MangaFormat.Archive, LibraryType.Book, chapterTitleName: "The Title")));
-
-        // Manga Library & EPUB
-        Assert.Equal("Volume 1", ReadingListService.FormatTitle(CreateListItemDto(MangaFormat.Epub, LibraryType.Manga, "1")));
-        Assert.Equal("Volume 1", ReadingListService.FormatTitle(CreateListItemDto(MangaFormat.Epub, LibraryType.Manga, "1", "1")));
-        Assert.Equal("Volume 1", ReadingListService.FormatTitle(CreateListItemDto(MangaFormat.Epub, LibraryType.Manga, "1", "1", "The Title")));
-        Assert.Equal("The Title", ReadingListService.FormatTitle(CreateListItemDto(MangaFormat.Epub, LibraryType.Manga, "1",  chapterTitleName: "The Title")));
-        Assert.Equal("The Title", ReadingListService.FormatTitle(CreateListItemDto(MangaFormat.Epub, LibraryType.Manga, chapterTitleName: "The Title")));
-
-        // Book Library & EPUB
-        Assert.Equal("Volume 1", ReadingListService.FormatTitle(CreateListItemDto(MangaFormat.Epub, LibraryType.Book, "1")));
-        Assert.Equal("Volume 1", ReadingListService.FormatTitle(CreateListItemDto(MangaFormat.Epub, LibraryType.Book, "1", "1")));
-        Assert.Equal("Volume 1", ReadingListService.FormatTitle(CreateListItemDto(MangaFormat.Epub, LibraryType.Book, "1", "1", "The Title")));
-        Assert.Equal("The Title", ReadingListService.FormatTitle(CreateListItemDto(MangaFormat.Epub, LibraryType.Book, "1",  chapterTitleName: "The Title")));
-        Assert.Equal("The Title", ReadingListService.FormatTitle(CreateListItemDto(MangaFormat.Epub, LibraryType.Book, chapterTitleName: "The Title")));
-
-    }
-
-    private static ReadingListItemDto CreateListItemDto(MangaFormat seriesFormat, LibraryType libraryType,
-        string volumeNumber = API.Services.Tasks.Scanner.Parser.Parser.DefaultVolume,
-        string chapterNumber = API.Services.Tasks.Scanner.Parser.Parser.DefaultChapter,
-        string chapterTitleName = "")
-    {
-        return new ReadingListItemDto()
-        {
-            SeriesFormat = seriesFormat,
-            LibraryType = libraryType,
-            VolumeNumber = volumeNumber,
-            ChapterNumber = chapterNumber,
-            ChapterTitleName = chapterTitleName
-        };
-    }
-
-    #endregion
-
-    #region CreateReadingList
-
-    private async Task CreateReadingList_SetupBaseData()
-    {
-        var fablesSeries = new SeriesBuilder("Fables").Build();
-        fablesSeries.Volumes.Add(
-            new VolumeBuilder("1")
-                .WithNumber(1)
-                .WithName("2002")
-                .WithChapter(new ChapterBuilder("1").Build())
-                .Build()
-            );
-
-        _context.AppUser.Add(new AppUserBuilder("majora2007", string.Empty)
-            .WithLibrary(new LibraryBuilder("Test LIb 2", LibraryType.Book)
-                .WithSeries(fablesSeries)
-                .Build())
-            .Build()
-        );
-        _context.AppUser.Add(new AppUserBuilder("admin", string.Empty)
-            .WithLibrary(new LibraryBuilder("Test LIb 2", LibraryType.Book)
-                .WithSeries(fablesSeries)
-                .Build())
-            .Build()
-        );
-        await _unitOfWork.CommitAsync();
-    }
-
-    [Fact]
-    public async Task CreateReadingList_ShouldCreate_WhenNoOtherListsOnUser()
-    {
-        await ResetDb();
-        await CreateReadingList_SetupBaseData();
-
-        var user = await _unitOfWork.UserRepository.GetUserByIdAsync(1, AppUserIncludes.ReadingLists);
-        await _readingListService.CreateReadingListForUser(user, "Test List");
-        Assert.NotEmpty((await _unitOfWork.UserRepository.GetUserByIdAsync(1, AppUserIncludes.ReadingLists))
-            .ReadingLists);
-    }
-
-    [Fact]
-    public async Task CreateReadingList_ShouldNotCreate_WhenExistingList()
-    {
-        await ResetDb();
-        await CreateReadingList_SetupBaseData();
-
-        var user = await _unitOfWork.UserRepository.GetUserByIdAsync(1, AppUserIncludes.ReadingLists);
-        await _readingListService.CreateReadingListForUser(user, "Test List");
-        Assert.NotEmpty((await _unitOfWork.UserRepository.GetUserByIdAsync(1, AppUserIncludes.ReadingLists))
-            .ReadingLists);
-        try
-        {
-            await _readingListService.CreateReadingListForUser(user, "Test List");
-        }
-        catch (Exception ex)
-        {
-            Assert.Equal("A list of this name already exists", ex.Message);
-        }
-        Assert.Single((await _unitOfWork.UserRepository.GetUserByIdAsync(1, AppUserIncludes.ReadingLists))
-            .ReadingLists);
-    }
-
-    [Fact]
-    public async Task CreateReadingList_ShouldNotCreate_WhenPromotedListExists()
-    {
-        await ResetDb();
-        await CreateReadingList_SetupBaseData();
-
-
-        var user = await _unitOfWork.UserRepository.GetUserByUsernameAsync("admin", AppUserIncludes.ReadingLists);
-        var list = await _readingListService.CreateReadingListForUser(user, "Test List");
-        await _readingListService.UpdateReadingList(list,
-            new UpdateReadingListDto()
-            {
-                ReadingListId = list.Id, Promoted = true, Title = list.Title, Summary = list.Summary,
-                CoverImageLocked = false
-            });
-
-        try
-        {
-            await _readingListService.CreateReadingListForUser(user, "Test List");
-        }
-        catch (Exception ex)
-        {
-            Assert.Equal("A list of this name already exists", ex.Message);
-        }
-    }
-
-    #endregion
-
-    #region UpdateReadingList
-    #endregion
-
-    #region DeleteReadingList
-    [Fact]
-    public async Task DeleteReadingList_ShouldDelete()
-    {
-        await ResetDb();
-        await CreateReadingList_SetupBaseData();
-
-        var user = await _unitOfWork.UserRepository.GetUserByIdAsync(1, AppUserIncludes.ReadingLists);
-        await _readingListService.CreateReadingListForUser(user, "Test List");
-        Assert.NotEmpty((await _unitOfWork.UserRepository.GetUserByIdAsync(1, AppUserIncludes.ReadingLists))
-            .ReadingLists);
-        try
-        {
-            await _readingListService.CreateReadingListForUser(user, "Test List");
-        }
-        catch (Exception ex)
-        {
-            Assert.Equal("A list of this name already exists", ex.Message);
-        }
-        Assert.Single((await _unitOfWork.UserRepository.GetUserByIdAsync(1, AppUserIncludes.ReadingLists))
-            .ReadingLists);
-
-        await _readingListService.DeleteReadingList(1, user);
-        Assert.Empty((await _unitOfWork.UserRepository.GetUserByIdAsync(1, AppUserIncludes.ReadingLists))
-            .ReadingLists);
-    }
-    #endregion
-
-    #region UserHasReadingListAccess
-    // TODO: UserHasReadingListAccess tests are unavailable because I can't mock UserManager<AppUser>
-    public async Task UserHasReadingListAccess_ShouldWorkIfTheirList()
-    {
-        await ResetDb();
-        await CreateReadingList_SetupBaseData();
-
-        var user = await _unitOfWork.UserRepository.GetUserByIdAsync(1, AppUserIncludes.ReadingLists);
-        await _readingListService.CreateReadingListForUser(user, "Test List");
-
-        var userWithList = await _readingListService.UserHasReadingListAccess(1, "majora2007");
-        Assert.NotNull(userWithList);
-        Assert.Single(userWithList.ReadingLists);
-    }
-
-
-    public async Task UserHasReadingListAccess_ShouldNotWork_IfNotTheirList()
-    {
-        await ResetDb();
-        await CreateReadingList_SetupBaseData();
-
-        var user = await _unitOfWork.UserRepository.GetUserByIdAsync(2, AppUserIncludes.ReadingLists);
-        await _readingListService.CreateReadingListForUser(user, "Test List");
-
-        var userWithList = await _readingListService.UserHasReadingListAccess(1, "majora2007");
-        Assert.Null(userWithList);
-    }
-
-
-    public async Task UserHasReadingListAccess_ShouldWork_IfNotTheirList_ButUserIsAdmin()
-    {
-        await ResetDb();
-        await CreateReadingList_SetupBaseData();
-
-
-        var user = await _unitOfWork.UserRepository.GetUserByIdAsync(1, AppUserIncludes.ReadingLists);
-        await _readingListService.CreateReadingListForUser(user, "Test List");
-
-        //var admin = await _unitOfWork.UserRepository.GetUserByIdAsync(2, AppUserIncludes.ReadingLists);
-        //_userManager.When(x => x.IsInRoleAsync(user, PolicyConstants.AdminRole)).Returns((info => true), null);
-
-        //_userManager.IsInRoleAsync(admin, PolicyConstants.AdminRole).ReturnsForAnyArgs(true);
-
-        var userWithList = await _readingListService.UserHasReadingListAccess(1, "majora2007");
-        Assert.NotNull(userWithList);
-        Assert.Single(userWithList.ReadingLists);
-    }
-    #endregion
-
-    #region ValidateCBL
-
-    [Fact]
-    public async Task ValidateCblFile_ShouldFail_UserHasAccessToNoSeries()
-    {
-        await ResetDb();
-        var cblReadingList = LoadCblFromPath("Fables.cbl");
-
-        // Mock up our series
-        var fablesSeries = new SeriesBuilder("Fables").Build();
-        var fables2Series = new SeriesBuilder("Fables: The Last Castle").Build();
-
-        fablesSeries.Volumes.Add(new VolumeBuilder("1")
-            .WithNumber(1)
-            .WithName("2002")
-            .WithChapter(new ChapterBuilder("1").Build())
-            .WithChapter(new ChapterBuilder("2").Build())
-            .WithChapter(new ChapterBuilder("3").Build())
-            .Build()
-        );
-        fables2Series.Volumes.Add(new VolumeBuilder("1")
-            .WithNumber(1)
-            .WithName("2003")
-            .WithChapter(new ChapterBuilder("1").Build())
-            .WithChapter(new ChapterBuilder("2").Build())
-            .WithChapter(new ChapterBuilder("3").Build())
-            .Build()
-        );
-
-        _context.AppUser.Add(new AppUserBuilder("majora2007", string.Empty).Build());
-
-        _context.Library.Add(new LibraryBuilder("Test LIb 2", LibraryType.Book)
-            .WithSeries(fablesSeries)
-            .WithSeries(fables2Series)
-            .Build()
-        );
-
-        await _unitOfWork.CommitAsync();
-
-        var importSummary = await _readingListService.ValidateCblFile(1, cblReadingList);
-
-        Assert.Equal(CblImportResult.Fail, importSummary.Success);
-        Assert.NotEmpty(importSummary.Results);
-    }
-
-    [Fact]
-    public async Task ValidateCblFile_ShouldFail_ServerHasNoSeries()
-    {
-        await ResetDb();
-        var cblReadingList = LoadCblFromPath("Fables.cbl");
-
-        // Mock up our series
-        var fablesSeries = new SeriesBuilder("Fablesa").Build();
-        var fables2Series = new SeriesBuilder("Fablesa: The Last Castle").Build();
-
-        fablesSeries.Volumes.Add(new VolumeBuilder("2002")
-            .WithNumber(1)
-            .WithChapter(new ChapterBuilder("1").Build())
-            .WithChapter(new ChapterBuilder("2").Build())
-            .WithChapter(new ChapterBuilder("3").Build())
-            .Build());
-        fables2Series.Volumes.Add(new VolumeBuilder("2003")
-            .WithNumber(1)
-            .WithChapter(new ChapterBuilder("1").Build())
-            .WithChapter(new ChapterBuilder("2").Build())
-            .WithChapter(new ChapterBuilder("3").Build())
-            .Build());
-
-        _context.AppUser.Add(new AppUser()
-        {
-            UserName = "majora2007",
-            ReadingLists = new List<ReadingList>(),
-            Libraries = new List<Library>(),
-        });
-
-        _context.Library.Add(new LibraryBuilder("Test LIb 2", LibraryType.Book)
-            .WithSeries(fablesSeries)
-            .WithSeries(fables2Series)
-            .Build());
-
-        await _unitOfWork.CommitAsync();
-
-        var importSummary = await _readingListService.ValidateCblFile(1, cblReadingList);
-
-        Assert.Equal(CblImportResult.Fail, importSummary.Success);
-        Assert.NotEmpty(importSummary.Results);
-    }
-
-    #endregion
-
-    #region CreateReadingListFromCBL
-
-    private static CblReadingList LoadCblFromPath(string path)
-    {
-        var testDirectory = Path.Join(Directory.GetCurrentDirectory(), "../../../Services/Test Data/ReadingListService/");
-
-        var reader = new System.Xml.Serialization.XmlSerializer(typeof(CblReadingList));
-        using var file = new StreamReader(Path.Join(testDirectory, path));
-        var cblReadingList = (CblReadingList) reader.Deserialize(file);
-        file.Close();
-        return cblReadingList;
-    }
-
-    [Fact]
-    public async Task CreateReadingListFromCBL_ShouldCreateList()
-    {
-        await ResetDb();
-        var cblReadingList = LoadCblFromPath("Fables.cbl");
-
-        // Mock up our series
-        var fablesSeries = new SeriesBuilder("Fables")
-            .WithVolume(new VolumeBuilder("2002")
-                .WithNumber(1)
-                .WithChapter(new ChapterBuilder("1").Build())
-                .WithChapter(new ChapterBuilder("2").Build())
-                .WithChapter(new ChapterBuilder("3").Build())
-                .Build())
-            .Build();
-
-        var fables2Series = new SeriesBuilder("Fables: The Last Castle")
-            .WithVolume(new VolumeBuilder("2003")
-                .WithNumber(1)
-                .WithChapter(new ChapterBuilder("1").Build())
-                .WithChapter(new ChapterBuilder("2").Build())
-                .WithChapter(new ChapterBuilder("3").Build())
-                .Build())
-            .Build();
-
-        _context.AppUser.Add(new AppUser()
-        {
-            UserName = "majora2007",
-            ReadingLists = new List<ReadingList>(),
-            Libraries = new List<Library>()
-            {
-                new LibraryBuilder("Test LIb 2", LibraryType.Book)
-                    .WithSeries(fablesSeries)
-                    .WithSeries(fables2Series)
-                    .Build()
-            },
-        });
-        await _unitOfWork.CommitAsync();
-
-        var importSummary = await _readingListService.CreateReadingListFromCbl(1, cblReadingList);
-
-        Assert.Equal(CblImportResult.Partial, importSummary.Success);
-        Assert.NotEmpty(importSummary.Results);
-
-        var createdList = await _unitOfWork.ReadingListRepository.GetReadingListByIdAsync(1);
-
-        Assert.NotNull(createdList);
-        Assert.Equal("Fables", createdList.Title);
-
-        Assert.Equal(4, createdList.Items.Count);
-        Assert.Equal(1, createdList.Items.First(item => item.Order == 0).ChapterId);
-        Assert.Equal(2, createdList.Items.First(item => item.Order == 1).ChapterId);
-        Assert.Equal(3, createdList.Items.First(item => item.Order == 2).ChapterId);
-        Assert.Equal(4, createdList.Items.First(item => item.Order == 3).ChapterId);
-    }
-
-    [Fact]
-    public async Task CreateReadingListFromCBL_ShouldCreateList_ButOnlyIncludeSeriesThatUserHasAccessTo()
-    {
-        await ResetDb();
-        var cblReadingList = LoadCblFromPath("Fables.cbl");
-
-        // Mock up our series
-        var fablesSeries = new SeriesBuilder("Fables").Build();
-        var fables2Series = new SeriesBuilder("Fables: The Last Castle").Build();
-
-        fablesSeries.Volumes.Add(new VolumeBuilder("2002")
-            .WithNumber(1)
-            .WithChapter(new ChapterBuilder("1").Build())
-            .WithChapter(new ChapterBuilder("2").Build())
-            .WithChapter(new ChapterBuilder("3").Build())
-            .Build());
-        fables2Series.Volumes.Add(new VolumeBuilder("2003")
-            .WithNumber(1)
-            .WithChapter(new ChapterBuilder("1").Build())
-            .WithChapter(new ChapterBuilder("2").Build())
-            .WithChapter(new ChapterBuilder("3").Build())
-            .Build());
-
-        _context.AppUser.Add(new AppUser()
-        {
-            UserName = "majora2007",
-            ReadingLists = new List<ReadingList>(),
-            Libraries = new List<Library>()
-            {
-                new LibraryBuilder("Test LIb 2", LibraryType.Book)
-                    .WithSeries(fablesSeries)
-                    .Build()
-            },
-        });
-
-        _context.Library.Add(new LibraryBuilder("Test LIb 2", LibraryType.Book)
-            .WithSeries(fables2Series)
-            .Build());
-
-        await _unitOfWork.CommitAsync();
-
-        var importSummary = await _readingListService.CreateReadingListFromCbl(1, cblReadingList);
-
-        Assert.Equal(CblImportResult.Partial, importSummary.Success);
-        Assert.NotEmpty(importSummary.Results);
-
-        var createdList = await _unitOfWork.ReadingListRepository.GetReadingListByIdAsync(1);
-
-        Assert.NotNull(createdList);
-        Assert.Equal("Fables", createdList.Title);
-
-        Assert.Equal(3, createdList.Items.Count);
-        Assert.Equal(1, createdList.Items.First(item => item.Order == 0).ChapterId);
-        Assert.Equal(2, createdList.Items.First(item => item.Order == 1).ChapterId);
-        Assert.Equal(3, createdList.Items.First(item => item.Order == 2).ChapterId);
-        Assert.NotNull(importSummary.Results.SingleOrDefault(r => r.Series == "Fables: The Last Castle"
-                                                                  && r.Reason == CblImportReason.SeriesMissing));
-    }
-
-    [Fact]
-    public async Task CreateReadingListFromCBL_ShouldUpdateAnExistingList()
-    {
-        await ResetDb();
-        var cblReadingList = LoadCblFromPath("Fables.cbl");
-
-        // Mock up our series
-        var fablesSeries = new SeriesBuilder("Fables").Build();
-        var fables2Series = new SeriesBuilder("Fables: The Last Castle").Build();
-
-        fablesSeries.Volumes.Add(new VolumeBuilder("2002")
-            .WithNumber(1)
-            .WithChapter(new ChapterBuilder("1").Build())
-            .WithChapter(new ChapterBuilder("2").Build())
-            .WithChapter(new ChapterBuilder("3").Build())
-            .Build());
-        fables2Series.Volumes.Add(new VolumeBuilder("2003")
-            .WithNumber(1)
-            .WithChapter(new ChapterBuilder("1").Build())
-            .WithChapter(new ChapterBuilder("2").Build())
-            .WithChapter(new ChapterBuilder("3").Build())
-            .Build());
-
-        _context.AppUser.Add(new AppUser()
-        {
-            UserName = "majora2007",
-            ReadingLists = new List<ReadingList>(),
-            Libraries = new List<Library>()
-            {
-                new LibraryBuilder("Test LIb 2", LibraryType.Book)
-                    .WithSeries(fablesSeries)
-                    .WithSeries(fables2Series)
-                    .Build()
-            },
-        });
-
-        await _unitOfWork.CommitAsync();
-
-        // Create a reading list named Fables and add 2 chapters to it
-        var user = await _unitOfWork.UserRepository.GetUserByIdAsync(1, AppUserIncludes.ReadingLists);
-        var readingList = await _readingListService.CreateReadingListForUser(user, "Fables");
-        Assert.True(await _readingListService.AddChaptersToReadingList(1, new List<int>() {1, 3}, readingList));
-        Assert.Equal(2, readingList.Items.Count);
-
-        // Attempt to import a Cbl with same reading list name
-        var importSummary = await _readingListService.CreateReadingListFromCbl(1, cblReadingList);
-
-        Assert.Equal(CblImportResult.Partial, importSummary.Success);
-        Assert.NotEmpty(importSummary.Results);
-
-        var createdList = await _unitOfWork.ReadingListRepository.GetReadingListByIdAsync(1);
-
-        Assert.NotNull(createdList);
-        Assert.Equal("Fables", createdList.Title);
-
-        Assert.Equal(4, createdList.Items.Count);
-        Assert.Equal(4, importSummary.SuccessfulInserts.Count);
-
-        Assert.Equal(1, createdList.Items.First(item => item.Order == 0).ChapterId);
-        Assert.Equal(3, createdList.Items.First(item => item.Order == 1).ChapterId); // we inserted 3 first
-        Assert.Equal(2, createdList.Items.First(item => item.Order == 2).ChapterId);
-        Assert.Equal(4, createdList.Items.First(item => item.Order == 3).ChapterId);
-    }
-    #endregion
-
-    #region CreateReadingListsFromSeries
-
-    private async Task<Tuple<Series, Series>> SetupData()
-    {
-        // Setup 2 series, only do this once tho
-        if (await _unitOfWork.SeriesRepository.DoesSeriesNameExistInLibrary("Series 1", 1, MangaFormat.Archive))
-        {
-            return new Tuple<Series, Series>(await _unitOfWork.SeriesRepository.GetFullSeriesForSeriesIdAsync(1),
-                await _unitOfWork.SeriesRepository.GetFullSeriesForSeriesIdAsync(2));
-        }
-
-        var library =
-            await _unitOfWork.LibraryRepository.GetLibraryForIdAsync(1,
-                LibraryIncludes.Series | LibraryIncludes.AppUser);
-        var user = new AppUserBuilder("majora2007", "majora2007@fake.com").Build();
-        library!.AppUsers.Add(user);
-        library.ManageReadingLists = true;
-
-        // Setup the series for CreateReadingListsFromSeries
-        var series1 = new SeriesBuilder("Series 1")
-            .WithFormat(MangaFormat.Archive)
-            .WithVolume(new VolumeBuilder("1")
-                .WithChapter(new ChapterBuilder("1")
-                    .WithStoryArc("CreateReadingListsFromSeries")
-                    .WithStoryArcNumber("1")
-                    .Build())
-                .WithChapter(new ChapterBuilder("2").Build())
-                .Build())
-            .Build();
-
-        var series2 = new SeriesBuilder("Series 2")
-            .WithFormat(MangaFormat.Archive)
-            .WithVolume(new VolumeBuilder(API.Services.Tasks.Scanner.Parser.Parser.DefaultVolume)
-                .WithChapter(new ChapterBuilder("1").Build())
-                .WithChapter(new ChapterBuilder("2").Build())
-                .Build())
-            .Build();
-
-        library!.Series.Add(series1);
-        library!.Series.Add(series2);
-
-        await _unitOfWork.CommitAsync();
-
-        return new Tuple<Series, Series>(series1, series2);
-    }
-
-    // [Fact]
-    // public async Task CreateReadingListsFromSeries_ShouldCreateFromSinglePair()
-    // {
-    //     //await SetupData();
-    //
-    //     var series1 = new SeriesBuilder("Series 1")
-    //         .WithFormat(MangaFormat.Archive)
-    //         .WithVolume(new VolumeBuilder("1")
-    //             .WithChapter(new ChapterBuilder("1")
-    //                 .WithStoryArc("CreateReadingListsFromSeries")
-    //                 .WithStoryArcNumber("1")
-    //                 .Build())
-    //             .WithChapter(new ChapterBuilder("2").Build())
-    //             .Build())
-    //         .Build();
-    //
-    //     _readingListService.CreateReadingListsFromSeries(series.Item1)
-    // }
+    }
 
     #endregion
 
