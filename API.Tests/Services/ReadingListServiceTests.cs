--- conflicted
+++ resolved
@@ -268,7 +268,6 @@
                     {
                         new Series()
                         {
-                            Name = "Test",
                             NormalizedName = "Test".ToNormalized(),
                             Metadata = DbFactory.SeriesMetadata(new List<CollectionTag>()),
                             Volumes = new List<Volume>()
@@ -667,21 +666,25 @@
         var s = new Series()
         {
             Name = "Test",
+            NormalizedName = "Test".ToNormalized(),
             Metadata = DbFactory.SeriesMetadata(new List<CollectionTag>()),
             Volumes = new List<Volume>()
             {
                 new Volume()
                 {
                     Name = "0",
+                    Number = 0,
                     Chapters = new List<Chapter>()
                     {
                         new Chapter()
                         {
                             Number = "1",
+                            Range = "1",
                         },
                         new Chapter()
                         {
                             Number = "2",
+                            Range = "2",
                         }
                     }
                 }
@@ -699,37 +702,7 @@
                     Type = LibraryType.Book,
                     Series = new List<Series>()
                     {
-<<<<<<< HEAD
-                        new Series()
-                        {
-                            Name = "Test",
-                            NormalizedName = "Test".ToNormalized(),
-                            Metadata = DbFactory.SeriesMetadata(new List<CollectionTag>()),
-                            Volumes = new List<Volume>()
-                            {
-                                new Volume()
-                                {
-                                    Name = "0",
-                                    Number = 0,
-                                    Chapters = new List<Chapter>()
-                                    {
-                                        new Chapter()
-                                        {
-                                            Number = "1",
-                                            Range = "1",
-                                        },
-                                        new Chapter()
-                                        {
-                                            Number = "2",
-                                            Range = "2",
-                                        }
-                                    }
-                                }
-                            }
-                        }
-=======
                         s
->>>>>>> 57de661d
                     }
                 },
             }
