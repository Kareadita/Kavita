<Project Sdk="Microsoft.NET.Sdk">

    <PropertyGroup>
        <TargetFramework>net7.0</TargetFramework>
        <IsPackable>false</IsPackable>
    </PropertyGroup>

    <ItemGroup>
        <PackageReference Include="Microsoft.EntityFrameworkCore.InMemory" Version="7.0.13" />
        <PackageReference Include="Microsoft.NET.Test.Sdk" Version="17.7.2" />
        <PackageReference Include="NSubstitute" Version="5.1.0" />
        <PackageReference Include="System.IO.Abstractions.TestingHelpers" Version="19.2.69" />
        <PackageReference Include="TestableIO.System.IO.Abstractions.Wrappers" Version="19.2.69" />
<<<<<<< HEAD
        <PackageReference Include="xunit" Version="2.5.3" />
=======
        <PackageReference Include="xunit" Version="2.6.0" />
>>>>>>> cf2c43d3
        <PackageReference Include="xunit.runner.visualstudio" Version="2.5.3">
            <IncludeAssets>runtime; build; native; contentfiles; analyzers; buildtransitive</IncludeAssets>
            <PrivateAssets>all</PrivateAssets>
        </PackageReference>
        <PackageReference Include="coverlet.collector" Version="6.0.0">
            <IncludeAssets>runtime; build; native; contentfiles; analyzers; buildtransitive</IncludeAssets>
            <PrivateAssets>all</PrivateAssets>
        </PackageReference>
    </ItemGroup>

    <ItemGroup>
        <ProjectReference Include="..\API\API.csproj" />
    </ItemGroup>

    <ItemGroup>
        <Folder Include="Services\Test Data\ArchiveService\ComicInfos" />
        <Folder Include="Services\Test Data\ScannerService\Manga" />
    </ItemGroup>

    <ItemGroup>
        <None Remove="Extensions\Test Data\modified on run.txt" />
    </ItemGroup>

</Project><|MERGE_RESOLUTION|>--- conflicted
+++ resolved
@@ -11,11 +11,7 @@
         <PackageReference Include="NSubstitute" Version="5.1.0" />
         <PackageReference Include="System.IO.Abstractions.TestingHelpers" Version="19.2.69" />
         <PackageReference Include="TestableIO.System.IO.Abstractions.Wrappers" Version="19.2.69" />
-<<<<<<< HEAD
-        <PackageReference Include="xunit" Version="2.5.3" />
-=======
         <PackageReference Include="xunit" Version="2.6.0" />
->>>>>>> cf2c43d3
         <PackageReference Include="xunit.runner.visualstudio" Version="2.5.3">
             <IncludeAssets>runtime; build; native; contentfiles; analyzers; buildtransitive</IncludeAssets>
             <PrivateAssets>all</PrivateAssets>
