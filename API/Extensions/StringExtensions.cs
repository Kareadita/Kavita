--- conflicted
+++ resolved
@@ -2,15 +2,13 @@
 
 namespace API.Extensions;
 
-public static partial class StringExtensions
+public static class StringExtensions
 {
-<<<<<<< HEAD
-    [GeneratedRegex(@"(^[a-z])|\.\s+(.)", RegexOptions.ExplicitCapture | RegexOptions.Compiled)]
-    private static partial Regex SentenceCaseRegex();
-=======
+    // Wait for Rosyln bugfix
+    // [GeneratedRegex(@"(^[a-z])|\.\s+(.)", RegexOptions.ExplicitCapture | RegexOptions.Compiled)]
+    // private static partial Regex SentenceCaseRegex();
     private static readonly Regex SentenceCaseRegex = new Regex(@"(^[a-z])|\.\s+(.)",
         RegexOptions.ExplicitCapture | RegexOptions.Compiled, Services.Tasks.Scanner.Parser.Parser.RegexTimeout);
->>>>>>> 57de661d
 
     public static string SentenceCase(this string value)
     {
