--- conflicted
+++ resolved
@@ -33,18 +33,12 @@
     {
         var normalizedPath = Parser.NormalizePath(info.FullFilePath);
         var specialTreatment = info.IsSpecialInfo();
-<<<<<<< HEAD
-         return specialTreatment
-             ? chapters.FirstOrDefault(c => c.Range == Parser.RemoveExtensionIfSupported(info.Filename) || c.Files.Select(f => Parser.NormalizePath(f.FilePath)).Contains(normalizedPath))
-             : chapters.FirstOrDefault(c => c.Range == info.Chapters);
-=======
         // NOTE: This can fail to find the chapter when Range is "1.0" as the chapter will store it as "1" hence why we need to emulate a Chapter
         var fakeChapter = new ChapterBuilder(info.Chapters, info.Chapters).Build();
         fakeChapter.UpdateFrom(info);
         return specialTreatment
              ? chapters.FirstOrDefault(c => c.Range == Parser.RemoveExtensionIfSupported(info.Filename) || c.Files.Select(f => Parser.NormalizePath(f.FilePath)).Contains(normalizedPath))
              : chapters.FirstOrDefault(c => c.Range == fakeChapter.GetNumberTitle());
->>>>>>> 6ed634f5
     }
 
     /// <summary>
