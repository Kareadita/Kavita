﻿using System;
using System.Collections.Generic;
using System.Linq;
using System.Linq.Expressions;
using System.Threading.Tasks;
using API.Data.Misc;
using API.Data.Repositories;
using API.Entities;
using API.Entities.Enums;
using API.Entities.Scrobble;
using Microsoft.EntityFrameworkCore;

namespace API.Extensions.QueryExtensions;

public static class QueryableExtensions
{
    public static Task<AgeRestriction> GetUserAgeRestriction(this DbSet<AppUser> queryable, int userId)
    {
        if (userId < 1)
        {
            return Task.FromResult(new AgeRestriction()
            {
                AgeRating = AgeRating.NotApplicable,
                IncludeUnknowns = true
            });
        }
        return queryable
            .AsNoTracking()
            .Where(u => u.Id == userId)
            .Select(u =>
                new AgeRestriction(){
                    AgeRating = u.AgeRestriction,
                    IncludeUnknowns = u.AgeRestrictionIncludeUnknowns
                })
            .SingleAsync();
    }


    /// <summary>
    /// Applies restriction based on if the Library has restrictions (like include in search)
    /// </summary>
    /// <param name="query"></param>
    /// <param name="context"></param>
    /// <returns></returns>
    public static IQueryable<Library> IsRestricted(this IQueryable<Library> query, QueryContext context)
    {
        if (context.HasFlag(QueryContext.None)) return query;

        if (context.HasFlag(QueryContext.Dashboard))
        {
            query = query.Where(l => l.IncludeInDashboard);
        }

        if (context.HasFlag(QueryContext.Recommended))
        {
            query = query.Where(l => l.IncludeInRecommended);
        }

        if (context.HasFlag(QueryContext.Search))
        {
            query = query.Where(l => l.IncludeInSearch);
        }

        return query;
    }

    /// <summary>
    /// Returns all libraries for a given user
    /// </summary>
    /// <param name="library"></param>
    /// <param name="userId"></param>
    /// <param name="queryContext"></param>
    /// <returns></returns>
    public static IQueryable<int> GetUserLibraries(this IQueryable<Library> library, int userId, QueryContext queryContext = QueryContext.None)
    {
        return library
            .Include(l => l.AppUsers)
            .Where(lib => lib.AppUsers.Any(user => user.Id == userId))
            .IsRestricted(queryContext)
            .AsNoTracking()
            .AsSplitQuery()
            .Select(lib => lib.Id);
    }

    /// <summary>
    /// Returns all libraries for a given user and library type
    /// </summary>
    /// <param name="library"></param>
    /// <param name="userId"></param>
    /// <param name="queryContext"></param>
    /// <returns></returns>
    public static IQueryable<int> GetUserLibrariesByType(this IQueryable<Library> library, int userId, LibraryType type, QueryContext queryContext = QueryContext.None)
    {
        return library
            .Include(l => l.AppUsers)
            .Where(lib => lib.AppUsers.Any(user => user.Id == userId))
            .Where(lib => lib.Type == type)
            .IsRestricted(queryContext)
            .AsNoTracking()
            .AsSplitQuery()
            .Select(lib => lib.Id);
    }

    public static IEnumerable<DateTime> Range(this DateTime startDate, int numberOfDays) =>
        Enumerable.Range(0, numberOfDays).Select(e => startDate.AddDays(e));

    public static IQueryable<T> WhereIf<T>(this IQueryable<T> queryable, bool condition,
        Expression<Func<T, bool>> predicate)
    {
        return condition ? queryable.Where(predicate) : queryable;
    }

<<<<<<< HEAD
    public static IQueryable<T> WhereLike<T>(this IQueryable<T> queryable, bool condition, Expression<Func<T, string>> propertySelector, string searchQuery)
        where T : class
    {
        if (!condition || string.IsNullOrEmpty(searchQuery)) return queryable;

        var method = typeof(DbFunctionsExtensions).GetMethod(nameof(DbFunctionsExtensions.Like), new[] { typeof(DbFunctions), typeof(string), typeof(string) });
        var dbFunctions = typeof(EF).GetMethod(nameof(EF.Functions))?.Invoke(null, null);
        var searchExpression = Expression.Constant($"%{searchQuery}%");
        var likeExpression = Expression.Call(method, Expression.Constant(dbFunctions), propertySelector.Body, searchExpression);
        var lambda = Expression.Lambda<Func<T, bool>>(likeExpression, propertySelector.Parameters[0]);

        return queryable.Where(lambda);
    }

    /// <summary>
    /// Performs a WhereLike that ORs multiple fields
    /// </summary>
    /// <param name="queryable"></param>
    /// <param name="propertySelectors"></param>
    /// <param name="searchQuery"></param>
    /// <typeparam name="T"></typeparam>
    /// <returns></returns>
    /// <exception cref="ArgumentNullException"></exception>
    public static IQueryable<T> WhereLike<T>(this IQueryable<T> queryable, bool condition, List<Expression<Func<T, string>>> propertySelectors, string searchQuery)
        where T : class
    {
        if (!condition || string.IsNullOrEmpty(searchQuery)) return queryable;

        var method = typeof(DbFunctionsExtensions).GetMethod(nameof(DbFunctionsExtensions.Like), new[] { typeof(DbFunctions), typeof(string), typeof(string) });
        var dbFunctions = typeof(EF).GetMethod(nameof(EF.Functions))?.Invoke(null, null);
        var searchExpression = Expression.Constant($"%{searchQuery}%");

        Expression orExpression = null;
        foreach (var propertySelector in propertySelectors)
        {
            var likeExpression = Expression.Call(method, Expression.Constant(dbFunctions), propertySelector.Body, searchExpression);
            var lambda = Expression.Lambda<Func<T, bool>>(likeExpression, propertySelector.Parameters[0]);
            orExpression = orExpression == null ? lambda.Body : Expression.OrElse(orExpression, lambda.Body);
        }

        if (orExpression == null)
        {
            throw new ArgumentNullException(nameof(orExpression));
        }

        var combinedLambda = Expression.Lambda<Func<T, bool>>(orExpression, propertySelectors[0].Parameters[0]);
        return queryable.Where(combinedLambda);
=======
    public static IQueryable<ScrobbleEvent> SortBy(this IQueryable<ScrobbleEvent> query, ScrobbleEventSortField sort, bool isDesc = false)
    {
        if (isDesc)
        {
            return sort switch
            {
                ScrobbleEventSortField.None => query,
                ScrobbleEventSortField.Created => query.OrderByDescending(s => s.Created),
                ScrobbleEventSortField.LastModified => query.OrderByDescending(s => s.LastModified),
                ScrobbleEventSortField.Type => query.OrderByDescending(s => s.ScrobbleEventType),
                ScrobbleEventSortField.Series => query.OrderByDescending(s => s.Series.NormalizedName),
                ScrobbleEventSortField.IsProcessed => query.OrderByDescending(s => s.IsProcessed),
                _ => query
            };
        }

        return sort switch
        {
            ScrobbleEventSortField.None => query,
            ScrobbleEventSortField.Created => query.OrderBy(s => s.Created),
            ScrobbleEventSortField.LastModified => query.OrderBy(s => s.LastModified),
            ScrobbleEventSortField.Type => query.OrderBy(s => s.ScrobbleEventType),
            ScrobbleEventSortField.Series => query.OrderBy(s => s.Series.NormalizedName),
            ScrobbleEventSortField.IsProcessed => query.OrderBy(s => s.IsProcessed),
            _ => query
        };
>>>>>>> 6e4ac4c3
    }
}<|MERGE_RESOLUTION|>--- conflicted
+++ resolved
@@ -110,7 +110,6 @@
         return condition ? queryable.Where(predicate) : queryable;
     }
 
-<<<<<<< HEAD
     public static IQueryable<T> WhereLike<T>(this IQueryable<T> queryable, bool condition, Expression<Func<T, string>> propertySelector, string searchQuery)
         where T : class
     {
@@ -158,7 +157,8 @@
 
         var combinedLambda = Expression.Lambda<Func<T, bool>>(orExpression, propertySelectors[0].Parameters[0]);
         return queryable.Where(combinedLambda);
-=======
+    }
+
     public static IQueryable<ScrobbleEvent> SortBy(this IQueryable<ScrobbleEvent> query, ScrobbleEventSortField sort, bool isDesc = false)
     {
         if (isDesc)
@@ -185,6 +185,5 @@
             ScrobbleEventSortField.IsProcessed => query.OrderBy(s => s.IsProcessed),
             _ => query
         };
->>>>>>> 6e4ac4c3
     }
 }