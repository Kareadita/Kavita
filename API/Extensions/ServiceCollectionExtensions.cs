﻿using System;
<<<<<<< HEAD
using API.Configurations.CustomOptions;
=======
>>>>>>> 1c9b2572
using API.Interfaces.Services;
using API.Services.Clients;
using Microsoft.Extensions.Configuration;
using Microsoft.Extensions.DependencyInjection;

namespace API.Extensions
{
    public static class ServiceCollectionExtensions
    {
        public static IServiceCollection AddStartupTask<T>(this IServiceCollection services)
            where T : class, IStartupTask
            => services.AddTransient<IStartupTask, T>();

<<<<<<< HEAD
        public static IServiceCollection AddStatsOptions(this IServiceCollection services, IConfiguration configuration)
        {
            services.Configure<StatsOptions>(configuration.GetSection(nameof(StatsOptions)));

            return services;
        }

        public static IServiceCollection AddStatsClient(this IServiceCollection services, IConfiguration configuration)
        {
            var statsOptions = configuration
                .GetSection(nameof(StatsOptions))
                .Get<StatsOptions>();

            services.AddHttpClient<StatsApiClient>(client =>
            {
                client.BaseAddress = new Uri(statsOptions.ServerUrl);
                client.DefaultRequestHeaders.Add("api-key", statsOptions.ServerSecret);
=======
        public static IServiceCollection AddStatsClient(this IServiceCollection services, IConfiguration configuration)
        {
            services.AddHttpClient<StatsApiClient>(client =>
            {
                client.BaseAddress = new Uri("http://stats.kavitareader.com");
                client.DefaultRequestHeaders.Add("api-key", "MsnvA2DfQqxSK5jh");
>>>>>>> 1c9b2572
            });

            return services;
        }
    }
}<|MERGE_RESOLUTION|>--- conflicted
+++ resolved
@@ -1,8 +1,4 @@
 ﻿using System;
-<<<<<<< HEAD
-using API.Configurations.CustomOptions;
-=======
->>>>>>> 1c9b2572
 using API.Interfaces.Services;
 using API.Services.Clients;
 using Microsoft.Extensions.Configuration;
@@ -16,32 +12,12 @@
             where T : class, IStartupTask
             => services.AddTransient<IStartupTask, T>();
 
-<<<<<<< HEAD
-        public static IServiceCollection AddStatsOptions(this IServiceCollection services, IConfiguration configuration)
-        {
-            services.Configure<StatsOptions>(configuration.GetSection(nameof(StatsOptions)));
-
-            return services;
-        }
-
-        public static IServiceCollection AddStatsClient(this IServiceCollection services, IConfiguration configuration)
-        {
-            var statsOptions = configuration
-                .GetSection(nameof(StatsOptions))
-                .Get<StatsOptions>();
-
-            services.AddHttpClient<StatsApiClient>(client =>
-            {
-                client.BaseAddress = new Uri(statsOptions.ServerUrl);
-                client.DefaultRequestHeaders.Add("api-key", statsOptions.ServerSecret);
-=======
         public static IServiceCollection AddStatsClient(this IServiceCollection services, IConfiguration configuration)
         {
             services.AddHttpClient<StatsApiClient>(client =>
             {
                 client.BaseAddress = new Uri("http://stats.kavitareader.com");
                 client.DefaultRequestHeaders.Add("api-key", "MsnvA2DfQqxSK5jh");
->>>>>>> 1c9b2572
             });
 
             return services;
