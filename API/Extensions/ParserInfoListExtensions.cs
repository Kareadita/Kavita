--- conflicted
+++ resolved
@@ -29,19 +29,5 @@
             return chapter.IsSpecial ? infos.Any(v => v.Filename == chapter.Range)
                                     : infos.Any(v => v.Chapters == chapter.Range);
         }
-<<<<<<< HEAD
-
-        // /// <summary>
-        // /// Returns the MangaFormat that is common to all the files. Unknown if files are mixed (should never happen) or no infos
-        // /// </summary>
-        // /// <param name="infos"></param>
-        // /// <returns></returns>
-        // public static MangaFormat GetFormat(this IList<ParserInfo> infos)
-        // {
-        //     if (infos.Count == 0) return MangaFormat.Unknown;
-        //     return infos.DistinctBy(x => x.Format).First().Format;
-        // }
-=======
->>>>>>> d7450497
     }
 }