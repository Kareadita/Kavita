﻿using System.IO.Abstractions;
using API.Constants;
using API.Data;
using API.Helpers;
using API.Services;
using API.Services.Plus;
using API.Services.Tasks;
using API.Services.Tasks.Metadata;
using API.Services.Tasks.Scanner;
using API.SignalR;
using API.SignalR.Presence;
using Kavita.Common;
using Microsoft.AspNetCore.Hosting;
using Microsoft.EntityFrameworkCore;
using Microsoft.Extensions.Configuration;
using Microsoft.Extensions.DependencyInjection;
using Microsoft.Extensions.Hosting;

namespace API.Extensions;

public static class ApplicationServiceExtensions
{
    public static void AddApplicationServices(this IServiceCollection services, IConfiguration config, IWebHostEnvironment env)
    {
        services.AddAutoMapper(typeof(AutoMapperProfiles).Assembly);

        services.AddScoped<IUnitOfWork, UnitOfWork>();
        services.AddScoped<ITokenService, TokenService>();
        services.AddScoped<IFileService, FileService>();
        services.AddScoped<ICacheHelper, CacheHelper>();

        services.AddScoped<IStatsService, StatsService>();
        services.AddScoped<ITaskScheduler, TaskScheduler>();
        services.AddScoped<ICacheService, CacheService>();
        services.AddScoped<IArchiveService, ArchiveService>();
        services.AddScoped<IBackupService, BackupService>();
        services.AddScoped<ICleanupService, CleanupService>();
        services.AddScoped<IBookService, BookService>();
        services.AddScoped<IVersionUpdaterService, VersionUpdaterService>();
        services.AddScoped<IDownloadService, DownloadService>();
        services.AddScoped<IReaderService, ReaderService>();
        services.AddScoped<IReadingItemService, ReadingItemService>();
        services.AddScoped<IAccountService, AccountService>();
        services.AddScoped<IEmailService, EmailService>();
        services.AddScoped<IBookmarkService, BookmarkService>();
        services.AddScoped<IThemeService, ThemeService>();
        services.AddScoped<ISeriesService, SeriesService>();
        services.AddScoped<IProcessSeries, ProcessSeries>();
        services.AddScoped<IReadingListService, ReadingListService>();
        services.AddScoped<IDeviceService, DeviceService>();
        services.AddScoped<IStatisticService, StatisticService>();
        services.AddScoped<IMediaErrorService, MediaErrorService>();
        services.AddScoped<IMediaConversionService, MediaConversionService>();
        services.AddScoped<IRecommendationService, RecommendationService>();

        services.AddScoped<IScannerService, ScannerService>();
        services.AddScoped<IMetadataService, MetadataService>();
        services.AddScoped<IWordCountAnalyzerService, WordCountAnalyzerService>();
        services.AddScoped<ILibraryWatcher, LibraryWatcher>();
        services.AddScoped<ITachiyomiService, TachiyomiService>();
        services.AddScoped<ICollectionTagService, CollectionTagService>();

        services.AddScoped<IFileSystem, FileSystem>();
        services.AddScoped<IDirectoryService, DirectoryService>();
        services.AddScoped<IEventHub, EventHub>();
        services.AddScoped<IPresenceTracker, PresenceTracker>();
        services.AddScoped<IImageService, ImageService>();

        services.AddScoped<ILocalizationService, LocalizationService>();


        services.AddScoped<IScrobblingService, ScrobblingService>();
        services.AddScoped<ILicenseService, LicenseService>();
        services.AddScoped<IReviewService, ReviewService>();
        services.AddScoped<IRatingService, RatingService>();

        services.AddSqLite();
        services.AddSignalR(opt => opt.EnableDetailedErrors = true);

        services.AddEasyCaching(options =>
        {
<<<<<<< HEAD
            options.UseInMemory("favicon");
            options.UseInMemory("filter");
=======
            options.UseInMemory(EasyCacheProfiles.Favicon);
            options.UseInMemory(EasyCacheProfiles.License);
            options.UseInMemory(EasyCacheProfiles.Library);
            options.UseInMemory(EasyCacheProfiles.RevokedJwt);

            // KavitaPlus stuff
            options.UseInMemory(EasyCacheProfiles.KavitaPlusReviews);
            options.UseInMemory(EasyCacheProfiles.KavitaPlusRecommendations);
            options.UseInMemory(EasyCacheProfiles.KavitaPlusRatings);
        });

        services.AddMemoryCache(options =>
        {
            options.SizeLimit = Configuration.CacheSize * 1024 * 1024; // 50 MB
            options.CompactionPercentage = 0.1; // LRU compaction (10%)
        });

        services.AddSwaggerGen(g =>
        {
            g.UseInlineDefinitionsForEnums();
>>>>>>> 6e4ac4c3
        });
    }

    private static void AddSqLite(this IServiceCollection services)
    {
        services.AddDbContext<DataContext>(options =>
        {
            options.UseSqlite("Data source=config/kavita.db");
            options.EnableDetailedErrors();

            options.EnableSensitiveDataLogging();
        });
    }
}<|MERGE_RESOLUTION|>--- conflicted
+++ resolved
@@ -79,14 +79,11 @@
 
         services.AddEasyCaching(options =>
         {
-<<<<<<< HEAD
-            options.UseInMemory("favicon");
-            options.UseInMemory("filter");
-=======
             options.UseInMemory(EasyCacheProfiles.Favicon);
             options.UseInMemory(EasyCacheProfiles.License);
             options.UseInMemory(EasyCacheProfiles.Library);
             options.UseInMemory(EasyCacheProfiles.RevokedJwt);
+            options.UseInMemory("filter"); // TODO: Refactor this
 
             // KavitaPlus stuff
             options.UseInMemory(EasyCacheProfiles.KavitaPlusReviews);
@@ -103,7 +100,6 @@
         services.AddSwaggerGen(g =>
         {
             g.UseInlineDefinitionsForEnums();
->>>>>>> 6e4ac4c3
         });
     }
 
