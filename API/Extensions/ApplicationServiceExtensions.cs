--- conflicted
+++ resolved
@@ -43,14 +43,6 @@
             services.AddScoped<ISiteThemeService, SiteThemeService>();
             services.AddScoped<ISeriesService, SeriesService>();
 
-<<<<<<< HEAD
-
-            services.AddScoped<IFileSystem, FileSystem>();
-            services.AddScoped<IFileService, FileService>();
-            services.AddScoped<ICacheHelper, CacheHelper>();
-
-=======
->>>>>>> 3ec48145
 
             services.AddScoped<IFileSystem, FileSystem>();
             services.AddScoped<IFileService, FileService>();
