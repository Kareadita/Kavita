--- conflicted
+++ resolved
@@ -73,12 +73,8 @@
 
         services.AddEasyCaching(options =>
         {
-<<<<<<< HEAD
-            options.UseInMemory("favicon");
+            options.UseInMemory(EasyCacheProfiles.Favicon);
             options.UseInMemory("license");
-=======
-            options.UseInMemory(EasyCacheProfiles.Favicon);
->>>>>>> 5a959114
         });
     }
 
