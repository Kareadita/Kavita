--- conflicted
+++ resolved
@@ -6,10 +6,6 @@
 using System.Net;
 using System.Net.Sockets;
 using System.Reflection;
-<<<<<<< HEAD
-using System.Threading.RateLimiting;
-=======
->>>>>>> 30bc7ccc
 using System.Threading.Tasks;
 using API.Constants;
 using API.Data;
@@ -18,13 +14,13 @@
 using API.Extensions;
 using API.Logging;
 using API.Middleware;
-using API.Middleware.RateLimit;
 using API.Services;
 using API.Services.HostedServices;
 using API.Services.Tasks;
 using API.SignalR;
 using Hangfire;
-using HtmlAgilityPack;
+using Hangfire.MemoryStorage;
+using Hangfire.Storage.SQLite;
 using Kavita.Common;
 using Kavita.Common.EnvironmentInfo;
 using Microsoft.AspNetCore.Builder;
@@ -35,7 +31,6 @@
 using Microsoft.AspNetCore.Mvc;
 using Microsoft.AspNetCore.ResponseCompression;
 using Microsoft.AspNetCore.StaticFiles;
-using Microsoft.EntityFrameworkCore;
 using Microsoft.Extensions.Configuration;
 using Microsoft.Extensions.DependencyInjection;
 using Microsoft.Extensions.Hosting;
@@ -95,15 +90,12 @@
                 new CacheProfile()
                 {
                     Duration = 60 * 60 * 6,
-<<<<<<< HEAD
-=======
                     Location = ResponseCacheLocation.None,
                 });
             options.CacheProfiles.Add(ResponseCacheProfiles.Images,
                 new CacheProfile()
                 {
                     Duration = 60,
->>>>>>> 30bc7ccc
                     Location = ResponseCacheLocation.None,
                     NoStore = false
                 });
@@ -114,26 +106,12 @@
                     Location = ResponseCacheLocation.Client,
                     NoStore = false
                 });
-            options.CacheProfiles.Add(ResponseCacheProfiles.Images,
-                new CacheProfile()
-                {
-                    Duration = 60,
-                    Location = ResponseCacheLocation.None,
-                    NoStore = false
-                });
-            options.CacheProfiles.Add(ResponseCacheProfiles.Month,
-                new CacheProfile()
-                {
-                    Duration = TimeSpan.FromDays(30).Seconds,
-                    Location = ResponseCacheLocation.Client,
-                    NoStore = false
-                });
         });
         services.Configure<ForwardedHeadersOptions>(options =>
         {
             options.ForwardedHeaders = ForwardedHeaders.All;
             foreach(var proxy in _config.GetSection("KnownProxies").AsEnumerable().Where(c => c.Value != null)) {
-                options.KnownProxies.Add(IPAddress.Parse(proxy.Value!));
+                options.KnownProxies.Add(IPAddress.Parse(proxy.Value));
             }
         });
         services.AddCors();
@@ -202,12 +180,6 @@
 
         services.AddResponseCaching();
 
-        services.AddRateLimiter(options =>
-        {
-            options.AddPolicy("Authentication", httpContext =>
-                new AuthenticationRateLimiterPolicy().GetPartition(httpContext));
-        });
-
         services.AddHangfire(configuration => configuration
             .UseSimpleAssemblyNameTypeSerializer()
             .UseRecommendedSerializerSettings()
@@ -244,10 +216,6 @@
 
 
                     logger.LogInformation("Running Migrations");
-<<<<<<< HEAD
-
-=======
->>>>>>> 30bc7ccc
                     // Only run this if we are upgrading
                     await MigrateChangePasswordRoles.Migrate(unitOfWork, userManager);
                     await MigrateRemoveExtraThemes.Migrate(unitOfWork, themeService);
@@ -269,12 +237,6 @@
                     // v0.7
                     await MigrateBrokenGMT1Dates.Migrate(unitOfWork, dataContext, logger);
 
-<<<<<<< HEAD
-                    // v0.7.2
-                    await MigrateLoginRoles.Migrate(unitOfWork, userManager, logger);
-
-=======
->>>>>>> 30bc7ccc
                     //  Update the version in the DB after all migrations are run
                     var installVersion = await unitOfWork.SettingsRepository.GetSettingAsync(ServerSettingKey.InstallVersion);
                     installVersion.Value = BuildInfo.Version.ToString();
@@ -313,26 +275,6 @@
 
         app.UseForwardedHeaders();
 
-        app.UseRateLimiter();
-
-        var basePath = Configuration.BaseUrl;
-        app.UsePathBase(basePath);
-        if (!env.IsDevelopment())
-        {
-            // We don't update the index.html in local as we don't serve from there
-            UpdateBaseUrlInIndex(basePath);
-
-            // Update DB with what's in config
-            var dataContext = serviceProvider.GetRequiredService<DataContext>();
-            var setting = dataContext.ServerSetting.SingleOrDefault(x => x.Key == ServerSettingKey.BaseUrl);
-            if (setting != null)
-            {
-                setting.Value = basePath;
-            }
-
-            dataContext.SaveChanges();
-        }
-
         app.UseRouting();
 
         // Ordering is important. Cors, authentication, authorization
@@ -342,21 +284,7 @@
                 .AllowAnyHeader()
                 .AllowAnyMethod()
                 .AllowCredentials() // For SignalR token query param
-<<<<<<< HEAD
-                .WithOrigins("http://localhost:4200", $"http://{GetLocalIpAddress()}:4200", $"http://{GetLocalIpAddress()}:5000", "https://kavita.majora2007.duckdns.org")
-                .WithExposedHeaders("Content-Disposition", "Pagination"));
-        }
-        else
-        {
-            // Allow CORS for Kavita's url
-            app.UseCors(policy => policy
-                .AllowAnyHeader()
-                .AllowAnyMethod()
-                .AllowCredentials() // For SignalR token query param
-                .WithOrigins("https://kavita.majora2007.duckdns.org")
-=======
                 .WithOrigins("http://localhost:4200", $"http://{GetLocalIpAddress()}:4200", $"http://{GetLocalIpAddress()}:5000")
->>>>>>> 30bc7ccc
                 .WithExposedHeaders("Content-Disposition", "Pagination"));
         }
 
@@ -375,7 +303,6 @@
             OnPrepareResponse = ctx =>
             {
                 ctx.Context.Response.Headers[HeaderNames.CacheControl] = "public,max-age=" + TimeSpan.FromHours(24);
-                ctx.Context.Response.Headers["X-Robots-Tag"] = "noindex,nofollow";
             }
         });
 
@@ -391,7 +318,7 @@
                 new[] { "Accept-Encoding" };
 
             // Don't let the site be iframed outside the same origin (clickjacking)
-            context.Response.Headers.XFrameOptions = Configuration.XFrameOptions;
+            context.Response.Headers.XFrameOptions = "SAMEORIGIN";
 
             // Setup CSP to ensure we load assets only from these origins
             context.Response.Headers.Add("Content-Security-Policy", "frame-ancestors 'none';");
@@ -422,32 +349,6 @@
             }
             Console.WriteLine($"Kavita - v{BuildInfo.Version}");
         });
-
-        var _logger = serviceProvider.GetRequiredService<ILogger<Startup>>();
-        _logger.LogInformation("Starting with base url as {BaseUrl}", basePath);
-    }
-
-    private static void UpdateBaseUrlInIndex(string baseUrl)
-    {
-        try
-        {
-            var htmlDoc = new HtmlDocument();
-            var indexHtmlPath = Path.Combine(Directory.GetCurrentDirectory(), "wwwroot", "index.html");
-            htmlDoc.Load(indexHtmlPath);
-
-            var baseNode = htmlDoc.DocumentNode.SelectSingleNode("/html/head/base");
-            baseNode.SetAttributeValue("href", baseUrl);
-            htmlDoc.Save(indexHtmlPath);
-        }
-        catch (Exception ex)
-        {
-            if ((ex.Message.Contains("Permission denied") || ex.Message.Contains("UnauthorizedAccessException")) && baseUrl.Equals(Configuration.DefaultBaseUrl) && new OsInfo().IsDocker)
-            {
-                // Swallow the exception as the install is non-root and Docker
-                return;
-            }
-            Log.Error(ex, "There was an error setting base url");
-        }
     }
 
     private static void OnShutdown()
