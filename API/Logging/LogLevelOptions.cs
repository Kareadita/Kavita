--- conflicted
+++ resolved
@@ -46,24 +46,16 @@
             .MinimumLevel.Override("Microsoft.Hosting.Lifetime", MicrosoftHostingLifetimeLogLevelSwitch)
             .MinimumLevel.Override("Hangfire", HangfireLogLevelSwitch)
             .MinimumLevel.Override("Microsoft.AspNetCore.Hosting.Internal.WebHost", AspNetCoreLogLevelSwitch)
-<<<<<<< HEAD
-            .MinimumLevel.Override("Microsoft.AspNetCore.ResponseCaching.ResponseCachingMiddleware", LogEventLevel.Error)
-=======
             // Suppress noisy loggers that add no value
             .MinimumLevel.Override("Microsoft.AspNetCore.ResponseCaching.ResponseCachingMiddleware", LogEventLevel.Error)
             .MinimumLevel.Override("Microsoft.AspNetCore", LogEventLevel.Error)
->>>>>>> 3cdf8df1
             .Enrich.FromLogContext()
             .Enrich.WithThreadId()
             .WriteTo.Console()
             .WriteTo.File(LogFile,
                 shared: true,
                 rollingInterval: RollingInterval.Day,
-<<<<<<< HEAD
-                outputTemplate: "[{Timestamp:yyyy-MM-dd HH:mm:ss.fff zzz} {CorrelationId} {ThreadId}] [{Level}] {Message:lj}{NewLine}{Exception}");
-=======
                 outputTemplate: "[{Timestamp:yyyy-MM-dd HH:mm:ss.fff zzz} {CorrelationId} {ThreadId}] [{Level}] {SourceContext} {Message:lj}{NewLine}{Exception}");
->>>>>>> 3cdf8df1
     }
 
     public static void SwitchLogLevel(string level)
@@ -72,13 +64,8 @@
         {
             case "Debug":
                 LogLevelSwitch.MinimumLevel = LogEventLevel.Debug;
-<<<<<<< HEAD
-                MicrosoftLogLevelSwitch.MinimumLevel = LogEventLevel.Information; // This is DB output information
-                MicrosoftHostingLifetimeLogLevelSwitch.MinimumLevel = LogEventLevel.Debug;
-=======
                 MicrosoftLogLevelSwitch.MinimumLevel = LogEventLevel.Warning; // This is DB output information, Inf shows the SQL
                 MicrosoftHostingLifetimeLogLevelSwitch.MinimumLevel = LogEventLevel.Information;
->>>>>>> 3cdf8df1
                 AspNetCoreLogLevelSwitch.MinimumLevel = LogEventLevel.Warning;
                 break;
             case "Information":
