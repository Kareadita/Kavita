--- conflicted
+++ resolved
@@ -1,6 +1,3 @@
-<<<<<<< HEAD
-﻿using Serilog;
-=======
 ﻿using System;
 using System.IO;
 using System.Net;
@@ -9,10 +6,8 @@
 using Microsoft.AspNetCore.Http;
 using Microsoft.Extensions.Configuration;
 using Serilog;
->>>>>>> 30bc7ccc
 using Serilog.Core;
 using Serilog.Events;
-using Serilog.Filters;
 using Serilog.Formatting.Display;
 
 namespace API.Logging;
@@ -69,11 +64,7 @@
             .Filter.ByIncludingOnly(ShouldIncludeLogStatement);
     }
 
-<<<<<<< HEAD
-    private static bool ShouldIncludeLogStatement(LogEvent e)
-=======
     private static  bool ShouldIncludeLogStatement(LogEvent e)
->>>>>>> 30bc7ccc
     {
         var isRequestLoggingMiddleware = e.Properties.ContainsKey("SourceContext") &&
                                          e.Properties["SourceContext"].ToString().Replace("\"", string.Empty) ==
