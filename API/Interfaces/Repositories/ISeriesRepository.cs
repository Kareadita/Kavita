--- conflicted
+++ resolved
@@ -15,11 +15,7 @@
         void Update(Series series);
         void Remove(Series series);
         void Remove(IEnumerable<Series> series);
-<<<<<<< HEAD
-        Task<bool> DoesSeriesNameExistInLibrary(string name);
-=======
         Task<bool> DoesSeriesNameExistInLibrary(string name, MangaFormat format);
->>>>>>> 34d34ef2
         /// <summary>
         /// Adds user information like progress, ratings, etc
         /// </summary>
