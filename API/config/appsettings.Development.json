{
  "TokenKey": "super secret unguessable key",
  "Port": 5000,
  "IpAddresses": "",
<<<<<<< HEAD
  "BaseUrl": "/test/"
=======
  "BaseUrl": "/joe/"
>>>>>>> d1e48783
}<|MERGE_RESOLUTION|>--- conflicted
+++ resolved
@@ -2,9 +2,5 @@
   "TokenKey": "super secret unguessable key",
   "Port": 5000,
   "IpAddresses": "",
-<<<<<<< HEAD
-  "BaseUrl": "/test/"
-=======
   "BaseUrl": "/joe/"
->>>>>>> d1e48783
 }