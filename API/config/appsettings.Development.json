--- conflicted
+++ resolved
@@ -1,10 +1,5 @@
 {
   "TokenKey": "super secret unguessable key",
   "Port": 5000,
-<<<<<<< HEAD
-  "IpAddresses": "",
-  "BaseUrl": "/joe/"
-=======
   "IpAddresses": "0.0.0.0,::"
->>>>>>> 30bc7ccc
 }