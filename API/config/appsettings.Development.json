{
  "TokenKey": "super secret unguessable key",
  "Port": 5000,
<<<<<<< HEAD
  "IpAddresses": "",
  "BaseUrl": "/joe/"
=======
  "IpAddresses": "0.0.0.0,::"
>>>>>>> 90c9e495
}<|MERGE_RESOLUTION|>--- conflicted
+++ resolved
@@ -1,10 +1,6 @@
 {
-  "TokenKey": "super secret unguessable key",
-  "Port": 5000,
-<<<<<<< HEAD
-  "IpAddresses": "",
-  "BaseUrl": "/joe/"
-=======
-  "IpAddresses": "0.0.0.0,::"
->>>>>>> 90c9e495
+    "TokenKey": "super secret unguessable key",
+    "Port": 5000,
+    "IpAddresses": "",
+    "BaseUrl": "/"
 }