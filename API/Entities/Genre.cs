--- conflicted
+++ resolved
@@ -8,14 +8,8 @@
 public class Genre
 {
     public int Id { get; set; }
-<<<<<<< HEAD
     public string? Title { get; set; }
     public string? NormalizedTitle { get; set; }
-    public bool ExternalTag { get; set; }
-=======
-    public string Title { get; set; }
-    public string NormalizedTitle { get; set; }
->>>>>>> 57de661d
 
     public ICollection<SeriesMetadata> SeriesMetadatas { get; set; } = null!;
     public ICollection<Chapter> Chapters { get; set; } = null!;
