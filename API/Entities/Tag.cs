﻿using System.Collections.Generic;
using API.Entities.Metadata;
using Microsoft.EntityFrameworkCore;

namespace API.Entities;

[Index(nameof(NormalizedTitle), IsUnique = true)]
public class Tag
{
    public int Id { get; set; }
<<<<<<< HEAD
    public required string Title { get; set; }
    public required string NormalizedTitle { get; set; }
=======
    public string Title { get; set; }
    public string NormalizedTitle { get; set; }
>>>>>>> 30bc7ccc

    public ICollection<SeriesMetadata> SeriesMetadatas { get; set; } = null!;
    public ICollection<Chapter> Chapters { get; set; } = null!;
}<|MERGE_RESOLUTION|>--- conflicted
+++ resolved
@@ -8,14 +8,9 @@
 public class Tag
 {
     public int Id { get; set; }
-<<<<<<< HEAD
-    public required string Title { get; set; }
-    public required string NormalizedTitle { get; set; }
-=======
     public string Title { get; set; }
     public string NormalizedTitle { get; set; }
->>>>>>> 30bc7ccc
 
-    public ICollection<SeriesMetadata> SeriesMetadatas { get; set; } = null!;
-    public ICollection<Chapter> Chapters { get; set; } = null!;
+    public ICollection<SeriesMetadata> SeriesMetadatas { get; set; }
+    public ICollection<Chapter> Chapters { get; set; }
 }