--- conflicted
+++ resolved
@@ -28,11 +28,7 @@
     /// <summary>
     /// File extension
     /// </summary>
-<<<<<<< HEAD
     public string? Extension { get; set; }
-=======
-    public string Extension { get; set; }
->>>>>>> 90c9e495
     /// <inheritdoc cref="IEntityDate.Created"/>
     public DateTime Created { get; set; }
     /// <summary>
@@ -61,7 +57,7 @@
     /// </summary>
     public void UpdateLastModified()
     {
-        if (FilePath == null) return; 
+        if (FilePath == null) return;
         LastModified = File.GetLastWriteTime(FilePath);
         LastModifiedUtc = File.GetLastWriteTimeUtc(FilePath);
     }
