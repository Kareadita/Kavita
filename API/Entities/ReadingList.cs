--- conflicted
+++ resolved
@@ -11,12 +11,12 @@
 public class ReadingList : IEntityDate
 {
     public int Id { get; init; }
-    public required string Title { get; set; }
+    public string Title { get; set; }
     /// <summary>
     /// A normalized string used to check if the reading list already exists in the DB
     /// </summary>
-    public required string NormalizedTitle { get; set; }
-    public string? Summary { get; set; }
+    public string NormalizedTitle { get; set; }
+    public string Summary { get; set; }
     /// <summary>
     /// Reading lists that are promoted are only done by admins
     /// </summary>
@@ -25,42 +25,23 @@
     /// Absolute path to the (managed) image file
     /// </summary>
     /// <remarks>The file is managed internally to Kavita's APPDIR</remarks>
-    public string? CoverImage { get; set; }
+    public string CoverImage { get; set; }
     public bool CoverImageLocked { get; set; }
 
     /// <summary>
     /// The highest age rating from all Series within the reading list
     /// </summary>
     /// <remarks>Introduced in v0.6</remarks>
-    public required AgeRating AgeRating { get; set; } = AgeRating.Unknown;
+    public AgeRating AgeRating { get; set; } = AgeRating.Unknown;
 
-    public ICollection<ReadingListItem> Items { get; set; } = null!;
+    public ICollection<ReadingListItem> Items { get; set; }
     public DateTime Created { get; set; }
     public DateTime LastModified { get; set; }
     public DateTime CreatedUtc { get; set; }
     public DateTime LastModifiedUtc { get; set; }
-<<<<<<< HEAD
-    /// <summary>
-    /// Minimum Year the Reading List starts
-    /// </summary>
-    public int StartingYear { get; set; }
-    /// <summary>
-    /// Minimum Month the Reading List starts
-    /// </summary>
-    public int StartingMonth { get; set; }
-    /// <summary>
-    /// Maximum Year the Reading List starts
-    /// </summary>
-    public int EndingYear { get; set; }
-    /// <summary>
-    /// Maximum Month the Reading List starts
-    /// </summary>
-    public int EndingMonth { get; set; }
-=======
->>>>>>> 30bc7ccc
 
     // Relationships
     public int AppUserId { get; set; }
-    public AppUser AppUser { get; set; } = null!;
+    public AppUser AppUser { get; set; }
 
 }