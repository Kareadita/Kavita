--- conflicted
+++ resolved
@@ -8,13 +8,8 @@
 public class Library : IEntityDate
 {
     public int Id { get; set; }
-<<<<<<< HEAD
-    public required string Name { get; set; }
-    public string? CoverImage { get; set; }
-=======
     public string Name { get; set; }
     public string CoverImage { get; set; }
->>>>>>> 30bc7ccc
     public LibraryType Type { get; set; }
     /// <summary>
     /// If Folder Watching is enabled for this library
@@ -33,19 +28,9 @@
     /// </summary>
     public bool IncludeInSearch { get; set; } = true;
     /// <summary>
-<<<<<<< HEAD
-    /// Should this library create collections from Metadata
-    /// </summary>
-    public bool ManageCollections { get; set; } = true;
-    /// <summary>
-    /// Should this library create reading lists from Metadata
-    /// </summary>
-    public bool ManageReadingLists { get; set; } = true;
-=======
     /// Should this library create and manage collections from Metadata
     /// </summary>
     public bool ManageCollections { get; set; } = true;
->>>>>>> 30bc7ccc
     public DateTime Created { get; set; }
     public DateTime LastModified { get; set; }
     public DateTime CreatedUtc { get; set; }
@@ -56,15 +41,9 @@
     /// </summary>
     /// <remarks>Time stored in UTC</remarks>
     public DateTime LastScanned { get; set; }
-<<<<<<< HEAD
-    public ICollection<FolderPath> Folders { get; set; } = null!;
-    public ICollection<AppUser> AppUsers { get; set; } = null!;
-    public ICollection<Series> Series { get; set; } = null!;
-=======
     public ICollection<FolderPath> Folders { get; set; }
     public ICollection<AppUser> AppUsers { get; set; }
     public ICollection<Series> Series { get; set; }
->>>>>>> 30bc7ccc
 
     public void UpdateLastModified()
     {
