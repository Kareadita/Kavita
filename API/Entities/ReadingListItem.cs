﻿namespace API.Entities;

public class ReadingListItem
{
    public int Id { get; init; }
    public int SeriesId { get; set; }
    public int VolumeId { get; set; }
    public int ChapterId { get; set; }
    /// <summary>
    /// Order of the chapter within a Reading List
    /// </summary>
    public int Order { get; set; }

    // Relationship
    public ReadingList ReadingList { get; set; } = null!;
    public int ReadingListId { get; set; }

    // Keep these for easy join statements
<<<<<<< HEAD
    public Series Series { get; set; } = null!;
    public Volume Volume { get; set; } = null!;
    public Chapter Chapter { get; set; } = null!;
=======
    public Series Series { get; set; }
    public Volume Volume { get; set; }
    public Chapter Chapter { get; set; }
>>>>>>> 30bc7ccc
}<|MERGE_RESOLUTION|>--- conflicted
+++ resolved
@@ -12,17 +12,11 @@
     public int Order { get; set; }
 
     // Relationship
-    public ReadingList ReadingList { get; set; } = null!;
+    public ReadingList ReadingList { get; set; }
     public int ReadingListId { get; set; }
 
     // Keep these for easy join statements
-<<<<<<< HEAD
-    public Series Series { get; set; } = null!;
-    public Volume Volume { get; set; } = null!;
-    public Chapter Chapter { get; set; } = null!;
-=======
     public Series Series { get; set; }
     public Volume Volume { get; set; }
     public Chapter Chapter { get; set; }
->>>>>>> 30bc7ccc
 }