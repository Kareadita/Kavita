--- conflicted
+++ resolved
@@ -1,9 +1,4 @@
-<<<<<<< HEAD
-using System;
-=======
 ﻿using System;
-using System.IO;
->>>>>>> 57de661d
 using System.IO.Abstractions;
 using System.Linq;
 using System.Security.Cryptography;
@@ -46,12 +41,8 @@
             .Information()
             .CreateBootstrapLogger();
 
-<<<<<<< HEAD
         var directoryService = new DirectoryService(null!, new FileSystem());
 
-=======
-        var directoryService = new DirectoryService(null, new FileSystem());
->>>>>>> 57de661d
         // Before anything, check if JWT has been generated properly or if user still has default
         if (!Configuration.CheckIfJwtTokenSet() &&
             Environment.GetEnvironmentVariable("ASPNETCORE_ENVIRONMENT") != Environments.Development)
@@ -180,13 +171,10 @@
             {
                 webBuilder.UseKestrel((opts) =>
                 {
-<<<<<<< HEAD
-                    opts.ListenAnyIP(HttpPort, options => { options.Protocols = HttpProtocols.Http1AndHttp2AndHttp3; });
-=======
                     var ipAddresses = Configuration.IpAddresses;
                     if (string.IsNullOrEmpty(ipAddresses))
                     {
-                        opts.ListenAnyIP(HttpPort, options => { options.Protocols = HttpProtocols.Http1AndHttp2; });
+                        opts.ListenAnyIP(HttpPort, options => { options.Protocols = HttpProtocols.Http1AndHttp2AndHttp3; });
                     }
                     else
                     {
@@ -194,7 +182,7 @@
                         {
                             try {
                                 var address = System.Net.IPAddress.Parse(ipAddress.Trim());
-                                opts.Listen(address, HttpPort, options => { options.Protocols = HttpProtocols.Http1AndHttp2; });
+                                opts.Listen(address, HttpPort, options => { options.Protocols = HttpProtocols.Http1AndHttp2AndHttp3; });
                             }
                             catch(Exception ex)
                             {
@@ -202,7 +190,6 @@
                             }
                         }
                     }
->>>>>>> 57de661d
                 });
 
                 webBuilder.UseStartup<Startup>();
