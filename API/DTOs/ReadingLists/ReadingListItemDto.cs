--- conflicted
+++ resolved
@@ -20,11 +20,8 @@
     public int LibraryId { get; set; }
     public string? Title { get; set; }
     public LibraryType LibraryType { get; set; }
-<<<<<<< HEAD
-=======
     public string LibraryName { get; set; }
     public string Title { get; set; }
->>>>>>> 57de661d
     /// <summary>
     /// Release Date from Chapter
     /// </summary>
