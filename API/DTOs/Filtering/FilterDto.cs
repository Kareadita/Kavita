﻿using System.Collections.Generic;
using API.Entities;
using API.Entities.Enums;

namespace API.DTOs.Filtering
{
    public class FilterDto
    {
        /// <summary>
        /// The type of Formats you want to be returned. An empty list will return all formats back
        /// </summary>
        public IList<MangaFormat> Formats { get; init; } = new List<MangaFormat>();

        /// <summary>
        /// The progress you want to be returned. This can be bitwise manipulated. Defaults to all applicable states.
        /// </summary>
        public ReadStatus ReadStatus { get; init; } = new ReadStatus();

        /// <summary>
        /// A list of library ids to restrict search to. Defaults to all libraries by passing empty list
        /// </summary>
        public IList<int> Libraries { get; init; } = new List<int>();
        /// <summary>
        /// A list of Genre ids to restrict search to. Defaults to all genres by passing an empty list
        /// </summary>
        public IList<int> Genres { get; init; } = new List<int>();
        /// <summary>
        /// A list of Writers to restrict search to. Defaults to all genres by passing an empty list
        /// </summary>
        public IList<int> Writers { get; init; } = new List<int>();
        /// <summary>
        /// A list of Penciller ids to restrict search to. Defaults to all genres by passing an empty list
        /// </summary>
        public IList<int> Penciller { get; init; } = new List<int>();
        /// <summary>
        /// A list of Inker ids to restrict search to. Defaults to all genres by passing an empty list
        /// </summary>
        public IList<int> Inker { get; init; } = new List<int>();
        /// <summary>
        /// A list of Colorist ids to restrict search to. Defaults to all genres by passing an empty list
        /// </summary>
        public IList<int> Colorist { get; init; } = new List<int>();
        /// <summary>
        /// A list of Letterer ids to restrict search to. Defaults to all genres by passing an empty list
        /// </summary>
        public IList<int> Letterer { get; init; } = new List<int>();
        /// <summary>
        /// A list of CoverArtist ids to restrict search to. Defaults to all genres by passing an empty list
        /// </summary>
        public IList<int> CoverArtist { get; init; } = new List<int>();
        /// <summary>
        /// A list of Editor ids to restrict search to. Defaults to all genres by passing an empty list
        /// </summary>
        public IList<int> Editor { get; init; } = new List<int>();
        /// <summary>
        /// A list of Publisher ids to restrict search to. Defaults to all genres by passing an empty list
        /// </summary>
        public IList<int> Publisher { get; init; } = new List<int>();
        /// <summary>
        /// A list of Character ids to restrict search to. Defaults to all genres by passing an empty list
        /// </summary>
        public IList<int> Character { get; init; } = new List<int>();
        /// <summary>
        /// A list of Translator ids to restrict search to. Defaults to all genres by passing an empty list
        /// </summary>
        public IList<int> Translators { get; init; } = new List<int>();
        /// <summary>
        /// A list of Collection Tag ids to restrict search to. Defaults to all genres by passing an empty list
        /// </summary>
        public IList<int> CollectionTags { get; init; } = new List<int>();
        /// <summary>
        /// A list of Tag ids to restrict search to. Defaults to all genres by passing an empty list
        /// </summary>
        public IList<int> Tags { get; init; } = new List<int>();
        /// <summary>
        /// Will return back everything with the rating and above
        /// <see cref="AppUserRating.Rating"/>
        /// </summary>
        public int Rating { get; init; }
        /// <summary>
        /// Sorting Options for a query. Defaults to null, which uses the queries natural sorting order
        /// </summary>
<<<<<<< HEAD
        public SortOptions SortOptions { get; init; } = null;
=======
        public SortOptions SortOptions { get; set; } = null;
>>>>>>> d7450497
        /// <summary>
        /// Age Ratings. Empty list will return everything back
        /// </summary>
        public IList<AgeRating> AgeRating { get; init; } = new List<AgeRating>();
        /// <summary>
        /// Languages (ISO 639-1 code) to filter by. Empty list will return everything back
        /// </summary>
        public IList<string> Languages { get; init; } = new List<string>();
        /// <summary>
        /// Publication statuses to filter by. Empty list will return everything back
        /// </summary>
        public IList<PublicationStatus> PublicationStatus { get; init; } = new List<PublicationStatus>();

    }
}<|MERGE_RESOLUTION|>--- conflicted
+++ resolved
@@ -80,11 +80,7 @@
         /// <summary>
         /// Sorting Options for a query. Defaults to null, which uses the queries natural sorting order
         /// </summary>
-<<<<<<< HEAD
-        public SortOptions SortOptions { get; init; } = null;
-=======
         public SortOptions SortOptions { get; set; } = null;
->>>>>>> d7450497
         /// <summary>
         /// Age Ratings. Empty list will return everything back
         /// </summary>
