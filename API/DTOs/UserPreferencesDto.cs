﻿using API.DTOs.Theme;
using API.Entities.Enums;

namespace API.DTOs
{
    public class UserPreferencesDto
    {
        /// <summary>
        /// Manga Reader Option: What direction should the next/prev page buttons go
        /// </summary>
        public ReadingDirection ReadingDirection { get; set; }
        /// <summary>
        /// Manga Reader Option: How should the image be scaled to screen
        /// </summary>
        public ScalingOption ScalingOption { get; set; }
        /// <summary>
        /// Manga Reader Option: Which side of a split image should we show first
        /// </summary>
        public PageSplitOption PageSplitOption { get; set; }
        /// <summary>
        /// Manga Reader Option: How the manga reader should perform paging or reading of the file
        /// <example>
        /// Webtoon uses scrolling to page, LeftRight uses paging by clicking left/right side of reader, UpDown uses paging
        /// by clicking top/bottom sides of reader.
        /// </example>
        /// </summary>
        public ReaderMode ReaderMode { get; set; }
        /// <summary>
        /// Manga Reader Option: How many pages to display in the reader at once
        /// </summary>
        public LayoutMode LayoutMode { get; set; }
        /// <summary>
        /// Manga Reader Option: Background color of the reader
        /// </summary>
        public string BackgroundColor { get; set; } = "#000000";
        /// <summary>
        /// Manga Reader Option: Allow the menu to close after 6 seconds without interaction
        /// </summary>
        public bool AutoCloseMenu { get; set; }
<<<<<<< HEAD
=======
        /// <summary>
        /// Manga Reader Option: Show screen hints to the user on some actions, ie) pagination direction change
        /// </summary>
        public bool ShowScreenHints { get; set; } = true;
        /// <summary>
        /// Book Reader Option: Should the background color be dark
        /// </summary>
        public bool BookReaderDarkMode { get; set; } = false;
        /// <summary>
        /// Book Reader Option: Override extra Margin
        /// </summary>
>>>>>>> d2f05cf5
        public int BookReaderMargin { get; set; }
        /// <summary>
        /// Book Reader Option: Override line-height
        /// </summary>
        public int BookReaderLineSpacing { get; set; }
        /// <summary>
        /// Book Reader Option: Override font size
        /// </summary>
        public int BookReaderFontSize { get; set; }
        /// <summary>
        /// Book Reader Option: Maps to the default Kavita font-family (inherit) or an override
        /// </summary>
        public string BookReaderFontFamily { get; set; }
        /// <summary>
        /// Book Reader Option: Allows tapping on side of screens to paginate
        /// </summary>
        public bool BookReaderTapToPaginate { get; set; }
        /// <summary>
        /// Book Reader Option: What direction should the next/prev page buttons go
        /// </summary>
        public ReadingDirection BookReaderReadingDirection { get; set; }
<<<<<<< HEAD
        public SiteThemeDto Theme { get; set; }
        public string BookReaderThemeName { get; set; }
        public BookPageLayoutMode BookReaderLayoutMode { get; set; }
=======
        /// <summary>
        /// UI Site Global Setting: The UI theme the user should use.
        /// </summary>
        /// <remarks>Should default to Dark</remarks>
        public SiteTheme Theme { get; set; }
>>>>>>> d2f05cf5
    }
}<|MERGE_RESOLUTION|>--- conflicted
+++ resolved
@@ -37,8 +37,6 @@
         /// Manga Reader Option: Allow the menu to close after 6 seconds without interaction
         /// </summary>
         public bool AutoCloseMenu { get; set; }
-<<<<<<< HEAD
-=======
         /// <summary>
         /// Manga Reader Option: Show screen hints to the user on some actions, ie) pagination direction change
         /// </summary>
@@ -50,7 +48,6 @@
         /// <summary>
         /// Book Reader Option: Override extra Margin
         /// </summary>
->>>>>>> d2f05cf5
         public int BookReaderMargin { get; set; }
         /// <summary>
         /// Book Reader Option: Override line-height
@@ -72,16 +69,12 @@
         /// Book Reader Option: What direction should the next/prev page buttons go
         /// </summary>
         public ReadingDirection BookReaderReadingDirection { get; set; }
-<<<<<<< HEAD
-        public SiteThemeDto Theme { get; set; }
-        public string BookReaderThemeName { get; set; }
-        public BookPageLayoutMode BookReaderLayoutMode { get; set; }
-=======
         /// <summary>
         /// UI Site Global Setting: The UI theme the user should use.
         /// </summary>
         /// <remarks>Should default to Dark</remarks>
-        public SiteTheme Theme { get; set; }
->>>>>>> d2f05cf5
+        public SiteThemeDto Theme { get; set; }
+        public string BookReaderThemeName { get; set; }
+        public BookPageLayoutMode BookReaderLayoutMode { get; set; }
     }
 }