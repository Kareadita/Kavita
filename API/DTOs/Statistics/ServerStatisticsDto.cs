--- conflicted
+++ resolved
@@ -13,12 +13,8 @@
     public long TotalGenres { get; set; }
     public long TotalTags { get; set; }
     public long TotalPeople { get; set; }
-<<<<<<< HEAD
+    public long TotalReadingTime { get; set; }
     public IEnumerable<ICount<SeriesDto>>? MostReadSeries { get; set; }
-=======
-    public long TotalReadingTime { get; set; }
-    public IEnumerable<ICount<SeriesDto>> MostReadSeries { get; set; }
->>>>>>> 57de661d
     /// <summary>
     /// Total users who have started/reading/read per series
     /// </summary>
