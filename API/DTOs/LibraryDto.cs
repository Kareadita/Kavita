--- conflicted
+++ resolved
@@ -7,7 +7,7 @@
 public class LibraryDto
 {
     public int Id { get; init; }
-    public string? Name { get; init; }
+    public string Name { get; init; }
     /// <summary>
     /// Last time Library was scanned
     /// </summary>
@@ -16,11 +16,7 @@
     /// <summary>
     /// An optional Cover Image or null
     /// </summary>
-<<<<<<< HEAD
-    public string? CoverImage { get; init; }
-=======
     public string CoverImage { get; init; }
->>>>>>> 30bc7ccc
     /// <summary>
     /// If Folder Watching is enabled for this library
     /// </summary>
@@ -38,23 +34,8 @@
     /// </summary>
     public bool ManageCollections { get; set; } = true;
     /// <summary>
-<<<<<<< HEAD
-    /// Should this library create and manage reading lists from Metadata
-    /// </summary>
-    public bool ManageReadingLists { get; set; } = true;
-    /// <summary>
-    /// Include library series in Search
-    /// </summary>
-    public bool IncludeInSearch { get; set; } = true;
-    public ICollection<string> Folders { get; init; } = new List<string>();
-    /// <summary>
-    /// When showing series, only parent series or series with no relationships will be returned
-    /// </summary>
-    public bool CollapseSeriesRelationships { get; set; } = false;
-=======
     /// Include library series in Search
     /// </summary>
     public bool IncludeInSearch { get; set; } = true;
     public ICollection<string> Folders { get; init; }
->>>>>>> 30bc7ccc
 }