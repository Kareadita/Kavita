﻿using System;
using System.Collections.Generic;
using API.Entities.Enums;

namespace API.DTOs;

public class LibraryDto
{
    public int Id { get; init; }
    public string? Name { get; init; }
    /// <summary>
    /// Last time Library was scanned
    /// </summary>
    public DateTime LastScanned { get; init; }
    public LibraryType Type { get; init; }
    /// <summary>
    /// An optional Cover Image or null
    /// </summary>
    public string? CoverImage { get; init; }
    /// <summary>
    /// If Folder Watching is enabled for this library
    /// </summary>
    public bool FolderWatching { get; set; } = true;
    /// <summary>
    /// Include Library series on Dashboard Streams
    /// </summary>
    public bool IncludeInDashboard { get; set; } = true;
    /// <summary>
    /// Include Library series on Recommended Streams
    /// </summary>
    public bool IncludeInRecommended { get; set; } = true;
    /// <summary>
    /// Should this library create and manage collections from Metadata
    /// </summary>
    public bool ManageCollections { get; set; } = true;
    /// <summary>
    /// Include library series in Search
    /// </summary>
    public bool IncludeInSearch { get; set; } = true;
<<<<<<< HEAD
    public ICollection<string> Folders { get; init; } = new List<string>();
=======
    /// <summary>
    /// When showing series, only parent series or series with no relationships will be returned
    /// </summary>
    public bool CollapseSeriesRelationships { get; set; } = false;
    public ICollection<string> Folders { get; init; }
>>>>>>> 57de661d
}<|MERGE_RESOLUTION|>--- conflicted
+++ resolved
@@ -37,13 +37,9 @@
     /// Include library series in Search
     /// </summary>
     public bool IncludeInSearch { get; set; } = true;
-<<<<<<< HEAD
     public ICollection<string> Folders { get; init; } = new List<string>();
-=======
     /// <summary>
     /// When showing series, only parent series or series with no relationships will be returned
     /// </summary>
     public bool CollapseSeriesRelationships { get; set; } = false;
-    public ICollection<string> Folders { get; init; }
->>>>>>> 57de661d
 }