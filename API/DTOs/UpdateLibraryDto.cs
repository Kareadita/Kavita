--- conflicted
+++ resolved
@@ -8,19 +8,15 @@
 {
     [Required]
     public int Id { get; init; }
-<<<<<<< HEAD
+    [Required]
     public required string Name { get; init; }
-    public LibraryType Type { get; set; }
-    public required IEnumerable<string> Folders { get; init; }
-=======
-    [Required]
-    public string Name { get; init; }
     [Required]
     public LibraryType Type { get; set; }
     [Required]
+    public required IEnumerable<string> Folders { get; init; }
+    [Required]
     public IEnumerable<string> Folders { get; init; }
     [Required]
->>>>>>> 57de661d
     public bool FolderWatching { get; init; }
     [Required]
     public bool IncludeInDashboard { get; init; }
