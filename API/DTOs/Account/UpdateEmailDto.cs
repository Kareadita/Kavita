--- conflicted
+++ resolved
@@ -2,11 +2,6 @@
 
 public class UpdateEmailDto
 {
-<<<<<<< HEAD
-    public string Email { get; set; } = default!;
-    public string Password { get; set; } = default!;
-=======
     public string Email { get; set; }
     public string Password { get; set; }
->>>>>>> 30bc7ccc
 }