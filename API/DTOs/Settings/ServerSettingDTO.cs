<<<<<<< HEAD
﻿using API.Services;
=======
﻿using System;
using System.ComponentModel.DataAnnotations;
using API.Services;
>>>>>>> 30bc7ccc

namespace API.DTOs.Settings;

public class ServerSettingDto
{
    public string CacheDirectory { get; set; } = default!;
    public string TaskScan { get; set; } = default!;
    /// <summary>
    /// Logging level for server. Managed in appsettings.json.
    /// </summary>
    public string LoggingLevel { get; set; } = default!;
    public string TaskBackup { get; set; } = default!;
    /// <summary>
    /// Port the server listens on. Managed in appsettings.json.
    /// </summary>
    public int Port { get; set; }
    /// <summary>
    /// Comma separated list of ip addresses the server listens on. Managed in appsettings.json
    /// </summary>
    public string IpAddresses { get; set; }
    /// <summary>
    /// Allows anonymous information to be collected and sent to KavitaStats
    /// </summary>
    public bool AllowStatCollection { get; set; }
    /// <summary>
    /// Enables OPDS connections to be made to the server.
    /// </summary>
    public bool EnableOpds { get; set; }
    /// <summary>
    /// Base Url for the kavita. Requires restart to take effect.
    /// </summary>
    public string BaseUrl { get; set; } = default!;
    /// <summary>
    /// Where Bookmarks are stored.
    /// </summary>
    /// <remarks>If null or empty string, will default back to default install setting aka <see cref="DirectoryService.BookmarkDirectory"/></remarks>
    public string BookmarksDirectory { get; set; } = default!;
    /// <summary>
    /// Email service to use for the invite user flow, forgot password, etc.
    /// </summary>
    /// <remarks>If null or empty string, will default back to default install setting aka <see cref="EmailService.DefaultApiUrl"/></remarks>
    public string EmailServiceUrl { get; set; } = default!;
    public string InstallVersion { get; set; } = default!;
    /// <summary>
    /// Represents a unique Id to this Kavita installation. Only used in Stats to identify unique installs.
    /// </summary>
    public string InstallId { get; set; } = default!;
    /// <summary>
    /// If the server should save bookmarks as WebP encoding
    /// </summary>
    public bool ConvertBookmarkToWebP { get; set; }
    /// <summary>
    /// The amount of Backups before cleanup
    /// </summary>
    /// <remarks>Value should be between 1 and 30</remarks>
    public int TotalBackups { get; set; } = 30;
    /// <summary>
    /// If Kavita should watch the library folders and process changes
    /// </summary>
    public bool EnableFolderWatching { get; set; } = true;
    /// <summary>
    /// Total number of days worth of logs to keep at a given time.
    /// </summary>
    /// <remarks>Value should be between 1 and 30</remarks>
    public int TotalLogs { get; set; }
    /// <summary>
    /// If the server should save covers as WebP encoding
    /// </summary>
    public bool ConvertCoverToWebP { get; set; }
    /// <summary>
    /// The Host name (ie Reverse proxy domain name) for the server
    /// </summary>
    public string HostName { get; set; }
}<|MERGE_RESOLUTION|>--- conflicted
+++ resolved
@@ -1,22 +1,18 @@
-<<<<<<< HEAD
-﻿using API.Services;
-=======
 ﻿using System;
 using System.ComponentModel.DataAnnotations;
 using API.Services;
->>>>>>> 30bc7ccc
 
 namespace API.DTOs.Settings;
 
 public class ServerSettingDto
 {
-    public string CacheDirectory { get; set; } = default!;
-    public string TaskScan { get; set; } = default!;
+    public string CacheDirectory { get; set; }
+    public string TaskScan { get; set; }
     /// <summary>
     /// Logging level for server. Managed in appsettings.json.
     /// </summary>
-    public string LoggingLevel { get; set; } = default!;
-    public string TaskBackup { get; set; } = default!;
+    public string LoggingLevel { get; set; }
+    public string TaskBackup { get; set; }
     /// <summary>
     /// Port the server listens on. Managed in appsettings.json.
     /// </summary>
@@ -36,22 +32,22 @@
     /// <summary>
     /// Base Url for the kavita. Requires restart to take effect.
     /// </summary>
-    public string BaseUrl { get; set; } = default!;
+    public string BaseUrl { get; set; }
     /// <summary>
     /// Where Bookmarks are stored.
     /// </summary>
     /// <remarks>If null or empty string, will default back to default install setting aka <see cref="DirectoryService.BookmarkDirectory"/></remarks>
-    public string BookmarksDirectory { get; set; } = default!;
+    public string BookmarksDirectory { get; set; }
     /// <summary>
     /// Email service to use for the invite user flow, forgot password, etc.
     /// </summary>
     /// <remarks>If null or empty string, will default back to default install setting aka <see cref="EmailService.DefaultApiUrl"/></remarks>
-    public string EmailServiceUrl { get; set; } = default!;
-    public string InstallVersion { get; set; } = default!;
+    public string EmailServiceUrl { get; set; }
+    public string InstallVersion { get; set; }
     /// <summary>
     /// Represents a unique Id to this Kavita installation. Only used in Stats to identify unique installs.
     /// </summary>
-    public string InstallId { get; set; } = default!;
+    public string InstallId { get; set; }
     /// <summary>
     /// If the server should save bookmarks as WebP encoding
     /// </summary>
