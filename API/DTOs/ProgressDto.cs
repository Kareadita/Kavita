﻿using System;
using System.ComponentModel.DataAnnotations;

namespace API.DTOs;

public class ProgressDto
{
    [Required]
    public int VolumeId { get; set; }
    [Required]
    public int ChapterId { get; set; }
    [Required]
    public int PageNum { get; set; }
    [Required]
    public int SeriesId { get; set; }
    [Required]
    public int LibraryId { get; set; }
    /// <summary>
    /// For EPUB reader, this can be an optional string of the id of a part marker, to help resume reading position
    /// on pages that combine multiple "chapters".
    /// </summary>
<<<<<<< HEAD
    public string? BookScrollId { get; set; }
    /// <summary>
    /// Last time the progress was synced from UI or external app
    /// </summary>
    public DateTime LastModified { get; set; }
=======
    public string BookScrollId { get; set; }
>>>>>>> 57de661d
}<|MERGE_RESOLUTION|>--- conflicted
+++ resolved
@@ -19,13 +19,5 @@
     /// For EPUB reader, this can be an optional string of the id of a part marker, to help resume reading position
     /// on pages that combine multiple "chapters".
     /// </summary>
-<<<<<<< HEAD
     public string? BookScrollId { get; set; }
-    /// <summary>
-    /// Last time the progress was synced from UI or external app
-    /// </summary>
-    public DateTime LastModified { get; set; }
-=======
-    public string BookScrollId { get; set; }
->>>>>>> 57de661d
 }