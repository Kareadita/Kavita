<Project Sdk="Microsoft.NET.Sdk.Web">

  <PropertyGroup>
    <AnalysisMode>Default</AnalysisMode>
    <TargetFramework>net7.0</TargetFramework>
    <EnforceCodeStyleInBuild>true</EnforceCodeStyleInBuild>
    <DockerDefaultTargetOS>Linux</DockerDefaultTargetOS>
    <TieredPGO>true</TieredPGO>
    <TieredCompilation>true</TieredCompilation>
    <ApplicationIcon>../favicon.ico</ApplicationIcon>
    <Nullable>warnings</Nullable>
    <LangVersion>latestmajor</LangVersion>
  </PropertyGroup>

  <Target Name="PostBuild" AfterTargets="Build" Condition=" '$(Configuration)' == 'Debug' ">
      <Exec Command="swagger tofile --output ../openapi.json bin/$(Configuration)/$(TargetFramework)/$(AssemblyName).dll v1" />
  </Target>

  <PropertyGroup Condition=" '$(Configuration)' == 'Release' ">
    <DebugSymbols>false</DebugSymbols>
    <ApplicationIcon>../favicon.ico</ApplicationIcon>
    <DocumentationFile>bin\$(Configuration)\$(AssemblyName).xml</DocumentationFile>
  </PropertyGroup>

  <PropertyGroup Condition=" '$(Configuration)' == 'Debug' ">
    <DocumentationFile>bin\$(Configuration)\$(AssemblyName).xml</DocumentationFile>
    <NoWarn>1701;1702;1591</NoWarn>
  </PropertyGroup>

    <!-- Ignore XML comments -->
    <PropertyGroup>
        <GenerateDocumentationFile>True</GenerateDocumentationFile>
        <NoWarn>$(NoWarn);1591</NoWarn>
    </PropertyGroup>

    <PropertyGroup>
        <SatelliteResourceLanguages>en</SatelliteResourceLanguages>
    </PropertyGroup>

  <!-- Set the Product and Version info for our own projects -->
  <PropertyGroup>
    <Product>Kavita</Product>
    <Company>kareadita.github.io</Company>
    <Copyright>Copyright 2020-$([System.DateTime]::Now.ToString('yyyy')) kavitareader.com (GNU General Public v3)</Copyright>

    <AssemblyConfiguration>$(Configuration)-dev</AssemblyConfiguration>

    <GenerateAssemblyFileVersionAttribute>false</GenerateAssemblyFileVersionAttribute>
    <GenerateAssemblyInformationalVersionAttribute>false</GenerateAssemblyInformationalVersionAttribute>
    <GenerateAssemblyConfigurationAttribute>false</GenerateAssemblyConfigurationAttribute>

    <Deterministic Condition="$(AssemblyVersion.EndsWith('*'))">False</Deterministic>
  </PropertyGroup>

  <ItemGroup>
    <PackageReference Include="AutoMapper.Extensions.Microsoft.DependencyInjection" Version="12.0.1" />
    <PackageReference Include="Docnet.Core" Version="2.6.0" />
<<<<<<< HEAD
    <PackageReference Include="EasyCaching.InMemory" Version="1.9.1" />
=======
    <PackageReference Include="EasyCaching.InMemory" Version="1.9.2" />
>>>>>>> cf2c43d3
    <PackageReference Include="ExCSS" Version="4.2.4" />
    <PackageReference Include="Flurl" Version="3.0.7" />
    <PackageReference Include="Flurl.Http" Version="3.2.4" />
    <PackageReference Include="Hangfire" Version="1.8.6" />
    <PackageReference Include="Hangfire.AspNetCore" Version="1.8.6" />
    <PackageReference Include="Hangfire.InMemory" Version="0.6.0" />
    <PackageReference Include="Hangfire.MaximumConcurrentExecutions" Version="1.1.0" />
    <PackageReference Include="Hangfire.MemoryStorage.Core" Version="1.4.0" />
    <PackageReference Include="Hangfire.Storage.SQLite" Version="0.3.4" />
    <PackageReference Include="HtmlAgilityPack" Version="1.11.54" />
    <PackageReference Include="MarkdownDeep.NET.Core" Version="1.5.0.4" />
    <PackageReference Include="Microsoft.AspNetCore.Authentication.JwtBearer" Version="7.0.13" />
    <PackageReference Include="Microsoft.AspNetCore.Authentication.OpenIdConnect" Version="7.0.13" />
    <PackageReference Include="Microsoft.AspNetCore.Identity.EntityFrameworkCore" Version="7.0.13" />
    <PackageReference Include="Microsoft.AspNetCore.SignalR" Version="1.1.0" />
    <PackageReference Include="Microsoft.EntityFrameworkCore.Design" Version="7.0.13">
      <PrivateAssets>all</PrivateAssets>
      <IncludeAssets>runtime; build; native; contentfiles; analyzers; buildtransitive</IncludeAssets>
    </PackageReference>
    <PackageReference Include="Microsoft.EntityFrameworkCore.Sqlite" Version="7.0.13" />
    <PackageReference Include="Microsoft.Extensions.DependencyInjection" Version="7.0.0" />
    <PackageReference Include="Microsoft.IO.RecyclableMemoryStream" Version="2.3.2" />
    <PackageReference Include="MimeTypeMapOfficial" Version="1.0.17" />
    <PackageReference Include="Nager.ArticleNumber" Version="1.0.7" />
    <PackageReference Include="NetVips" Version="2.3.1" />
    <PackageReference Include="NetVips.Native" Version="8.14.5" />
    <PackageReference Include="NReco.Logging.File" Version="1.1.7" />
    <PackageReference Include="Serilog" Version="3.0.1" />
    <PackageReference Include="Serilog.AspNetCore" Version="7.0.0" />
    <PackageReference Include="Serilog.Enrichers.Thread" Version="3.2.0-dev-00752" />
    <PackageReference Include="Serilog.Extensions.Hosting" Version="7.0.0" />
    <PackageReference Include="Serilog.Settings.Configuration" Version="7.0.1" />
    <PackageReference Include="Serilog.Sinks.AspNetCore.SignalR" Version="0.4.0" />
    <PackageReference Include="Serilog.Sinks.Console" Version="4.1.0" />
    <PackageReference Include="Serilog.Sinks.File" Version="5.0.0" />
    <PackageReference Include="Serilog.Sinks.SignalR.Core" Version="0.1.2" />
    <PackageReference Include="SharpCompress" Version="0.34.1" />
    <PackageReference Include="SixLabors.ImageSharp" Version="3.0.2" />
    <PackageReference Include="SonarAnalyzer.CSharp" Version="9.12.0.78982">
      <PrivateAssets>all</PrivateAssets>
      <IncludeAssets>runtime; build; native; contentfiles; analyzers; buildtransitive</IncludeAssets>
    </PackageReference>
    <PackageReference Include="Swashbuckle.AspNetCore" Version="6.5.0" />
    <PackageReference Include="Swashbuckle.AspNetCore.Filters" Version="7.0.12" />
    <PackageReference Include="System.IdentityModel.Tokens.Jwt" Version="7.0.3" />
    <PackageReference Include="System.IO.Abstractions" Version="19.2.69" />
    <PackageReference Include="System.Drawing.Common" Version="7.0.0" />
    <PackageReference Include="VersOne.Epub" Version="3.3.1" />
  </ItemGroup>

  <ItemGroup>
    <ProjectReference Include="..\Kavita.Common\Kavita.Common.csproj" />
  </ItemGroup>



  <ItemGroup>
    <None Remove="Hangfire-log.db" />
    <None Remove="obj\**" />
    <None Remove="cache\**" />
    <None Remove="backups\**" />
    <None Remove="logs\**" />
    <None Remove="temp\**" />
    <None Remove="kavita.log" />
    <None Remove="kavita.db" />
    <None Remove="covers\**" />
    <None Remove="wwwroot\**" />
    <None Remove="config\cache\**" />
    <None Remove="config\logs\**" />
    <None Remove="config\covers\**" />
    <None Remove="config\bookmarks\**" />
    <None Remove="config\backups\**" />
    <None Remove="config\temp\**" />
  </ItemGroup>

  <ItemGroup>
    <Compile Remove="obj\**" />
    <Compile Remove="cache\**" />
    <Compile Remove="backups\**" />
    <Compile Remove="logs\**" />
    <Compile Remove="temp\**" />
    <Compile Remove="covers\**" />
    <Compile Remove="wwwroot\**" />
    <Compile Remove="config\cache\**" />
    <Compile Remove="config\logs\**" />
    <Compile Remove="config\covers\**" />
    <Compile Remove="config\bookmarks\**" />
    <Compile Remove="config\backups\**" />
    <Compile Remove="config\temp\**" />
  </ItemGroup>

  <ItemGroup>
    <EmbeddedResource Remove="obj\**" />
    <EmbeddedResource Remove="cache\**" />
    <EmbeddedResource Remove="backups\**" />
    <EmbeddedResource Remove="logs\**" />
    <EmbeddedResource Remove="temp\**" />
    <EmbeddedResource Remove="covers\**" />
    <EmbeddedResource Remove="config\covers\**" />
    <EmbeddedResource Remove="config\backups\**" />
    <EmbeddedResource Remove="config\logs\**" />
    <EmbeddedResource Remove="config\temp\**" />
    <EmbeddedResource Remove="config\stats\**" />
    <EmbeddedResource Remove="wwwroot\**" />
    <EmbeddedResource Remove="config\cache\**" />
    <EmbeddedResource Remove="config\bookmarks\**" />
  </ItemGroup>

  <ItemGroup>
    <Content Remove="obj\**" />
    <Content Remove="cache\**" />
    <Content Remove="backups\**" />
    <Content Remove="logs\**" />
    <Content Remove="temp\**" />
    <Content Remove="config\stats\**" />
    <Content Remove="config\cache\**" />
    <Content Remove="config\backups\**" />
    <Content Remove="config\logs\**" />
    <Content Remove="config\temp\**" />
    <Content Remove="config\stats\**" />
    <Content Condition=" '$(Configuration)' == 'Release' " Remove="appsettings.Development.json" />
    <Content Update="appsettings.json">
      <CopyToOutputDirectory>Always</CopyToOutputDirectory>
    </Content>
    <Content Remove="covers\**" />
    <Content Remove="config\covers\**" />
    <Content Update="bin\$(Configuration)\$(AssemblyName).xml">
      <CopyToOutputDirectory>Always</CopyToOutputDirectory>
    </Content>
    <Content Remove="config\bookmarks\**" />
  </ItemGroup>

  <ItemGroup>
    <Folder Include="config\themes" />
    <Folder Include="I18N\**" />
  </ItemGroup>

  <ItemGroup>
    <_DeploymentManifestIconFile Remove="favicon.ico" />
  </ItemGroup>

</Project><|MERGE_RESOLUTION|>--- conflicted
+++ resolved
@@ -55,11 +55,7 @@
   <ItemGroup>
     <PackageReference Include="AutoMapper.Extensions.Microsoft.DependencyInjection" Version="12.0.1" />
     <PackageReference Include="Docnet.Core" Version="2.6.0" />
-<<<<<<< HEAD
-    <PackageReference Include="EasyCaching.InMemory" Version="1.9.1" />
-=======
     <PackageReference Include="EasyCaching.InMemory" Version="1.9.2" />
->>>>>>> cf2c43d3
     <PackageReference Include="ExCSS" Version="4.2.4" />
     <PackageReference Include="Flurl" Version="3.0.7" />
     <PackageReference Include="Flurl.Http" Version="3.2.4" />
@@ -79,6 +75,17 @@
       <PrivateAssets>all</PrivateAssets>
       <IncludeAssets>runtime; build; native; contentfiles; analyzers; buildtransitive</IncludeAssets>
     </PackageReference>
+    <PackageReference Include="Microsoft.EntityFrameworkCore.Sqlite" Version="7.0.13" />
+    <PackageReference Include="EasyCaching.InMemory" Version="1.9.2" />
+    <PackageReference Include="ExCSS" Version="4.2.4" />
+    <PackageReference Include="Hangfire" Version="1.8.6" />
+    <PackageReference Include="Hangfire.AspNetCore" Version="1.8.6" />
+    <PackageReference Include="Hangfire.InMemory" Version="0.6.0" />
+    <PackageReference Include="HtmlAgilityPack" Version="1.11.54" />
+    <PackageReference Include="Microsoft.AspNetCore.Authentication.JwtBearer" Version="7.0.13" />
+    <PackageReference Include="Microsoft.AspNetCore.Authentication.OpenIdConnect" Version="7.0.13" />
+    <PackageReference Include="Microsoft.AspNetCore.Identity.EntityFrameworkCore" Version="7.0.13" />
+    <PackageReference Include="Microsoft.EntityFrameworkCore.Design" Version="7.0.13" />
     <PackageReference Include="Microsoft.EntityFrameworkCore.Sqlite" Version="7.0.13" />
     <PackageReference Include="Microsoft.Extensions.DependencyInjection" Version="7.0.0" />
     <PackageReference Include="Microsoft.IO.RecyclableMemoryStream" Version="2.3.2" />
