--- conflicted
+++ resolved
@@ -66,17 +66,10 @@
     <PackageReference Include="Flurl" Version="3.0.7" />
     <PackageReference Include="Flurl.Http" Version="3.2.4" />
     <PackageReference Include="Hangfire" Version="1.8.11" />
-<<<<<<< HEAD
-    <PackageReference Include="Hangfire.InMemory" Version="0.8.0" />
-    <PackageReference Include="Hangfire.MaximumConcurrentExecutions" Version="1.1.0" />
-    <PackageReference Include="Hangfire.Storage.SQLite" Version="0.4.1" />
-    <PackageReference Include="HtmlAgilityPack" Version="1.11.59" />
-=======
     <PackageReference Include="Hangfire.InMemory" Version="0.8.1" />
     <PackageReference Include="Hangfire.MaximumConcurrentExecutions" Version="1.1.0" />
     <PackageReference Include="Hangfire.Storage.SQLite" Version="0.4.1" />
     <PackageReference Include="HtmlAgilityPack" Version="1.11.60" />
->>>>>>> 6ed634f5
     <PackageReference Include="MarkdownDeep.NET.Core" Version="1.5.0.4" />
     <PackageReference Include="Hangfire.AspNetCore" Version="1.8.11" />
     <PackageReference Include="Microsoft.AspNetCore.SignalR" Version="1.1.0" />
@@ -102,23 +95,14 @@
     <PackageReference Include="Serilog.Sinks.SignalR.Core" Version="0.1.2" />
     <PackageReference Include="SharpCompress" Version="0.36.0" />
     <PackageReference Include="SixLabors.ImageSharp" Version="3.1.3" />
-<<<<<<< HEAD
-    <PackageReference Include="SonarAnalyzer.CSharp" Version="9.21.0.86780">
-=======
     <PackageReference Include="SonarAnalyzer.CSharp" Version="9.23.0.88079">
->>>>>>> 6ed634f5
       <PrivateAssets>all</PrivateAssets>
       <IncludeAssets>runtime; build; native; contentfiles; analyzers; buildtransitive</IncludeAssets>
     </PackageReference>
     <PackageReference Include="Swashbuckle.AspNetCore" Version="6.5.0" />
     <PackageReference Include="Swashbuckle.AspNetCore.Filters" Version="8.0.1" />
-<<<<<<< HEAD
-    <PackageReference Include="System.IdentityModel.Tokens.Jwt" Version="7.4.0" />
-    <PackageReference Include="System.IO.Abstractions" Version="20.0.28" />
-=======
     <PackageReference Include="System.IdentityModel.Tokens.Jwt" Version="7.5.0" />
     <PackageReference Include="System.IO.Abstractions" Version="21.0.2" />
->>>>>>> 6ed634f5
     <PackageReference Include="System.Drawing.Common" Version="8.0.3" />
     <PackageReference Include="VersOne.Epub" Version="3.3.1" />
   </ItemGroup>
