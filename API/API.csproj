<Project Sdk="Microsoft.NET.Sdk.Web">

  <PropertyGroup>
    <AnalysisMode>Default</AnalysisMode>
    <TargetFramework>net8.0</TargetFramework>
    <EnforceCodeStyleInBuild>true</EnforceCodeStyleInBuild>
    <DockerDefaultTargetOS>Linux</DockerDefaultTargetOS>
    <TieredPGO>true</TieredPGO>
    <TieredCompilation>true</TieredCompilation>
    <ApplicationIcon>../favicon.ico</ApplicationIcon>
    <Nullable>warnings</Nullable>
    <LangVersion>latestmajor</LangVersion>
  </PropertyGroup>

<<<<<<< HEAD
  <!--  <Target Name="PostBuild" AfterTargets="Build" Condition=" '$(Configuration)' == 'Debug' ">-->
  <!--      <Delete Files="../openapi.json" />-->
  <!--      <Exec Command="swagger tofile &#45;&#45;output ../openapi.json bin/$(Configuration)/$(TargetFramework)/$(AssemblyName).dll v1" />-->
  <!--  </Target>-->
  
=======
<!--  <Target Name="PostBuild" AfterTargets="Build" Condition=" '$(Configuration)' == 'Debug' ">-->
<!--      <Delete Files="../openapi.json" />-->
<!--      <Exec Command="swagger tofile &#45;&#45;output ../openapi.json bin/$(Configuration)/$(TargetFramework)/$(AssemblyName).dll v1" />-->
<!--  </Target>-->

>>>>>>> 5bf55582
  <PropertyGroup Condition=" '$(Configuration)' == 'Release' ">
    <DebugSymbols>false</DebugSymbols>
    <ApplicationIcon>../favicon.ico</ApplicationIcon>
    <DocumentationFile>bin\$(Configuration)\$(AssemblyName).xml</DocumentationFile>
  </PropertyGroup>

  <PropertyGroup Condition=" '$(Configuration)' == 'Debug' ">
    <DocumentationFile>bin\$(Configuration)\$(AssemblyName).xml</DocumentationFile>
    <NoWarn>1701;1702;1591</NoWarn>
  </PropertyGroup>

    <!-- Ignore XML comments -->
    <PropertyGroup>
        <GenerateDocumentationFile>True</GenerateDocumentationFile>
        <NoWarn>$(NoWarn);1591</NoWarn>
    </PropertyGroup>

    <PropertyGroup>
        <SatelliteResourceLanguages>en</SatelliteResourceLanguages>
    </PropertyGroup>

  <!-- Set the Product and Version info for our own projects -->
  <PropertyGroup>
    <Product>Kavita</Product>
    <Company>kareadita.github.io</Company>
    <Copyright>Copyright 2020-$([System.DateTime]::Now.ToString('yyyy')) kavitareader.com (GNU General Public v3)</Copyright>

    <AssemblyConfiguration>$(Configuration)-dev</AssemblyConfiguration>

    <GenerateAssemblyFileVersionAttribute>false</GenerateAssemblyFileVersionAttribute>
    <GenerateAssemblyInformationalVersionAttribute>false</GenerateAssemblyInformationalVersionAttribute>
    <GenerateAssemblyConfigurationAttribute>false</GenerateAssemblyConfigurationAttribute>

    <Deterministic Condition="$(AssemblyVersion.EndsWith('*'))">False</Deterministic>
  </PropertyGroup>

  <ItemGroup>
      <PackageReference Include="AutoMapper" Version="13.0.1" />
      <PackageReference Include="CsvHelper" Version="33.0.1" />
      <PackageReference Include="Magick.NET-Q16-HDRI-AnyCPU" Version="13.10.0" />
      <PackageReference Include="MailKit" Version="4.7.1.1" />
      <PackageReference Include="Microsoft.EntityFrameworkCore.Design" Version="8.0.8">
          <PrivateAssets>all</PrivateAssets>
          <IncludeAssets>runtime; build; native; contentfiles; analyzers; buildtransitive</IncludeAssets>
      </PackageReference>
    <PackageReference Include="Docnet.Core" Version="2.6.0" />
    <PackageReference Include="EasyCaching.InMemory" Version="1.9.2" />
    <PackageReference Include="ExCSS" Version="4.2.5" />
    <PackageReference Include="Flurl" Version="4.0.0" />
    <PackageReference Include="Flurl.Http" Version="4.0.2" />
    <PackageReference Include="Hangfire" Version="1.8.14" />
    <PackageReference Include="Hangfire.InMemory" Version="0.10.3" />
    <PackageReference Include="Hangfire.MaximumConcurrentExecutions" Version="1.1.0" />
    <PackageReference Include="Hangfire.Storage.SQLite" Version="0.4.2" />
    <PackageReference Include="HtmlAgilityPack" Version="1.11.64" />
    <PackageReference Include="MarkdownDeep.NET.Core" Version="1.5.0.4" />
    <PackageReference Include="Hangfire.AspNetCore" Version="1.8.14" />
    <PackageReference Include="Microsoft.AspNetCore.SignalR" Version="1.1.0" />
    <PackageReference Include="Microsoft.AspNetCore.Authentication.JwtBearer" Version="8.0.8" />
    <PackageReference Include="Microsoft.AspNetCore.Authentication.OpenIdConnect" Version="8.0.8" />
    <PackageReference Include="Microsoft.AspNetCore.Identity.EntityFrameworkCore" Version="8.0.8" />
    <PackageReference Include="Microsoft.EntityFrameworkCore.Sqlite" Version="8.0.8" />
    <PackageReference Include="Microsoft.Extensions.DependencyInjection" Version="8.0.0" />
    <PackageReference Include="Microsoft.IO.RecyclableMemoryStream" Version="3.0.1" />
    <PackageReference Include="MimeTypeMapOfficial" Version="1.0.17" />
    <PackageReference Include="Nager.ArticleNumber" Version="1.0.7" />
    <PackageReference Include="NetVips" Version="2.4.1" />
    <PackageReference Include="NetVips.Native" Version="8.15.3" />
    <PackageReference Include="NReco.Logging.File" Version="1.2.1" />
    <PackageReference Include="Serilog" Version="4.0.1" />
    <PackageReference Include="Serilog.AspNetCore" Version="8.0.2" />
    <PackageReference Include="Serilog.Enrichers.Thread" Version="4.0.0" />
    <PackageReference Include="Serilog.Extensions.Hosting" Version="8.0.0" />
    <PackageReference Include="Serilog.Settings.Configuration" Version="8.0.2" />
    <PackageReference Include="Serilog.Sinks.AspNetCore.SignalR" Version="0.4.0" />
    <PackageReference Include="Serilog.Sinks.Console" Version="6.0.0" />
    <PackageReference Include="Serilog.Sinks.File" Version="6.0.0" />
    <PackageReference Include="Serilog.Sinks.SignalR.Core" Version="0.1.2" />
    <PackageReference Include="SharpCompress" Version="0.37.2" />
    <PackageReference Include="SixLabors.ImageSharp" Version="3.1.5" />
    <PackageReference Include="SonarAnalyzer.CSharp" Version="9.32.0.97167">
      <PrivateAssets>all</PrivateAssets>
      <IncludeAssets>runtime; build; native; contentfiles; analyzers; buildtransitive</IncludeAssets>
    </PackageReference>
    <PackageReference Include="Swashbuckle.AspNetCore" Version="6.7.3" />
    <PackageReference Include="Swashbuckle.AspNetCore.Filters" Version="8.0.2" />
    <PackageReference Include="System.IdentityModel.Tokens.Jwt" Version="8.0.2" />
    <PackageReference Include="System.IO.Abstractions" Version="21.0.29" />
    <PackageReference Include="System.Drawing.Common" Version="8.0.8" />
    <PackageReference Include="VersOne.Epub" Version="3.3.2" />
  </ItemGroup>

  <ItemGroup>
    <ProjectReference Include="..\Kavita.Common\Kavita.Common.csproj" />
  </ItemGroup>



  <ItemGroup>
    <None Remove="Hangfire-log.db" />
    <None Remove="obj\**" />
    <None Remove="cache\**" />
    <None Remove="backups\**" />
    <None Remove="logs\**" />
    <None Remove="temp\**" />
    <None Remove="kavita.log" />
    <None Remove="kavita.db" />
    <None Remove="covers\**" />
    <None Remove="wwwroot\**" />
    <None Remove="config\cache\**" />
    <None Remove="config\logs\**" />
    <None Remove="config\covers\**" />
    <None Remove="config\bookmarks\**" />
    <None Remove="config\backups\**" />
    <None Remove="config\temp\**" />
  </ItemGroup>

  <ItemGroup>
    <Compile Remove="obj\**" />
    <Compile Remove="cache\**" />
    <Compile Remove="backups\**" />
    <Compile Remove="logs\**" />
    <Compile Remove="temp\**" />
    <Compile Remove="covers\**" />
    <Compile Remove="wwwroot\**" />
    <Compile Remove="config\cache\**" />
    <Compile Remove="config\logs\**" />
    <Compile Remove="config\covers\**" />
    <Compile Remove="config\bookmarks\**" />
    <Compile Remove="config\backups\**" />
    <Compile Remove="config\temp\**" />
  </ItemGroup>

  <ItemGroup>
    <EmbeddedResource Remove="obj\**" />
    <EmbeddedResource Remove="cache\**" />
    <EmbeddedResource Remove="backups\**" />
    <EmbeddedResource Remove="logs\**" />
    <EmbeddedResource Remove="temp\**" />
    <EmbeddedResource Remove="covers\**" />
    <EmbeddedResource Remove="config\covers\**" />
    <EmbeddedResource Remove="config\backups\**" />
    <EmbeddedResource Remove="config\logs\**" />
    <EmbeddedResource Remove="config\temp\**" />
    <EmbeddedResource Remove="config\stats\**" />
    <EmbeddedResource Remove="wwwroot\**" />
    <EmbeddedResource Remove="config\cache\**" />
    <EmbeddedResource Remove="config\bookmarks\**" />
  </ItemGroup>

  <ItemGroup>
    <Content Remove="obj\**" />
    <Content Remove="cache\**" />
    <Content Remove="backups\**" />
    <Content Remove="logs\**" />
    <Content Remove="temp\**" />
    <Content Remove="config\stats\**" />
    <Content Remove="config\cache\**" />
    <Content Remove="config\backups\**" />
    <Content Remove="config\logs\**" />
    <Content Remove="config\temp\**" />
    <Content Remove="config\stats\**" />
    <Content Condition=" '$(Configuration)' == 'Release' " Remove="appsettings.Development.json" />
    <Content Update="appsettings.json">
      <CopyToOutputDirectory>Always</CopyToOutputDirectory>
    </Content>
    <Content Remove="covers\**" />
    <Content Remove="config\covers\**" />
    <Content Update="bin\$(Configuration)\$(AssemblyName).xml">
      <CopyToOutputDirectory>Always</CopyToOutputDirectory>
    </Content>
    <Content Remove="config\bookmarks\**" />
  </ItemGroup>

  <ItemGroup>
    <Folder Include="config\themes" />
    <Content Include="EmailTemplates\**">
      <CopyToOutputDirectory>Always</CopyToOutputDirectory>
    </Content>
    <Folder Include="Extensions\KavitaPlus\" />
    <None Include="I18N\**" />
  </ItemGroup>

  <ItemGroup>
    <_DeploymentManifestIconFile Remove="favicon.ico" />
  </ItemGroup>

</Project><|MERGE_RESOLUTION|>--- conflicted
+++ resolved
@@ -12,19 +12,11 @@
     <LangVersion>latestmajor</LangVersion>
   </PropertyGroup>
 
-<<<<<<< HEAD
-  <!--  <Target Name="PostBuild" AfterTargets="Build" Condition=" '$(Configuration)' == 'Debug' ">-->
-  <!--      <Delete Files="../openapi.json" />-->
-  <!--      <Exec Command="swagger tofile &#45;&#45;output ../openapi.json bin/$(Configuration)/$(TargetFramework)/$(AssemblyName).dll v1" />-->
-  <!--  </Target>-->
-  
-=======
 <!--  <Target Name="PostBuild" AfterTargets="Build" Condition=" '$(Configuration)' == 'Debug' ">-->
 <!--      <Delete Files="../openapi.json" />-->
 <!--      <Exec Command="swagger tofile &#45;&#45;output ../openapi.json bin/$(Configuration)/$(TargetFramework)/$(AssemblyName).dll v1" />-->
 <!--  </Target>-->
 
->>>>>>> 5bf55582
   <PropertyGroup Condition=" '$(Configuration)' == 'Release' ">
     <DebugSymbols>false</DebugSymbols>
     <ApplicationIcon>../favicon.ico</ApplicationIcon>
