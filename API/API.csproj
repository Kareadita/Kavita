--- conflicted
+++ resolved
@@ -2,17 +2,12 @@
 
   <PropertyGroup>
     <AnalysisMode>Default</AnalysisMode>
-    <TargetFramework>net7.0</TargetFramework>
+    <TargetFramework>net6.0</TargetFramework>
     <EnforceCodeStyleInBuild>true</EnforceCodeStyleInBuild>
     <DockerDefaultTargetOS>Linux</DockerDefaultTargetOS>
     <TieredPGO>true</TieredPGO>
     <TieredCompilation>true</TieredCompilation>
     <ApplicationIcon>../favicon.ico</ApplicationIcon>
-<<<<<<< HEAD
-    <Nullable>warnings</Nullable>
-    <LangVersion>latestmajor</LangVersion>
-=======
->>>>>>> 30bc7ccc
   </PropertyGroup>
 
   <Target Name="PostBuild" AfterTargets="Build" Condition=" '$(Configuration)' == 'Debug' ">
@@ -56,41 +51,36 @@
   </PropertyGroup>
 
   <ItemGroup>
-<<<<<<< HEAD
-    <PackageReference Include="AutoMapper.Extensions.Microsoft.DependencyInjection" Version="12.0.1" />
-=======
     <PackageReference Include="AutoMapper.Extensions.Microsoft.DependencyInjection" Version="12.0.0" />
->>>>>>> 30bc7ccc
     <PackageReference Include="CsvHelper" Version="30.0.1" />
     <PackageReference Include="Docnet.Core" Version="2.4.0-alpha.4" />
     <PackageReference Include="ExCSS" Version="4.1.0" />
-    <PackageReference Include="Flurl" Version="3.0.7" />
+    <PackageReference Include="Flurl" Version="3.0.6" />
     <PackageReference Include="Flurl.Http" Version="3.2.4" />
-    <PackageReference Include="Hangfire" Version="1.7.34" />
-    <PackageReference Include="Hangfire.AspNetCore" Version="1.7.34" />
-    <PackageReference Include="Hangfire.InMemory" Version="0.3.7" />
+    <PackageReference Include="Hangfire" Version="1.7.31" />
+    <PackageReference Include="Hangfire.AspNetCore" Version="1.7.31" />
+    <PackageReference Include="Hangfire.InMemory" Version="0.3.4" />
     <PackageReference Include="Hangfire.MaximumConcurrentExecutions" Version="1.1.0" />
     <PackageReference Include="Hangfire.MemoryStorage.Core" Version="1.4.0" />
-    <PackageReference Include="Hangfire.Storage.SQLite" Version="0.3.3" />
+    <PackageReference Include="Hangfire.Storage.SQLite" Version="0.3.2" />
     <PackageReference Include="HtmlAgilityPack" Version="1.11.46" />
     <PackageReference Include="MarkdownDeep.NET.Core" Version="1.5.0.4" />
-    <PackageReference Include="Microsoft.AspNetCore.Authentication.JwtBearer" Version="7.0.5" />
-    <PackageReference Include="Microsoft.AspNetCore.Authentication.OpenIdConnect" Version="7.0.5" />
-    <PackageReference Include="Microsoft.AspNetCore.Identity.EntityFrameworkCore" Version="7.0.5" />
+    <PackageReference Include="Microsoft.AspNetCore.Authentication.JwtBearer" Version="6.0.10" />
+    <PackageReference Include="Microsoft.AspNetCore.Authentication.OpenIdConnect" Version="6.0.10" />
+    <PackageReference Include="Microsoft.AspNetCore.Identity.EntityFrameworkCore" Version="6.0.10" />
     <PackageReference Include="Microsoft.AspNetCore.SignalR" Version="1.1.0" />
-    <PackageReference Include="Microsoft.EntityFrameworkCore.Design" Version="7.0.5">
+    <PackageReference Include="Microsoft.EntityFrameworkCore.Design" Version="6.0.10">
       <PrivateAssets>all</PrivateAssets>
       <IncludeAssets>runtime; build; native; contentfiles; analyzers; buildtransitive</IncludeAssets>
     </PackageReference>
-    <PackageReference Include="Microsoft.EntityFrameworkCore.Sqlite" Version="7.0.5" />
-    <PackageReference Include="Microsoft.Extensions.DependencyInjection" Version="7.0.0" />
-    <PackageReference Include="Microsoft.IO.RecyclableMemoryStream" Version="2.3.2" />
-    <PackageReference Include="MimeTypeMapOfficial" Version="1.0.17" />
-    <PackageReference Include="NetVips" Version="2.3.0" />
-    <PackageReference Include="NetVips.Native" Version="8.14.2" />
-    <PackageReference Include="NReco.Logging.File" Version="1.1.6" />
+    <PackageReference Include="Microsoft.EntityFrameworkCore.Sqlite" Version="6.0.10" />
+    <PackageReference Include="Microsoft.Extensions.DependencyInjection" Version="6.0.1" />
+    <PackageReference Include="Microsoft.IO.RecyclableMemoryStream" Version="2.2.1" />
+    <PackageReference Include="NetVips" Version="2.2.0" />
+    <PackageReference Include="NetVips.Native" Version="8.13.1" />
+    <PackageReference Include="NReco.Logging.File" Version="1.1.5" />
     <PackageReference Include="Serilog" Version="2.12.0" />
-    <PackageReference Include="Serilog.AspNetCore" Version="6.1.0" />
+    <PackageReference Include="Serilog.AspNetCore" Version="6.0.1" />
     <PackageReference Include="Serilog.Enrichers.Thread" Version="3.2.0-dev-00752" />
     <PackageReference Include="Serilog.Extensions.Hosting" Version="5.0.1" />
     <PackageReference Include="Serilog.Settings.Configuration" Version="3.4.0" />
@@ -98,25 +88,17 @@
     <PackageReference Include="Serilog.Sinks.Console" Version="4.1.0" />
     <PackageReference Include="Serilog.Sinks.File" Version="5.0.0" />
     <PackageReference Include="Serilog.Sinks.SignalR.Core" Version="0.1.2" />
-    <PackageReference Include="SharpCompress" Version="0.33.0" />
-    <PackageReference Include="SixLabors.ImageSharp" Version="3.0.1" />
-    <PackageReference Include="SonarAnalyzer.CSharp" Version="8.55.0.65544">
+    <PackageReference Include="SharpCompress" Version="0.32.2" />
+    <PackageReference Include="SixLabors.ImageSharp" Version="2.1.3" />
+    <PackageReference Include="SonarAnalyzer.CSharp" Version="8.47.0.55603">
       <PrivateAssets>all</PrivateAssets>
       <IncludeAssets>runtime; build; native; contentfiles; analyzers; buildtransitive</IncludeAssets>
     </PackageReference>
-<<<<<<< HEAD
-    <PackageReference Include="Swashbuckle.AspNetCore" Version="6.5.0" />
-    <PackageReference Include="Swashbuckle.AspNetCore.Filters" Version="7.0.6" />
-    <PackageReference Include="System.IdentityModel.Tokens.Jwt" Version="6.29.0" />
-    <PackageReference Include="System.IO.Abstractions" Version="19.2.11" />
-    <PackageReference Include="System.Drawing.Common" Version="7.0.0" />
-=======
     <PackageReference Include="Swashbuckle.AspNetCore" Version="6.4.0" />
     <PackageReference Include="Swashbuckle.AspNetCore.Filters" Version="7.0.6" />
     <PackageReference Include="System.Drawing.Common" Version="6.0.0" />
     <PackageReference Include="System.IdentityModel.Tokens.Jwt" Version="6.24.0" />
     <PackageReference Include="System.IO.Abstractions" Version="17.2.3" />
->>>>>>> 30bc7ccc
     <PackageReference Include="VersOne.Epub" Version="3.3.0-alpha1" />
   </ItemGroup>
 
@@ -137,15 +119,6 @@
     <None Remove="kavita.db" />
     <None Remove="covers\**" />
     <None Remove="wwwroot\**" />
-<<<<<<< HEAD
-    <None Remove="config\cache\**" />
-    <None Remove="config\logs\**" />
-    <None Remove="config\covers\**" />
-    <None Remove="config\bookmarks\**" />
-    <None Remove="config\backups\**" />
-    <None Remove="config\temp\**" />
-=======
->>>>>>> 30bc7ccc
   </ItemGroup>
 
   <ItemGroup>
@@ -156,15 +129,6 @@
     <Compile Remove="temp\**" />
     <Compile Remove="covers\**" />
     <Compile Remove="wwwroot\**" />
-<<<<<<< HEAD
-    <Compile Remove="config\cache\**" />
-    <Compile Remove="config\logs\**" />
-    <Compile Remove="config\covers\**" />
-    <Compile Remove="config\bookmarks\**" />
-    <Compile Remove="config\backups\**" />
-    <Compile Remove="config\temp\**" />
-=======
->>>>>>> 30bc7ccc
   </ItemGroup>
 
   <ItemGroup>
@@ -180,11 +144,6 @@
     <EmbeddedResource Remove="config\temp\**" />
     <EmbeddedResource Remove="config\stats\**" />
     <EmbeddedResource Remove="wwwroot\**" />
-<<<<<<< HEAD
-    <EmbeddedResource Remove="config\cache\**" />
-    <EmbeddedResource Remove="config\bookmarks\**" />
-=======
->>>>>>> 30bc7ccc
   </ItemGroup>
 
   <ItemGroup>
@@ -208,7 +167,6 @@
     <Content Update="bin\$(Configuration)\$(AssemblyName).xml">
       <CopyToOutputDirectory>Always</CopyToOutputDirectory>
     </Content>
-    <Content Remove="config\bookmarks\**" />
   </ItemGroup>
 
   <ItemGroup>
