--- conflicted
+++ resolved
@@ -98,14 +98,25 @@
     </PackageReference>
     <PackageReference Include="Swashbuckle.AspNetCore" Version="6.5.0" />
     <PackageReference Include="Swashbuckle.AspNetCore.Filters" Version="7.0.6" />
-<<<<<<< HEAD
     <PackageReference Include="System.IdentityModel.Tokens.Jwt" Version="6.26.0" />
     <PackageReference Include="System.IO.Abstractions" Version="19.1.14" />
-=======
     <PackageReference Include="System.Drawing.Common" Version="6.0.0" />
-    <PackageReference Include="System.IdentityModel.Tokens.Jwt" Version="6.24.0" />
-    <PackageReference Include="System.IO.Abstractions" Version="17.2.3" />
->>>>>>> 57de661d
+    <PackageReference Include="Flurl" Version="3.0.7" />
+    <PackageReference Include="Hangfire" Version="1.7.33" />
+    <PackageReference Include="Hangfire.AspNetCore" Version="1.7.33" />
+    <PackageReference Include="Hangfire.InMemory" Version="0.3.5" />
+    <PackageReference Include="Hangfire.Storage.SQLite" Version="0.3.3" />
+    <PackageReference Include="Microsoft.AspNetCore.Authentication.JwtBearer" Version="7.0.2" />
+    <PackageReference Include="Microsoft.AspNetCore.Authentication.OpenIdConnect" Version="7.0.2" />
+    <PackageReference Include="Microsoft.AspNetCore.Identity.EntityFrameworkCore" Version="7.0.2" />
+    <PackageReference Include="Microsoft.EntityFrameworkCore.Design" Version="7.0.2">
+    <PackageReference Include="Microsoft.EntityFrameworkCore.Sqlite" Version="7.0.2" />
+    <PackageReference Include="Microsoft.Extensions.DependencyInjection" Version="7.0.0" />
+    <PackageReference Include="NetVips.Native" Version="8.13.2" />
+    <PackageReference Include="Serilog.AspNetCore" Version="6.1.0" />
+    <PackageReference Include="Swashbuckle.AspNetCore" Version="6.5.0" />
+    <PackageReference Include="System.IdentityModel.Tokens.Jwt" Version="6.26.0" />
+    <PackageReference Include="System.IO.Abstractions" Version="19.1.14" />
     <PackageReference Include="VersOne.Epub" Version="3.3.0-alpha1" />
   </ItemGroup>
 
