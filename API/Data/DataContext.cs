﻿using System;
using System.Linq;
using System.Threading;
using System.Threading.Tasks;
using API.Entities;
using API.Entities.Enums;
using API.Entities.Enums.UserPreferences;
using API.Entities.Interfaces;
using API.Entities.Metadata;
using Microsoft.AspNetCore.Identity;
using Microsoft.AspNetCore.Identity.EntityFrameworkCore;
using Microsoft.EntityFrameworkCore;
using Microsoft.EntityFrameworkCore.ChangeTracking;

namespace API.Data;

public sealed class DataContext : IdentityDbContext<AppUser, AppRole, int,
    IdentityUserClaim<int>, AppUserRole, IdentityUserLogin<int>,
    IdentityRoleClaim<int>, IdentityUserToken<int>>
{
    public DataContext(DbContextOptions options) : base(options)
    {
        ChangeTracker.Tracked += OnEntityTracked;
        ChangeTracker.StateChanged += OnEntityStateChanged;
    }

    public DbSet<Library> Library { get; set; } = null!;
    public DbSet<Series> Series { get; set; } = null!;
    public DbSet<Chapter> Chapter { get; set; } = null!;
    public DbSet<Volume> Volume { get; set; } = null!;
    public DbSet<AppUser> AppUser { get; set; } = null!;
    public DbSet<MangaFile> MangaFile { get; set; } = null!;
    public DbSet<AppUserProgress> AppUserProgresses { get; set; } = null!;
    public DbSet<AppUserRating> AppUserRating { get; set; } = null!;
    public DbSet<ServerSetting> ServerSetting { get; set; } = null!;
    public DbSet<AppUserPreferences> AppUserPreferences { get; set; } = null!;
    public DbSet<SeriesMetadata> SeriesMetadata { get; set; } = null!;
    public DbSet<CollectionTag> CollectionTag { get; set; } = null!;
    public DbSet<AppUserBookmark> AppUserBookmark { get; set; } = null!;
    public DbSet<ReadingList> ReadingList { get; set; } = null!;
    public DbSet<ReadingListItem> ReadingListItem { get; set; } = null!;
    public DbSet<Person> Person { get; set; } = null!;
    public DbSet<Genre> Genre { get; set; } = null!;
    public DbSet<Tag> Tag { get; set; } = null!;
    public DbSet<SiteTheme> SiteTheme { get; set; } = null!;
    public DbSet<SeriesRelation> SeriesRelation { get; set; } = null!;
    public DbSet<FolderPath> FolderPath { get; set; } = null!;
    public DbSet<Device> Device { get; set; } = null!;
    public DbSet<ServerStatistics> ServerStatistics { get; set; } = null!;
    public DbSet<MediaError> MediaError { get; set; } = null!;


    protected override void OnModelCreating(ModelBuilder builder)
    {
        base.OnModelCreating(builder);


        builder.Entity<AppUser>()
            .HasMany(ur => ur.UserRoles)
            .WithOne(u => u.User)
            .HasForeignKey(ur => ur.UserId)
            .IsRequired();

        builder.Entity<AppRole>()
            .HasMany(ur => ur.UserRoles)
            .WithOne(u => u.Role)
            .HasForeignKey(ur => ur.RoleId)
            .IsRequired();

        builder.Entity<SeriesRelation>()
            .HasOne(pt => pt.Series)
            .WithMany(p => p.Relations)
            .HasForeignKey(pt => pt.SeriesId)
            .OnDelete(DeleteBehavior.Cascade);


        builder.Entity<SeriesRelation>()
            .HasOne(pt => pt.TargetSeries)
            .WithMany(t => t.RelationOf)
            .HasForeignKey(pt => pt.TargetSeriesId)
            .OnDelete(DeleteBehavior.Cascade);



        builder.Entity<AppUserPreferences>()
            .Property(b => b.BookThemeName)
            .HasDefaultValue("Dark");
        builder.Entity<AppUserPreferences>()
            .Property(b => b.BackgroundColor)
            .HasDefaultValue("#000000");
        builder.Entity<AppUserPreferences>()
            .Property(b => b.GlobalPageLayoutMode)
            .HasDefaultValue(PageLayoutMode.Cards);
        builder.Entity<AppUserPreferences>()
            .Property(b => b.BookReaderWritingStyle)
            .HasDefaultValue(WritingStyle.Horizontal);

        builder.Entity<Chapter>()
            .Property(b => b.WebLinks)
            .HasDefaultValue(string.Empty);
        builder.Entity<SeriesMetadata>()
            .Property(b => b.WebLinks)
            .HasDefaultValue(string.Empty);

<<<<<<< HEAD
=======
        builder.Entity<Library>()
            .Property(b => b.FolderWatching)
            .HasDefaultValue(true);
        builder.Entity<Library>()
            .Property(b => b.IncludeInDashboard)
            .HasDefaultValue(true);
        builder.Entity<Library>()
            .Property(b => b.IncludeInRecommended)
            .HasDefaultValue(true);
        builder.Entity<Library>()
            .Property(b => b.IncludeInSearch)
            .HasDefaultValue(true);
        builder.Entity<Library>()
            .Property(b => b.ManageCollections)
            .HasDefaultValue(true);
        builder.Entity<Library>()
            .Property(b => b.ManageReadingLists)
            .HasDefaultValue(true);

        builder.Entity<Chapter>()
            .Property(b => b.WebLinks)
            .HasDefaultValue(string.Empty);
        builder.Entity<SeriesMetadata>()
            .Property(b => b.WebLinks)
            .HasDefaultValue(string.Empty);

>>>>>>> 046ef512
        builder.Entity<Chapter>()
            .Property(b => b.ISBN)
            .HasDefaultValue(string.Empty);
    }


    private static void OnEntityTracked(object? sender, EntityTrackedEventArgs e)
    {
        if (e.FromQuery || e.Entry.State != EntityState.Added || e.Entry.Entity is not IEntityDate entity) return;

        entity.Created = DateTime.Now;
        entity.LastModified = DateTime.Now;
        entity.CreatedUtc = DateTime.UtcNow;
        entity.LastModifiedUtc = DateTime.UtcNow;
    }

    private static void OnEntityStateChanged(object? sender, EntityStateChangedEventArgs e)
    {
        if (e.NewState != EntityState.Modified || e.Entry.Entity is not IEntityDate entity) return;
        entity.LastModified = DateTime.Now;
        entity.LastModifiedUtc = DateTime.UtcNow;
    }

    private void OnSaveChanges()
    {
        foreach (var saveEntity in ChangeTracker.Entries()
                     .Where(e => e.State == EntityState.Modified)
                     .Select(entry => entry.Entity)
                     .OfType<IHasConcurrencyToken>())
        {
            saveEntity.OnSavingChanges();
        }
    }

    #region SaveChanges overrides

    public override int SaveChanges()
    {
        OnSaveChanges();

        return base.SaveChanges();
    }

    public override int SaveChanges(bool acceptAllChangesOnSuccess)
    {
        OnSaveChanges();

        return base.SaveChanges(acceptAllChangesOnSuccess);
    }

    public override Task<int> SaveChangesAsync(bool acceptAllChangesOnSuccess, CancellationToken cancellationToken = default(CancellationToken))
    {
        OnSaveChanges();

        return base.SaveChangesAsync(acceptAllChangesOnSuccess, cancellationToken);
    }

    public override Task<int> SaveChangesAsync(CancellationToken cancellationToken = default(CancellationToken))
    {
        OnSaveChanges();

        return base.SaveChangesAsync(cancellationToken);
    }

    #endregion
}<|MERGE_RESOLUTION|>--- conflicted
+++ resolved
@@ -101,36 +101,7 @@
         builder.Entity<SeriesMetadata>()
             .Property(b => b.WebLinks)
             .HasDefaultValue(string.Empty);
-
-<<<<<<< HEAD
-=======
-        builder.Entity<Library>()
-            .Property(b => b.FolderWatching)
-            .HasDefaultValue(true);
-        builder.Entity<Library>()
-            .Property(b => b.IncludeInDashboard)
-            .HasDefaultValue(true);
-        builder.Entity<Library>()
-            .Property(b => b.IncludeInRecommended)
-            .HasDefaultValue(true);
-        builder.Entity<Library>()
-            .Property(b => b.IncludeInSearch)
-            .HasDefaultValue(true);
-        builder.Entity<Library>()
-            .Property(b => b.ManageCollections)
-            .HasDefaultValue(true);
-        builder.Entity<Library>()
-            .Property(b => b.ManageReadingLists)
-            .HasDefaultValue(true);
-
-        builder.Entity<Chapter>()
-            .Property(b => b.WebLinks)
-            .HasDefaultValue(string.Empty);
-        builder.Entity<SeriesMetadata>()
-            .Property(b => b.WebLinks)
-            .HasDefaultValue(string.Empty);
-
->>>>>>> 046ef512
+            
         builder.Entity<Chapter>()
             .Property(b => b.ISBN)
             .HasDefaultValue(string.Empty);
