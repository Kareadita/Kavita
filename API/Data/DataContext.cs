﻿using System;
using System.Linq;
using System.Threading;
using System.Threading.Tasks;
using API.Entities;
using API.Entities.Enums;
using API.Entities.Enums.UserPreferences;
using API.Entities.Interfaces;
using API.Entities.Metadata;
using API.Entities.Scrobble;
using Microsoft.AspNetCore.Identity;
using Microsoft.AspNetCore.Identity.EntityFrameworkCore;
using Microsoft.EntityFrameworkCore;
using Microsoft.EntityFrameworkCore.ChangeTracking;

namespace API.Data;

public sealed class DataContext : IdentityDbContext<AppUser, AppRole, int,
    IdentityUserClaim<int>, AppUserRole, IdentityUserLogin<int>,
    IdentityRoleClaim<int>, IdentityUserToken<int>>
{
    public DataContext(DbContextOptions options) : base(options)
    {
        ChangeTracker.Tracked += OnEntityTracked;
        ChangeTracker.StateChanged += OnEntityStateChanged;
    }

    public DbSet<Library> Library { get; set; } = null!;
    public DbSet<Series> Series { get; set; } = null!;
    public DbSet<Chapter> Chapter { get; set; } = null!;
    public DbSet<Volume> Volume { get; set; } = null!;
    public DbSet<AppUser> AppUser { get; set; } = null!;
    public DbSet<MangaFile> MangaFile { get; set; } = null!;
    public DbSet<AppUserProgress> AppUserProgresses { get; set; } = null!;
    public DbSet<AppUserRating> AppUserRating { get; set; } = null!;
    public DbSet<ServerSetting> ServerSetting { get; set; } = null!;
    public DbSet<AppUserPreferences> AppUserPreferences { get; set; } = null!;
    public DbSet<SeriesMetadata> SeriesMetadata { get; set; } = null!;
    public DbSet<CollectionTag> CollectionTag { get; set; } = null!;
    public DbSet<AppUserBookmark> AppUserBookmark { get; set; } = null!;
    public DbSet<ReadingList> ReadingList { get; set; } = null!;
    public DbSet<ReadingListItem> ReadingListItem { get; set; } = null!;
    public DbSet<Person> Person { get; set; } = null!;
    public DbSet<Genre> Genre { get; set; } = null!;
    public DbSet<Tag> Tag { get; set; } = null!;
    public DbSet<SiteTheme> SiteTheme { get; set; } = null!;
    public DbSet<SeriesRelation> SeriesRelation { get; set; } = null!;
    public DbSet<FolderPath> FolderPath { get; set; } = null!;
    public DbSet<Device> Device { get; set; } = null!;
    public DbSet<ServerStatistics> ServerStatistics { get; set; } = null!;
    public DbSet<MediaError> MediaError { get; set; } = null!;
    public DbSet<ScrobbleEvent> ScrobbleEvent { get; set; } = null!;
    public DbSet<ScrobbleError> ScrobbleError { get; set; } = null!;
    public DbSet<SyncHistory> SyncHistory { get; set; } = null!;


    protected override void OnModelCreating(ModelBuilder builder)
    {
        base.OnModelCreating(builder);


        builder.Entity<AppUser>()
            .HasMany(ur => ur.UserRoles)
            .WithOne(u => u.User)
            .HasForeignKey(ur => ur.UserId)
            .IsRequired();

        builder.Entity<AppRole>()
            .HasMany(ur => ur.UserRoles)
            .WithOne(u => u.Role)
            .HasForeignKey(ur => ur.RoleId)
            .IsRequired();

        builder.Entity<SeriesRelation>()
            .HasOne(pt => pt.Series)
            .WithMany(p => p.Relations)
            .HasForeignKey(pt => pt.SeriesId)
            .OnDelete(DeleteBehavior.Cascade);


        builder.Entity<SeriesRelation>()
            .HasOne(pt => pt.TargetSeries)
            .WithMany(t => t.RelationOf)
            .HasForeignKey(pt => pt.TargetSeriesId)
            .OnDelete(DeleteBehavior.Cascade);



        builder.Entity<AppUserPreferences>()
            .Property(b => b.BookThemeName)
            .HasDefaultValue("Dark");
        builder.Entity<AppUserPreferences>()
            .Property(b => b.BackgroundColor)
            .HasDefaultValue("#000000");
        builder.Entity<AppUserPreferences>()
            .Property(b => b.GlobalPageLayoutMode)
            .HasDefaultValue(PageLayoutMode.Cards);
        builder.Entity<AppUserPreferences>()
            .Property(b => b.BookReaderWritingStyle)
            .HasDefaultValue(WritingStyle.Horizontal);

<<<<<<< HEAD

        builder.Entity<Library>()
            .Property(b => b.FolderWatching)
            .HasDefaultValue(true);
        builder.Entity<Library>()
            .Property(b => b.IncludeInDashboard)
            .HasDefaultValue(true);
        builder.Entity<Library>()
            .Property(b => b.IncludeInRecommended)
            .HasDefaultValue(true);
        builder.Entity<Library>()
            .Property(b => b.IncludeInSearch)
            .HasDefaultValue(true);
        builder.Entity<Library>()
            .Property(b => b.ManageCollections)
            .HasDefaultValue(true);
        builder.Entity<Library>()
            .Property(b => b.ManageReadingLists)
            .HasDefaultValue(true);
        builder.Entity<Library>()
            .Property(b => b.AllowScrobbling)
            .HasDefaultValue(true);

=======
>>>>>>> 99aed3d5
        builder.Entity<Chapter>()
            .Property(b => b.WebLinks)
            .HasDefaultValue(string.Empty);
        builder.Entity<SeriesMetadata>()
            .Property(b => b.WebLinks)
            .HasDefaultValue(string.Empty);

        builder.Entity<Chapter>()
            .Property(b => b.ISBN)
            .HasDefaultValue(string.Empty);
    }


    private static void OnEntityTracked(object? sender, EntityTrackedEventArgs e)
    {
        if (e.FromQuery || e.Entry.State != EntityState.Added || e.Entry.Entity is not IEntityDate entity) return;

        entity.Created = DateTime.Now;
        entity.LastModified = DateTime.Now;
        entity.CreatedUtc = DateTime.UtcNow;
        entity.LastModifiedUtc = DateTime.UtcNow;
    }

    private static void OnEntityStateChanged(object? sender, EntityStateChangedEventArgs e)
    {
        if (e.NewState != EntityState.Modified || e.Entry.Entity is not IEntityDate entity) return;
        entity.LastModified = DateTime.Now;
        entity.LastModifiedUtc = DateTime.UtcNow;
    }

    private void OnSaveChanges()
    {
        foreach (var saveEntity in ChangeTracker.Entries()
                     .Where(e => e.State == EntityState.Modified)
                     .Select(entry => entry.Entity)
                     .OfType<IHasConcurrencyToken>())
        {
            saveEntity.OnSavingChanges();
        }
    }

    #region SaveChanges overrides

    public override int SaveChanges()
    {
        OnSaveChanges();

        return base.SaveChanges();
    }

    public override int SaveChanges(bool acceptAllChangesOnSuccess)
    {
        OnSaveChanges();

        return base.SaveChanges(acceptAllChangesOnSuccess);
    }

    public override Task<int> SaveChangesAsync(bool acceptAllChangesOnSuccess, CancellationToken cancellationToken = default(CancellationToken))
    {
        OnSaveChanges();

        return base.SaveChangesAsync(acceptAllChangesOnSuccess, cancellationToken);
    }

    public override Task<int> SaveChangesAsync(CancellationToken cancellationToken = default(CancellationToken))
    {
        OnSaveChanges();

        return base.SaveChangesAsync(cancellationToken);
    }

    #endregion
}<|MERGE_RESOLUTION|>--- conflicted
+++ resolved
@@ -99,32 +99,10 @@
             .Property(b => b.BookReaderWritingStyle)
             .HasDefaultValue(WritingStyle.Horizontal);
 
-<<<<<<< HEAD
-
-        builder.Entity<Library>()
-            .Property(b => b.FolderWatching)
-            .HasDefaultValue(true);
-        builder.Entity<Library>()
-            .Property(b => b.IncludeInDashboard)
-            .HasDefaultValue(true);
-        builder.Entity<Library>()
-            .Property(b => b.IncludeInRecommended)
-            .HasDefaultValue(true);
-        builder.Entity<Library>()
-            .Property(b => b.IncludeInSearch)
-            .HasDefaultValue(true);
-        builder.Entity<Library>()
-            .Property(b => b.ManageCollections)
-            .HasDefaultValue(true);
-        builder.Entity<Library>()
-            .Property(b => b.ManageReadingLists)
-            .HasDefaultValue(true);
         builder.Entity<Library>()
             .Property(b => b.AllowScrobbling)
             .HasDefaultValue(true);
 
-=======
->>>>>>> 99aed3d5
         builder.Entity<Chapter>()
             .Property(b => b.WebLinks)
             .HasDefaultValue(string.Empty);
