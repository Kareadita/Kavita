﻿using System;
using System.Globalization;
using System.IO;
using System.Threading.Tasks;
using API.Services;
using CsvHelper;
using Microsoft.EntityFrameworkCore;
using Microsoft.Extensions.Logging;

namespace API.Data.ManualMigrations;


/// <summary>
/// v0.7.13.12/v0.7.14 - Want to read is extracted and saved in a csv
/// </summary>
/// <remarks>This must run BEFORE any DB migrations</remarks>
public static class MigrateWantToReadExport
{
    public static async Task Migrate(DataContext dataContext, IDirectoryService directoryService, ILogger<Program> logger)
    {
        try
        {
<<<<<<< HEAD
=======

>>>>>>> 6ed634f5
            if (await dataContext.ManualMigrationHistory.AnyAsync(m => m.Name == "MigrateWantToReadExport"))
            {
                return;
            }

            var importFile = Path.Join(directoryService.ConfigDirectory, "want-to-read-migration.csv");
            if (File.Exists(importFile))
            {
                logger.LogCritical(
                    "Running MigrateWantToReadExport migration - Completed. This is not an error");
                return;
            }

            logger.LogCritical(
                "Running MigrateWantToReadExport migration - Please be patient, this may take some time. This is not an error");

            await using var command = dataContext.Database.GetDbConnection().CreateCommand();
            command.CommandText = "Select AppUserId, Id from Series WHERE AppUserId IS NOT NULL ORDER BY AppUserId;";

            await dataContext.Database.OpenConnectionAsync();
            await using var result = await command.ExecuteReaderAsync();

            await using var writer =
                new StreamWriter(Path.Join(directoryService.ConfigDirectory, "want-to-read-migration.csv"));
            await using var csvWriter = new CsvWriter(writer, CultureInfo.InvariantCulture);

            // Write header
            csvWriter.WriteField("AppUserId");
            csvWriter.WriteField("Id");
            await csvWriter.NextRecordAsync();

            // Write data
            while (await result.ReadAsync())
            {
                var appUserId = result["AppUserId"].ToString();
                var id = result["Id"].ToString();

                csvWriter.WriteField(appUserId);
                csvWriter.WriteField(id);
                await csvWriter.NextRecordAsync();
            }


            try
            {
                await dataContext.Database.CloseConnectionAsync();
                writer.Close();
            }
            catch (Exception)
            {
                /* Swallow */
            }

            logger.LogCritical(
                "Running MigrateWantToReadExport migration - Completed. This is not an error");
        }
        catch (Exception ex)
        {
            // On new installs, the db isn't setup yet, so this has nothing to do
        }
    }
}<|MERGE_RESOLUTION|>--- conflicted
+++ resolved
@@ -20,10 +20,7 @@
     {
         try
         {
-<<<<<<< HEAD
-=======
 
->>>>>>> 6ed634f5
             if (await dataContext.ManualMigrationHistory.AnyAsync(m => m.Name == "MigrateWantToReadExport"))
             {
                 return;
