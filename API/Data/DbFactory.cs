--- conflicted
+++ resolved
@@ -103,13 +103,8 @@
         return new CollectionTag()
         {
             Id = id,
-<<<<<<< HEAD
-            NormalizedTitle = title.ToNormalized().ToUpper(),
+            NormalizedTitle = title.ToNormalized(),
             Title = title,
-=======
-            NormalizedTitle = Services.Tasks.Scanner.Parser.Parser.Normalize(title?.Trim()),
-            Title = title?.Trim(),
->>>>>>> 57de661d
             Summary = summary?.Trim(),
             Promoted = promoted,
             SeriesMetadatas = new List<SeriesMetadata>()
@@ -121,13 +116,8 @@
         title = title.Trim();
         return new ReadingList()
         {
-<<<<<<< HEAD
-            NormalizedTitle = title.ToNormalized().ToUpper(),
+            NormalizedTitle = title.ToNormalized(),
             Title = title,
-=======
-            NormalizedTitle = Services.Tasks.Scanner.Parser.Parser.Normalize(title?.Trim()),
-            Title = title?.Trim(),
->>>>>>> 57de661d
             Summary = summary?.Trim(),
             Promoted = promoted,
             Items = new List<ReadingListItem>(),
@@ -142,7 +132,7 @@
             Order = index,
             ChapterId = chapterId,
             SeriesId = seriesId,
-            VolumeId = volumeId,
+            VolumeId = volumeId
         };
     }
 
@@ -151,12 +141,7 @@
         return new Genre()
         {
             Title = name.Trim().SentenceCase(),
-<<<<<<< HEAD
-            NormalizedTitle = name.ToNormalized(),
-            ExternalTag = external
-=======
-            NormalizedTitle = Services.Tasks.Scanner.Parser.Parser.Normalize(name),
->>>>>>> 57de661d
+            NormalizedTitle = name.ToNormalized()
         };
     }
 
@@ -165,12 +150,7 @@
         return new Tag()
         {
             Title = name.Trim().SentenceCase(),
-<<<<<<< HEAD
-            NormalizedTitle = name.ToNormalized(),
-            ExternalTag = external
-=======
-            NormalizedTitle = Services.Tasks.Scanner.Parser.Parser.Normalize(name),
->>>>>>> 57de661d
+            NormalizedTitle = name.ToNormalized()
         };
     }
 
