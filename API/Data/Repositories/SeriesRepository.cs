﻿using System;
using System.Collections.Generic;
using System.Linq;
using System.Text.RegularExpressions;
using System.Threading.Tasks;
using API.Data.Scanner;
using API.DTOs;
using API.DTOs.CollectionTags;
using API.DTOs.Filtering;
using API.DTOs.Metadata;
using API.DTOs.ReadingLists;
using API.DTOs.Search;
using API.DTOs.SeriesDetail;
using API.Entities;
using API.Entities.Enums;
using API.Entities.Metadata;
using API.Extensions;
using API.Helpers;
using API.Services;
using API.Services.Tasks;
using AutoMapper;
using AutoMapper.QueryableExtensions;
using Microsoft.EntityFrameworkCore;


namespace API.Data.Repositories;

[Flags]
public enum SeriesIncludes
{
    None = 1,
    Volumes = 2,
    Metadata = 4,
    Related = 8,
    //Related = 16,
    //UserPreferences = 32
}

internal class RecentlyAddedSeries
{
    public int LibraryId { get; init; }
    public LibraryType LibraryType { get; init; }
    public DateTime Created { get; init; }
    public int SeriesId { get; init; }
    public string SeriesName { get; init; }
    public MangaFormat Format { get; init; }
    public int ChapterId { get; init; }
    public int VolumeId { get; init; }
    public string ChapterNumber { get; init; }
    public string ChapterRange { get; init; }
    public string ChapterTitle { get; init; }
    public bool IsSpecial { get; init; }
    public int VolumeNumber { get; init; }
}

public interface ISeriesRepository
{
    void Attach(Series series);
    void Update(Series series);
    void Remove(Series series);
    void Remove(IEnumerable<Series> series);
    Task<bool> DoesSeriesNameExistInLibrary(string name, int libraryId, MangaFormat format);
    /// <summary>
    /// Adds user information like progress, ratings, etc
    /// </summary>
    /// <param name="libraryId"></param>
    /// <param name="userId"></param>
    /// <param name="userParams">Pagination info</param>
    /// <param name="filter">Filtering/Sorting to apply</param>
    /// <returns></returns>
    Task<PagedList<SeriesDto>> GetSeriesDtoForLibraryIdAsync(int libraryId, int userId, UserParams userParams, FilterDto filter);
    /// <summary>
    /// Does not add user information like progress, ratings, etc.
    /// </summary>
    /// <param name="userId"></param>
    /// <param name="isAdmin"></param>
    /// <param name="libraryIds"></param>
    /// <param name="searchQuery"></param>
    /// <returns></returns>
    Task<SearchResultGroupDto> SearchSeries(int userId, bool isAdmin, int[] libraryIds, string searchQuery);
    Task<IEnumerable<Series>> GetSeriesForLibraryIdAsync(int libraryId);
    Task<SeriesDto> GetSeriesDtoByIdAsync(int seriesId, int userId);
    Task<bool> DeleteSeriesAsync(int seriesId);
    Task<Series> GetSeriesByIdAsync(int seriesId, SeriesIncludes includes = SeriesIncludes.Volumes | SeriesIncludes.Metadata);
    Task<IList<Series>> GetSeriesByIdsAsync(IList<int> seriesIds);
    Task<int[]> GetChapterIdsForSeriesAsync(IList<int> seriesIds);
    Task<IDictionary<int, IList<int>>> GetChapterIdWithSeriesIdForSeriesAsync(int[] seriesIds);
    /// <summary>
    /// Used to add Progress/Rating information to series list.
    /// </summary>
    /// <param name="userId"></param>
    /// <param name="series"></param>
    /// <returns></returns>
    Task AddSeriesModifiers(int userId, List<SeriesDto> series);
    Task<string> GetSeriesCoverImageAsync(int seriesId);
    Task<PagedList<SeriesDto>> GetOnDeck(int userId, int libraryId, UserParams userParams, FilterDto filter);
    Task<PagedList<SeriesDto>> GetRecentlyAdded(int libraryId, int userId, UserParams userParams, FilterDto filter);
    Task<SeriesMetadataDto> GetSeriesMetadata(int seriesId);
    Task<PagedList<SeriesDto>> GetSeriesDtoForCollectionAsync(int collectionId, int userId, UserParams userParams);
    Task<IList<MangaFile>> GetFilesForSeries(int seriesId);
    Task<IEnumerable<SeriesDto>> GetSeriesDtoForIdsAsync(IEnumerable<int> seriesIds, int userId);
    Task<IList<string>> GetAllCoverImagesAsync();
    Task<IEnumerable<string>> GetLockedCoverImagesAsync();
    Task<PagedList<Series>> GetFullSeriesForLibraryIdAsync(int libraryId, UserParams userParams);
    Task<Series> GetFullSeriesForSeriesIdAsync(int seriesId);
    Task<Chunk> GetChunkInfo(int libraryId = 0);
    Task<IList<SeriesMetadata>> GetSeriesMetadataForIdsAsync(IEnumerable<int> seriesIds);

    Task<IEnumerable<GroupedSeriesDto>> GetRecentlyUpdatedSeries(int userId, int pageSize = 30);
    Task<RelatedSeriesDto> GetRelatedSeries(int userId, int seriesId);
    Task<IEnumerable<SeriesDto>> GetSeriesForRelationKind(int userId, int seriesId, RelationKind kind);
    Task<PagedList<SeriesDto>> GetQuickReads(int userId, int libraryId, UserParams userParams);
    Task<PagedList<SeriesDto>> GetQuickCatchupReads(int userId, int libraryId, UserParams userParams);
    Task<PagedList<SeriesDto>> GetHighlyRated(int userId, int libraryId, UserParams userParams);
    Task<PagedList<SeriesDto>> GetMoreIn(int userId, int libraryId, int genreId, UserParams userParams);
    Task<PagedList<SeriesDto>> GetRediscover(int userId, int libraryId, UserParams userParams);
    Task<SeriesDto> GetSeriesForMangaFile(int mangaFileId, int userId);
    Task<SeriesDto> GetSeriesForChapter(int chapterId, int userId);
<<<<<<< HEAD
    Task<int> GetSeriesIdByFolder(string folder);
    Task<Series> GetSeriesByFolderPath(string folder);
    Task<Series> GetFullSeriesByName(string series, int libraryId);
=======
    Task<PagedList<SeriesDto>> GetWantToReadForUserAsync(int userId, UserParams userParams, FilterDto filter);
>>>>>>> f130440b
}

public class SeriesRepository : ISeriesRepository
{
    private readonly DataContext _context;
    private readonly IMapper _mapper;
    public SeriesRepository(DataContext context, IMapper mapper)
    {
        _context = context;
        _mapper = mapper;
    }

    public void Attach(Series series)
    {
        _context.Series.Attach(series);
    }

    public void Update(Series series)
    {
        _context.Entry(series).State = EntityState.Modified;
    }

    public void Remove(Series series)
    {
        _context.Series.Remove(series);
    }

    public void Remove(IEnumerable<Series> series)
    {
        _context.Series.RemoveRange(series);
    }

    /// <summary>
    /// Returns if a series name and format exists already in a library
    /// </summary>
    /// <param name="name">Name of series</param>
    /// <param name="format">Format of series</param>
    /// <returns></returns>
    public async Task<bool> DoesSeriesNameExistInLibrary(string name, int libraryId, MangaFormat format)
    {
        return await _context.Series
            .AsNoTracking()
            .Where(s => s.LibraryId == libraryId && s.Name.Equals(name) && s.Format == format)
            .AnyAsync();
    }


    public async Task<IEnumerable<Series>> GetSeriesForLibraryIdAsync(int libraryId)
    {
        return await _context.Series
            .Where(s => s.LibraryId == libraryId)
            .OrderBy(s => s.SortName)
            .ToListAsync();
    }

    /// <summary>
    /// Used for <see cref="ScannerService"/> to
    /// </summary>
    /// <param name="libraryId"></param>
    /// <returns></returns>
    public async Task<PagedList<Series>> GetFullSeriesForLibraryIdAsync(int libraryId, UserParams userParams)
    {
        var query = _context.Series
            .Where(s => s.LibraryId == libraryId)

            .Include(s => s.Metadata)
            .ThenInclude(m => m.People)

            .Include(s => s.Metadata)
            .ThenInclude(m => m.Genres)

            .Include(s => s.Metadata)
            .ThenInclude(m => m.Tags)

            .Include(s => s.Volumes)
            .ThenInclude(v => v.Chapters)
            .ThenInclude(cm => cm.People)

            .Include(s => s.Volumes)
            .ThenInclude(v => v.Chapters)
            .ThenInclude(c => c.Genres)

            .Include(s => s.Volumes)
            .ThenInclude(v => v.Chapters)
            .ThenInclude(c => c.Tags)

            .Include(s => s.Volumes)
            .ThenInclude(v => v.Chapters)
            .ThenInclude(c => c.Files)
            .AsSplitQuery()
            .OrderBy(s => s.SortName);

        return await PagedList<Series>.CreateAsync(query, userParams.PageNumber, userParams.PageSize);
    }

    /// <summary>
    /// This is a heavy call. Returns all entities down to Files and Library and Series Metadata.
    /// </summary>
    /// <param name="seriesId"></param>
    /// <returns></returns>
    public async Task<Series> GetFullSeriesForSeriesIdAsync(int seriesId)
    {
        return await _context.Series
            .Where(s => s.Id == seriesId)
            .Include(s => s.Metadata)
            .ThenInclude(m => m.People)
            .Include(s => s.Metadata)
            .ThenInclude(m => m.Genres)
            .Include(s => s.Library)
            .Include(s => s.Volumes)
            .ThenInclude(v => v.Chapters)
            .ThenInclude(cm => cm.People)

            .Include(s => s.Volumes)
            .ThenInclude(v => v.Chapters)
            .ThenInclude(c => c.Tags)

            .Include(s => s.Volumes)
            .ThenInclude(v => v.Chapters)
            .ThenInclude(c => c.Genres)


            .Include(s => s.Metadata)
            .ThenInclude(m => m.Tags)

            .Include(s => s.Volumes)
            .ThenInclude(v => v.Chapters)
            .ThenInclude(c => c.Files)
            .AsSplitQuery()
            .SingleOrDefaultAsync();
    }

    /// <summary>
    /// Gets all series
    /// </summary>
    /// <param name="libraryId">Restricts to just one library</param>
    /// <param name="userId"></param>
    /// <param name="userParams"></param>
    /// <param name="filter"></param>
    /// <returns></returns>
    public async Task<PagedList<SeriesDto>> GetSeriesDtoForLibraryIdAsync(int libraryId, int userId, UserParams userParams, FilterDto filter)
    {
        var query = await CreateFilteredSearchQueryable(userId, libraryId, filter);

        var retSeries = query
            .ProjectTo<SeriesDto>(_mapper.ConfigurationProvider)
            .AsSplitQuery()
            .AsNoTracking();

        return await PagedList<SeriesDto>.CreateAsync(retSeries, userParams.PageNumber, userParams.PageSize);
    }

    private async Task<List<int>> GetUserLibraries(int libraryId, int userId)
    {
        if (libraryId == 0)
        {
            return await _context.Library
                .Include(l => l.AppUsers)
                .Where(library => library.AppUsers.Any(user => user.Id == userId))
                .AsNoTracking()
                .AsSplitQuery()
                .Select(library => library.Id)
                .ToListAsync();
        }

        return new List<int>()
        {
            libraryId
        };
    }

    public async Task<SearchResultGroupDto> SearchSeries(int userId, bool isAdmin, int[] libraryIds, string searchQuery)
    {
        const int maxRecords = 15;
        var result = new SearchResultGroupDto();
        var searchQueryNormalized = Parser.Parser.Normalize(searchQuery);

        var seriesIds = _context.Series
            .Where(s => libraryIds.Contains(s.LibraryId))
            .Select(s => s.Id)
            .ToList();

        result.Libraries = await _context.Library
            .Where(l => libraryIds.Contains(l.Id))
            .Where(l => EF.Functions.Like(l.Name, $"%{searchQuery}%"))
            .OrderBy(l => l.Name)
            .AsSplitQuery()
            .Take(maxRecords)
            .ProjectTo<LibraryDto>(_mapper.ConfigurationProvider)
            .ToListAsync();

        var justYear = Regex.Match(searchQuery, @"\d{4}").Value;
        var hasYearInQuery = !string.IsNullOrEmpty(justYear);
        var yearComparison = hasYearInQuery ? int.Parse(justYear) : 0;

        result.Series = _context.Series
            .Where(s => libraryIds.Contains(s.LibraryId))
            .Where(s => EF.Functions.Like(s.Name, $"%{searchQuery}%")
                        || EF.Functions.Like(s.OriginalName, $"%{searchQuery}%")
                        || EF.Functions.Like(s.LocalizedName, $"%{searchQuery}%")
                        || EF.Functions.Like(s.NormalizedName, $"%{searchQueryNormalized}%")
                        || (hasYearInQuery && s.Metadata.ReleaseYear == yearComparison))
            .Include(s => s.Library)
            .OrderBy(s => s.SortName)
            .AsNoTracking()
            .AsSplitQuery()
            .Take(maxRecords)
            .ProjectTo<SearchResultDto>(_mapper.ConfigurationProvider)
            .AsEnumerable();


        result.ReadingLists = await _context.ReadingList
            .Where(rl => rl.AppUserId == userId || rl.Promoted)
            .Where(rl => EF.Functions.Like(rl.Title, $"%{searchQuery}%"))
            .AsSplitQuery()
            .Take(maxRecords)
            .ProjectTo<ReadingListDto>(_mapper.ConfigurationProvider)
            .ToListAsync();

        result.Collections =  await _context.CollectionTag
            .Where(s => EF.Functions.Like(s.Title, $"%{searchQuery}%")
                        || EF.Functions.Like(s.NormalizedTitle, $"%{searchQueryNormalized}%"))
            .Where(s => s.Promoted || isAdmin)
            .OrderBy(s => s.Title)
            .AsNoTracking()
            .AsSplitQuery()
            .Take(maxRecords)
            .OrderBy(c => c.NormalizedTitle)
            .ProjectTo<CollectionTagDto>(_mapper.ConfigurationProvider)
            .ToListAsync();

        result.Persons = await _context.SeriesMetadata
            .Where(sm => seriesIds.Contains(sm.SeriesId))
            .SelectMany(sm => sm.People.Where(t => EF.Functions.Like(t.Name, $"%{searchQuery}%")))
            .AsSplitQuery()
            .Take(maxRecords)
            .Distinct()
            .ProjectTo<PersonDto>(_mapper.ConfigurationProvider)
            .ToListAsync();

        result.Genres = await _context.SeriesMetadata
            .Where(sm => seriesIds.Contains(sm.SeriesId))
            .SelectMany(sm => sm.Genres.Where(t => EF.Functions.Like(t.Title, $"%{searchQuery}%")))
            .AsSplitQuery()
            .OrderBy(t => t.Title)
            .Distinct()
            .Take(maxRecords)
            .ProjectTo<GenreTagDto>(_mapper.ConfigurationProvider)
            .ToListAsync();

        result.Tags = await _context.SeriesMetadata
            .Where(sm => seriesIds.Contains(sm.SeriesId))
            .SelectMany(sm => sm.Tags.Where(t => EF.Functions.Like(t.Title, $"%{searchQuery}%")))
            .AsSplitQuery()
            .OrderBy(t => t.Title)
            .Distinct()
            .Take(maxRecords)
            .ProjectTo<TagDto>(_mapper.ConfigurationProvider)
            .ToListAsync();

        var fileIds = _context.Series
            .Where(s => libraryIds.Contains(s.LibraryId))
            .AsSplitQuery()
            .SelectMany(s => s.Volumes)
            .SelectMany(v => v.Chapters)
            .SelectMany(c => c.Files.Select(f => f.Id));

        result.Files = await _context.MangaFile
            .Where(m => EF.Functions.Like(m.FilePath, $"%{searchQuery}%") && fileIds.Contains(m.Id))
            .AsSplitQuery()
            .Take(maxRecords)
            .ProjectTo<MangaFileDto>(_mapper.ConfigurationProvider)
            .ToListAsync();


        result.Chapters = await _context.Chapter
            .Include(c => c.Files)
            .Where(c => EF.Functions.Like(c.TitleName, $"%{searchQuery}%"))
            .Where(c => c.Files.All(f => fileIds.Contains(f.Id)))
            .AsSplitQuery()
            .Take(maxRecords)
            .ProjectTo<ChapterDto>(_mapper.ConfigurationProvider)
            .ToListAsync();

        return result;
    }

    public async Task<SeriesDto> GetSeriesDtoByIdAsync(int seriesId, int userId)
    {
        var series = await _context.Series.Where(x => x.Id == seriesId)
            .ProjectTo<SeriesDto>(_mapper.ConfigurationProvider)
            .SingleAsync();

        var seriesList = new List<SeriesDto>() {series};
        await AddSeriesModifiers(userId, seriesList);

        return seriesList[0];
    }

    public async Task<bool> DeleteSeriesAsync(int seriesId)
    {
        var series = await _context.Series.Where(s => s.Id == seriesId).SingleOrDefaultAsync();
        if (series != null) _context.Series.Remove(series);

        return await _context.SaveChangesAsync() > 0;
    }


    /// <summary>
    /// Returns Volumes, Metadata (Incl Genres and People), and Collection Tags
    /// </summary>
    /// <param name="seriesId"></param>
    /// <returns></returns>
    public async Task<Series> GetSeriesByIdAsync(int seriesId, SeriesIncludes includes = SeriesIncludes.Volumes | SeriesIncludes.Metadata)
    {
        var query = _context.Series
            .Where(s => s.Id == seriesId)
            .AsSplitQuery();

         if (includes.HasFlag(SeriesIncludes.Volumes))
         {
             query = query.Include(s => s.Volumes);
         }

         if (includes.HasFlag(SeriesIncludes.Related))
         {
             query = query.Include(s => s.Relations)
                 .ThenInclude(r => r.TargetSeries)
                 .Include(s => s.RelationOf);
         }

         if (includes.HasFlag(SeriesIncludes.Metadata))
         {
             query = query.Include(s => s.Metadata)
                 .ThenInclude(m => m.CollectionTags)
                 .Include(s => s.Metadata)
                 .ThenInclude(m => m.Genres)
                 .Include(s => s.Metadata)
                 .ThenInclude(m => m.People)
                 .Include(s => s.Metadata)
                 .ThenInclude(m => m.Tags);
         }

         return await query.SingleOrDefaultAsync();
    }

    /// <summary>
    /// Returns Volumes, Metadata, and Collection Tags
    /// </summary>
    /// <param name="seriesIds"></param>
    /// <returns></returns>
    public async Task<IList<Series>> GetSeriesByIdsAsync(IList<int> seriesIds)
    {
        return await _context.Series
            .Include(s => s.Volumes)
            .Include(s => s.Metadata)
            .ThenInclude(m => m.CollectionTags)
            .Where(s => seriesIds.Contains(s.Id))
            .AsSplitQuery()
            .ToListAsync();
    }

    public async Task<int[]> GetChapterIdsForSeriesAsync(IList<int> seriesIds)
    {
        var volumes = await _context.Volume
            .Where(v => seriesIds.Contains(v.SeriesId))
            .Include(v => v.Chapters)
            .AsSplitQuery()
            .ToListAsync();

        IList<int> chapterIds = new List<int>();
        foreach (var v in volumes)
        {
            foreach (var c in v.Chapters)
            {
                chapterIds.Add(c.Id);
            }
        }

        return chapterIds.ToArray();
    }

    /// <summary>
    /// This returns a dictionary mapping seriesId -> list of chapters back for each series id passed
    /// </summary>
    /// <param name="seriesIds"></param>
    /// <returns></returns>
    public async Task<IDictionary<int, IList<int>>> GetChapterIdWithSeriesIdForSeriesAsync(int[] seriesIds)
    {
        var volumes = await _context.Volume
            .Where(v => seriesIds.Contains(v.SeriesId))
            .Include(v => v.Chapters)
            .AsSplitQuery()
            .ToListAsync();

        var seriesChapters = new Dictionary<int, IList<int>>();
        foreach (var v in volumes)
        {
            foreach (var c in v.Chapters)
            {
                if (!seriesChapters.ContainsKey(v.SeriesId))
                {
                    var list = new List<int>();
                    seriesChapters.Add(v.SeriesId, list);
                }
                seriesChapters[v.SeriesId].Add(c.Id);
            }
        }

        return seriesChapters;
    }

    public async Task AddSeriesModifiers(int userId, List<SeriesDto> series)
    {
        var userProgress = await _context.AppUserProgresses
            .Where(p => p.AppUserId == userId && series.Select(s => s.Id).Contains(p.SeriesId))
            .AsSplitQuery()
            .ToListAsync();

        var userRatings = await _context.AppUserRating
            .Where(r => r.AppUserId == userId && series.Select(s => s.Id).Contains(r.SeriesId))
            .AsSplitQuery()
            .ToListAsync();

        foreach (var s in series)
        {
            s.PagesRead = userProgress.Where(p => p.SeriesId == s.Id).Sum(p => p.PagesRead);
            var rating = userRatings.SingleOrDefault(r => r.SeriesId == s.Id);
            if (rating != null)
            {
                s.UserRating = rating.Rating;
                s.UserReview = rating.Review;
            }

            if (userProgress.Count > 0)
            {
                s.LatestReadDate = userProgress.Max(p => p.LastModified);
            }
        }
    }

    public async Task<string> GetSeriesCoverImageAsync(int seriesId)
    {
        return await _context.Series
            .Where(s => s.Id == seriesId)
            .Select(s => s.CoverImage)
            .AsNoTracking()
            .SingleOrDefaultAsync();
    }



    /// <summary>
    /// Returns a list of Series that were added, ordered by Created desc
    /// </summary>
    /// <param name="userId"></param>
    /// <param name="libraryId">Library to restrict to, if 0, will apply to all libraries</param>
    /// <param name="userParams">Contains pagination information</param>
    /// <param name="filter">Optional filter on query</param>
    /// <returns></returns>
    public async Task<PagedList<SeriesDto>> GetRecentlyAdded(int libraryId, int userId, UserParams userParams, FilterDto filter)
    {
        var query = await CreateFilteredSearchQueryable(userId, libraryId, filter);

        var retSeries = query
            .OrderByDescending(s => s.Created)
            .ProjectTo<SeriesDto>(_mapper.ConfigurationProvider)
            .AsSplitQuery()
            .AsNoTracking();

        return await PagedList<SeriesDto>.CreateAsync(retSeries, userParams.PageNumber, userParams.PageSize);
    }

    private IList<MangaFormat> ExtractFilters(int libraryId, int userId, FilterDto filter, ref List<int> userLibraries,
        out List<int> allPeopleIds, out bool hasPeopleFilter, out bool hasGenresFilter, out bool hasCollectionTagFilter,
        out bool hasRatingFilter, out bool hasProgressFilter, out IList<int> seriesIds, out bool hasAgeRating, out bool hasTagsFilter,
        out bool hasLanguageFilter, out bool hasPublicationFilter, out bool hasSeriesNameFilter)
    {
        var formats = filter.GetSqlFilter();

        if (filter.Libraries.Count > 0)
        {
            userLibraries = userLibraries.Where(l => filter.Libraries.Contains(l)).ToList();
        }
        else if (libraryId > 0)
        {
            userLibraries = userLibraries.Where(l => l == libraryId).ToList();
        }

        allPeopleIds = new List<int>();
        allPeopleIds.AddRange(filter.Writers);
        allPeopleIds.AddRange(filter.Character);
        allPeopleIds.AddRange(filter.Colorist);
        allPeopleIds.AddRange(filter.Editor);
        allPeopleIds.AddRange(filter.Inker);
        allPeopleIds.AddRange(filter.Letterer);
        allPeopleIds.AddRange(filter.Penciller);
        allPeopleIds.AddRange(filter.Publisher);
        allPeopleIds.AddRange(filter.CoverArtist);
        allPeopleIds.AddRange(filter.Translators);

        hasPeopleFilter = allPeopleIds.Count > 0;
        hasGenresFilter = filter.Genres.Count > 0;
        hasCollectionTagFilter = filter.CollectionTags.Count > 0;
        hasRatingFilter = filter.Rating > 0;
        hasProgressFilter = !filter.ReadStatus.Read || !filter.ReadStatus.InProgress || !filter.ReadStatus.NotRead;
        hasAgeRating = filter.AgeRating.Count > 0;
        hasTagsFilter = filter.Tags.Count > 0;
        hasLanguageFilter = filter.Languages.Count > 0;
        hasPublicationFilter = filter.PublicationStatus.Count > 0;


        bool ProgressComparison(int pagesRead, int totalPages)
        {
            var result = false;
            if (filter.ReadStatus.NotRead)
            {
                result = (pagesRead == 0);
            }

            if (filter.ReadStatus.Read)
            {
                result = result || (pagesRead == totalPages);
            }

            if (filter.ReadStatus.InProgress)
            {
                result = result || (pagesRead > 0 && pagesRead < totalPages);
            }

            return result;
        }

        seriesIds = new List<int>();
        if (hasProgressFilter)
        {
            seriesIds = _context.Series
                .Include(s => s.Progress)
                .Select(s => new
                {
                    Series = s,
                    PagesRead = s.Progress.Where(p => p.AppUserId == userId).Sum(p => p.PagesRead),
                })
                .AsEnumerable()
                .Where(s => ProgressComparison(s.PagesRead, s.Series.Pages))
                .Select(s => s.Series.Id)
                .ToList();
        }

        hasSeriesNameFilter = !string.IsNullOrEmpty(filter.SeriesNameQuery);

        return formats;
    }

    /// <summary>
    /// Returns Series that the user has some partial progress on. Sorts based on activity. Sort first by User progress, then
    /// by when chapters have been added to series. Restricts progress in the past 30 days and chapters being added to last 7.
    /// </summary>
    /// <param name="userId"></param>
    /// <param name="libraryId">Library to restrict to, if 0, will apply to all libraries</param>
    /// <param name="userParams">Pagination information</param>
    /// <param name="filter">Optional (default null) filter on query</param>
    /// <returns></returns>
    public async Task<PagedList<SeriesDto>> GetOnDeck(int userId, int libraryId, UserParams userParams, FilterDto filter)
    {
        var cutoffProgressPoint = DateTime.Now - TimeSpan.FromDays(30);
        var cutoffLastAddedPoint = DateTime.Now - TimeSpan.FromDays(7);

        var libraryIds = GetLibraryIdsForUser(userId, libraryId);
        var usersSeriesIds = GetSeriesIdsForLibraryIds(libraryIds);


        var query = _context.Series
            .Where(s => usersSeriesIds.Contains(s.Id))
            .Select(s => new
            {
                Series = s,
                PagesRead = _context.AppUserProgresses.Where(p => p.SeriesId == s.Id && p.AppUserId == userId)
                    .Sum(s1 => s1.PagesRead),
                LatestReadDate = _context.AppUserProgresses
                    .Where(p => p.SeriesId == s.Id && p.AppUserId == userId)
                    .Max(p => p.LastModified),
                s.LastChapterAdded,
            })
            .Where(s => s.PagesRead > 0
                        && s.PagesRead < s.Series.Pages)
            .Where(d => d.LatestReadDate >= cutoffProgressPoint || d.LastChapterAdded >= cutoffLastAddedPoint).OrderByDescending(s => s.LatestReadDate)
            .ThenByDescending(s => s.LastChapterAdded)
            .Select(s => s.Series)
            .ProjectTo<SeriesDto>(_mapper.ConfigurationProvider)
            .AsSplitQuery()
            .AsNoTracking();

        return await PagedList<SeriesDto>.CreateAsync(query, userParams.PageNumber, userParams.PageSize);
    }

    private async Task<IQueryable<Series>> CreateFilteredSearchQueryable(int userId, int libraryId, FilterDto filter)
    {
        var userLibraries = await GetUserLibraries(libraryId, userId);
        var formats = ExtractFilters(libraryId, userId, filter, ref userLibraries,
            out var allPeopleIds, out var hasPeopleFilter, out var hasGenresFilter,
            out var hasCollectionTagFilter, out var hasRatingFilter, out var hasProgressFilter,
            out var seriesIds, out var hasAgeRating, out var hasTagsFilter, out var hasLanguageFilter, out var hasPublicationFilter, out var hasSeriesNameFilter);

        var query = _context.Series
            .Where(s => userLibraries.Contains(s.LibraryId)
                        && formats.Contains(s.Format)
                        && (!hasGenresFilter || s.Metadata.Genres.Any(g => filter.Genres.Contains(g.Id)))
                        && (!hasPeopleFilter || s.Metadata.People.Any(p => allPeopleIds.Contains(p.Id)))
                        && (!hasCollectionTagFilter ||
                            s.Metadata.CollectionTags.Any(t => filter.CollectionTags.Contains(t.Id)))
                        && (!hasRatingFilter || s.Ratings.Any(r => r.Rating >= filter.Rating && r.AppUserId == userId))
                        && (!hasProgressFilter || seriesIds.Contains(s.Id))
                        && (!hasAgeRating || filter.AgeRating.Contains(s.Metadata.AgeRating))
                        && (!hasTagsFilter || s.Metadata.Tags.Any(t => filter.Tags.Contains(t.Id)))
                        && (!hasLanguageFilter || filter.Languages.Contains(s.Metadata.Language))
                        && (!hasPublicationFilter || filter.PublicationStatus.Contains(s.Metadata.PublicationStatus)))
            .Where(s => !hasSeriesNameFilter ||
                        EF.Functions.Like(s.Name, $"%{filter.SeriesNameQuery}%")
                                             || EF.Functions.Like(s.OriginalName, $"%{filter.SeriesNameQuery}%")
                                             || EF.Functions.Like(s.LocalizedName, $"%{filter.SeriesNameQuery}%"))
            .AsNoTracking();

        // If no sort options, default to using SortName
        filter.SortOptions ??= new SortOptions()
        {
            IsAscending = true,
            SortField = SortField.SortName
        };

        if (filter.SortOptions.IsAscending)
        {
            query = filter.SortOptions.SortField switch
            {
                SortField.SortName => query.OrderBy(s => s.SortName),
                SortField.CreatedDate => query.OrderBy(s => s.Created),
                SortField.LastModifiedDate => query.OrderBy(s => s.LastModified),
                SortField.LastChapterAdded => query.OrderBy(s => s.LastChapterAdded),
                SortField.TimeToRead => query.OrderBy(s => s.AvgHoursToRead),
                _ => query
            };
        }
        else
        {
            query = filter.SortOptions.SortField switch
            {
                SortField.SortName => query.OrderByDescending(s => s.SortName),
                SortField.CreatedDate => query.OrderByDescending(s => s.Created),
                SortField.LastModifiedDate => query.OrderByDescending(s => s.LastModified),
                SortField.LastChapterAdded => query.OrderByDescending(s => s.LastChapterAdded),
                SortField.TimeToRead => query.OrderByDescending(s => s.AvgHoursToRead),
                _ => query
            };
        }

        return query;
    }

    private async Task<IQueryable<Series>> CreateFilteredSearchQueryable(int userId, int libraryId, FilterDto filter, IQueryable<Series> sQuery)
    {
        var userLibraries = await GetUserLibraries(libraryId, userId);
        var formats = ExtractFilters(libraryId, userId, filter, ref userLibraries,
            out var allPeopleIds, out var hasPeopleFilter, out var hasGenresFilter,
            out var hasCollectionTagFilter, out var hasRatingFilter, out var hasProgressFilter,
            out var seriesIds, out var hasAgeRating, out var hasTagsFilter, out var hasLanguageFilter, out var hasPublicationFilter, out var hasSeriesNameFilter);

        var query = sQuery
            .Where(s => userLibraries.Contains(s.LibraryId)
                        && formats.Contains(s.Format)
                        && (!hasGenresFilter || s.Metadata.Genres.Any(g => filter.Genres.Contains(g.Id)))
                        && (!hasPeopleFilter || s.Metadata.People.Any(p => allPeopleIds.Contains(p.Id)))
                        && (!hasCollectionTagFilter ||
                            s.Metadata.CollectionTags.Any(t => filter.CollectionTags.Contains(t.Id)))
                        && (!hasRatingFilter || s.Ratings.Any(r => r.Rating >= filter.Rating && r.AppUserId == userId))
                        && (!hasProgressFilter || seriesIds.Contains(s.Id))
                        && (!hasAgeRating || filter.AgeRating.Contains(s.Metadata.AgeRating))
                        && (!hasTagsFilter || s.Metadata.Tags.Any(t => filter.Tags.Contains(t.Id)))
                        && (!hasLanguageFilter || filter.Languages.Contains(s.Metadata.Language))
                        && (!hasPublicationFilter || filter.PublicationStatus.Contains(s.Metadata.PublicationStatus)))
            .Where(s => !hasSeriesNameFilter ||
                        EF.Functions.Like(s.Name, $"%{filter.SeriesNameQuery}%")
                                             || EF.Functions.Like(s.OriginalName, $"%{filter.SeriesNameQuery}%")
                                             || EF.Functions.Like(s.LocalizedName, $"%{filter.SeriesNameQuery}%"))
            .AsNoTracking();

        // If no sort options, default to using SortName
        filter.SortOptions ??= new SortOptions()
        {
            IsAscending = true,
            SortField = SortField.SortName
        };

        if (filter.SortOptions.IsAscending)
        {
            query = filter.SortOptions.SortField switch
            {
                SortField.SortName => query.OrderBy(s => s.SortName),
                SortField.CreatedDate => query.OrderBy(s => s.Created),
                SortField.LastModifiedDate => query.OrderBy(s => s.LastModified),
                SortField.LastChapterAdded => query.OrderBy(s => s.LastChapterAdded),
                SortField.TimeToRead => query.OrderBy(s => s.AvgHoursToRead),
                _ => query
            };
        }
        else
        {
            query = filter.SortOptions.SortField switch
            {
                SortField.SortName => query.OrderByDescending(s => s.SortName),
                SortField.CreatedDate => query.OrderByDescending(s => s.Created),
                SortField.LastModifiedDate => query.OrderByDescending(s => s.LastModified),
                SortField.LastChapterAdded => query.OrderByDescending(s => s.LastChapterAdded),
                SortField.TimeToRead => query.OrderByDescending(s => s.AvgHoursToRead),
                _ => query
            };
        }

        return query;
    }

    public async Task<SeriesMetadataDto> GetSeriesMetadata(int seriesId)
    {
        var metadataDto = await _context.SeriesMetadata
            .Where(metadata => metadata.SeriesId == seriesId)
            .Include(m => m.Genres)
            .Include(m => m.Tags)
            .Include(m => m.People)
            .AsNoTracking()
            .ProjectTo<SeriesMetadataDto>(_mapper.ConfigurationProvider)
            .AsSplitQuery()
            .SingleOrDefaultAsync();

        if (metadataDto != null)
        {
            metadataDto.CollectionTags = await _context.CollectionTag
                .Include(t => t.SeriesMetadatas)
                .Where(t => t.SeriesMetadatas.Select(s => s.SeriesId).Contains(seriesId))
                .ProjectTo<CollectionTagDto>(_mapper.ConfigurationProvider)
                .AsNoTracking()
                .AsSplitQuery()
                .ToListAsync();
        }

        return metadataDto;
    }

    public async Task<PagedList<SeriesDto>> GetSeriesDtoForCollectionAsync(int collectionId, int userId, UserParams userParams)
    {
        var userLibraries = _context.Library
            .Include(l => l.AppUsers)
            .Where(library => library.AppUsers.Any(user => user.Id == userId))
            .AsSplitQuery()
            .AsNoTracking()
            .Select(library => library.Id)
            .ToList();

        var query =  _context.CollectionTag
            .Where(s => s.Id == collectionId)
            .Include(c => c.SeriesMetadatas)
            .ThenInclude(m => m.Series)
            .SelectMany(c => c.SeriesMetadatas.Select(sm => sm.Series).Where(s => userLibraries.Contains(s.LibraryId)))
            .OrderBy(s => s.LibraryId)
            .ThenBy(s => s.SortName)
            .ProjectTo<SeriesDto>(_mapper.ConfigurationProvider)
            .AsSplitQuery()
            .AsNoTracking();

        return await PagedList<SeriesDto>.CreateAsync(query, userParams.PageNumber, userParams.PageSize);
    }

    public async Task<IList<MangaFile>> GetFilesForSeries(int seriesId)
    {
        return await _context.Volume
            .Where(v => v.SeriesId == seriesId)
            .Include(v => v.Chapters)
            .ThenInclude(c => c.Files)
            .SelectMany(v => v.Chapters.SelectMany(c => c.Files))
            .AsSplitQuery()
            .AsNoTracking()
            .ToListAsync();
    }

    public async Task<IEnumerable<SeriesDto>> GetSeriesDtoForIdsAsync(IEnumerable<int> seriesIds, int userId)
    {
        var allowedLibraries = _context.Library
            .Include(l => l.AppUsers)
            .Where(library => library.AppUsers.Any(x => x.Id == userId))
            .AsSplitQuery()
            .Select(l => l.Id);

        return await _context.Series
            .Where(s => seriesIds.Contains(s.Id) && allowedLibraries.Contains(s.LibraryId))
            .OrderBy(s => s.SortName)
            .ProjectTo<SeriesDto>(_mapper.ConfigurationProvider)
            .AsNoTracking()
            .AsSplitQuery()
            .ToListAsync();
    }

    public async Task<IList<string>> GetAllCoverImagesAsync()
    {
        return await _context.Series
            .Select(s => s.CoverImage)
            .Where(t => !string.IsNullOrEmpty(t))
            .AsNoTracking()
            .ToListAsync();
    }

    public async Task<IEnumerable<string>> GetLockedCoverImagesAsync()
    {
        return await _context.Series
            .Where(s => s.CoverImageLocked && !string.IsNullOrEmpty(s.CoverImage))
            .Select(s => s.CoverImage)
            .AsNoTracking()
            .ToListAsync();
    }

    /// <summary>
    /// Returns the number of series for a given library (or all libraries if libraryId is 0)
    /// </summary>
    /// <param name="libraryId">Defaults to 0, library to restrict count to</param>
    /// <returns></returns>
    private async Task<int> GetSeriesCount(int libraryId = 0)
    {
        if (libraryId > 0)
        {
            return await _context.Series
                .Where(s => s.LibraryId == libraryId)
                .CountAsync();
        }
        return await _context.Series.CountAsync();
    }

    /// <summary>
    /// Returns the number of series that should be processed in parallel to optimize speed and memory. Minimum of 50
    /// </summary>
    /// <param name="libraryId">Defaults to 0 meaning no library</param>
    /// <returns></returns>
    private async Task<Tuple<int, int>> GetChunkSize(int libraryId = 0)
    {
        var totalSeries = await GetSeriesCount(libraryId);
        return new Tuple<int, int>(totalSeries, 50);
    }

    public async Task<Chunk> GetChunkInfo(int libraryId = 0)
    {
        var (totalSeries, chunkSize) = await GetChunkSize(libraryId);

        if (totalSeries == 0) return new Chunk()
        {
            TotalChunks = 0,
            TotalSize = 0,
            ChunkSize = 0
        };

        var totalChunks = Math.Max((int) Math.Ceiling((totalSeries * 1.0) / chunkSize), 1);

        return new Chunk()
        {
            TotalSize = totalSeries,
            ChunkSize = chunkSize,
            TotalChunks = totalChunks
        };
    }

    public async Task<IList<SeriesMetadata>> GetSeriesMetadataForIdsAsync(IEnumerable<int> seriesIds)
    {
        return await _context.SeriesMetadata
            .Where(sm => seriesIds.Contains(sm.SeriesId))
            .Include(sm => sm.CollectionTags)
            .AsSplitQuery()
            .ToListAsync();
    }




    /// <summary>
    /// Return recently updated series, regardless of read progress, and group the number of volume or chapters added.
    /// </summary>
    /// <remarks>This provides 2 levels of pagination. Fetching the individual chapters only looks at 3000. Then when performing grouping
    /// in memory, we stop after 30 series. </remarks>
    /// <param name="userId">Used to ensure user has access to libraries</param>
    /// <param name="pageSize">How many entities to return</param>
    /// <returns></returns>
    public async Task<IEnumerable<GroupedSeriesDto>> GetRecentlyUpdatedSeries(int userId, int pageSize = 30)
    {
        var seriesMap = new Dictionary<string, GroupedSeriesDto>();
         var index = 0;
         foreach (var item in await GetRecentlyAddedChaptersQuery(userId))
         {
             if (seriesMap.Keys.Count == pageSize) break;

             if (seriesMap.ContainsKey(item.SeriesName))
             {
                 seriesMap[item.SeriesName].Count += 1;
             }
             else
             {
                 seriesMap[item.SeriesName] = new GroupedSeriesDto()
                 {
                     LibraryId = item.LibraryId,
                     LibraryType = item.LibraryType,
                     SeriesId = item.SeriesId,
                     SeriesName = item.SeriesName,
                     Created = item.Created,
                     Id = index,
                     Format = item.Format,
                     Count = 1,
                 };
                 index += 1;
             }
         }

         return seriesMap.Values.AsEnumerable();
    }

    public async Task<IEnumerable<SeriesDto>> GetSeriesForRelationKind(int userId, int seriesId, RelationKind kind)
    {
        var libraryIds = GetLibraryIdsForUser(userId);
        var usersSeriesIds = _context.Series
            .Where(s => libraryIds.Contains(s.LibraryId))
            .Select(s => s.Id);

        var targetSeries = _context.SeriesRelation
            .Where(sr =>
                sr.SeriesId == seriesId && sr.RelationKind == kind && usersSeriesIds.Contains(sr.TargetSeriesId))
            .Include(sr => sr.TargetSeries)
            .AsSplitQuery()
            .AsNoTracking()
            .Select(sr => sr.TargetSeriesId);

        return await _context.Series
            .Where(s => targetSeries.Contains(s.Id))
            .AsSplitQuery()
            .AsNoTracking()
            .ProjectTo<SeriesDto>(_mapper.ConfigurationProvider)
            .ToListAsync();
    }

    private IQueryable<int> GetLibraryIdsForUser(int userId)
    {
        return _context.AppUser
            .Where(u => u.Id == userId)
            .AsSplitQuery()
            .SelectMany(l => l.Libraries.Select(lib => lib.Id));
    }

    public async Task<PagedList<SeriesDto>> GetMoreIn(int userId, int libraryId, int genreId, UserParams userParams)
    {
        var libraryIds = GetLibraryIdsForUser(userId, libraryId);
        var usersSeriesIds = GetSeriesIdsForLibraryIds(libraryIds);

        var query = _context.Series
            .Where(s => s.Metadata.Genres.Select(g => g.Id).Contains(genreId))
            .Where(s => usersSeriesIds.Contains(s.Id))
            .AsSplitQuery()
            .ProjectTo<SeriesDto>(_mapper.ConfigurationProvider);


        return await PagedList<SeriesDto>.CreateAsync(query, userParams.PageNumber, userParams.PageSize);
    }

    /// <summary>
    /// Returns a list of Series that the user Has fully read
    /// </summary>
    /// <param name="userId"></param>
    /// <param name="libraryId"></param>
    /// <param name="userParams"></param>
    /// <returns></returns>
    public async Task<PagedList<SeriesDto>> GetRediscover(int userId, int libraryId, UserParams userParams)
    {
        var libraryIds = GetLibraryIdsForUser(userId, libraryId);
        var usersSeriesIds = GetSeriesIdsForLibraryIds(libraryIds);
        var distinctSeriesIdsWithProgress = _context.AppUserProgresses
            .Where(s => usersSeriesIds.Contains(s.SeriesId))
            .Select(p => p.SeriesId)
            .Distinct();

        var query = _context.Series
            .Where(s => distinctSeriesIdsWithProgress.Contains(s.Id) &&
                        _context.AppUserProgresses.Where(s1 => s1.SeriesId == s.Id && s1.AppUserId == userId)
                            .Sum(s1 => s1.PagesRead) >= s.Pages)
            .AsSplitQuery()
            .ProjectTo<SeriesDto>(_mapper.ConfigurationProvider);

        return await PagedList<SeriesDto>.CreateAsync(query, userParams.PageNumber, userParams.PageSize);
    }

    public async Task<SeriesDto> GetSeriesForMangaFile(int mangaFileId, int userId)
    {
        var libraryIds = GetLibraryIdsForUser(userId);
        return await _context.MangaFile
            .Where(m => m.Id == mangaFileId)
            .AsSplitQuery()
            .Select(f => f.Chapter)
            .Select(c => c.Volume)
            .Select(v => v.Series)
            .Where(s => libraryIds.Contains(s.LibraryId))
            .ProjectTo<SeriesDto>(_mapper.ConfigurationProvider)
            .SingleOrDefaultAsync();
    }

    public async Task<SeriesDto> GetSeriesForChapter(int chapterId, int userId)
    {
        var libraryIds = GetLibraryIdsForUser(userId);
        return await _context.Chapter
            .Where(m => m.Id == chapterId)
            .AsSplitQuery()
            .Select(c => c.Volume)
            .Select(v => v.Series)
            .Where(s => libraryIds.Contains(s.LibraryId))
            .ProjectTo<SeriesDto>(_mapper.ConfigurationProvider)
            .SingleOrDefaultAsync();
    }

<<<<<<< HEAD
    /// <summary>
    /// Given a folder path return a Series with the <see cref="Series.FolderPath"/> that matches.
    /// </summary>
    /// <remarks>This will apply normalization on the path.</remarks>
    /// <param name="folder"></param>
    /// <returns></returns>
    public async Task<int> GetSeriesIdByFolder(string folder)
    {
        var normalized = Parser.Parser.NormalizePath(folder);
        var series = await _context.Series
            .Where(s => s.FolderPath.Equals(normalized))
            .SingleOrDefaultAsync();
        return series?.Id ?? 0;
    }

    /// <summary>
    /// Return a Series by Folder path. Null if not found.
    /// </summary>
    /// <param name="folder">This will be normalized in the query</param>
    /// <returns></returns>
    public async Task<Series> GetSeriesByFolderPath(string folder)
    {
        var normalized = Parser.Parser.NormalizePath(folder);
        return await _context.Series.SingleOrDefaultAsync(s => s.FolderPath.Equals(normalized));
    }

    public Task<Series> GetFullSeriesByName(string series, int libraryId)
    {
        return _context.Series
            .Where(s => s.Name.Equals(series) && s.LibraryId == libraryId)
            .Include(s => s.Metadata)
            .ThenInclude(m => m.People)
            .Include(s => s.Metadata)
            .ThenInclude(m => m.Genres)
            .Include(s => s.Library)
            .Include(s => s.Volumes)
            .ThenInclude(v => v.Chapters)
            .ThenInclude(cm => cm.People)

            .Include(s => s.Volumes)
            .ThenInclude(v => v.Chapters)
            .ThenInclude(c => c.Tags)

            .Include(s => s.Volumes)
            .ThenInclude(v => v.Chapters)
            .ThenInclude(c => c.Genres)


            .Include(s => s.Metadata)
            .ThenInclude(m => m.Tags)

            .Include(s => s.Volumes)
            .ThenInclude(v => v.Chapters)
            .ThenInclude(c => c.Files)
            .AsSplitQuery()
            .SingleOrDefaultAsync();
=======
    public async Task<PagedList<SeriesDto>> GetWantToReadForUserAsync(int userId, UserParams userParams, FilterDto filter)
    {
        var libraryIds = GetLibraryIdsForUser(userId);
        var query = _context.AppUser
            .Where(user => user.Id == userId)
            .SelectMany(u => u.WantToRead)
            .Where(s => libraryIds.Contains(s.LibraryId))
            .AsSplitQuery()
            .AsNoTracking();

        var filteredQuery = await CreateFilteredSearchQueryable(userId, 0, filter, query);

        return await PagedList<SeriesDto>.CreateAsync(filteredQuery.ProjectTo<SeriesDto>(_mapper.ConfigurationProvider), userParams.PageNumber, userParams.PageSize);
>>>>>>> f130440b
    }


    public async Task<PagedList<SeriesDto>> GetHighlyRated(int userId, int libraryId, UserParams userParams)
    {
        var libraryIds = GetLibraryIdsForUser(userId, libraryId);
        var usersSeriesIds = GetSeriesIdsForLibraryIds(libraryIds);
        var distinctSeriesIdsWithHighRating = _context.AppUserRating
            .Where(s => usersSeriesIds.Contains(s.SeriesId) && s.Rating > 4)
            .Select(p => p.SeriesId)
            .Distinct();

        var query = _context.Series
            .Where(s => distinctSeriesIdsWithHighRating.Contains(s.Id))
            .AsSplitQuery()
            .OrderByDescending(s => _context.AppUserRating.Where(r => r.SeriesId == s.Id).Select(r => r.Rating).Average())
            .ProjectTo<SeriesDto>(_mapper.ConfigurationProvider);

        return await PagedList<SeriesDto>.CreateAsync(query, userParams.PageNumber, userParams.PageSize);
    }


    public async Task<PagedList<SeriesDto>> GetQuickReads(int userId, int libraryId, UserParams userParams)
    {
        var libraryIds = GetLibraryIdsForUser(userId, libraryId);
        var usersSeriesIds = GetSeriesIdsForLibraryIds(libraryIds);
        var distinctSeriesIdsWithProgress = _context.AppUserProgresses
            .Where(s => usersSeriesIds.Contains(s.SeriesId))
            .Select(p => p.SeriesId)
            .Distinct();


        var query = _context.Series
            .Where(s => (
                (s.Pages / ReaderService.AvgPagesPerMinute / 60 < 10 && s.Format != MangaFormat.Epub)
                || (s.WordCount * ReaderService.AvgWordsPerHour < 10 && s.Format == MangaFormat.Epub))
                    && !distinctSeriesIdsWithProgress.Contains(s.Id) &&
                         usersSeriesIds.Contains(s.Id))
            .Where(s => s.Metadata.PublicationStatus != PublicationStatus.OnGoing)
            .AsSplitQuery()
            .ProjectTo<SeriesDto>(_mapper.ConfigurationProvider);


        return await PagedList<SeriesDto>.CreateAsync(query, userParams.PageNumber, userParams.PageSize);
    }

    public async Task<PagedList<SeriesDto>> GetQuickCatchupReads(int userId, int libraryId, UserParams userParams)
    {
        var libraryIds = GetLibraryIdsForUser(userId, libraryId);
        var usersSeriesIds = GetSeriesIdsForLibraryIds(libraryIds);
        var distinctSeriesIdsWithProgress = _context.AppUserProgresses
            .Where(s => usersSeriesIds.Contains(s.SeriesId))
            .Select(p => p.SeriesId)
            .Distinct();


        var query = _context.Series
            .Where(s => (
                            (s.Pages / ReaderService.AvgPagesPerMinute / 60 < 10 && s.Format != MangaFormat.Epub)
                             || (s.WordCount * ReaderService.AvgWordsPerHour < 10 && s.Format == MangaFormat.Epub))
                        && !distinctSeriesIdsWithProgress.Contains(s.Id) &&
                        usersSeriesIds.Contains(s.Id))
            .Where(s => s.Metadata.PublicationStatus == PublicationStatus.OnGoing)
            .AsSplitQuery()
            .ProjectTo<SeriesDto>(_mapper.ConfigurationProvider);


        return await PagedList<SeriesDto>.CreateAsync(query, userParams.PageNumber, userParams.PageSize);
    }

    /// <summary>
    /// Returns all library ids for a user
    /// </summary>
    /// <param name="userId"></param>
    /// <param name="libraryId">0 for no library filter</param>
    /// <returns></returns>
    private IQueryable<int> GetLibraryIdsForUser(int userId, int libraryId)
    {
        return _context.AppUser
            .Where(u => u.Id == userId)
            .SelectMany(l => l.Libraries.Where(l => l.Id == libraryId || libraryId == 0).Select(lib => lib.Id));
    }

    public async Task<RelatedSeriesDto> GetRelatedSeries(int userId, int seriesId)
    {
        var libraryIds = GetLibraryIdsForUser(userId);
        var usersSeriesIds = GetSeriesIdsForLibraryIds(libraryIds);

        return new RelatedSeriesDto()
        {
            SourceSeriesId = seriesId,
            Adaptations = await GetRelatedSeriesQuery(seriesId, usersSeriesIds, RelationKind.Adaptation),
            Characters = await GetRelatedSeriesQuery(seriesId, usersSeriesIds, RelationKind.Character),
            Prequels = await GetRelatedSeriesQuery(seriesId, usersSeriesIds, RelationKind.Prequel),
            Sequels = await GetRelatedSeriesQuery(seriesId, usersSeriesIds, RelationKind.Sequel),
            Contains = await GetRelatedSeriesQuery(seriesId, usersSeriesIds, RelationKind.Contains),
            SideStories = await GetRelatedSeriesQuery(seriesId, usersSeriesIds, RelationKind.SideStory),
            SpinOffs = await GetRelatedSeriesQuery(seriesId, usersSeriesIds, RelationKind.SpinOff),
            Others = await GetRelatedSeriesQuery(seriesId, usersSeriesIds, RelationKind.Other),
            AlternativeSettings = await GetRelatedSeriesQuery(seriesId, usersSeriesIds, RelationKind.AlternativeSetting),
            AlternativeVersions = await GetRelatedSeriesQuery(seriesId, usersSeriesIds, RelationKind.AlternativeVersion),
            Doujinshis = await GetRelatedSeriesQuery(seriesId, usersSeriesIds, RelationKind.Doujinshi),
            Parent = await _context.Series
                .SelectMany(s =>
                    s.RelationOf.Where(r => r.TargetSeriesId == seriesId
                                             && usersSeriesIds.Contains(r.TargetSeriesId)
                                             && r.RelationKind != RelationKind.Prequel
                                             && r.RelationKind != RelationKind.Sequel)
                        .Select(sr => sr.Series))
                .AsSplitQuery()
                .AsNoTracking()
                .ProjectTo<SeriesDto>(_mapper.ConfigurationProvider)
                .ToListAsync()
        };
    }

    private IQueryable<int> GetSeriesIdsForLibraryIds(IQueryable<int> libraryIds)
    {
        return _context.Series
            .Where(s => libraryIds.Contains(s.LibraryId))
            .Select(s => s.Id);
    }

    private async Task<IEnumerable<SeriesDto>> GetRelatedSeriesQuery(int seriesId, IEnumerable<int> usersSeriesIds, RelationKind kind)
    {
        return await _context.Series.SelectMany(s =>
            s.Relations.Where(sr => sr.RelationKind == kind && sr.SeriesId == seriesId && usersSeriesIds.Contains(sr.TargetSeriesId))
                .Select(sr => sr.TargetSeries))
            .AsSplitQuery()
            .AsNoTracking()
            .ProjectTo<SeriesDto>(_mapper.ConfigurationProvider)
            .ToListAsync();
    }

    private async Task<IEnumerable<RecentlyAddedSeries>> GetRecentlyAddedChaptersQuery(int userId)
    {
        var libraries = await _context.AppUser
            .Where(u => u.Id == userId)
            .SelectMany(u => u.Libraries.Select(l => new {LibraryId = l.Id, LibraryType = l.Type}))
            .ToListAsync();
        var libraryIds = libraries.Select(l => l.LibraryId).ToList();

        var withinLastWeek = DateTime.Now - TimeSpan.FromDays(12);
        var ret = _context.Chapter
            .Where(c => c.Created >= withinLastWeek)
            .AsNoTracking()
            .Include(c => c.Volume)
            .ThenInclude(v => v.Series)
            .ThenInclude(s => s.Library)
            .OrderByDescending(c => c.Created)
            .Select(c => new RecentlyAddedSeries()
            {
                LibraryId = c.Volume.Series.LibraryId,
                LibraryType = c.Volume.Series.Library.Type,
                Created = c.Created,
                SeriesId = c.Volume.Series.Id,
                SeriesName = c.Volume.Series.Name,
                VolumeId = c.VolumeId,
                ChapterId = c.Id,
                Format = c.Volume.Series.Format,
                ChapterNumber = c.Number,
                ChapterRange = c.Range,
                IsSpecial = c.IsSpecial,
                VolumeNumber = c.Volume.Number,
                ChapterTitle = c.Title
            })
            .AsSplitQuery()
            .Where(c => c.Created >= withinLastWeek && libraryIds.Contains(c.LibraryId))
            .AsEnumerable();
        return ret;
    }
}<|MERGE_RESOLUTION|>--- conflicted
+++ resolved
@@ -116,13 +116,10 @@
     Task<PagedList<SeriesDto>> GetRediscover(int userId, int libraryId, UserParams userParams);
     Task<SeriesDto> GetSeriesForMangaFile(int mangaFileId, int userId);
     Task<SeriesDto> GetSeriesForChapter(int chapterId, int userId);
-<<<<<<< HEAD
+    Task<PagedList<SeriesDto>> GetWantToReadForUserAsync(int userId, UserParams userParams, FilterDto filter);
     Task<int> GetSeriesIdByFolder(string folder);
     Task<Series> GetSeriesByFolderPath(string folder);
     Task<Series> GetFullSeriesByName(string series, int libraryId);
-=======
-    Task<PagedList<SeriesDto>> GetWantToReadForUserAsync(int userId, UserParams userParams, FilterDto filter);
->>>>>>> f130440b
 }
 
 public class SeriesRepository : ISeriesRepository
@@ -1139,7 +1136,6 @@
             .SingleOrDefaultAsync();
     }
 
-<<<<<<< HEAD
     /// <summary>
     /// Given a folder path return a Series with the <see cref="Series.FolderPath"/> that matches.
     /// </summary>
@@ -1196,21 +1192,6 @@
             .ThenInclude(c => c.Files)
             .AsSplitQuery()
             .SingleOrDefaultAsync();
-=======
-    public async Task<PagedList<SeriesDto>> GetWantToReadForUserAsync(int userId, UserParams userParams, FilterDto filter)
-    {
-        var libraryIds = GetLibraryIdsForUser(userId);
-        var query = _context.AppUser
-            .Where(user => user.Id == userId)
-            .SelectMany(u => u.WantToRead)
-            .Where(s => libraryIds.Contains(s.LibraryId))
-            .AsSplitQuery()
-            .AsNoTracking();
-
-        var filteredQuery = await CreateFilteredSearchQueryable(userId, 0, filter, query);
-
-        return await PagedList<SeriesDto>.CreateAsync(filteredQuery.ProjectTo<SeriesDto>(_mapper.ConfigurationProvider), userParams.PageNumber, userParams.PageSize);
->>>>>>> f130440b
     }
 
 
