﻿using System;
using System.Collections.Generic;
using System.Drawing;
using System.Linq;
using System.Linq.Expressions;
using System.Text.RegularExpressions;
using System.Threading.Tasks;
using API.Data.ManualMigrations;
using API.Data.Misc;
using API.Data.Scanner;
using API.DTOs;
using API.DTOs.CollectionTags;
using API.DTOs.Filtering;
using API.DTOs.Filtering.v2;
using API.DTOs.Metadata;
using API.DTOs.ReadingLists;
using API.DTOs.Search;
using API.DTOs.SeriesDetail;
using API.Entities;
using API.Entities.Enums;
using API.Entities.Metadata;
using API.Extensions;
using API.Extensions.QueryExtensions;
using API.Extensions.QueryExtensions.Filtering;
using API.Helpers;
using API.Helpers.Converters;
using API.Services;
using API.Services.Tasks;
using API.Services.Tasks.Scanner;
using AutoMapper;
using AutoMapper.QueryableExtensions;
using Microsoft.EntityFrameworkCore;


namespace API.Data.Repositories;

[Flags]
public enum SeriesIncludes
{
    None = 1,
    Volumes = 2,
    Metadata = 4,
    Related = 8,
    Library = 16,
    Chapters = 32
}

/// <summary>
/// For complex queries, Library has certain restrictions where the library should not be included in results.
/// This enum dictates which field to use for the lookup.
/// </summary>
public enum QueryContext
{
    None = 1,
    Search = 2,
    Recommended = 3,
    Dashboard = 4,
}

public interface ISeriesRepository
{
    void Add(Series series);
    void Attach(Series series);
    void Update(Series series);
    void Remove(Series series);
    void Remove(IEnumerable<Series> series);
    Task<bool> DoesSeriesNameExistInLibrary(string name, int libraryId, MangaFormat format);
    /// <summary>
    /// Adds user information like progress, ratings, etc
    /// </summary>
    /// <param name="libraryId"></param>
    /// <param name="userId"></param>
    /// <param name="userParams">Pagination info</param>
    /// <param name="filter">Filtering/Sorting to apply</param>
    /// <returns></returns>
    Task<PagedList<SeriesDto>> GetSeriesDtoForLibraryIdAsync(int libraryId, int userId, UserParams userParams, FilterDto filter);
    /// <summary>
    /// Does not add user information like progress, ratings, etc.
    /// </summary>
    /// <param name="userId"></param>
    /// <param name="isAdmin"></param>
    /// <param name="libraryIds"></param>
    /// <param name="searchQuery"></param>
    /// <returns></returns>
    Task<SearchResultGroupDto> SearchSeries(int userId, bool isAdmin, IList<int> libraryIds, string searchQuery);
    Task<IEnumerable<Series>> GetSeriesForLibraryIdAsync(int libraryId, SeriesIncludes includes = SeriesIncludes.None);
    Task<SeriesDto> GetSeriesDtoByIdAsync(int seriesId, int userId);
    Task<Series?> GetSeriesByIdAsync(int seriesId, SeriesIncludes includes = SeriesIncludes.Volumes | SeriesIncludes.Metadata);
    Task<IList<Series>> GetSeriesByIdsAsync(IList<int> seriesIds);
    Task<int[]> GetChapterIdsForSeriesAsync(IList<int> seriesIds);
    Task<IDictionary<int, IList<int>>> GetChapterIdWithSeriesIdForSeriesAsync(int[] seriesIds);
    /// <summary>
    /// Used to add Progress/Rating information to series list.
    /// </summary>
    /// <param name="userId"></param>
    /// <param name="series"></param>
    /// <returns></returns>
    Task AddSeriesModifiers(int userId, List<SeriesDto> series);
    Task<string?> GetSeriesCoverImageAsync(int seriesId);
    Task<PagedList<SeriesDto>> GetOnDeck(int userId, int libraryId, UserParams userParams, FilterDto filter);
    Task<PagedList<SeriesDto>> GetRecentlyAdded(int libraryId, int userId, UserParams userParams, FilterDto filter);
    Task<SeriesMetadataDto?> GetSeriesMetadata(int seriesId);
    Task<PagedList<SeriesDto>> GetSeriesDtoForCollectionAsync(int collectionId, int userId, UserParams userParams);
    Task<IList<MangaFile>> GetFilesForSeries(int seriesId);
    Task<IEnumerable<SeriesDto>> GetSeriesDtoForIdsAsync(IEnumerable<int> seriesIds, int userId);
    Task<IList<string>> GetAllCoverImagesAsync();
    Task<IEnumerable<string>> GetLockedCoverImagesAsync();
    Task<PagedList<Series>> GetFullSeriesForLibraryIdAsync(int libraryId, UserParams userParams);
    Task<Series?> GetFullSeriesForSeriesIdAsync(int seriesId);
    Task<Chunk> GetChunkInfo(int libraryId = 0);
    Task<IList<SeriesMetadata>> GetSeriesMetadataForIdsAsync(IEnumerable<int> seriesIds);
    Task<IEnumerable<GroupedSeriesDto>> GetRecentlyUpdatedSeries(int userId, int pageSize = 30);
    Task<RelatedSeriesDto> GetRelatedSeries(int userId, int seriesId);
    Task<IEnumerable<SeriesDto>> GetSeriesForRelationKind(int userId, int seriesId, RelationKind kind);
    Task<PagedList<SeriesDto>> GetQuickReads(int userId, int libraryId, UserParams userParams);
    Task<PagedList<SeriesDto>> GetQuickCatchupReads(int userId, int libraryId, UserParams userParams);
    Task<PagedList<SeriesDto>> GetHighlyRated(int userId, int libraryId, UserParams userParams);
    Task<PagedList<SeriesDto>> GetMoreIn(int userId, int libraryId, int genreId, UserParams userParams);
    Task<PagedList<SeriesDto>> GetRediscover(int userId, int libraryId, UserParams userParams);
    Task<SeriesDto?> GetSeriesForMangaFile(int mangaFileId, int userId);
    Task<SeriesDto?> GetSeriesForChapter(int chapterId, int userId);
    Task<PagedList<SeriesDto>> GetWantToReadForUserAsync(int userId, UserParams userParams, FilterDto filter);
    Task<bool> IsSeriesInWantToRead(int userId, int seriesId);
    Task<Series?> GetSeriesByFolderPath(string folder, SeriesIncludes includes = SeriesIncludes.None);
    Task<IEnumerable<Series>> GetAllSeriesByNameAsync(IList<string> normalizedNames,
        int userId, SeriesIncludes includes = SeriesIncludes.None);
    Task<IEnumerable<SeriesDto>> GetAllSeriesDtosByNameAsync(IEnumerable<string> normalizedNames,
        int userId, SeriesIncludes includes = SeriesIncludes.None);
    Task<Series?> GetFullSeriesByAnyName(string seriesName, string localizedName, int libraryId, MangaFormat format, bool withFullIncludes = true);
    Task<IList<Series>> RemoveSeriesNotInList(IList<ParsedSeries> seenSeries, int libraryId);
    Task<IDictionary<string, IList<SeriesModified>>> GetFolderPathMap(int libraryId);
    Task<AgeRating?> GetMaxAgeRatingFromSeriesAsync(IEnumerable<int> seriesIds);
    /// <summary>
    /// This is only used for <see cref="MigrateUserProgressLibraryId"/>
    /// </summary>
    /// <returns></returns>
    Task<IDictionary<int, int>> GetLibraryIdsForSeriesAsync();

    Task<IList<SeriesMetadataDto>> GetSeriesMetadataForIds(IEnumerable<int> seriesIds);
<<<<<<< HEAD
    Task<IList<Series>> GetAllWithNonWebPCovers(bool customOnly = true);
    Task<PagedList<SeriesDto>> GetSeriesDtoForLibraryIdV2Async(int userId, UserParams userParams, FilterV2Dto filterDto);
=======
    Task<IList<Series>> GetAllWithCoversInDifferentEncoding(EncodeFormat encodeFormat, bool customOnly = true);
>>>>>>> 95df0a08
}

public class SeriesRepository : ISeriesRepository
{
    private readonly DataContext _context;
    private readonly IMapper _mapper;

    private readonly Regex _yearRegex = new Regex(@"\d{4}", RegexOptions.Compiled,
        Services.Tasks.Scanner.Parser.Parser.RegexTimeout);

    public SeriesRepository(DataContext context, IMapper mapper)
    {
        _context = context;
        _mapper = mapper;
    }

    public void Add(Series series)
    {
        _context.Series.Add(series);
    }

    public void Attach(Series series)
    {
        _context.Series.Attach(series);
    }

    public void Update(Series series)
    {
        _context.Entry(series).State = EntityState.Modified;
    }

    public void Remove(Series series)
    {
        _context.Series.Remove(series);
    }

    public void Remove(IEnumerable<Series> series)
    {
        _context.Series.RemoveRange(series);
    }

    /// <summary>
    /// Returns if a series name and format exists already in a library
    /// </summary>
    /// <param name="name">Name of series</param>
    /// <param name="libraryId"></param>
    /// <param name="format">Format of series</param>
    /// <returns></returns>
    public async Task<bool> DoesSeriesNameExistInLibrary(string name, int libraryId, MangaFormat format)
    {
        return await _context.Series
            .AsNoTracking()
            .Where(s => s.LibraryId == libraryId && s.Name.Equals(name) && s.Format == format)
            .AnyAsync();
    }


    public async Task<IEnumerable<Series>> GetSeriesForLibraryIdAsync(int libraryId, SeriesIncludes includes = SeriesIncludes.None)
    {
        return await _context.Series
            .Where(s => s.LibraryId == libraryId)
            .Includes(includes)
            .OrderBy(s => s.SortName.ToLower())
            .ToListAsync();
    }

    /// <summary>
    /// Used for <see cref="ScannerService"/> to
    /// </summary>
    /// <param name="libraryId"></param>
    /// <param name="userParams"></param>
    /// <returns></returns>
    public async Task<PagedList<Series>> GetFullSeriesForLibraryIdAsync(int libraryId, UserParams userParams)
    {
        #nullable  disable
        var query = _context.Series
            .Where(s => s.LibraryId == libraryId)

            .Include(s => s.Metadata)
            .ThenInclude(m => m.CollectionTags)

            .Include(s => s.Metadata)
            .ThenInclude(m => m.People)

            .Include(s => s.Metadata)
            .ThenInclude(m => m.Genres)

            .Include(s => s.Metadata)
            .ThenInclude(m => m.Tags)

            .Include(s => s.Volumes)
            .ThenInclude(v => v.Chapters)
            .ThenInclude(cm => cm.People)

            .Include(s => s.Volumes)
            .ThenInclude(v => v.Chapters)
            .ThenInclude(c => c.Genres)

            .Include(s => s.Volumes)
            .ThenInclude(v => v.Chapters)
            .ThenInclude(c => c.Tags)

            .Include(s => s.Volumes)!
            .ThenInclude(v => v.Chapters)!
            .ThenInclude(c => c.Files)
            .AsSplitQuery()
            .OrderBy(s => s.SortName.ToLower());
#nullable  enable

        return await PagedList<Series>.CreateAsync(query, userParams.PageNumber, userParams.PageSize);
    }

    /// <summary>
    /// This is a heavy call. Returns all entities down to Files and Library and Series Metadata.
    /// </summary>
    /// <param name="seriesId"></param>
    /// <returns></returns>
    public async Task<Series?> GetFullSeriesForSeriesIdAsync(int seriesId)
    {
        #nullable  disable
        return await _context.Series
            .Where(s => s.Id == seriesId)
            .Include(s => s.Relations)
            .Include(s => s.Metadata)
            .ThenInclude(m => m.People)
            .Include(s => s.Metadata)
            .ThenInclude(m => m.Genres)
            .Include(s => s.Library)
            .Include(s => s.Volumes)
            .ThenInclude(v => v.Chapters)
            .ThenInclude(cm => cm.People)

            .Include(s => s.Volumes)
            .ThenInclude(v => v.Chapters)
            .ThenInclude(c => c.Tags)

            .Include(s => s.Volumes)
            .ThenInclude(v => v.Chapters)
            .ThenInclude(c => c.Genres)


            .Include(s => s.Metadata)
            .ThenInclude(m => m.Tags)

            .Include(s => s.Volumes)
            .ThenInclude(v => v.Chapters)
            .ThenInclude(c => c.Files)
            .AsSplitQuery()
            .SingleOrDefaultAsync();
        #nullable  enable
    }

    /// <summary>
    /// Gets all series
    /// </summary>
    /// <param name="libraryId">Restricts to just one library</param>
    /// <param name="userId"></param>
    /// <param name="userParams"></param>
    /// <param name="filter"></param>
    /// <returns></returns>
    public async Task<PagedList<SeriesDto>> GetSeriesDtoForLibraryIdAsync(int libraryId, int userId, UserParams userParams, FilterDto filter)
    {
        var query = await CreateFilteredSearchQueryable(userId, libraryId, filter, QueryContext.None);

        var retSeries = query
            .ProjectTo<SeriesDto>(_mapper.ConfigurationProvider)
            .AsSplitQuery()
            .AsNoTracking();

        return await PagedList<SeriesDto>.CreateAsync(retSeries, userParams.PageNumber, userParams.PageSize);
    }

    private async Task<List<int>> GetUserLibrariesForFilteredQuery(int libraryId, int userId, QueryContext queryContext)
    {
        if (libraryId == 0)
        {
            return await _context.Library.GetUserLibraries(userId, queryContext).ToListAsync();
        }

        return new List<int>()
        {
            libraryId
        };
    }

    public async Task<SearchResultGroupDto> SearchSeries(int userId, bool isAdmin, IList<int> libraryIds, string searchQuery)
    {
        const int maxRecords = 15;
        var result = new SearchResultGroupDto();
        var searchQueryNormalized = searchQuery.ToNormalized();
        var userRating = await _context.AppUser.GetUserAgeRestriction(userId);

        var seriesIds = _context.Series
            .Where(s => libraryIds.Contains(s.LibraryId))
            .RestrictAgainstAgeRestriction(userRating)
            .Select(s => s.Id)
            .ToList();

        result.Libraries = await _context.Library
            .Where(l => libraryIds.Contains(l.Id))
            .Where(l => EF.Functions.Like(l.Name, $"%{searchQuery}%"))
            .IsRestricted(QueryContext.Search)
            .OrderBy(l => l.Name.ToLower())
            .AsSplitQuery()
            .Take(maxRecords)
            .ProjectTo<LibraryDto>(_mapper.ConfigurationProvider)
            .ToListAsync();

        var justYear = _yearRegex.Match(searchQuery).Value;
        var hasYearInQuery = !string.IsNullOrEmpty(justYear);
        var yearComparison = hasYearInQuery ? int.Parse(justYear) : 0;

        result.Series = _context.Series
            .Where(s => libraryIds.Contains(s.LibraryId))
            .Where(s => (EF.Functions.Like(s.Name, $"%{searchQuery}%")
                         || (s.OriginalName != null && EF.Functions.Like(s.OriginalName, $"%{searchQuery}%"))
                         || (s.LocalizedName != null && EF.Functions.Like(s.LocalizedName, $"%{searchQuery}%"))
                         || (EF.Functions.Like(s.NormalizedName, $"%{searchQueryNormalized}%"))
                         || (hasYearInQuery && s.Metadata.ReleaseYear == yearComparison)))
            .RestrictAgainstAgeRestriction(userRating)
            .Include(s => s.Library)
            .OrderBy(s => s.SortName!.ToLower())
            .AsNoTracking()
            .AsSplitQuery()
            .Take(maxRecords)
            .ProjectTo<SearchResultDto>(_mapper.ConfigurationProvider)
            .AsEnumerable();

        result.ReadingLists = await _context.ReadingList
            .Where(rl => rl.AppUserId == userId || rl.Promoted)
            .Where(rl => EF.Functions.Like(rl.Title, $"%{searchQuery}%"))
            .RestrictAgainstAgeRestriction(userRating)
            .AsSplitQuery()
            .Take(maxRecords)
            .ProjectTo<ReadingListDto>(_mapper.ConfigurationProvider)
            .ToListAsync();

        result.Collections =  await _context.CollectionTag
            .Where(c => (EF.Functions.Like(c.Title, $"%{searchQuery}%"))
                                    || (EF.Functions.Like(c.NormalizedTitle, $"%{searchQueryNormalized}%")))
            .Where(c => c.Promoted || isAdmin)
            .RestrictAgainstAgeRestriction(userRating)
            .OrderBy(s => s.NormalizedTitle)
            .AsNoTracking()
            .AsSplitQuery()
            .Take(maxRecords)
            .OrderBy(c => c.NormalizedTitle)
            .ProjectTo<CollectionTagDto>(_mapper.ConfigurationProvider)
            .ToListAsync();

        result.Persons = await _context.SeriesMetadata
            .Where(sm => seriesIds.Contains(sm.SeriesId))
            .SelectMany(sm => sm.People.Where(t => t.Name != null && EF.Functions.Like(t.Name, $"%{searchQuery}%")))
            .AsSplitQuery()
            .Take(maxRecords)
            .Distinct()
            .ProjectTo<PersonDto>(_mapper.ConfigurationProvider)
            .ToListAsync();

        result.Genres = await _context.SeriesMetadata
            .Where(sm => seriesIds.Contains(sm.SeriesId))
            .SelectMany(sm => sm.Genres.Where(t => EF.Functions.Like(t.Title, $"%{searchQuery}%")))
            .AsSplitQuery()
            .OrderBy(t => t.NormalizedTitle)
            .Distinct()
            .Take(maxRecords)
            .ProjectTo<GenreTagDto>(_mapper.ConfigurationProvider)
            .ToListAsync();

        result.Tags = await _context.SeriesMetadata
            .Where(sm => seriesIds.Contains(sm.SeriesId))
            .SelectMany(sm => sm.Tags.Where(t => EF.Functions.Like(t.Title, $"%{searchQuery}%")))
            .AsSplitQuery()
            .OrderBy(t => t.NormalizedTitle)
            .Distinct()
            .Take(maxRecords)
            .ProjectTo<TagDto>(_mapper.ConfigurationProvider)
            .ToListAsync();

        var fileIds = _context.Series
            .Where(s => seriesIds.Contains(s.Id))
            .AsSplitQuery()
            .SelectMany(s => s.Volumes)
            .SelectMany(v => v.Chapters)
            .SelectMany(c => c.Files.Select(f => f.Id));

        result.Files = await _context.MangaFile
            .Where(m => EF.Functions.Like(m.FilePath, $"%{searchQuery}%") && fileIds.Contains(m.Id))
            .AsSplitQuery()
            .Take(maxRecords)
            .ProjectTo<MangaFileDto>(_mapper.ConfigurationProvider)
            .ToListAsync();


        result.Chapters = await _context.Chapter
            .Include(c => c.Files)
            .Where(c => EF.Functions.Like(c.TitleName, $"%{searchQuery}%"))
            .Where(c => c.Files.All(f => fileIds.Contains(f.Id)))
            .AsSplitQuery()
            .Take(maxRecords)
            .ProjectTo<ChapterDto>(_mapper.ConfigurationProvider)
            .ToListAsync();

        return result;
    }

    public async Task<SeriesDto> GetSeriesDtoByIdAsync(int seriesId, int userId)
    {
        var series = await _context.Series.Where(x => x.Id == seriesId)
            .ProjectTo<SeriesDto>(_mapper.ConfigurationProvider)
            .SingleAsync();

        var seriesList = new List<SeriesDto>() {series};
        await AddSeriesModifiers(userId, seriesList);

        return seriesList[0];
    }

    /// <summary>
    /// Returns Volumes, Metadata (Incl Genres and People), and Collection Tags
    /// </summary>
    /// <param name="seriesId"></param>
    /// <param name="includes"></param>
    /// <returns></returns>
    public async Task<Series?> GetSeriesByIdAsync(int seriesId, SeriesIncludes includes = SeriesIncludes.Volumes | SeriesIncludes.Metadata)
    {
        return await _context.Series
            .Where(s => s.Id == seriesId)
            .Includes(includes)
            .SingleOrDefaultAsync();
    }

    /// <summary>
    /// Returns Volumes, Metadata, and Collection Tags
    /// </summary>
    /// <param name="seriesIds"></param>
    /// <returns></returns>
    public async Task<IList<Series>> GetSeriesByIdsAsync(IList<int> seriesIds)
    {
        return await _context.Series
            .Include(s => s.Volumes)
            .Include(s => s.Metadata)
            .ThenInclude(m => m.CollectionTags)
            .Include(s => s.Relations)
            .Where(s => seriesIds.Contains(s.Id))
            .AsSplitQuery()
            .ToListAsync();
    }

    public async Task<int[]> GetChapterIdsForSeriesAsync(IList<int> seriesIds)
    {
        var volumes = await _context.Volume
            .Where(v => seriesIds.Contains(v.SeriesId))
            .Include(v => v.Chapters)
            .AsSplitQuery()
            .ToListAsync();

        IList<int> chapterIds = new List<int>();
        foreach (var v in volumes)
        {
            foreach (var c in v.Chapters)
            {
                chapterIds.Add(c.Id);
            }
        }

        return chapterIds.ToArray();
    }

    /// <summary>
    /// This returns a dictionary mapping seriesId -> list of chapters back for each series id passed
    /// </summary>
    /// <param name="seriesIds"></param>
    /// <returns></returns>
    public async Task<IDictionary<int, IList<int>>> GetChapterIdWithSeriesIdForSeriesAsync(int[] seriesIds)
    {
        var volumes = await _context.Volume
            .Where(v => seriesIds.Contains(v.SeriesId))
            .Include(v => v.Chapters)
            .AsSplitQuery()
            .ToListAsync();

        var seriesChapters = new Dictionary<int, IList<int>>();
        foreach (var v in volumes)
        {
            foreach (var c in v.Chapters)
            {
                if (!seriesChapters.ContainsKey(v.SeriesId))
                {
                    var list = new List<int>();
                    seriesChapters.Add(v.SeriesId, list);
                }
                seriesChapters[v.SeriesId].Add(c.Id);
            }
        }

        return seriesChapters;
    }

    public async Task<IDictionary<int, int>> GetLibraryIdsForSeriesAsync()
    {
        var seriesChapters = new Dictionary<int, int>();
        var series = await _context.Series.Select(s => new
        {
            Id = s.Id, LibraryId = s.LibraryId
        }).ToListAsync();
        foreach (var s in series)
        {
            seriesChapters.Add(s.Id, s.LibraryId);
        }

        return seriesChapters;
    }

    public async Task<IList<SeriesMetadataDto>> GetSeriesMetadataForIds(IEnumerable<int> seriesIds)
    {
        return await _context.SeriesMetadata
            .Where(metadata => seriesIds.Contains(metadata.SeriesId))
            .Include(m => m.Genres.OrderBy(g => g.NormalizedTitle))
            .Include(m => m.Tags.OrderBy(g => g.NormalizedTitle))
            .Include(m => m.People)
            .AsNoTracking()
            .ProjectTo<SeriesMetadataDto>(_mapper.ConfigurationProvider)
            .AsSplitQuery()
            .ToListAsync();
    }


    /// <summary>
    /// Returns custom images only
    /// </summary>
    /// <returns></returns>
    public async Task<IList<Series>> GetAllWithCoversInDifferentEncoding(EncodeFormat encodeFormat,
        bool customOnly = true)
    {
        var extension = encodeFormat.GetExtension();
        var prefix = ImageService.GetSeriesFormat(0).Replace("0", string.Empty);
        return await _context.Series
            .Where(c => !string.IsNullOrEmpty(c.CoverImage)
                        && !c.CoverImage.EndsWith(extension)
                        && (!customOnly || c.CoverImage.StartsWith(prefix)))
            .ToListAsync();
    }

    public async Task<PagedList<SeriesDto>> GetSeriesDtoForLibraryIdV2Async(int userId, UserParams userParams, FilterV2Dto filterDto)
    {
        var query = await CreateFilteredSearchQueryableV2(userId, filterDto, QueryContext.None);

        var retSeries = query
            .ProjectTo<SeriesDto>(_mapper.ConfigurationProvider)
            .AsSplitQuery()
            .AsNoTracking();

        return await PagedList<SeriesDto>.CreateAsync(retSeries, userParams.PageNumber, userParams.PageSize);
    }


    public async Task AddSeriesModifiers(int userId, List<SeriesDto> series)
    {
        var userProgress = await _context.AppUserProgresses
            .Where(p => p.AppUserId == userId && series.Select(s => s.Id).Contains(p.SeriesId))
            .AsSplitQuery()
            .ToListAsync();

        var userRatings = await _context.AppUserRating
            .Where(r => r.AppUserId == userId && series.Select(s => s.Id).Contains(r.SeriesId))
            .AsSplitQuery()
            .ToListAsync();

        foreach (var s in series)
        {
            s.PagesRead = userProgress.Where(p => p.SeriesId == s.Id).Sum(p => p.PagesRead);
            var rating = userRatings.SingleOrDefault(r => r.SeriesId == s.Id);
            if (rating != null)
            {
                s.UserRating = rating.Rating;
                s.UserReview = rating.Review;
            }

            if (userProgress.Count > 0)
            {
                s.LatestReadDate = userProgress.Max(p => p.LastModified);
            }
        }
    }

    public async Task<string?> GetSeriesCoverImageAsync(int seriesId)
    {
        return await _context.Series
            .Where(s => s.Id == seriesId)
            .Select(s => s.CoverImage)
            .SingleOrDefaultAsync();
    }



    /// <summary>
    /// Returns a list of Series that were added, ordered by Created desc
    /// </summary>
    /// <param name="userId"></param>
    /// <param name="libraryId">Library to restrict to, if 0, will apply to all libraries</param>
    /// <param name="userParams">Contains pagination information</param>
    /// <param name="filter">Optional filter on query</param>
    /// <returns></returns>
    public async Task<PagedList<SeriesDto>> GetRecentlyAdded(int libraryId, int userId, UserParams userParams, FilterDto filter)
    {
        var query = await CreateFilteredSearchQueryable(userId, libraryId, filter, QueryContext.Dashboard);

        var retSeries = query
            .OrderByDescending(s => s.Created)
            .ProjectTo<SeriesDto>(_mapper.ConfigurationProvider)
            .AsSplitQuery()
            .AsNoTracking();

        return await PagedList<SeriesDto>.CreateAsync(retSeries, userParams.PageNumber, userParams.PageSize);
    }

    private IList<MangaFormat> ExtractFilters(int libraryId, int userId, FilterDto filter, ref List<int> userLibraries,
        out List<int> allPeopleIds, out bool hasPeopleFilter, out bool hasGenresFilter, out bool hasCollectionTagFilter,
        out bool hasRatingFilter, out bool hasProgressFilter, out IList<int> seriesIds, out bool hasAgeRating, out bool hasTagsFilter,
        out bool hasLanguageFilter, out bool hasPublicationFilter, out bool hasSeriesNameFilter, out bool hasReleaseYearMinFilter, out bool hasReleaseYearMaxFilter)
    {
        var formats = filter.GetSqlFilter();

        if (filter.Libraries.Count > 0)
        {
            userLibraries = userLibraries.Where(l => filter.Libraries.Contains(l)).ToList();
        }
        else if (libraryId > 0)
        {
            userLibraries = userLibraries.Where(l => l == libraryId).ToList();
        }

        allPeopleIds = new List<int>();
        allPeopleIds.AddRange(filter.Writers);
        allPeopleIds.AddRange(filter.Character);
        allPeopleIds.AddRange(filter.Colorist);
        allPeopleIds.AddRange(filter.Editor);
        allPeopleIds.AddRange(filter.Inker);
        allPeopleIds.AddRange(filter.Letterer);
        allPeopleIds.AddRange(filter.Penciller);
        allPeopleIds.AddRange(filter.Publisher);
        allPeopleIds.AddRange(filter.CoverArtist);
        allPeopleIds.AddRange(filter.Translators);

        hasPeopleFilter = allPeopleIds.Count > 0;
        hasGenresFilter = filter.Genres.Count > 0;
        hasCollectionTagFilter = filter.CollectionTags.Count > 0;
        hasRatingFilter = filter.Rating > 0;
        hasProgressFilter = !filter.ReadStatus.Read || !filter.ReadStatus.InProgress || !filter.ReadStatus.NotRead;
        hasAgeRating = filter.AgeRating.Count > 0;
        hasTagsFilter = filter.Tags.Count > 0;
        hasLanguageFilter = filter.Languages.Count > 0;
        hasPublicationFilter = filter.PublicationStatus.Count > 0;

        hasReleaseYearMinFilter = filter.ReleaseYearRange != null && filter.ReleaseYearRange.Min != 0;
        hasReleaseYearMaxFilter = filter.ReleaseYearRange != null && filter.ReleaseYearRange.Max != 0;


        bool ProgressComparison(int pagesRead, int totalPages)
        {
            var result = false;
            if (filter.ReadStatus.NotRead)
            {
                result = (pagesRead == 0);
            }

            if (filter.ReadStatus.Read)
            {
                result = result || (pagesRead == totalPages);
            }

            if (filter.ReadStatus.InProgress)
            {
                result = result || (pagesRead > 0 && pagesRead < totalPages);
            }

            return result;
        }

        seriesIds = new List<int>();
        if (hasProgressFilter)
        {
            seriesIds = _context.Series
                .Include(s => s.Progress)
                .Select(s => new
                {
                    Series = s,
                    PagesRead = s.Progress.Where(p => p.AppUserId == userId).Sum(p => p.PagesRead),
                })
                .AsEnumerable()
                .Where(s => ProgressComparison(s.PagesRead, s.Series.Pages))
                .Select(s => s.Series.Id)
                .ToList();
        }

        hasSeriesNameFilter = !string.IsNullOrEmpty(filter.SeriesNameQuery);

        return formats;
    }

    /// <summary>
    /// Returns Series that the user has some partial progress on. Sorts based on activity. Sort first by User progress, then
    /// by when chapters have been added to series. Restricts progress in the past 30 days and chapters being added to last 7.
    /// </summary>
    /// <param name="userId"></param>
    /// <param name="libraryId">Library to restrict to, if 0, will apply to all libraries</param>
    /// <param name="userParams">Pagination information</param>
    /// <param name="filter">Optional (default null) filter on query</param>
    /// <returns></returns>
    public async Task<PagedList<SeriesDto>> GetOnDeck(int userId, int libraryId, UserParams userParams, FilterDto filter)
    {
        var cutoffProgressPoint = DateTime.Now - TimeSpan.FromDays(30);
        var cutoffLastAddedPoint = DateTime.Now - TimeSpan.FromDays(7);

        var libraryIds = GetLibraryIdsForUser(userId, libraryId, QueryContext.Dashboard)
            .Where(id => libraryId == 0 || id == libraryId);
        var usersSeriesIds = GetSeriesIdsForLibraryIds(libraryIds);


        var query = _context.Series
            .Where(s => usersSeriesIds.Contains(s.Id))
            .Select(s => new
            {
                Series = s,
                PagesRead = _context.AppUserProgresses.Where(p => p.SeriesId == s.Id && p.AppUserId == userId)
                    .Sum(s1 => s1.PagesRead),
                LatestReadDate = _context.AppUserProgresses
                    .Where(p => p.SeriesId == s.Id && p.AppUserId == userId)
                    .Max(p => p.LastModified),
                s.LastChapterAdded,
            })
            .Where(s => s.PagesRead > 0
                        && s.PagesRead < s.Series.Pages)
            .Where(d => d.LatestReadDate >= cutoffProgressPoint || d.LastChapterAdded >= cutoffLastAddedPoint)
                .OrderByDescending(s => s.LatestReadDate)
            .ThenByDescending(s => s.LastChapterAdded)
            .Select(s => s.Series)
            .ProjectTo<SeriesDto>(_mapper.ConfigurationProvider)
            .AsSplitQuery()
            .AsNoTracking();

        return await PagedList<SeriesDto>.CreateAsync(query, userParams.PageNumber, userParams.PageSize);
    }

    private async Task<IQueryable<Series>> CreateFilteredSearchQueryable(int userId, int libraryId, FilterDto filter, QueryContext queryContext)
    {
        // NOTE: Why do we even have libraryId when the filter has the actual libraryIds?
        // TODO: Remove the unneeded libraryId from all APIs so we can ust use FilterDto
        var userLibraries = await GetUserLibrariesForFilteredQuery(libraryId, userId, queryContext);
        var userRating = await _context.AppUser.GetUserAgeRestriction(userId);
        var onlyParentSeries = await _context.AppUserPreferences.Where(u => u.AppUserId == userId)
            .Select(u => u.CollapseSeriesRelationships)
            .SingleOrDefaultAsync();

        var formats = ExtractFilters(libraryId, userId, filter, ref userLibraries,
            out var allPeopleIds, out var hasPeopleFilter, out var hasGenresFilter,
            out var hasCollectionTagFilter, out var hasRatingFilter, out var hasProgressFilter,
            out var seriesIds, out var hasAgeRating, out var hasTagsFilter, out var hasLanguageFilter,
            out var hasPublicationFilter, out var hasSeriesNameFilter, out var hasReleaseYearMinFilter, out var hasReleaseYearMaxFilter);

        var query = _context.Series
            .AsNoTracking()
            // This new style can handle any filterComparision coming from the user
            .HasLanguage(hasLanguageFilter, FilterComparison.Contains, filter.Languages)
            .HasReleaseYear(hasReleaseYearMaxFilter, FilterComparison.LessThanEqual, filter.ReleaseYearRange?.Max)
            .HasReleaseYear(hasReleaseYearMinFilter, FilterComparison.GreaterThanEqual, filter.ReleaseYearRange?.Min)
            .HasName(hasSeriesNameFilter, FilterComparison.Matches, filter.SeriesNameQuery)
            .HasRating(hasRatingFilter, FilterComparison.GreaterThanEqual, filter.Rating, userId)
            .HasAgeRating(hasAgeRating, FilterComparison.Contains, filter.AgeRating)
            .HasPublicationStatus(hasPublicationFilter, FilterComparison.Contains, filter.PublicationStatus)
            .HasTags(hasTagsFilter, FilterComparison.Contains, filter.Tags)
            .HasCollectionTags(hasCollectionTagFilter, FilterComparison.Contains, filter.Tags)
            .HasGenre(hasGenresFilter, FilterComparison.Contains, filter.Genres)
            .HasFormat(filter.Formats != null && filter.Formats.Count > 0, FilterComparison.Contains, filter.Formats!)
            .HasAverageReadTime(true, FilterComparison.GreaterThanEqual, 0)
            //.HasReadingProgress(true, FilterComparison.GreaterThanEqual, 20, userId) // BUG: This has some nullable issue

            // This needs different treatment
            .HasPeople(hasPeopleFilter, FilterComparison.Contains, allPeopleIds)

            .WhereIf(onlyParentSeries,
                s => s.RelationOf.Count == 0 || s.RelationOf.All(p => p.RelationKind == RelationKind.Prequel))
            .Where(s => userLibraries.Contains(s.LibraryId));

        if (userRating.AgeRating != AgeRating.NotApplicable)
        {
             // this if statement is included in the extension
            query = query.RestrictAgainstAgeRestriction(userRating);
        }


        // If no sort options, default to using SortName
        filter.SortOptions ??= new SortOptions()
        {
            IsAscending = true,
            SortField = SortField.SortName
        };

        if (filter.SortOptions.IsAscending)
        {
            query = filter.SortOptions.SortField switch
            {
                SortField.SortName => query.OrderBy(s => s.SortName.ToLower()),
                SortField.CreatedDate => query.OrderBy(s => s.Created),
                SortField.LastModifiedDate => query.OrderBy(s => s.LastModified),
                SortField.LastChapterAdded => query.OrderBy(s => s.LastChapterAdded),
                SortField.TimeToRead => query.OrderBy(s => s.AvgHoursToRead),
                SortField.ReleaseYear => query.OrderBy(s => s.Metadata.ReleaseYear),
                _ => query
            };
        }
        else
        {
            query = filter.SortOptions.SortField switch
            {
                SortField.SortName => query.OrderByDescending(s => s.SortName.ToLower()),
                SortField.CreatedDate => query.OrderByDescending(s => s.Created),
                SortField.LastModifiedDate => query.OrderByDescending(s => s.LastModified),
                SortField.LastChapterAdded => query.OrderByDescending(s => s.LastChapterAdded),
                SortField.TimeToRead => query.OrderByDescending(s => s.AvgHoursToRead),
                SortField.ReleaseYear => query.OrderByDescending(s => s.Metadata.ReleaseYear),
                _ => query
            };
        }

        return query.AsSplitQuery();
    }

    private async Task<IQueryable<Series>> CreateFilteredSearchQueryableV2(int userId, FilterV2Dto filter, QueryContext queryContext)
    {
        // NOTE: Why do we even have libraryId when the filter has the actual libraryIds?
        var userLibraries = await GetUserLibrariesForFilteredQuery(0, userId, queryContext);
        var userRating = await _context.AppUser.GetUserAgeRestriction(userId);
        var onlyParentSeries = await _context.AppUserPreferences.Where(u => u.AppUserId == userId)
            .Select(u => u.CollapseSeriesRelationships)
            .SingleOrDefaultAsync();

        var query = _context.Series
            .AsNoTracking();

        var filterLibs = new List<int>();
        // Can I just pass isAnd for the root query if it has statements?
        query = BuildFilterQuery(userId, filter, query, filterLibs, userLibraries, false);

        query = query
            .WhereIf(userLibraries.Count > 0, s => userLibraries.Contains(s.LibraryId))
            .WhereIf(filterLibs.Count > 0, s => filterLibs.Contains(s.LibraryId))
            .WhereIf(onlyParentSeries, s =>
            s.RelationOf.Count == 0 ||
            s.RelationOf.All(p => p.RelationKind == RelationKind.Prequel));

        if (userRating.AgeRating != AgeRating.NotApplicable)
        {
             // this if statement is included in the extension
            query = query.RestrictAgainstAgeRestriction(userRating);
        }

        return ApplyLimit(query
            .Sort(filter.SortOptions)
            .AsSplitQuery(), filter.LimitTo);
    }

    public static IQueryable<Series> BuildFilterQuery(int userId, FilterV2Dto filterDto, IQueryable<Series> query,
        List<int> filterLibs, List<int> userLibraries, bool isAnd = true)
    {
        if (filterDto.Groups == null || !filterDto.Groups.Any())
        {
            // If there are no groups, return the original query
            return query;
        }

        //var filteredQuery = isAnd ? query : query.Where(b => false);
        var filteredQuery = query;
        // Initialize filteredQuery to the original query if isAnd is true,
        // or to a query that always returns false if isAnd is false (to handle the case when there are no And groups)

        foreach (var group in filterDto.Groups)
        {
            if (group.Statements != null && group.Statements.Any())
            {
                foreach (var statement in group.Statements)
                {
                    filteredQuery = BuildFilterGroup(userId, statement, filteredQuery, filterLibs, userLibraries);
                }
            }
            if (group.And != null && group.And.Any())
            {
                var andQuery = BuildFilterQuery(userId, new FilterV2Dto { Groups = group.And }, query, filterLibs, userLibraries, true);
                filteredQuery = filteredQuery.Intersect(andQuery);
            }
            if (group.Or != null && group.Or.Any())
            {
                var orQuery = BuildFilterQuery(userId, new FilterV2Dto { Groups = group.Or }, query, filterLibs, userLibraries, false);
                filteredQuery = filteredQuery.Union(orQuery);
            }
        }

        return filteredQuery;
    }

    private static IQueryable<Series> ApplyLimit(IQueryable<Series> query, int limit)
    {
        return limit <= 0 ? query : query.Take(limit);
    }

    private static IQueryable<Series> BuildFilterGroup(int userId, FilterStatementDto statement, IQueryable<Series> query, List<int> filterLibs,
        IEnumerable<int> userLibraries)
    {
        var (value, _) = FilterFieldValueConverter.ConvertValue(statement.Field, statement.Value);
        switch (statement.Field)
        {
            case FilterField.Summary:
                break;
            case FilterField.SeriesName:
                query = query.HasName(true, statement.Comparison, (string) value);
                break;
            case FilterField.PublicationStatus:
                query = query.HasPublicationStatus(true, statement.Comparison, (IList<PublicationStatus>) value);
                break;
            case FilterField.Languages:
                query = query.HasLanguage(true, statement.Comparison, (IList<string>) value);
                break;
            case FilterField.AgeRating:
                query = query.HasAgeRating(true, statement.Comparison, (IList<AgeRating>) value);
                break;
            case FilterField.UserRating:
                query = query.HasRating(true, statement.Comparison, (int) value, userId);
                break;
            case FilterField.Tags:
                query = query.HasTags(true, statement.Comparison, (IList<int>) value);
                break;
            case FilterField.CollectionTags:
                query = query.HasCollectionTags(true, statement.Comparison, (IList<int>) value);
                break;
            case FilterField.Translators:
                query = query.HasPeople(true, statement.Comparison, (IList<int>) value);
                break;
            case FilterField.Characters:
                query = query.HasPeople(true, statement.Comparison, (IList<int>) value);
                break;
            case FilterField.Publisher:
                query = query.HasPeople(true, statement.Comparison, (IList<int>) value);
                break;
            case FilterField.Editor:
                query = query.HasPeople(true, statement.Comparison, (IList<int>) value);
                break;
            case FilterField.CoverArtist:
                query = query.HasPeople(true, statement.Comparison, (IList<int>) value);
                break;
            case FilterField.Letterer:
                query = query.HasPeople(true, statement.Comparison, (IList<int>) value);
                break;
            case FilterField.Colorist:
                query = query.HasPeople(true, statement.Comparison, (IList<int>) value);
                break;
            case FilterField.Inker:
                query = query.HasPeople(true, statement.Comparison, (IList<int>) value);
                break;
            case FilterField.Penciller:
                query = query.HasPeople(true, statement.Comparison, (IList<int>) value);
                break;
            case FilterField.Writers:
                query = query.HasPeople(true, statement.Comparison, (IList<int>) value);
                break;
            case FilterField.Genres:
                query = query.HasGenre(true, statement.Comparison, (IList<int>) value);
                break;
            case FilterField.Libraries:
                // This is handled above as we need to restrict to what user has access to as well
                var filterLibraries = (IList<int>) value;
                filterLibs.AddRange(userLibraries.Where(l => filterLibraries.Contains(l)));
                break;
            case FilterField.ReadProgress:
                query = query.HasReadingProgress(true, statement.Comparison, (int) value, userId);
                break;
            case FilterField.Formats:
                query = query.HasFormat(true, statement.Comparison, (IList<MangaFormat>) value);
                break;
            case FilterField.ReleaseYear:
                query = query.HasReleaseYear(true, statement.Comparison, (int) value);
                break;
            case FilterField.ReadTime:
                query = query.HasAverageReadTime(true, statement.Comparison, (int) value);
                break;
            default:
                throw new ArgumentOutOfRangeException();
        }

        return query;
    }

    private async Task<IQueryable<Series>> CreateFilteredSearchQueryable(int userId, int libraryId, FilterDto filter, IQueryable<Series> sQuery)
    {
        var userLibraries = await GetUserLibrariesForFilteredQuery(libraryId, userId, QueryContext.Search);
        var formats = ExtractFilters(libraryId, userId, filter, ref userLibraries,
            out var allPeopleIds, out var hasPeopleFilter, out var hasGenresFilter,
            out var hasCollectionTagFilter, out var hasRatingFilter, out var hasProgressFilter,
            out var seriesIds, out var hasAgeRating, out var hasTagsFilter, out var hasLanguageFilter,
            out var hasPublicationFilter, out var hasSeriesNameFilter, out var hasReleaseYearMinFilter, out var hasReleaseYearMaxFilter);

        var query = sQuery
            .WhereIf(hasGenresFilter, s => s.Metadata.Genres.Any(g => filter.Genres.Contains(g.Id)))
            .WhereIf(hasPeopleFilter, s => s.Metadata.People.Any(p => allPeopleIds.Contains(p.Id)))
            .WhereIf(hasCollectionTagFilter,
                s => s.Metadata.CollectionTags.Any(t => filter.CollectionTags.Contains(t.Id)))
            .WhereIf(hasRatingFilter, s => s.Ratings.Any(r => r.Rating >= filter.Rating && r.AppUserId == userId))
            .WhereIf(hasProgressFilter, s => seriesIds.Contains(s.Id))
            .WhereIf(hasAgeRating, s => filter.AgeRating.Contains(s.Metadata.AgeRating))
            .WhereIf(hasTagsFilter, s => s.Metadata.Tags.Any(t => filter.Tags.Contains(t.Id)))
            .WhereIf(hasLanguageFilter, s => filter.Languages.Contains(s.Metadata.Language))
            .WhereIf(hasReleaseYearMinFilter, s => s.Metadata.ReleaseYear >= filter.ReleaseYearRange!.Min)
            .WhereIf(hasReleaseYearMaxFilter, s => s.Metadata.ReleaseYear <= filter.ReleaseYearRange!.Max)
            .WhereIf(hasPublicationFilter, s => filter.PublicationStatus.Contains(s.Metadata.PublicationStatus))
            .WhereIf(hasSeriesNameFilter, s => EF.Functions.Like(s.Name, $"%{filter.SeriesNameQuery}%")
                                               || EF.Functions.Like(s.OriginalName!, $"%{filter.SeriesNameQuery}%")
                                               || EF.Functions.Like(s.LocalizedName!, $"%{filter.SeriesNameQuery}%"))
            .Where(s => userLibraries.Contains(s.LibraryId)
                        && formats.Contains(s.Format))
            .Sort(filter.SortOptions)
            .AsNoTracking();

        return query.AsSplitQuery();
    }

    public async Task<SeriesMetadataDto?> GetSeriesMetadata(int seriesId)
    {
        var metadataDto = await _context.SeriesMetadata
            .Where(metadata => metadata.SeriesId == seriesId)
            .Include(m => m.Genres.OrderBy(g => g.NormalizedTitle))
            .Include(m => m.Tags.OrderBy(g => g.NormalizedTitle))
            .Include(m => m.People)
            .AsNoTracking()
            .ProjectTo<SeriesMetadataDto>(_mapper.ConfigurationProvider)
            .AsSplitQuery()
            .SingleOrDefaultAsync();

        if (metadataDto != null)
        {
            metadataDto.CollectionTags = await _context.CollectionTag
                .Include(t => t.SeriesMetadatas)
                .Where(t => t.SeriesMetadatas.Select(s => s.SeriesId).Contains(seriesId))
                .ProjectTo<CollectionTagDto>(_mapper.ConfigurationProvider)
                .AsNoTracking()
                .OrderBy(t => t.Title.ToLower())
                .AsSplitQuery()
                .ToListAsync();
        }

        return metadataDto;
    }

    public async Task<PagedList<SeriesDto>> GetSeriesDtoForCollectionAsync(int collectionId, int userId, UserParams userParams)
    {
        var userLibraries = _context.Library
            .Include(l => l.AppUsers)
            .Where(library => library.AppUsers.Any(user => user.Id == userId))
            .AsSplitQuery()
            .AsNoTracking()
            .Select(library => library.Id)
            .ToList();

        var query =  _context.CollectionTag
            .Where(s => s.Id == collectionId)
            .Include(c => c.SeriesMetadatas)
            .ThenInclude(m => m.Series)
            .SelectMany(c => c.SeriesMetadatas.Select(sm => sm.Series).Where(s => userLibraries.Contains(s.LibraryId)))
            .OrderBy(s => s.LibraryId)
            .ThenBy(s => s.SortName.ToLower())
            .ProjectTo<SeriesDto>(_mapper.ConfigurationProvider)
            .AsSplitQuery()
            .AsNoTracking();

        return await PagedList<SeriesDto>.CreateAsync(query, userParams.PageNumber, userParams.PageSize);
    }

    public async Task<IList<MangaFile>> GetFilesForSeries(int seriesId)
    {
        return await _context.Volume
            .Where(v => v.SeriesId == seriesId)
            .Include(v => v.Chapters)
            .ThenInclude(c => c.Files)
            .SelectMany(v => v.Chapters.SelectMany(c => c.Files))
            .AsSplitQuery()
            .AsNoTracking()
            .ToListAsync();
    }

    public async Task<IEnumerable<SeriesDto>> GetSeriesDtoForIdsAsync(IEnumerable<int> seriesIds, int userId)
    {
        var allowedLibraries = _context.Library
            .Include(l => l.AppUsers)
            .Where(library => library.AppUsers.Any(x => x.Id == userId))
            .AsSplitQuery()
            .Select(l => l.Id);

        return await _context.Series
            .Where(s => seriesIds.Contains(s.Id) && allowedLibraries.Contains(s.LibraryId))
            .OrderBy(s => s.SortName.ToLower())
            .ProjectTo<SeriesDto>(_mapper.ConfigurationProvider)
            .AsNoTracking()
            .AsSplitQuery()
            .ToListAsync();
    }

    public async Task<IList<string>> GetAllCoverImagesAsync()
    {
        return (await _context.Series
            .Select(s => s.CoverImage)
            .Where(t => !string.IsNullOrEmpty(t))
            .ToListAsync())!;
    }

    public async Task<IEnumerable<string>> GetLockedCoverImagesAsync()
    {
        return (await _context.Series
            .Where(s => s.CoverImageLocked && !string.IsNullOrEmpty(s.CoverImage))
            .Select(s => s.CoverImage)
            .ToListAsync())!;
    }

    /// <summary>
    /// Returns the number of series for a given library (or all libraries if libraryId is 0)
    /// </summary>
    /// <param name="libraryId">Defaults to 0, library to restrict count to</param>
    /// <returns></returns>
    private async Task<int> GetSeriesCount(int libraryId = 0)
    {
        if (libraryId > 0)
        {
            return await _context.Series
                .Where(s => s.LibraryId == libraryId)
                .CountAsync();
        }
        return await _context.Series.CountAsync();
    }

    /// <summary>
    /// Returns the number of series that should be processed in parallel to optimize speed and memory. Minimum of 50
    /// </summary>
    /// <param name="libraryId">Defaults to 0 meaning no library</param>
    /// <returns></returns>
    private async Task<Tuple<int, int>> GetChunkSize(int libraryId = 0)
    {
        var totalSeries = await GetSeriesCount(libraryId);
        return new Tuple<int, int>(totalSeries, 50);
    }

    public async Task<Chunk> GetChunkInfo(int libraryId = 0)
    {
        var (totalSeries, chunkSize) = await GetChunkSize(libraryId);

        if (totalSeries == 0) return new Chunk()
        {
            TotalChunks = 0,
            TotalSize = 0,
            ChunkSize = 0
        };

        var totalChunks = Math.Max((int) Math.Ceiling((totalSeries * 1.0) / chunkSize), 1);

        return new Chunk()
        {
            TotalSize = totalSeries,
            ChunkSize = chunkSize,
            TotalChunks = totalChunks
        };
    }

    public async Task<IList<SeriesMetadata>> GetSeriesMetadataForIdsAsync(IEnumerable<int> seriesIds)
    {
        return await _context.SeriesMetadata
            .Where(sm => seriesIds.Contains(sm.SeriesId))
            .Include(sm => sm.CollectionTags)
            .AsSplitQuery()
            .ToListAsync();
    }




    /// <summary>
    /// Return recently updated series, regardless of read progress, and group the number of volume or chapters added.
    /// </summary>
    /// <remarks>This provides 2 levels of pagination. Fetching the individual chapters only looks at 3000. Then when performing grouping
    /// in memory, we stop after 30 series. </remarks>
    /// <param name="userId">Used to ensure user has access to libraries</param>
    /// <param name="pageSize">How many entities to return</param>
    /// <returns></returns>
    public async Task<IEnumerable<GroupedSeriesDto>> GetRecentlyUpdatedSeries(int userId, int pageSize = 30)
    {
        var seriesMap = new Dictionary<string, GroupedSeriesDto>();
        var index = 0;
        var userRating = await _context.AppUser.GetUserAgeRestriction(userId);

        var items = (await GetRecentlyAddedChaptersQuery(userId));
        if (userRating.AgeRating != AgeRating.NotApplicable)
        {
            items = items.RestrictAgainstAgeRestriction(userRating);
        }

        foreach (var item in items)
        {
            if (seriesMap.Keys.Count == pageSize) break;

            if (item.SeriesName == null) continue;


            if (seriesMap.TryGetValue(item.SeriesName, out var value))
            {
                value.Count += 1;
            }
            else
            {
                seriesMap[item.SeriesName] = new GroupedSeriesDto()
                {
                    LibraryId = item.LibraryId,
                    LibraryType = item.LibraryType,
                    SeriesId = item.SeriesId,
                    SeriesName = item.SeriesName,
                    Created = item.Created,
                    Id = index,
                    Format = item.Format,
                    Count = 1,
                };
                index += 1;
            }
        }

        return seriesMap.Values.AsEnumerable();
    }

    public async Task<IEnumerable<SeriesDto>> GetSeriesForRelationKind(int userId, int seriesId, RelationKind kind)
    {
        var libraryIds = GetLibraryIdsForUser(userId);
        var userRating = await _context.AppUser.GetUserAgeRestriction(userId);

        var usersSeriesIds = _context.Series
            .Where(s => libraryIds.Contains(s.LibraryId))
            .RestrictAgainstAgeRestriction(userRating)
            .Select(s => s.Id);

        var targetSeries = _context.SeriesRelation
            .Where(sr =>
                sr.SeriesId == seriesId && sr.RelationKind == kind && usersSeriesIds.Contains(sr.TargetSeriesId))
            .Include(sr => sr.TargetSeries)
            .AsSplitQuery()
            .AsNoTracking()
            .Select(sr => sr.TargetSeriesId);

        return await _context.Series
            .Where(s => targetSeries.Contains(s.Id))
            .RestrictAgainstAgeRestriction(userRating)
            .AsSplitQuery()
            .AsNoTracking()
            .ProjectTo<SeriesDto>(_mapper.ConfigurationProvider)
            .ToListAsync();
    }

    public async Task<PagedList<SeriesDto>> GetMoreIn(int userId, int libraryId, int genreId, UserParams userParams)
    {
        var libraryIds = GetLibraryIdsForUser(userId, libraryId, QueryContext.Recommended)
            .Where(id => libraryId == 0 || id == libraryId);
        var usersSeriesIds = GetSeriesIdsForLibraryIds(libraryIds);

        var userRating = await _context.AppUser.GetUserAgeRestriction(userId);
        // Because this can be called from an API, we need to provide an additional check if the genre has anything the
        // user with age restrictions can access

        var query = _context.Series
            .Where(s => s.Metadata.Genres.Select(g => g.Id).Contains(genreId))
            .Where(s => usersSeriesIds.Contains(s.Id))
            .RestrictAgainstAgeRestriction(userRating)
            .AsSplitQuery()
            .ProjectTo<SeriesDto>(_mapper.ConfigurationProvider);


        return await PagedList<SeriesDto>.CreateAsync(query, userParams.PageNumber, userParams.PageSize);
    }

    /// <summary>
    /// Returns a list of Series that the user Has fully read
    /// </summary>
    /// <param name="userId"></param>
    /// <param name="libraryId"></param>
    /// <param name="userParams"></param>
    /// <returns></returns>
    public async Task<PagedList<SeriesDto>> GetRediscover(int userId, int libraryId, UserParams userParams)
    {
        var libraryIds = GetLibraryIdsForUser(userId, libraryId, QueryContext.Recommended)
            .Where(id => libraryId == 0 || id == libraryId);
        var usersSeriesIds = GetSeriesIdsForLibraryIds(libraryIds);
        var distinctSeriesIdsWithProgress = _context.AppUserProgresses
            .Where(s => usersSeriesIds.Contains(s.SeriesId))
            .Select(p => p.SeriesId)
            .Distinct();

        var query = _context.Series
            .Where(s => distinctSeriesIdsWithProgress.Contains(s.Id) &&
                        _context.AppUserProgresses.Where(s1 => s1.SeriesId == s.Id && s1.AppUserId == userId)
                            .Sum(s1 => s1.PagesRead) >= s.Pages)
            .AsSplitQuery()
            .ProjectTo<SeriesDto>(_mapper.ConfigurationProvider);

        return await PagedList<SeriesDto>.CreateAsync(query, userParams.PageNumber, userParams.PageSize);
    }

    public async Task<SeriesDto?> GetSeriesForMangaFile(int mangaFileId, int userId)
    {
        var libraryIds = GetLibraryIdsForUser(userId, 0, QueryContext.Search);
        var userRating = await _context.AppUser.GetUserAgeRestriction(userId);

        return await _context.MangaFile
            .Where(m => m.Id == mangaFileId)
            .AsSplitQuery()
            .Select(f => f.Chapter)
            .Select(c => c.Volume)
            .Select(v => v.Series)
            .Where(s => libraryIds.Contains(s.LibraryId))
            .RestrictAgainstAgeRestriction(userRating)
            .ProjectTo<SeriesDto>(_mapper.ConfigurationProvider)
            .SingleOrDefaultAsync();
    }

    public async Task<SeriesDto?> GetSeriesForChapter(int chapterId, int userId)
    {
        var libraryIds = GetLibraryIdsForUser(userId);
        var userRating = await _context.AppUser.GetUserAgeRestriction(userId);
        return await _context.Chapter
            .Where(m => m.Id == chapterId)
            .AsSplitQuery()
            .Select(c => c.Volume)
            .Select(v => v.Series)
            .Where(s => libraryIds.Contains(s.LibraryId))
            .RestrictAgainstAgeRestriction(userRating)
            .ProjectTo<SeriesDto>(_mapper.ConfigurationProvider)
            .SingleOrDefaultAsync();
    }

    /// <summary>
    /// Return a Series by Folder path. Null if not found.
    /// </summary>
    /// <param name="folder">This will be normalized in the query</param>
    /// <param name="includes">Additional relationships to include with the base query</param>
    /// <returns></returns>
    public async Task<Series?> GetSeriesByFolderPath(string folder, SeriesIncludes includes = SeriesIncludes.None)
    {
        var normalized = Services.Tasks.Scanner.Parser.Parser.NormalizePath(folder);
        return await _context.Series
            .Where(s => s.FolderPath != null && s.FolderPath.Equals(normalized))
            .Includes(includes)
            .SingleOrDefaultAsync();
    }

    public async Task<IEnumerable<Series>> GetAllSeriesByNameAsync(IList<string> normalizedNames,
        int userId, SeriesIncludes includes = SeriesIncludes.None)
    {
        var libraryIds = _context.Library.GetUserLibraries(userId);
        var userRating = await _context.AppUser.GetUserAgeRestriction(userId);

        return await _context.Series
            .Where(s => normalizedNames.Contains(s.NormalizedName) ||
                        normalizedNames.Contains(s.NormalizedLocalizedName))
            .Where(s => libraryIds.Contains(s.LibraryId))
            .RestrictAgainstAgeRestriction(userRating)
            .Includes(includes)
            .ToListAsync();
    }

    public async Task<IEnumerable<SeriesDto>> GetAllSeriesDtosByNameAsync(IEnumerable<string> normalizedNames, int userId,
        SeriesIncludes includes = SeriesIncludes.None)
    {
        var libraryIds = _context.Library.GetUserLibraries(userId);
        var userRating = await _context.AppUser.GetUserAgeRestriction(userId);

        return await _context.Series
            .Where(s => normalizedNames.Contains(s.NormalizedName))
            .Where(s => libraryIds.Contains(s.LibraryId))
            .RestrictAgainstAgeRestriction(userRating)
            .Includes(includes)
            .ProjectTo<SeriesDto>(_mapper.ConfigurationProvider)
            .ToListAsync();
    }

    /// <summary>
    /// Finds a series by series name or localized name for a given library.
    /// </summary>
    /// <remarks>This pulls everything with the Series, so should be used only when needing tracking on all related tables</remarks>
    /// <param name="seriesName"></param>
    /// <param name="localizedName"></param>
    /// <param name="libraryId"></param>
    /// <param name="format"></param>
    /// <param name="withFullIncludes">Defaults to true. This will query against all foreign keys (deep). If false, just the series will come back</param>
    /// <returns></returns>
    public Task<Series?> GetFullSeriesByAnyName(string seriesName, string localizedName, int libraryId,
        MangaFormat format, bool withFullIncludes = true)
    {
        var normalizedSeries = seriesName.ToNormalized();
        var normalizedLocalized = localizedName.ToNormalized();
        var query = _context.Series
            .Where(s => s.LibraryId == libraryId)
            .Where(s => s.Format == format && format != MangaFormat.Unknown)
            .Where(s =>
                s.NormalizedName.Equals(normalizedSeries)
                || s.NormalizedName.Equals(normalizedLocalized)

                || s.NormalizedLocalizedName.Equals(normalizedSeries)
                || (!string.IsNullOrEmpty(normalizedLocalized) && s.NormalizedLocalizedName.Equals(normalizedLocalized))

                || (s.OriginalName != null && s.OriginalName.Equals(seriesName))
            );
        if (!withFullIncludes)
        {
            return query.SingleOrDefaultAsync();
        }

        #nullable disable
        query = query.Include(s => s.Library)

            .Include(s => s.Metadata)
            .ThenInclude(m => m.People)

            .Include(s => s.Metadata)
            .ThenInclude(m => m.Genres)

            .Include(s => s.Metadata)
            .ThenInclude(m => m.Tags)

            .Include(s => s.Volumes)
            .ThenInclude(v => v.Chapters)
            .ThenInclude(cm => cm.People)

            .Include(s => s.Volumes)
            .ThenInclude(v => v.Chapters)
            .ThenInclude(c => c.Tags)

            .Include(s => s.Volumes)
            .ThenInclude(v => v.Chapters)
            .ThenInclude(c => c.Genres)

            .Include(s => s.Volumes)
            .ThenInclude(v => v.Chapters)
            .ThenInclude(c => c.Files)

            .AsSplitQuery();
        return query.SingleOrDefaultAsync();
    #nullable enable
    }


    /// <summary>
    /// Removes series that are not in the seenSeries list. Does not commit.
    /// </summary>
    /// <param name="seenSeries"></param>
    /// <param name="libraryId"></param>
    public async Task<IList<Series>> RemoveSeriesNotInList(IList<ParsedSeries> seenSeries, int libraryId)
    {
        if (seenSeries.Count == 0) return Array.Empty<Series>();

        var ids = new List<int>();
        foreach (var parsedSeries in seenSeries)
        {
            try
            {
                var seriesId = await _context.Series
                    .Where(s => s.Format == parsedSeries.Format && s.NormalizedName == parsedSeries.NormalizedName &&
                                s.LibraryId == libraryId)
                    .Select(s => s.Id)
                    .SingleOrDefaultAsync();
                if (seriesId > 0)
                {
                    ids.Add(seriesId);
                }
            }
            catch (Exception)
            {
                // This is due to v0.5.6 introducing bugs where we could have multiple series get duplicated and no way to delete them
                // This here will delete the 2nd one as the first is the one to likely be used.
                var sId = _context.Series
                    .Where(s => s.Format == parsedSeries.Format && s.NormalizedName == parsedSeries.NormalizedName &&
                                s.LibraryId == libraryId)
                    .Select(s => s.Id)
                    .OrderBy(s => s)
                    .Last();
                if (sId > 0)
                {
                    ids.Add(sId);
                }
            }
        }

        var seriesToRemove = await _context.Series
            .Where(s => s.LibraryId == libraryId)
            .Where(s => !ids.Contains(s.Id))
            .ToListAsync();

        _context.Series.RemoveRange(seriesToRemove);

        return seriesToRemove;
    }

    public async Task<PagedList<SeriesDto>> GetHighlyRated(int userId, int libraryId, UserParams userParams)
    {
        var libraryIds = GetLibraryIdsForUser(userId, libraryId, QueryContext.Recommended)
            .Where(id => libraryId == 0 || id == libraryId);
        var usersSeriesIds = GetSeriesIdsForLibraryIds(libraryIds);
        var distinctSeriesIdsWithHighRating = _context.AppUserRating
            .Where(s => usersSeriesIds.Contains(s.SeriesId) && s.Rating > 4)
            .Select(p => p.SeriesId)
            .Distinct();
        var userRating = await _context.AppUser.GetUserAgeRestriction(userId);

        var query = _context.Series
            .Where(s => distinctSeriesIdsWithHighRating.Contains(s.Id))
            .RestrictAgainstAgeRestriction(userRating)
            .AsSplitQuery()
            .OrderByDescending(s => _context.AppUserRating.Where(r => r.SeriesId == s.Id).Select(r => r.Rating).Average())
            .ProjectTo<SeriesDto>(_mapper.ConfigurationProvider);

        return await PagedList<SeriesDto>.CreateAsync(query, userParams.PageNumber, userParams.PageSize);
    }


    public async Task<PagedList<SeriesDto>> GetQuickReads(int userId, int libraryId, UserParams userParams)
    {
        var libraryIds = GetLibraryIdsForUser(userId, libraryId, QueryContext.Recommended)
            .Where(id => libraryId == 0 || id == libraryId);
        var usersSeriesIds = GetSeriesIdsForLibraryIds(libraryIds);
        var distinctSeriesIdsWithProgress = _context.AppUserProgresses
            .Where(s => usersSeriesIds.Contains(s.SeriesId))
            .Select(p => p.SeriesId)
            .Distinct();
        var userRating = await _context.AppUser.GetUserAgeRestriction(userId);


        var query = _context.Series
            .Where(s => (
                (s.Pages / ReaderService.AvgPagesPerMinute / 60 < 10 && s.Format != MangaFormat.Epub)
                || (s.WordCount * ReaderService.AvgWordsPerHour < 10 && s.Format == MangaFormat.Epub))
                    && !distinctSeriesIdsWithProgress.Contains(s.Id) &&
                         usersSeriesIds.Contains(s.Id))
            .Where(s => s.Metadata.PublicationStatus != PublicationStatus.OnGoing)
            .RestrictAgainstAgeRestriction(userRating)
            .AsSplitQuery()
            .ProjectTo<SeriesDto>(_mapper.ConfigurationProvider);


        return await PagedList<SeriesDto>.CreateAsync(query, userParams.PageNumber, userParams.PageSize);
    }

    public async Task<PagedList<SeriesDto>> GetQuickCatchupReads(int userId, int libraryId, UserParams userParams)
    {
        var libraryIds = GetLibraryIdsForUser(userId, libraryId, QueryContext.Recommended)
            .Where(id => libraryId == 0 || id == libraryId);
        var usersSeriesIds = GetSeriesIdsForLibraryIds(libraryIds);
        var distinctSeriesIdsWithProgress = _context.AppUserProgresses
            .Where(s => usersSeriesIds.Contains(s.SeriesId))
            .Select(p => p.SeriesId)
            .Distinct();

        var userRating = await _context.AppUser.GetUserAgeRestriction(userId);


        var query = _context.Series
            .Where(s => (
                            (s.Pages / ReaderService.AvgPagesPerMinute / 60 < 10 && s.Format != MangaFormat.Epub)
                             || (s.WordCount * ReaderService.AvgWordsPerHour < 10 && s.Format == MangaFormat.Epub))
                        && !distinctSeriesIdsWithProgress.Contains(s.Id) &&
                        usersSeriesIds.Contains(s.Id))
            .Where(s => s.Metadata.PublicationStatus == PublicationStatus.OnGoing)
            .RestrictAgainstAgeRestriction(userRating)
            .AsSplitQuery()
            .ProjectTo<SeriesDto>(_mapper.ConfigurationProvider);


        return await PagedList<SeriesDto>.CreateAsync(query, userParams.PageNumber, userParams.PageSize);
    }

    public async Task<RelatedSeriesDto> GetRelatedSeries(int userId, int seriesId)
    {
        var libraryIds = _context.Library.GetUserLibraries(userId);
        var usersSeriesIds = GetSeriesIdsForLibraryIds(libraryIds);
        var userRating = await _context.AppUser.GetUserAgeRestriction(userId);

        return new RelatedSeriesDto()
        {
            SourceSeriesId = seriesId,
            Adaptations = await GetRelatedSeriesQuery(seriesId, usersSeriesIds, RelationKind.Adaptation, userRating),
            Characters = await GetRelatedSeriesQuery(seriesId, usersSeriesIds, RelationKind.Character, userRating),
            Prequels = await GetRelatedSeriesQuery(seriesId, usersSeriesIds, RelationKind.Prequel, userRating),
            Sequels = await GetRelatedSeriesQuery(seriesId, usersSeriesIds, RelationKind.Sequel, userRating),
            Contains = await GetRelatedSeriesQuery(seriesId, usersSeriesIds, RelationKind.Contains, userRating),
            SideStories = await GetRelatedSeriesQuery(seriesId, usersSeriesIds, RelationKind.SideStory, userRating),
            SpinOffs = await GetRelatedSeriesQuery(seriesId, usersSeriesIds, RelationKind.SpinOff, userRating),
            Others = await GetRelatedSeriesQuery(seriesId, usersSeriesIds, RelationKind.Other, userRating),
            AlternativeSettings = await GetRelatedSeriesQuery(seriesId, usersSeriesIds, RelationKind.AlternativeSetting, userRating),
            AlternativeVersions = await GetRelatedSeriesQuery(seriesId, usersSeriesIds, RelationKind.AlternativeVersion, userRating),
            Doujinshis = await GetRelatedSeriesQuery(seriesId, usersSeriesIds, RelationKind.Doujinshi, userRating),
            // Parent = await _context.Series
            //     .SelectMany(s =>
            //         s.TargetSeries.Where(r => r.TargetSeriesId == seriesId
            //                                  && usersSeriesIds.Contains(r.TargetSeriesId)
            //                                  && r.RelationKind != RelationKind.Prequel
            //                                  && r.RelationKind != RelationKind.Sequel
            //                                  && r.RelationKind != RelationKind.Edition)
            //             .Select(sr => sr.Series))
            //     .RestrictAgainstAgeRestriction(userRating)
            //     .AsSplitQuery()
            //     .AsNoTracking()
            //     .ProjectTo<SeriesDto>(_mapper.ConfigurationProvider)
            //     .ToListAsync(),
            Parent = await _context.SeriesRelation
                .Where(r => r.TargetSeriesId == seriesId
                                              && usersSeriesIds.Contains(r.TargetSeriesId)
                                              && r.RelationKind != RelationKind.Prequel
                                              && r.RelationKind != RelationKind.Sequel
                                              && r.RelationKind != RelationKind.Edition)
                        .Select(sr => sr.Series)
                .RestrictAgainstAgeRestriction(userRating)
                .AsSplitQuery()
                .AsNoTracking()
                .ProjectTo<SeriesDto>(_mapper.ConfigurationProvider)
                .ToListAsync(),
            Editions = await GetRelatedSeriesQuery(seriesId, usersSeriesIds, RelationKind.Edition, userRating)
        };
    }

    private IQueryable<int> GetSeriesIdsForLibraryIds(IQueryable<int> libraryIds)
    {
        return _context.Series
            .Where(s => libraryIds.Contains(s.LibraryId))
            .Select(s => s.Id);
    }

    private async Task<IEnumerable<SeriesDto>> GetRelatedSeriesQuery(int seriesId, IEnumerable<int> usersSeriesIds, RelationKind kind, AgeRestriction userRating)
    {
        return await _context.Series.SelectMany(s =>
            s.Relations.Where(sr => sr.RelationKind == kind && sr.SeriesId == seriesId && usersSeriesIds.Contains(sr.TargetSeriesId))
                .Select(sr => sr.TargetSeries))
            .RestrictAgainstAgeRestriction(userRating)
            .AsSplitQuery()
            .AsNoTracking()
            .ProjectTo<SeriesDto>(_mapper.ConfigurationProvider)
            .ToListAsync();
    }

    private async Task<IEnumerable<RecentlyAddedSeries>> GetRecentlyAddedChaptersQuery(int userId)
    {
        var libraryIds = await _context.AppUser
            .Where(u => u.Id == userId)
            .SelectMany(u => u.Libraries)
            .Where(l => l.IncludeInDashboard)
            .Select(l => l.Id)
            .ToListAsync();

        var withinLastWeek = DateTime.Now - TimeSpan.FromDays(12);
        return _context.Chapter
            .Where(c => c.Created >= withinLastWeek).AsNoTracking()
            .Include(c => c.Volume)
            .ThenInclude(v => v.Series)
            .ThenInclude(s => s.Library)
            .OrderByDescending(c => c.Created)
            .Select(c => new RecentlyAddedSeries()
            {
                LibraryId = c.Volume.Series.LibraryId,
                LibraryType = c.Volume.Series.Library.Type,
                Created = c.Created,
                SeriesId = c.Volume.Series.Id,
                SeriesName = c.Volume.Series.Name,
                VolumeId = c.VolumeId,
                ChapterId = c.Id,
                Format = c.Volume.Series.Format,
                ChapterNumber = c.Number,
                ChapterRange = c.Range,
                IsSpecial = c.IsSpecial,
                VolumeNumber = c.Volume.Number,
                ChapterTitle = c.Title,
                AgeRating = c.Volume.Series.Metadata.AgeRating
            })
            .AsSplitQuery()
            .Where(c => c.Created >= withinLastWeek && libraryIds.Contains(c.LibraryId))
            .AsEnumerable();
    }

    public async Task<PagedList<SeriesDto>> GetWantToReadForUserAsync(int userId, UserParams userParams, FilterDto filter)
    {
        var libraryIds = await _context.Library.GetUserLibraries(userId).ToListAsync();
        var query = _context.AppUser
            .Where(user => user.Id == userId)
            .SelectMany(u => u.WantToRead)
            .Where(s => libraryIds.Contains(s.LibraryId))
            .AsSplitQuery()
            .AsNoTracking();

        var filteredQuery = await CreateFilteredSearchQueryable(userId, 0, filter, query);

        return await PagedList<SeriesDto>.CreateAsync(filteredQuery.ProjectTo<SeriesDto>(_mapper.ConfigurationProvider), userParams.PageNumber, userParams.PageSize);
    }

    public async Task<bool> IsSeriesInWantToRead(int userId, int seriesId)
    {
        var libraryIds = await _context.Library.GetUserLibraries(userId).ToListAsync();
        return await _context.AppUser
            .Where(user => user.Id == userId)
            .SelectMany(u => u.WantToRead.Where(s => s.Id == seriesId && libraryIds.Contains(s.LibraryId)))
            .AsSplitQuery()
            .AsNoTracking()
            .AnyAsync();
    }

    public async Task<IDictionary<string, IList<SeriesModified>>> GetFolderPathMap(int libraryId)
    {
        var info = await _context.Series
            .Where(s => s.LibraryId == libraryId)
            .AsNoTracking()
            .Where(s => s.FolderPath != null)
            .Select(s => new SeriesModified()
            {
                LastScanned = s.LastFolderScanned,
                SeriesName = s.Name,
                FolderPath = s.FolderPath,
                Format = s.Format,
                LibraryRoots = s.Library.Folders.Select(f => f.Path)
            }).ToListAsync();

        var map = new Dictionary<string, IList<SeriesModified>>();
        foreach (var series in info)
        {
            if (series.FolderPath == null) continue;
            if (!map.ContainsKey(series.FolderPath))
            {
                map.Add(series.FolderPath, new List<SeriesModified>()
                {
                    series
                });
            }
            else
            {
                map[series.FolderPath].Add(series);
            }

        }

        return map;
    }

    /// <summary>
    /// Returns the highest Age Rating for a list of Series
    /// </summary>
    /// <param name="seriesIds"></param>
    /// <returns></returns>
    public async Task<AgeRating?> GetMaxAgeRatingFromSeriesAsync(IEnumerable<int> seriesIds)
    {
        return await _context.Series
            .Where(s => seriesIds.Contains(s.Id))
            .Include(s => s.Metadata)
            .Select(s => s.Metadata.AgeRating)
            .OrderBy(s => s)
            .LastOrDefaultAsync();
    }

    /// <summary>
    /// Returns all library ids for a user
    /// </summary>
    /// <param name="userId"></param>
    /// <param name="libraryId">0 for no library filter</param>
    /// <param name="queryContext">Defaults to None - The context behind this query, so appropriate restrictions can be placed</param>
    /// <returns></returns>
    private IQueryable<int> GetLibraryIdsForUser(int userId, int libraryId = 0, QueryContext queryContext = QueryContext.None)
    {
        var user = _context.AppUser
            .AsSplitQuery()
            .AsNoTracking()
            .Where(u => u.Id == userId)
            .AsSingleQuery();

        if (libraryId == 0)
        {
            return user.SelectMany(l => l.Libraries)
                .IsRestricted(queryContext)
                .Select(lib => lib.Id);
        }

        return user.SelectMany(l => l.Libraries)
            .Where(lib => lib.Id == libraryId)
            .IsRestricted(queryContext)
            .Select(lib => lib.Id);
    }
}<|MERGE_RESOLUTION|>--- conflicted
+++ resolved
@@ -137,12 +137,9 @@
     Task<IDictionary<int, int>> GetLibraryIdsForSeriesAsync();
 
     Task<IList<SeriesMetadataDto>> GetSeriesMetadataForIds(IEnumerable<int> seriesIds);
-<<<<<<< HEAD
+    Task<IList<Series>> GetAllWithCoversInDifferentEncoding(EncodeFormat encodeFormat, bool customOnly = true);
     Task<IList<Series>> GetAllWithNonWebPCovers(bool customOnly = true);
     Task<PagedList<SeriesDto>> GetSeriesDtoForLibraryIdV2Async(int userId, UserParams userParams, FilterV2Dto filterDto);
-=======
-    Task<IList<Series>> GetAllWithCoversInDifferentEncoding(EncodeFormat encodeFormat, bool customOnly = true);
->>>>>>> 95df0a08
 }
 
 public class SeriesRepository : ISeriesRepository
