--- conflicted
+++ resolved
@@ -1,6 +1,5 @@
 ﻿using System;
 using System.Collections.Generic;
-using System.Drawing;
 using System.Linq;
 using System.Text.RegularExpressions;
 using System.Threading.Tasks;
@@ -17,7 +16,6 @@
 using API.Entities.Enums;
 using API.Entities.Metadata;
 using API.Extensions;
-using API.Extensions.QueryExtensions;
 using API.Helpers;
 using API.Services;
 using API.Services.Tasks;
@@ -80,7 +78,7 @@
     Task<SearchResultGroupDto> SearchSeries(int userId, bool isAdmin, IList<int> libraryIds, string searchQuery);
     Task<IEnumerable<Series>> GetSeriesForLibraryIdAsync(int libraryId, SeriesIncludes includes = SeriesIncludes.None);
     Task<SeriesDto> GetSeriesDtoByIdAsync(int seriesId, int userId);
-    Task<Series?> GetSeriesByIdAsync(int seriesId, SeriesIncludes includes = SeriesIncludes.Volumes | SeriesIncludes.Metadata);
+    Task<Series> GetSeriesByIdAsync(int seriesId, SeriesIncludes includes = SeriesIncludes.Volumes | SeriesIncludes.Metadata);
     Task<IList<Series>> GetSeriesByIdsAsync(IList<int> seriesIds);
     Task<int[]> GetChapterIdsForSeriesAsync(IList<int> seriesIds);
     Task<IDictionary<int, IList<int>>> GetChapterIdWithSeriesIdForSeriesAsync(int[] seriesIds);
@@ -91,19 +89,20 @@
     /// <param name="series"></param>
     /// <returns></returns>
     Task AddSeriesModifiers(int userId, List<SeriesDto> series);
-    Task<string?> GetSeriesCoverImageAsync(int seriesId);
+    Task<string> GetSeriesCoverImageAsync(int seriesId);
     Task<PagedList<SeriesDto>> GetOnDeck(int userId, int libraryId, UserParams userParams, FilterDto filter);
     Task<PagedList<SeriesDto>> GetRecentlyAdded(int libraryId, int userId, UserParams userParams, FilterDto filter);
-    Task<SeriesMetadataDto?> GetSeriesMetadata(int seriesId);
+    Task<SeriesMetadataDto> GetSeriesMetadata(int seriesId);
     Task<PagedList<SeriesDto>> GetSeriesDtoForCollectionAsync(int collectionId, int userId, UserParams userParams);
     Task<IList<MangaFile>> GetFilesForSeries(int seriesId);
     Task<IEnumerable<SeriesDto>> GetSeriesDtoForIdsAsync(IEnumerable<int> seriesIds, int userId);
     Task<IList<string>> GetAllCoverImagesAsync();
     Task<IEnumerable<string>> GetLockedCoverImagesAsync();
     Task<PagedList<Series>> GetFullSeriesForLibraryIdAsync(int libraryId, UserParams userParams);
-    Task<Series?> GetFullSeriesForSeriesIdAsync(int seriesId);
+    Task<Series> GetFullSeriesForSeriesIdAsync(int seriesId);
     Task<Chunk> GetChunkInfo(int libraryId = 0);
     Task<IList<SeriesMetadata>> GetSeriesMetadataForIdsAsync(IEnumerable<int> seriesIds);
+
     Task<IEnumerable<GroupedSeriesDto>> GetRecentlyUpdatedSeries(int userId, int pageSize = 30);
     Task<RelatedSeriesDto> GetRelatedSeries(int userId, int seriesId);
     Task<IEnumerable<SeriesDto>> GetSeriesForRelationKind(int userId, int seriesId, RelationKind kind);
@@ -112,21 +111,10 @@
     Task<PagedList<SeriesDto>> GetHighlyRated(int userId, int libraryId, UserParams userParams);
     Task<PagedList<SeriesDto>> GetMoreIn(int userId, int libraryId, int genreId, UserParams userParams);
     Task<PagedList<SeriesDto>> GetRediscover(int userId, int libraryId, UserParams userParams);
-    Task<SeriesDto?> GetSeriesForMangaFile(int mangaFileId, int userId);
-    Task<SeriesDto?> GetSeriesForChapter(int chapterId, int userId);
+    Task<SeriesDto> GetSeriesForMangaFile(int mangaFileId, int userId);
+    Task<SeriesDto> GetSeriesForChapter(int chapterId, int userId);
     Task<PagedList<SeriesDto>> GetWantToReadForUserAsync(int userId, UserParams userParams, FilterDto filter);
     Task<bool> IsSeriesInWantToRead(int userId, int seriesId);
-<<<<<<< HEAD
-    Task<Series?> GetSeriesByFolderPath(string folder, SeriesIncludes includes = SeriesIncludes.None);
-    Task<IEnumerable<Series>> GetAllSeriesByNameAsync(IList<string> normalizedNames,
-        int userId, SeriesIncludes includes = SeriesIncludes.None);
-    Task<IEnumerable<SeriesDto>> GetAllSeriesDtosByNameAsync(IEnumerable<string> normalizedNames,
-        int userId, SeriesIncludes includes = SeriesIncludes.None);
-    Task<Series?> GetFullSeriesByAnyName(string seriesName, string localizedName, int libraryId, MangaFormat format, bool withFullIncludes = true);
-    Task<IList<Series>> RemoveSeriesNotInList(IList<ParsedSeries> seenSeries, int libraryId);
-    Task<IDictionary<string, IList<SeriesModified>>> GetFolderPathMap(int libraryId);
-    Task<AgeRating?> GetMaxAgeRatingFromSeriesAsync(IEnumerable<int> seriesIds);
-=======
     Task<Series> GetSeriesByFolderPath(string folder, SeriesIncludes includes = SeriesIncludes.None);
 
     Task<IEnumerable<Series>> GetAllSeriesByNameAsync(IEnumerable<string> normalizedNames,
@@ -137,7 +125,6 @@
     Task<IList<Series>> RemoveSeriesNotInList(IList<ParsedSeries> seenSeries, int libraryId);
     Task<IDictionary<string, IList<SeriesModified>>> GetFolderPathMap(int libraryId);
     Task<AgeRating> GetMaxAgeRatingFromSeriesAsync(IEnumerable<int> seriesIds);
->>>>>>> 30bc7ccc
     /// <summary>
     /// This is only used for <see cref="MigrateUserProgressLibraryId"/>
     /// </summary>
@@ -145,20 +132,12 @@
     Task<IDictionary<int, int>> GetLibraryIdsForSeriesAsync();
 
     Task<IList<SeriesMetadataDto>> GetSeriesMetadataForIds(IEnumerable<int> seriesIds);
-<<<<<<< HEAD
-    Task<IList<Series>> GetAllWithNonWebPCovers(bool customOnly = true);
-=======
->>>>>>> 30bc7ccc
 }
 
 public class SeriesRepository : ISeriesRepository
 {
     private readonly DataContext _context;
     private readonly IMapper _mapper;
-
-    private readonly Regex _yearRegex = new Regex(@"\d{4}", RegexOptions.Compiled,
-        Services.Tasks.Scanner.Parser.Parser.RegexTimeout);
-
     public SeriesRepository(DataContext context, IMapper mapper)
     {
         _context = context;
@@ -223,7 +202,6 @@
     /// <returns></returns>
     public async Task<PagedList<Series>> GetFullSeriesForLibraryIdAsync(int libraryId, UserParams userParams)
     {
-        #nullable  disable
         var query = _context.Series
             .Where(s => s.LibraryId == libraryId)
 
@@ -251,15 +229,11 @@
             .ThenInclude(v => v.Chapters)
             .ThenInclude(c => c.Tags)
 
-            .Include(s => s.Volumes)!
-            .ThenInclude(v => v.Chapters)!
+            .Include(s => s.Volumes)
+            .ThenInclude(v => v.Chapters)
             .ThenInclude(c => c.Files)
             .AsSplitQuery()
             .OrderBy(s => s.SortName.ToLower());
-<<<<<<< HEAD
-#nullable  enable
-=======
->>>>>>> 30bc7ccc
 
         return await PagedList<Series>.CreateAsync(query, userParams.PageNumber, userParams.PageSize);
     }
@@ -269,9 +243,8 @@
     /// </summary>
     /// <param name="seriesId"></param>
     /// <returns></returns>
-    public async Task<Series?> GetFullSeriesForSeriesIdAsync(int seriesId)
-    {
-        #nullable  disable
+    public async Task<Series> GetFullSeriesForSeriesIdAsync(int seriesId)
+    {
         return await _context.Series
             .Where(s => s.Id == seriesId)
             .Include(s => s.Relations)
@@ -301,7 +274,6 @@
             .ThenInclude(c => c.Files)
             .AsSplitQuery()
             .SingleOrDefaultAsync();
-        #nullable  enable
     }
 
     /// <summary>
@@ -341,7 +313,7 @@
     {
         const int maxRecords = 15;
         var result = new SearchResultGroupDto();
-        var searchQueryNormalized = searchQuery.ToNormalized();
+        var searchQueryNormalized = Services.Tasks.Scanner.Parser.Parser.Normalize(searchQuery);
         var userRating = await _context.AppUser.GetUserAgeRestriction(userId);
 
         var seriesIds = _context.Series
@@ -360,28 +332,20 @@
             .ProjectTo<LibraryDto>(_mapper.ConfigurationProvider)
             .ToListAsync();
 
-<<<<<<< HEAD
-        var justYear = _yearRegex.Match(searchQuery).Value;
-=======
         var justYear = Regex.Match(searchQuery, @"\d{4}", RegexOptions.None, Services.Tasks.Scanner.Parser.Parser.RegexTimeout).Value;
->>>>>>> 30bc7ccc
         var hasYearInQuery = !string.IsNullOrEmpty(justYear);
         var yearComparison = hasYearInQuery ? int.Parse(justYear) : 0;
 
         result.Series = _context.Series
             .Where(s => libraryIds.Contains(s.LibraryId))
-            .Where(s => (EF.Functions.Like(s.Name, $"%{searchQuery}%")
-                         || (s.OriginalName != null && EF.Functions.Like(s.OriginalName, $"%{searchQuery}%"))
-                         || (s.LocalizedName != null && EF.Functions.Like(s.LocalizedName, $"%{searchQuery}%"))
-                         || (EF.Functions.Like(s.NormalizedName, $"%{searchQueryNormalized}%"))
-                         || (hasYearInQuery && s.Metadata.ReleaseYear == yearComparison)))
+            .Where(s => EF.Functions.Like(s.Name, $"%{searchQuery}%")
+                        || EF.Functions.Like(s.OriginalName, $"%{searchQuery}%")
+                        || EF.Functions.Like(s.LocalizedName, $"%{searchQuery}%")
+                        || EF.Functions.Like(s.NormalizedName, $"%{searchQueryNormalized}%")
+                        || (hasYearInQuery && s.Metadata.ReleaseYear == yearComparison))
             .RestrictAgainstAgeRestriction(userRating)
             .Include(s => s.Library)
-<<<<<<< HEAD
-            .OrderBy(s => s.SortName!.ToLower())
-=======
             .OrderBy(s => s.SortName.ToLower())
->>>>>>> 30bc7ccc
             .AsNoTracking()
             .AsSplitQuery()
             .Take(maxRecords)
@@ -398,8 +362,8 @@
             .ToListAsync();
 
         result.Collections =  await _context.CollectionTag
-            .Where(c => (EF.Functions.Like(c.Title, $"%{searchQuery}%"))
-                                    || (EF.Functions.Like(c.NormalizedTitle, $"%{searchQueryNormalized}%")))
+            .Where(c => EF.Functions.Like(c.Title, $"%{searchQuery}%")
+                        || EF.Functions.Like(c.NormalizedTitle, $"%{searchQueryNormalized}%"))
             .Where(c => c.Promoted || isAdmin)
             .RestrictAgainstAgeRestriction(userRating)
             .OrderBy(s => s.NormalizedTitle)
@@ -412,7 +376,7 @@
 
         result.Persons = await _context.SeriesMetadata
             .Where(sm => seriesIds.Contains(sm.SeriesId))
-            .SelectMany(sm => sm.People.Where(t => t.Name != null && EF.Functions.Like(t.Name, $"%{searchQuery}%")))
+            .SelectMany(sm => sm.People.Where(t => EF.Functions.Like(t.Name, $"%{searchQuery}%")))
             .AsSplitQuery()
             .Take(maxRecords)
             .Distinct()
@@ -484,7 +448,7 @@
     /// <param name="seriesId"></param>
     /// <param name="includes"></param>
     /// <returns></returns>
-    public async Task<Series?> GetSeriesByIdAsync(int seriesId, SeriesIncludes includes = SeriesIncludes.Volumes | SeriesIncludes.Metadata)
+    public async Task<Series> GetSeriesByIdAsync(int seriesId, SeriesIncludes includes = SeriesIncludes.Volumes | SeriesIncludes.Metadata)
     {
         return await _context.Series
             .Where(s => s.Id == seriesId)
@@ -588,24 +552,6 @@
     }
 
 
-<<<<<<< HEAD
-    /// <summary>
-    /// Returns custom images only
-    /// </summary>
-    /// <returns></returns>
-    public async Task<IList<Series>> GetAllWithNonWebPCovers(bool customOnly = true)
-    {
-        var prefix = ImageService.GetSeriesFormat(0).Replace("0", string.Empty);
-        return await _context.Series
-            .Where(c => !string.IsNullOrEmpty(c.CoverImage)
-                        && !c.CoverImage.EndsWith(".webp")
-                        && (!customOnly || c.CoverImage.StartsWith(prefix)))
-            .ToListAsync();
-    }
-
-
-=======
->>>>>>> 30bc7ccc
     public async Task AddSeriesModifiers(int userId, List<SeriesDto> series)
     {
         var userProgress = await _context.AppUserProgresses
@@ -635,11 +581,12 @@
         }
     }
 
-    public async Task<string?> GetSeriesCoverImageAsync(int seriesId)
+    public async Task<string> GetSeriesCoverImageAsync(int seriesId)
     {
         return await _context.Series
             .Where(s => s.Id == seriesId)
             .Select(s => s.CoverImage)
+            .AsNoTracking()
             .SingleOrDefaultAsync();
     }
 
@@ -764,11 +711,7 @@
         var cutoffProgressPoint = DateTime.Now - TimeSpan.FromDays(30);
         var cutoffLastAddedPoint = DateTime.Now - TimeSpan.FromDays(7);
 
-<<<<<<< HEAD
-        var libraryIds = GetLibraryIdsForUser(userId, libraryId, QueryContext.Dashboard)
-=======
         var libraryIds = _context.Library.GetUserLibraries(userId, QueryContext.Dashboard)
->>>>>>> 30bc7ccc
             .Where(id => libraryId == 0 || id == libraryId);
         var usersSeriesIds = GetSeriesIdsForLibraryIds(libraryIds);
 
@@ -800,15 +743,8 @@
 
     private async Task<IQueryable<Series>> CreateFilteredSearchQueryable(int userId, int libraryId, FilterDto filter, QueryContext queryContext)
     {
-<<<<<<< HEAD
-        // NOTE: Why do we even have libraryId when the filter has the actual libraryIds?
-=======
->>>>>>> 30bc7ccc
         var userLibraries = await GetUserLibrariesForFilteredQuery(libraryId, userId, queryContext);
         var userRating = await _context.AppUser.GetUserAgeRestriction(userId);
-        var onlyParentSeries = await _context.AppUserPreferences.Where(u => u.AppUserId == userId)
-            .Select(u => u.CollapseSeriesRelationships)
-            .SingleOrDefaultAsync();
 
         var formats = ExtractFilters(libraryId, userId, filter, ref userLibraries,
             out var allPeopleIds, out var hasPeopleFilter, out var hasGenresFilter,
@@ -817,33 +753,30 @@
             out var hasPublicationFilter, out var hasSeriesNameFilter, out var hasReleaseYearMinFilter, out var hasReleaseYearMaxFilter);
 
         var query = _context.Series
-            .AsNoTracking()
-            .WhereIf(hasGenresFilter, s => s.Metadata.Genres.Any(g => filter.Genres.Contains(g.Id)))
-            .WhereIf(hasPeopleFilter, s => s.Metadata.People.Any(p => allPeopleIds.Contains(p.Id)))
-            .WhereIf(hasCollectionTagFilter,
-                s => s.Metadata.CollectionTags.Any(t => filter.CollectionTags.Contains(t.Id)))
-            .WhereIf(hasRatingFilter, s => s.Ratings.Any(r => r.Rating >= filter.Rating && r.AppUserId == userId))
-            .WhereIf(hasProgressFilter, s => seriesIds.Contains(s.Id))
-            .WhereIf(hasAgeRating, s => filter.AgeRating.Contains(s.Metadata.AgeRating))
-            .WhereIf(hasTagsFilter, s => s.Metadata.Tags.Any(t => filter.Tags.Contains(t.Id)))
-            .WhereIf(hasLanguageFilter, s => filter.Languages.Contains(s.Metadata.Language))
-            .WhereIf(hasReleaseYearMinFilter, s => s.Metadata.ReleaseYear >= filter.ReleaseYearRange!.Min)
-            .WhereIf(hasReleaseYearMaxFilter, s => s.Metadata.ReleaseYear <= filter.ReleaseYearRange!.Max)
-            .WhereIf(hasPublicationFilter, s => filter.PublicationStatus.Contains(s.Metadata.PublicationStatus))
-            .WhereIf(hasSeriesNameFilter, s => EF.Functions.Like(s.Name, $"%{filter.SeriesNameQuery}%")
-                                               || EF.Functions.Like(s.OriginalName!, $"%{filter.SeriesNameQuery}%")
-                                               || EF.Functions.Like(s.LocalizedName!, $"%{filter.SeriesNameQuery}%"))
-
-            .WhereIf(onlyParentSeries,
-                s => s.RelationOf.Count == 0 || s.RelationOf.All(p => p.RelationKind == RelationKind.Prequel))
-            .Where(s => userLibraries.Contains(s.LibraryId))
-            .Where(s => formats.Contains(s.Format));
-
+            .Where(s => userLibraries.Contains(s.LibraryId)
+                        && formats.Contains(s.Format)
+                        && (!hasGenresFilter || s.Metadata.Genres.Any(g => filter.Genres.Contains(g.Id)))
+                        && (!hasPeopleFilter || s.Metadata.People.Any(p => allPeopleIds.Contains(p.Id)))
+                        && (!hasCollectionTagFilter ||
+                            s.Metadata.CollectionTags.Any(t => filter.CollectionTags.Contains(t.Id)))
+                        && (!hasRatingFilter || s.Ratings.Any(r => r.Rating >= filter.Rating && r.AppUserId == userId))
+                        && (!hasProgressFilter || seriesIds.Contains(s.Id))
+                        && (!hasAgeRating || filter.AgeRating.Contains(s.Metadata.AgeRating))
+                        && (!hasTagsFilter || s.Metadata.Tags.Any(t => filter.Tags.Contains(t.Id)))
+                        && (!hasLanguageFilter || filter.Languages.Contains(s.Metadata.Language))
+                        && (!hasReleaseYearMinFilter || s.Metadata.ReleaseYear >= filter.ReleaseYearRange.Min)
+                        && (!hasReleaseYearMaxFilter || s.Metadata.ReleaseYear <= filter.ReleaseYearRange.Max)
+                        && (!hasPublicationFilter || filter.PublicationStatus.Contains(s.Metadata.PublicationStatus)))
+            .Where(s => !hasSeriesNameFilter ||
+                        EF.Functions.Like(s.Name, $"%{filter.SeriesNameQuery}%")
+                                             || EF.Functions.Like(s.OriginalName, $"%{filter.SeriesNameQuery}%")
+                                             || EF.Functions.Like(s.LocalizedName, $"%{filter.SeriesNameQuery}%"));
         if (userRating.AgeRating != AgeRating.NotApplicable)
         {
             query = query.RestrictAgainstAgeRestriction(userRating);
         }
 
+        query = query.AsNoTracking();
 
         // If no sort options, default to using SortName
         filter.SortOptions ??= new SortOptions()
@@ -892,23 +825,24 @@
             out var hasPublicationFilter, out var hasSeriesNameFilter, out var hasReleaseYearMinFilter, out var hasReleaseYearMaxFilter);
 
         var query = sQuery
-            .WhereIf(hasGenresFilter, s => s.Metadata.Genres.Any(g => filter.Genres.Contains(g.Id)))
-            .WhereIf(hasPeopleFilter, s => s.Metadata.People.Any(p => allPeopleIds.Contains(p.Id)))
-            .WhereIf(hasCollectionTagFilter,
-                s => s.Metadata.CollectionTags.Any(t => filter.CollectionTags.Contains(t.Id)))
-            .WhereIf(hasRatingFilter, s => s.Ratings.Any(r => r.Rating >= filter.Rating && r.AppUserId == userId))
-            .WhereIf(hasProgressFilter, s => seriesIds.Contains(s.Id))
-            .WhereIf(hasAgeRating, s => filter.AgeRating.Contains(s.Metadata.AgeRating))
-            .WhereIf(hasTagsFilter, s => s.Metadata.Tags.Any(t => filter.Tags.Contains(t.Id)))
-            .WhereIf(hasLanguageFilter, s => filter.Languages.Contains(s.Metadata.Language))
-            .WhereIf(hasReleaseYearMinFilter, s => s.Metadata.ReleaseYear >= filter.ReleaseYearRange!.Min)
-            .WhereIf(hasReleaseYearMaxFilter, s => s.Metadata.ReleaseYear <= filter.ReleaseYearRange!.Max)
-            .WhereIf(hasPublicationFilter, s => filter.PublicationStatus.Contains(s.Metadata.PublicationStatus))
-            .WhereIf(hasSeriesNameFilter, s => EF.Functions.Like(s.Name, $"%{filter.SeriesNameQuery}%")
-                                               || EF.Functions.Like(s.OriginalName!, $"%{filter.SeriesNameQuery}%")
-                                               || EF.Functions.Like(s.LocalizedName!, $"%{filter.SeriesNameQuery}%"))
             .Where(s => userLibraries.Contains(s.LibraryId)
-                        && formats.Contains(s.Format))
+                        && formats.Contains(s.Format)
+                        && (!hasGenresFilter || s.Metadata.Genres.Any(g => filter.Genres.Contains(g.Id)))
+                        && (!hasPeopleFilter || s.Metadata.People.Any(p => allPeopleIds.Contains(p.Id)))
+                        && (!hasCollectionTagFilter ||
+                            s.Metadata.CollectionTags.Any(t => filter.CollectionTags.Contains(t.Id)))
+                        && (!hasRatingFilter || s.Ratings.Any(r => r.Rating >= filter.Rating && r.AppUserId == userId))
+                        && (!hasProgressFilter || seriesIds.Contains(s.Id))
+                        && (!hasAgeRating || filter.AgeRating.Contains(s.Metadata.AgeRating))
+                        && (!hasTagsFilter || s.Metadata.Tags.Any(t => filter.Tags.Contains(t.Id)))
+                        && (!hasLanguageFilter || filter.Languages.Contains(s.Metadata.Language))
+                        && (!hasReleaseYearMinFilter || s.Metadata.ReleaseYear >= filter.ReleaseYearRange.Min)
+                        && (!hasReleaseYearMaxFilter || s.Metadata.ReleaseYear <= filter.ReleaseYearRange.Max)
+                        && (!hasPublicationFilter || filter.PublicationStatus.Contains(s.Metadata.PublicationStatus)))
+            .Where(s => !hasSeriesNameFilter ||
+                        EF.Functions.Like(s.Name, $"%{filter.SeriesNameQuery}%")
+                                             || EF.Functions.Like(s.OriginalName, $"%{filter.SeriesNameQuery}%")
+                                             || EF.Functions.Like(s.LocalizedName, $"%{filter.SeriesNameQuery}%"))
             .AsNoTracking();
 
         // If no sort options, default to using SortName
@@ -922,11 +856,7 @@
         {
             query = filter.SortOptions.SortField switch
             {
-<<<<<<< HEAD
-                SortField.SortName => query.OrderBy(s => s.SortName!.ToLower()),
-=======
                 SortField.SortName => query.OrderBy(s => s.SortName.ToLower()),
->>>>>>> 30bc7ccc
                 SortField.CreatedDate => query.OrderBy(s => s.Created),
                 SortField.LastModifiedDate => query.OrderBy(s => s.LastModified),
                 SortField.LastChapterAdded => query.OrderBy(s => s.LastChapterAdded),
@@ -938,11 +868,7 @@
         {
             query = filter.SortOptions.SortField switch
             {
-<<<<<<< HEAD
-                SortField.SortName => query.OrderByDescending(s => s.SortName!.ToLower()),
-=======
                 SortField.SortName => query.OrderByDescending(s => s.SortName.ToLower()),
->>>>>>> 30bc7ccc
                 SortField.CreatedDate => query.OrderByDescending(s => s.Created),
                 SortField.LastModifiedDate => query.OrderByDescending(s => s.LastModified),
                 SortField.LastChapterAdded => query.OrderByDescending(s => s.LastChapterAdded),
@@ -954,7 +880,7 @@
         return query;
     }
 
-    public async Task<SeriesMetadataDto?> GetSeriesMetadata(int seriesId)
+    public async Task<SeriesMetadataDto> GetSeriesMetadata(int seriesId)
     {
         var metadataDto = await _context.SeriesMetadata
             .Where(metadata => metadata.SeriesId == seriesId)
@@ -1036,18 +962,20 @@
 
     public async Task<IList<string>> GetAllCoverImagesAsync()
     {
-        return (await _context.Series
+        return await _context.Series
             .Select(s => s.CoverImage)
             .Where(t => !string.IsNullOrEmpty(t))
-            .ToListAsync())!;
+            .AsNoTracking()
+            .ToListAsync();
     }
 
     public async Task<IEnumerable<string>> GetLockedCoverImagesAsync()
     {
-        return (await _context.Series
+        return await _context.Series
             .Where(s => s.CoverImageLocked && !string.IsNullOrEmpty(s.CoverImage))
             .Select(s => s.CoverImage)
-            .ToListAsync())!;
+            .AsNoTracking()
+            .ToListAsync();
     }
 
     /// <summary>
@@ -1127,35 +1055,31 @@
         var items = (await GetRecentlyAddedChaptersQuery(userId));
         if (userRating.AgeRating != AgeRating.NotApplicable)
         {
-            items = items.RestrictAgainstAgeRestriction(userRating);
-        }
-
+         items = items.RestrictAgainstAgeRestriction(userRating);
+        }
         foreach (var item in items)
         {
-            if (seriesMap.Keys.Count == pageSize) break;
-
-            if (item.SeriesName == null) continue;
-
-
-            if (seriesMap.TryGetValue(item.SeriesName, out var value))
-            {
-                value.Count += 1;
-            }
-            else
-            {
-                seriesMap[item.SeriesName] = new GroupedSeriesDto()
-                {
-                    LibraryId = item.LibraryId,
-                    LibraryType = item.LibraryType,
-                    SeriesId = item.SeriesId,
-                    SeriesName = item.SeriesName,
-                    Created = item.Created,
-                    Id = index,
-                    Format = item.Format,
-                    Count = 1,
-                };
-                index += 1;
-            }
+         if (seriesMap.Keys.Count == pageSize) break;
+
+         if (seriesMap.ContainsKey(item.SeriesName))
+         {
+             seriesMap[item.SeriesName].Count += 1;
+         }
+         else
+         {
+             seriesMap[item.SeriesName] = new GroupedSeriesDto()
+             {
+                 LibraryId = item.LibraryId,
+                 LibraryType = item.LibraryType,
+                 SeriesId = item.SeriesId,
+                 SeriesName = item.SeriesName,
+                 Created = item.Created,
+                 Id = index,
+                 Format = item.Format,
+                 Count = 1,
+             };
+             index += 1;
+         }
         }
 
         return seriesMap.Values.AsEnumerable();
@@ -1190,11 +1114,7 @@
 
     public async Task<PagedList<SeriesDto>> GetMoreIn(int userId, int libraryId, int genreId, UserParams userParams)
     {
-<<<<<<< HEAD
-        var libraryIds = GetLibraryIdsForUser(userId, libraryId, QueryContext.Recommended)
-=======
         var libraryIds = _context.Library.GetUserLibraries(userId, QueryContext.Recommended)
->>>>>>> 30bc7ccc
             .Where(id => libraryId == 0 || id == libraryId);
         var usersSeriesIds = GetSeriesIdsForLibraryIds(libraryIds);
 
@@ -1222,11 +1142,7 @@
     /// <returns></returns>
     public async Task<PagedList<SeriesDto>> GetRediscover(int userId, int libraryId, UserParams userParams)
     {
-<<<<<<< HEAD
-        var libraryIds = GetLibraryIdsForUser(userId, libraryId, QueryContext.Recommended)
-=======
         var libraryIds = _context.Library.GetUserLibraries(userId, QueryContext.Recommended)
->>>>>>> 30bc7ccc
             .Where(id => libraryId == 0 || id == libraryId);
         var usersSeriesIds = GetSeriesIdsForLibraryIds(libraryIds);
         var distinctSeriesIdsWithProgress = _context.AppUserProgresses
@@ -1244,13 +1160,9 @@
         return await PagedList<SeriesDto>.CreateAsync(query, userParams.PageNumber, userParams.PageSize);
     }
 
-    public async Task<SeriesDto?> GetSeriesForMangaFile(int mangaFileId, int userId)
-    {
-<<<<<<< HEAD
-        var libraryIds = GetLibraryIdsForUser(userId, 0, QueryContext.Search);
-=======
+    public async Task<SeriesDto> GetSeriesForMangaFile(int mangaFileId, int userId)
+    {
         var libraryIds = _context.Library.GetUserLibraries(userId, QueryContext.Search);
->>>>>>> 30bc7ccc
         var userRating = await _context.AppUser.GetUserAgeRestriction(userId);
 
         return await _context.MangaFile
@@ -1265,7 +1177,7 @@
             .SingleOrDefaultAsync();
     }
 
-    public async Task<SeriesDto?> GetSeriesForChapter(int chapterId, int userId)
+    public async Task<SeriesDto> GetSeriesForChapter(int chapterId, int userId)
     {
         var libraryIds = _context.Library.GetUserLibraries(userId);
         var userRating = await _context.AppUser.GetUserAgeRestriction(userId);
@@ -1286,19 +1198,10 @@
     /// <param name="folder">This will be normalized in the query</param>
     /// <param name="includes">Additional relationships to include with the base query</param>
     /// <returns></returns>
-    public async Task<Series?> GetSeriesByFolderPath(string folder, SeriesIncludes includes = SeriesIncludes.None)
+    public async Task<Series> GetSeriesByFolderPath(string folder, SeriesIncludes includes = SeriesIncludes.None)
     {
         var normalized = Services.Tasks.Scanner.Parser.Parser.NormalizePath(folder);
         return await _context.Series
-<<<<<<< HEAD
-            .Where(s => s.FolderPath != null && s.FolderPath.Equals(normalized))
-            .Includes(includes)
-            .SingleOrDefaultAsync();
-    }
-
-    public async Task<IEnumerable<Series>> GetAllSeriesByNameAsync(IList<string> normalizedNames,
-        int userId, SeriesIncludes includes = SeriesIncludes.None)
-=======
             .Where(s => s.FolderPath.Equals(normalized))
             .Includes(includes)
             .SingleOrDefaultAsync();
@@ -1320,30 +1223,11 @@
 
     public async Task<IEnumerable<SeriesDto>> GetAllSeriesDtosByNameAsync(IEnumerable<string> normalizedNames, int userId,
         SeriesIncludes includes = SeriesIncludes.None)
->>>>>>> 30bc7ccc
     {
         var libraryIds = _context.Library.GetUserLibraries(userId);
         var userRating = await _context.AppUser.GetUserAgeRestriction(userId);
 
         return await _context.Series
-<<<<<<< HEAD
-            .Where(s => normalizedNames.Contains(s.NormalizedName) ||
-                        normalizedNames.Contains(s.NormalizedLocalizedName))
-            .Where(s => libraryIds.Contains(s.LibraryId))
-            .RestrictAgainstAgeRestriction(userRating)
-            .Includes(includes)
-            .ToListAsync();
-    }
-
-    public async Task<IEnumerable<SeriesDto>> GetAllSeriesDtosByNameAsync(IEnumerable<string> normalizedNames, int userId,
-        SeriesIncludes includes = SeriesIncludes.None)
-    {
-        var libraryIds = _context.Library.GetUserLibraries(userId);
-        var userRating = await _context.AppUser.GetUserAgeRestriction(userId);
-
-        return await _context.Series
-=======
->>>>>>> 30bc7ccc
             .Where(s => normalizedNames.Contains(s.NormalizedName))
             .Where(s => libraryIds.Contains(s.LibraryId))
             .RestrictAgainstAgeRestriction(userRating)
@@ -1362,40 +1246,33 @@
     /// <param name="format"></param>
     /// <param name="withFullIncludes">Defaults to true. This will query against all foreign keys (deep). If false, just the series will come back</param>
     /// <returns></returns>
-    public Task<Series?> GetFullSeriesByAnyName(string seriesName, string localizedName, int libraryId,
-        MangaFormat format, bool withFullIncludes = true)
-    {
-        var normalizedSeries = seriesName.ToNormalized();
-        var normalizedLocalized = localizedName.ToNormalized();
+    public Task<Series> GetFullSeriesByAnyName(string seriesName, string localizedName, int libraryId, MangaFormat format, bool withFullIncludes = true)
+    {
+        var normalizedSeries = Services.Tasks.Scanner.Parser.Parser.Normalize(seriesName);
+        var normalizedLocalized = Services.Tasks.Scanner.Parser.Parser.Normalize(localizedName);
         var query = _context.Series
             .Where(s => s.LibraryId == libraryId)
             .Where(s => s.Format == format && format != MangaFormat.Unknown)
-            .Where(s =>
-                s.NormalizedName.Equals(normalizedSeries)
-                || s.NormalizedName.Equals(normalizedLocalized)
-
-                || s.NormalizedLocalizedName.Equals(normalizedSeries)
-                || (!string.IsNullOrEmpty(normalizedLocalized) && s.NormalizedLocalizedName.Equals(normalizedLocalized))
-
-                || (s.OriginalName != null && s.OriginalName.Equals(seriesName))
-            );
+            .Where(s => s.NormalizedName.Equals(normalizedSeries)
+                        || (s.NormalizedLocalizedName.Equals(normalizedSeries) && s.NormalizedLocalizedName != string.Empty)
+                        || s.OriginalName.Equals(seriesName));
+
+        if (!string.IsNullOrEmpty(normalizedLocalized))
+        {
+            query = query.Where(s =>
+                s.NormalizedName.Equals(normalizedLocalized) || s.NormalizedLocalizedName.Equals(normalizedLocalized));
+        }
+
         if (!withFullIncludes)
         {
             return query.SingleOrDefaultAsync();
         }
 
-        #nullable disable
-        query = query.Include(s => s.Library)
-
-            .Include(s => s.Metadata)
+        return query.Include(s => s.Metadata)
             .ThenInclude(m => m.People)
-
             .Include(s => s.Metadata)
             .ThenInclude(m => m.Genres)
-
-            .Include(s => s.Metadata)
-            .ThenInclude(m => m.Tags)
-
+            .Include(s => s.Library)
             .Include(s => s.Volumes)
             .ThenInclude(v => v.Chapters)
             .ThenInclude(cm => cm.People)
@@ -1408,13 +1285,15 @@
             .ThenInclude(v => v.Chapters)
             .ThenInclude(c => c.Genres)
 
+
+            .Include(s => s.Metadata)
+            .ThenInclude(m => m.Tags)
+
             .Include(s => s.Volumes)
             .ThenInclude(v => v.Chapters)
             .ThenInclude(c => c.Files)
-
-            .AsSplitQuery();
-        return query.SingleOrDefaultAsync();
-    #nullable enable
+            .AsSplitQuery()
+            .SingleOrDefaultAsync();
     }
 
 
@@ -1471,11 +1350,7 @@
 
     public async Task<PagedList<SeriesDto>> GetHighlyRated(int userId, int libraryId, UserParams userParams)
     {
-<<<<<<< HEAD
-        var libraryIds = GetLibraryIdsForUser(userId, libraryId, QueryContext.Recommended)
-=======
         var libraryIds = _context.Library.GetUserLibraries(userId, QueryContext.Recommended)
->>>>>>> 30bc7ccc
             .Where(id => libraryId == 0 || id == libraryId);
         var usersSeriesIds = GetSeriesIdsForLibraryIds(libraryIds);
         var distinctSeriesIdsWithHighRating = _context.AppUserRating
@@ -1497,11 +1372,7 @@
 
     public async Task<PagedList<SeriesDto>> GetQuickReads(int userId, int libraryId, UserParams userParams)
     {
-<<<<<<< HEAD
-        var libraryIds = GetLibraryIdsForUser(userId, libraryId, QueryContext.Recommended)
-=======
         var libraryIds = _context.Library.GetUserLibraries(userId, QueryContext.Recommended)
->>>>>>> 30bc7ccc
             .Where(id => libraryId == 0 || id == libraryId);
         var usersSeriesIds = GetSeriesIdsForLibraryIds(libraryIds);
         var distinctSeriesIdsWithProgress = _context.AppUserProgresses
@@ -1528,11 +1399,7 @@
 
     public async Task<PagedList<SeriesDto>> GetQuickCatchupReads(int userId, int libraryId, UserParams userParams)
     {
-<<<<<<< HEAD
-        var libraryIds = GetLibraryIdsForUser(userId, libraryId, QueryContext.Recommended)
-=======
         var libraryIds = _context.Library.GetUserLibraries(userId, QueryContext.Recommended)
->>>>>>> 30bc7ccc
             .Where(id => libraryId == 0 || id == libraryId);
         var usersSeriesIds = GetSeriesIdsForLibraryIds(libraryIds);
         var distinctSeriesIdsWithProgress = _context.AppUserProgresses
@@ -1708,7 +1575,6 @@
         var map = new Dictionary<string, IList<SeriesModified>>();
         foreach (var series in info)
         {
-            if (series.FolderPath == null) continue;
             if (!map.ContainsKey(series.FolderPath))
             {
                 map.Add(series.FolderPath, new List<SeriesModified>()
@@ -1731,7 +1597,7 @@
     /// </summary>
     /// <param name="seriesIds"></param>
     /// <returns></returns>
-    public async Task<AgeRating?> GetMaxAgeRatingFromSeriesAsync(IEnumerable<int> seriesIds)
+    public async Task<AgeRating> GetMaxAgeRatingFromSeriesAsync(IEnumerable<int> seriesIds)
     {
         return await _context.Series
             .Where(s => seriesIds.Contains(s.Id))
@@ -1740,35 +1606,4 @@
             .OrderBy(s => s)
             .LastOrDefaultAsync();
     }
-<<<<<<< HEAD
-
-    /// <summary>
-    /// Returns all library ids for a user
-    /// </summary>
-    /// <param name="userId"></param>
-    /// <param name="libraryId">0 for no library filter</param>
-    /// <param name="queryContext">Defaults to None - The context behind this query, so appropriate restrictions can be placed</param>
-    /// <returns></returns>
-    private IQueryable<int> GetLibraryIdsForUser(int userId, int libraryId = 0, QueryContext queryContext = QueryContext.None)
-    {
-        var user = _context.AppUser
-            .AsSplitQuery()
-            .AsNoTracking()
-            .Where(u => u.Id == userId)
-            .AsSingleQuery();
-
-        if (libraryId == 0)
-        {
-            return user.SelectMany(l => l.Libraries)
-                .IsRestricted(queryContext)
-                .Select(lib => lib.Id);
-        }
-
-        return user.SelectMany(l => l.Libraries)
-            .Where(lib => lib.Id == libraryId)
-            .IsRestricted(queryContext)
-            .Select(lib => lib.Id);
-    }
-=======
->>>>>>> 30bc7ccc
 }