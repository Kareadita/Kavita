--- conflicted
+++ resolved
@@ -114,18 +114,12 @@
     Task<SeriesDto?> GetSeriesForChapter(int chapterId, int userId);
     Task<PagedList<SeriesDto>> GetWantToReadForUserAsync(int userId, UserParams userParams, FilterDto filter);
     Task<bool> IsSeriesInWantToRead(int userId, int seriesId);
-<<<<<<< HEAD
     Task<Series?> GetSeriesByFolderPath(string folder, SeriesIncludes includes = SeriesIncludes.None);
-    Task<Series?> GetFullSeriesByAnyName(string seriesName, string localizedName, int libraryId, MangaFormat format, bool withFullIncludes = true);
-=======
-    Task<Series> GetSeriesByFolderPath(string folder, SeriesIncludes includes = SeriesIncludes.None);
-
     Task<IEnumerable<Series>> GetAllSeriesByNameAsync(IEnumerable<string> normalizedNames,
         int userId, SeriesIncludes includes = SeriesIncludes.None);
     Task<IEnumerable<SeriesDto>> GetAllSeriesDtosByNameAsync(IEnumerable<string> normalizedNames,
         int userId, SeriesIncludes includes = SeriesIncludes.None);
-    Task<Series> GetFullSeriesByAnyName(string seriesName, string localizedName, int libraryId, MangaFormat format, bool withFullIncludes = true);
->>>>>>> 57de661d
+    Task<Series?> GetFullSeriesByAnyName(string seriesName, string localizedName, int libraryId, MangaFormat format, bool withFullIncludes = true);
     Task<IList<Series>> RemoveSeriesNotInList(IList<ParsedSeries> seenSeries, int libraryId);
     Task<IDictionary<string, IList<SeriesModified>>> GetFolderPathMap(int libraryId);
     Task<AgeRating?> GetMaxAgeRatingFromSeriesAsync(IEnumerable<int> seriesIds);
@@ -199,11 +193,7 @@
         return await _context.Series
             .Where(s => s.LibraryId == libraryId)
             .Includes(includes)
-<<<<<<< HEAD
-            .OrderBy(s => s.SortName)
-=======
             .OrderBy(s => s.SortName.ToLower())
->>>>>>> 57de661d
             .ToListAsync();
     }
 
@@ -220,20 +210,16 @@
             .Where(s => s.LibraryId == libraryId)
 
             .Include(s => s.Metadata)
-<<<<<<< HEAD
-            .ThenInclude(m => m!.People)
-=======
             .ThenInclude(m => m.CollectionTags)
 
             .Include(s => s.Metadata)
             .ThenInclude(m => m.People)
->>>>>>> 57de661d
 
             .Include(s => s.Metadata)
-            .ThenInclude(m => m!.Genres)
+            .ThenInclude(m => m.Genres)
 
             .Include(s => s.Metadata)
-            .ThenInclude(m => m!.Tags)
+            .ThenInclude(m => m.Tags)
 
             .Include(s => s.Volumes)
             .ThenInclude(v => v.Chapters)
@@ -251,12 +237,8 @@
             .ThenInclude(v => v.Chapters)!
             .ThenInclude(c => c.Files)
             .AsSplitQuery()
-<<<<<<< HEAD
-            .OrderBy(s => s.SortName);
-        #nullable  enable
-=======
             .OrderBy(s => s.SortName.ToLower());
->>>>>>> 57de661d
+#nullable  enable
 
         return await PagedList<Series>.CreateAsync(query, userParams.PageNumber, userParams.PageSize);
     }
@@ -347,6 +329,7 @@
             .Select(s => s.Id)
             .ToList();
 
+        // TODO: Apply WHereIf
         result.Libraries = await _context.Library
             .Where(l => libraryIds.Contains(l.Id))
             .Where(l => l.Name != null && EF.Functions.Like(l.Name, $"%{searchQuery}%"))
@@ -781,26 +764,6 @@
             out var hasPublicationFilter, out var hasSeriesNameFilter, out var hasReleaseYearMinFilter, out var hasReleaseYearMaxFilter);
 
         var query = _context.Series
-<<<<<<< HEAD
-            .Where(s => userLibraries.Contains(s.LibraryId)
-                        && formats.Contains(s.Format)
-                        && (!hasGenresFilter || s.Metadata.Genres.Any(g => filter.Genres.Contains(g.Id)))
-                        && (!hasPeopleFilter || s.Metadata.People.Any(p => allPeopleIds.Contains(p.Id)))
-                        && (!hasCollectionTagFilter ||
-                            s.Metadata.CollectionTags.Any(t => filter.CollectionTags.Contains(t.Id)))
-                        && (!hasRatingFilter || s.Ratings.Any(r => r.Rating >= filter.Rating && r.AppUserId == userId))
-                        && (!hasProgressFilter || seriesIds.Contains(s.Id))
-                        && (!hasAgeRating || filter.AgeRating.Contains(s.Metadata.AgeRating))
-                        && (!hasTagsFilter || s.Metadata.Tags.Any(t => filter.Tags.Contains(t.Id)))
-                        && (!hasLanguageFilter || filter.Languages.Contains(s.Metadata.Language))
-                        && (!hasReleaseYearMinFilter || s.Metadata.ReleaseYear >= filter.ReleaseYearRange!.Min)
-                        && (!hasReleaseYearMaxFilter || s.Metadata.ReleaseYear <= filter.ReleaseYearRange!.Max)
-                        && (!hasPublicationFilter || filter.PublicationStatus.Contains(s.Metadata.PublicationStatus)))
-            .Where(s => !hasSeriesNameFilter ||
-                        (EF.Functions.Like(s.Name, $"%{filter.SeriesNameQuery}%"))
-                                             || (s.OriginalName != null && EF.Functions.Like(s.OriginalName, $"%{filter.SeriesNameQuery}%"))
-                                             || (s.LocalizedName != null && EF.Functions.Like(s.LocalizedName, $"%{filter.SeriesNameQuery}%")));
-=======
             .AsNoTracking()
             .WhereIf(hasGenresFilter, s => s.Metadata.Genres.Any(g => filter.Genres.Contains(g.Id)))
             .WhereIf(hasPeopleFilter, s => s.Metadata.People.Any(p => allPeopleIds.Contains(p.Id)))
@@ -823,7 +786,6 @@
             .Where(s => userLibraries.Contains(s.LibraryId))
             .Where(s => formats.Contains(s.Format));
 
->>>>>>> 57de661d
         if (userRating.AgeRating != AgeRating.NotApplicable)
         {
             query = query.RestrictAgainstAgeRestriction(userRating);
@@ -893,27 +855,7 @@
                                                || EF.Functions.Like(s.OriginalName, $"%{filter.SeriesNameQuery}%")
                                                || EF.Functions.Like(s.LocalizedName, $"%{filter.SeriesNameQuery}%"))
             .Where(s => userLibraries.Contains(s.LibraryId)
-<<<<<<< HEAD
-                        && formats.Contains(s.Format)
-                        && (!hasGenresFilter || s.Metadata.Genres.Any(g => filter.Genres.Contains(g.Id)))
-                        && (!hasPeopleFilter || s.Metadata.People.Any(p => allPeopleIds.Contains(p.Id)))
-                        && (!hasCollectionTagFilter ||
-                            s.Metadata.CollectionTags.Any(t => filter.CollectionTags.Contains(t.Id)))
-                        && (!hasRatingFilter || s.Ratings.Any(r => r.Rating >= filter.Rating && r.AppUserId == userId))
-                        && (!hasProgressFilter || seriesIds.Contains(s.Id))
-                        && (!hasAgeRating || filter.AgeRating.Contains(s.Metadata.AgeRating))
-                        && (!hasTagsFilter || s.Metadata.Tags.Any(t => filter.Tags.Contains(t.Id)))
-                        && (!hasLanguageFilter || filter.Languages.Contains(s.Metadata.Language))
-                        && (!hasReleaseYearMinFilter || s.Metadata.ReleaseYear >= filter.ReleaseYearRange!.Min)
-                        && (!hasReleaseYearMaxFilter || s.Metadata.ReleaseYear <= filter.ReleaseYearRange!.Max)
-                        && (!hasPublicationFilter || filter.PublicationStatus.Contains(s.Metadata.PublicationStatus)))
-            .Where(s => !hasSeriesNameFilter ||
-                        EF.Functions.Like(s.Name, $"%{filter.SeriesNameQuery}%")
-                        || (s.OriginalName != null && EF.Functions.Like(s.OriginalName, $"%{filter.SeriesNameQuery}%"))
-                        || (s.LocalizedName != null && EF.Functions.Like(s.LocalizedName, $"%{filter.SeriesNameQuery}%")))
-=======
                         && formats.Contains(s.Format))
->>>>>>> 57de661d
             .AsNoTracking();
 
         // If no sort options, default to using SortName
@@ -1332,6 +1274,7 @@
 
         if (!string.IsNullOrEmpty(normalizedLocalized))
         {
+            // TODO: Apply WhereIf
             query = query.Where(s =>
                 s.NormalizedName.Equals(normalizedLocalized)
                 || (s.NormalizedLocalizedName != null && s.NormalizedLocalizedName.Equals(normalizedLocalized)));
