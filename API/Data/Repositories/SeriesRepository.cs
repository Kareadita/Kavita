--- conflicted
+++ resolved
@@ -8,11 +8,8 @@
 using API.DTOs.CollectionTags;
 using API.DTOs.Filtering;
 using API.DTOs.Metadata;
-<<<<<<< HEAD
-=======
 using API.DTOs.ReadingLists;
 using API.DTOs.Search;
->>>>>>> d7450497
 using API.Entities;
 using API.Entities.Enums;
 using API.Entities.Metadata;
@@ -26,64 +23,6 @@
 
 namespace API.Data.Repositories;
 
-<<<<<<< HEAD
-public interface ISeriesRepository
-{
-    void Attach(Series series);
-    void Update(Series series);
-    void Remove(Series series);
-    void Remove(IEnumerable<Series> series);
-    Task<bool> DoesSeriesNameExistInLibrary(string name, MangaFormat format);
-    /// <summary>
-    /// Adds user information like progress, ratings, etc
-    /// </summary>
-    /// <param name="libraryId"></param>
-    /// <param name="userId"></param>
-    /// <param name="userParams"></param>
-    /// <returns></returns>
-    Task<PagedList<SeriesDto>> GetSeriesDtoForLibraryIdAsync(int libraryId, int userId, UserParams userParams, FilterDto filter);
-    /// <summary>
-    /// Does not add user information like progress, ratings, etc.
-    /// </summary>
-    /// <param name="libraryIds"></param>
-    /// <param name="searchQuery">Series name to search for</param>
-    /// <returns></returns>
-    Task<IEnumerable<SearchResultDto>> SearchSeries(int[] libraryIds, string searchQuery);
-    Task<IEnumerable<Series>> GetSeriesForLibraryIdAsync(int libraryId);
-    Task<SeriesDto> GetSeriesDtoByIdAsync(int seriesId, int userId);
-    Task<bool> DeleteSeriesAsync(int seriesId);
-    Task<Series> GetSeriesByIdAsync(int seriesId);
-    Task<IList<Series>> GetSeriesByIdsAsync(IList<int> seriesIds);
-    Task<int[]> GetChapterIdsForSeriesAsync(IList<int> seriesIds);
-    Task<IDictionary<int, IList<int>>> GetChapterIdWithSeriesIdForSeriesAsync(int[] seriesIds);
-    /// <summary>
-    /// Used to add Progress/Rating information to series list.
-    /// </summary>
-    /// <param name="userId"></param>
-    /// <param name="series"></param>
-    /// <returns></returns>
-    Task AddSeriesModifiers(int userId, List<SeriesDto> series);
-    Task<string> GetSeriesCoverImageAsync(int seriesId);
-    Task<IEnumerable<SeriesDto>> GetOnDeck(int userId, int libraryId, UserParams userParams, FilterDto filter);
-    Task<PagedList<SeriesDto>> GetRecentlyAdded(int libraryId, int userId, UserParams userParams, FilterDto filter); // NOTE: Probably put this in LibraryRepo
-    Task<SeriesMetadataDto> GetSeriesMetadata(int seriesId);
-    Task<PagedList<SeriesDto>> GetSeriesDtoForCollectionAsync(int collectionId, int userId, UserParams userParams);
-    Task<IList<MangaFile>> GetFilesForSeries(int seriesId);
-    Task<IEnumerable<SeriesDto>> GetSeriesDtoForIdsAsync(IEnumerable<int> seriesIds, int userId);
-    Task<IList<string>> GetAllCoverImagesAsync();
-    Task<IEnumerable<string>> GetLockedCoverImagesAsync();
-    Task<PagedList<Series>> GetFullSeriesForLibraryIdAsync(int libraryId, UserParams userParams);
-    Task<Series> GetFullSeriesForSeriesIdAsync(int seriesId);
-    Task<Chunk> GetChunkInfo(int libraryId = 0);
-    Task<IList<SeriesMetadata>> GetSeriesMetadataForIdsAsync(IEnumerable<int> seriesIds);
-    Task<IList<AgeRatingDto>> GetAllAgeRatingsDtosForLibrariesAsync(List<int> libraryIds);
-    Task<IList<LanguageDto>> GetAllLanguagesForLibrariesAsync(List<int> libraryIds);
-    Task<IList<PublicationStatusDto>> GetAllPublicationStatusesDtosForLibrariesAsync(List<int> libraryIds);
-}
-
-public class SeriesRepository : ISeriesRepository
-{
-=======
 internal class RecentlyAddedSeries
 {
     public int LibraryId { get; init; }
@@ -161,7 +100,6 @@
 
 public class SeriesRepository : ISeriesRepository
 {
->>>>>>> d7450497
     private readonly DataContext _context;
     private readonly IMapper _mapper;
     public SeriesRepository(DataContext context, IMapper mapper)
@@ -209,7 +147,7 @@
             .CountAsync() > 1;
     }
 
-<<<<<<< HEAD
+
     public async Task<IEnumerable<Series>> GetSeriesForLibraryIdAsync(int libraryId)
     {
         return await _context.Series
@@ -295,14 +233,17 @@
             .SingleOrDefaultAsync();
     }
 
+    /// <summary>
+    /// Gets all series
+    /// </summary>
+    /// <param name="libraryId"></param>
+    /// <param name="userId"></param>
+    /// <param name="userParams"></param>
+    /// <param name="filter"></param>
+    /// <returns></returns>
     public async Task<PagedList<SeriesDto>> GetSeriesDtoForLibraryIdAsync(int libraryId, int userId, UserParams userParams, FilterDto filter)
     {
         var query = await CreateFilteredSearchQueryable(userId, libraryId, filter);
-
-        if (filter.SortOptions == null)
-        {
-            query = query.OrderBy(s => s.SortName);
-        }
 
         var retSeries = query
             .ProjectTo<SeriesDto>(_mapper.ConfigurationProvider)
@@ -324,160 +265,6 @@
                 .ToListAsync();
         }
 
-        return new List<int>()
-        {
-            libraryId
-        };
-    }
-
-    public async Task<IEnumerable<SearchResultDto>> SearchSeries(int[] libraryIds, string searchQuery)
-    {
-        return await _context.Series
-            .Where(s => libraryIds.Contains(s.LibraryId))
-            .Where(s => EF.Functions.Like(s.Name, $"%{searchQuery}%")
-                        || EF.Functions.Like(s.OriginalName, $"%{searchQuery}%")
-                        || EF.Functions.Like(s.LocalizedName, $"%{searchQuery}%"))
-            .Include(s => s.Library)
-            .OrderBy(s => s.SortName)
-            .AsNoTracking()
-            .ProjectTo<SearchResultDto>(_mapper.ConfigurationProvider)
-            .ToListAsync();
-    }
-=======
-
-    public async Task<IEnumerable<Series>> GetSeriesForLibraryIdAsync(int libraryId)
-    {
-        return await _context.Series
-            .Where(s => s.LibraryId == libraryId)
-            .OrderBy(s => s.SortName)
-            .ToListAsync();
-    }
-
-    /// <summary>
-    /// Used for <see cref="ScannerService"/> to
-    /// </summary>
-    /// <param name="libraryId"></param>
-    /// <returns></returns>
-    public async Task<PagedList<Series>> GetFullSeriesForLibraryIdAsync(int libraryId, UserParams userParams)
-    {
-        var query = _context.Series
-            .Where(s => s.LibraryId == libraryId)
-
-            .Include(s => s.Metadata)
-            .ThenInclude(m => m.People)
-
-            .Include(s => s.Metadata)
-            .ThenInclude(m => m.Genres)
-
-            .Include(s => s.Metadata)
-            .ThenInclude(m => m.Tags)
-
-            .Include(s => s.Volumes)
-            .ThenInclude(v => v.Chapters)
-            .ThenInclude(cm => cm.People)
-
-            .Include(s => s.Volumes)
-            .ThenInclude(v => v.Chapters)
-            .ThenInclude(c => c.Genres)
-
-            .Include(s => s.Volumes)
-            .ThenInclude(v => v.Chapters)
-            .ThenInclude(c => c.Tags)
->>>>>>> d7450497
-
-            .Include(s => s.Volumes)
-            .ThenInclude(v => v.Chapters)
-            .ThenInclude(c => c.Files)
-            .AsSplitQuery()
-            .OrderBy(s => s.SortName);
-
-        return await PagedList<Series>.CreateAsync(query, userParams.PageNumber, userParams.PageSize);
-    }
-
-    /// <summary>
-    /// This is a heavy call. Returns all entities down to Files and Library and Series Metadata.
-    /// </summary>
-    /// <param name="seriesId"></param>
-    /// <returns></returns>
-    public async Task<Series> GetFullSeriesForSeriesIdAsync(int seriesId)
-    {
-        return await _context.Series
-            .Where(s => s.Id == seriesId)
-            .Include(s => s.Metadata)
-            .ThenInclude(m => m.People)
-            .Include(s => s.Metadata)
-            .ThenInclude(m => m.Genres)
-            .Include(s => s.Library)
-            .Include(s => s.Volumes)
-            .ThenInclude(v => v.Chapters)
-            .ThenInclude(cm => cm.People)
-
-            .Include(s => s.Volumes)
-            .ThenInclude(v => v.Chapters)
-            .ThenInclude(c => c.Tags)
-
-            .Include(s => s.Volumes)
-            .ThenInclude(v => v.Chapters)
-            .ThenInclude(c => c.Genres)
-
-
-            .Include(s => s.Metadata)
-            .ThenInclude(m => m.Tags)
-
-            .Include(s => s.Volumes)
-            .ThenInclude(v => v.Chapters)
-            .ThenInclude(c => c.Files)
-            .AsSplitQuery()
-            .SingleOrDefaultAsync();
-    }
-
-    /// <summary>
-    /// Gets all series
-    /// </summary>
-    /// <param name="libraryId"></param>
-    /// <param name="userId"></param>
-    /// <param name="userParams"></param>
-    /// <param name="filter"></param>
-    /// <returns></returns>
-    public async Task<PagedList<SeriesDto>> GetSeriesDtoForLibraryIdAsync(int libraryId, int userId, UserParams userParams, FilterDto filter)
-    {
-        var query = await CreateFilteredSearchQueryable(userId, libraryId, filter);
-
-        var retSeries = query
-            .ProjectTo<SeriesDto>(_mapper.ConfigurationProvider)
-            .AsSplitQuery()
-            .AsNoTracking();
-
-        return await PagedList<SeriesDto>.CreateAsync(retSeries, userParams.PageNumber, userParams.PageSize);
-    }
-
-    private async Task<List<int>> GetUserLibraries(int libraryId, int userId)
-    {
-        if (libraryId == 0)
-        {
-            return await _context.Library
-                .Include(l => l.AppUsers)
-                .Where(library => library.AppUsers.Any(user => user.Id == userId))
-                .AsNoTracking()
-                .Select(library => library.Id)
-                .ToListAsync();
-        }
-
-<<<<<<< HEAD
-
-
-    public async Task<SeriesDto> GetSeriesDtoByIdAsync(int seriesId, int userId)
-    {
-        var series = await _context.Series.Where(x => x.Id == seriesId)
-            .ProjectTo<SeriesDto>(_mapper.ConfigurationProvider)
-            .SingleAsync();
-
-        var seriesList = new List<SeriesDto>() {series};
-        await AddSeriesModifiers(userId, seriesList);
-
-        return seriesList[0];
-    }
-=======
         return new List<int>()
         {
             libraryId
@@ -568,29 +355,15 @@
 
         var seriesList = new List<SeriesDto>() {series};
         await AddSeriesModifiers(userId, seriesList);
->>>>>>> d7450497
 
         return seriesList[0];
     }
 
-<<<<<<< HEAD
-
-=======
     public async Task<bool> DeleteSeriesAsync(int seriesId)
     {
         var series = await _context.Series.Where(s => s.Id == seriesId).SingleOrDefaultAsync();
         if (series != null) _context.Series.Remove(series);
 
-        return await _context.SaveChangesAsync() > 0;
-    }
->>>>>>> d7450497
-
-    public async Task<bool> DeleteSeriesAsync(int seriesId)
-    {
-        var series = await _context.Series.Where(s => s.Id == seriesId).SingleOrDefaultAsync();
-        if (series != null) _context.Series.Remove(series);
-
-<<<<<<< HEAD
         return await _context.SaveChangesAsync() > 0;
     }
 
@@ -638,51 +411,6 @@
             .Include(v => v.Chapters)
             .ToListAsync();
 
-=======
-    /// <summary>
-    /// Returns Volumes, Metadata, and Collection Tags
-    /// </summary>
-    /// <param name="seriesId"></param>
-    /// <returns></returns>
-    public async Task<Series> GetSeriesByIdAsync(int seriesId)
-    {
-        return await _context.Series
-            .Include(s => s.Volumes)
-            .Include(s => s.Metadata)
-            .ThenInclude(m => m.CollectionTags)
-            .Include(s => s.Metadata)
-            .ThenInclude(m => m.Genres)
-            .Include(s => s.Metadata)
-            .ThenInclude(m => m.People)
-            .Where(s => s.Id == seriesId)
-            .AsSplitQuery()
-            .SingleOrDefaultAsync();
-    }
-
-    /// <summary>
-    /// Returns Volumes, Metadata, and Collection Tags
-    /// </summary>
-    /// <param name="seriesIds"></param>
-    /// <returns></returns>
-    public async Task<IList<Series>> GetSeriesByIdsAsync(IList<int> seriesIds)
-    {
-        return await _context.Series
-            .Include(s => s.Volumes)
-            .Include(s => s.Metadata)
-            .ThenInclude(m => m.CollectionTags)
-            .Where(s => seriesIds.Contains(s.Id))
-            .AsSplitQuery()
-            .ToListAsync();
-    }
-
-    public async Task<int[]> GetChapterIdsForSeriesAsync(IList<int> seriesIds)
-    {
-        var volumes = await _context.Volume
-            .Where(v => seriesIds.Contains(v.SeriesId))
-            .Include(v => v.Chapters)
-            .ToListAsync();
-
->>>>>>> d7450497
         IList<int> chapterIds = new List<int>();
         foreach (var v in volumes)
         {
@@ -696,11 +424,7 @@
     }
 
     /// <summary>
-<<<<<<< HEAD
-    /// This returns a dictonary mapping seriesId -> list of chapters back for each series id passed
-=======
     /// This returns a dictionary mapping seriesId -> list of chapters back for each series id passed
->>>>>>> d7450497
     /// </summary>
     /// <param name="seriesIds"></param>
     /// <returns></returns>
@@ -747,7 +471,6 @@
             s.UserReview = rating.Review;
         }
     }
-<<<<<<< HEAD
 
     public async Task<string> GetSeriesCoverImageAsync(int seriesId)
     {
@@ -757,20 +480,9 @@
             .AsNoTracking()
             .SingleOrDefaultAsync();
     }
-=======
->>>>>>> d7450497
-
-    public async Task<string> GetSeriesCoverImageAsync(int seriesId)
-    {
-        return await _context.Series
-            .Where(s => s.Id == seriesId)
-            .Select(s => s.CoverImage)
-            .AsNoTracking()
-            .SingleOrDefaultAsync();
-    }
-
-
-<<<<<<< HEAD
+
+
+
     /// <summary>
     /// Returns a list of Series that were added, ordered by Created desc
     /// </summary>
@@ -789,27 +501,6 @@
             .AsSplitQuery()
             .AsNoTracking();
 
-=======
-
-    /// <summary>
-    /// Returns a list of Series that were added, ordered by Created desc
-    /// </summary>
-    /// <param name="userId"></param>
-    /// <param name="libraryId">Library to restrict to, if 0, will apply to all libraries</param>
-    /// <param name="userParams">Contains pagination information</param>
-    /// <param name="filter">Optional filter on query</param>
-    /// <returns></returns>
-    public async Task<PagedList<SeriesDto>> GetRecentlyAdded(int libraryId, int userId, UserParams userParams, FilterDto filter)
-    {
-        var query = await CreateFilteredSearchQueryable(userId, libraryId, filter);
-
-        var retSeries = query
-            .OrderByDescending(s => s.Created)
-            .ProjectTo<SeriesDto>(_mapper.ConfigurationProvider)
-            .AsSplitQuery()
-            .AsNoTracking();
-
->>>>>>> d7450497
         return await PagedList<SeriesDto>.CreateAsync(retSeries, userParams.PageNumber, userParams.PageSize);
     }
 
@@ -840,10 +531,6 @@
         allPeopleIds.AddRange(filter.Publisher);
         allPeopleIds.AddRange(filter.CoverArtist);
         allPeopleIds.AddRange(filter.Translators);
-<<<<<<< HEAD
-        //allPeopleIds.AddRange(filter.Artist);
-=======
->>>>>>> d7450497
 
         hasPeopleFilter = allPeopleIds.Count > 0;
         hasGenresFilter = filter.Genres.Count > 0;
@@ -865,7 +552,6 @@
             }
 
             if (filter.ReadStatus.Read)
-<<<<<<< HEAD
             {
                 result = result || (pagesRead == totalPages);
             }
@@ -958,136 +644,6 @@
                         && (!hasPeopleFilter || s.Metadata.People.Any(p => allPeopleIds.Contains(p.Id)))
                         && (!hasCollectionTagFilter ||
                             s.Metadata.CollectionTags.Any(t => filter.CollectionTags.Contains(t.Id)))
-                        && (!hasRatingFilter || s.Ratings.Any(r => r.Rating >= filter.Rating))
-                        && (!hasProgressFilter || seriesIds.Contains(s.Id))
-                        && (!hasAgeRating || filter.AgeRating.Contains(s.Metadata.AgeRating))
-                        && (!hasTagsFilter || s.Metadata.Tags.Any(t => filter.Tags.Contains(t.Id)))
-                        && (!hasLanguageFilter || filter.Languages.Contains(s.Metadata.Language))
-                        && (!hasPublicationFilter || filter.PublicationStatus.Contains(s.Metadata.PublicationStatus))
-            )
-            .AsNoTracking();
-
-        if (filter.SortOptions != null)
-        {
-            if (filter.SortOptions.IsAscending)
-            {
-                if (filter.SortOptions.SortField == SortField.SortName)
-                {
-                    query = query.OrderBy(s => s.SortName);
-                } else if (filter.SortOptions.SortField == SortField.CreatedDate)
-                {
-                    query = query.OrderBy(s => s.Created);
-                } else if (filter.SortOptions.SortField == SortField.LastModifiedDate)
-                {
-                    query = query.OrderBy(s => s.LastModified);
-                }
-            }
-            else
-            {
-                if (filter.SortOptions.SortField == SortField.SortName)
-                {
-                    query = query.OrderByDescending(s => s.SortName);
-                } else if (filter.SortOptions.SortField == SortField.CreatedDate)
-                {
-                    query = query.OrderByDescending(s => s.Created);
-                } else if (filter.SortOptions.SortField == SortField.LastModifiedDate)
-                {
-                    query = query.OrderByDescending(s => s.LastModified);
-                }
-            }
-=======
-            {
-                result = result || (pagesRead == totalPages);
-            }
-
-            if (filter.ReadStatus.InProgress)
-            {
-                result = result || (pagesRead > 0 && pagesRead < totalPages);
-            }
-
-            return result;
-        }
-
-        seriesIds = new List<int>();
-        if (hasProgressFilter)
-        {
-            seriesIds = _context.Series
-                .Include(s => s.Progress)
-                .Select(s => new
-                {
-                    Series = s,
-                    PagesRead = s.Progress.Where(p => p.AppUserId == userId).Sum(p => p.PagesRead),
-                })
-                .AsEnumerable()
-                .Where(s => ProgressComparison(s.PagesRead, s.Series.Pages))
-                .Select(s => s.Series.Id)
-                .ToList();
-        }
-
-        return formats;
-    }
-
-    /// <summary>
-    /// Returns Series that the user has some partial progress on. Sorts based on activity. Sort first by User progress, but if a series
-    /// has been updated recently, bump it to the front.
-    /// </summary>
-    /// <param name="userId"></param>
-    /// <param name="libraryId">Library to restrict to, if 0, will apply to all libraries</param>
-    /// <param name="userParams">Pagination information</param>
-    /// <param name="filter">Optional (default null) filter on query</param>
-    /// <returns></returns>
-    public async Task<IEnumerable<SeriesDto>> GetOnDeck(int userId, int libraryId, UserParams userParams, FilterDto filter)
-    {
-        //var allSeriesWithProgress = await _context.AppUserProgresses.Select(p => p.SeriesId).ToListAsync();
-        //var allChapters = await GetChapterIdsForSeriesAsync(allSeriesWithProgress);
-
-        var query = (await CreateFilteredSearchQueryable(userId, libraryId, filter))
-            .Join(_context.AppUserProgresses, s => s.Id, progress => progress.SeriesId, (s, progress) =>
-                new
-                {
-                    Series = s,
-                    PagesRead = _context.AppUserProgresses.Where(s1 => s1.SeriesId == s.Id && s1.AppUserId == userId)
-                        .Sum(s1 => s1.PagesRead),
-                    progress.AppUserId,
-                    LastReadingProgress = _context.AppUserProgresses.Where(p => p.Id == progress.Id && p.AppUserId == userId)
-                        .Max(p => p.LastModified),
-                    // This is only taking into account chapters that have progress on them, not all chapters in said series
-                    LastChapterCreated = _context.Chapter.Where(c => progress.ChapterId == c.Id).Max(c => c.Created)
-                    //LastChapterCreated = _context.Chapter.Where(c => allChapters.Contains(c.Id)).Max(c => c.Created)
-                });
-        // I think I need another Join statement. The problem is the chapters are still limited to progress
-
-
-
-        var retSeries = query.Where(s => s.AppUserId == userId
-                                         && s.PagesRead > 0
-                                         && s.PagesRead < s.Series.Pages)
-            .OrderByDescending(s => s.LastReadingProgress)
-            .ThenByDescending(s => s.LastChapterCreated)
-            .Select(s => s.Series)
-            .ProjectTo<SeriesDto>(_mapper.ConfigurationProvider)
-            .AsSplitQuery()
-            .AsNoTracking();
-
-        // Pagination does not work for this query as when we pull the data back, we get multiple rows of the same series. See controller for pagination code
-        return await retSeries.ToListAsync();
-    }
-
-    private async Task<IQueryable<Series>> CreateFilteredSearchQueryable(int userId, int libraryId, FilterDto filter)
-    {
-        var userLibraries = await GetUserLibraries(libraryId, userId);
-        var formats = ExtractFilters(libraryId, userId, filter, ref userLibraries,
-            out var allPeopleIds, out var hasPeopleFilter, out var hasGenresFilter,
-            out var hasCollectionTagFilter, out var hasRatingFilter, out var hasProgressFilter,
-            out var seriesIds, out var hasAgeRating, out var hasTagsFilter, out var hasLanguageFilter, out var hasPublicationFilter);
-
-        var query = _context.Series
-            .Where(s => userLibraries.Contains(s.LibraryId)
-                        && formats.Contains(s.Format)
-                        && (!hasGenresFilter || s.Metadata.Genres.Any(g => filter.Genres.Contains(g.Id)))
-                        && (!hasPeopleFilter || s.Metadata.People.Any(p => allPeopleIds.Contains(p.Id)))
-                        && (!hasCollectionTagFilter ||
-                            s.Metadata.CollectionTags.Any(t => filter.CollectionTags.Contains(t.Id)))
                         && (!hasRatingFilter || s.Ratings.Any(r => r.Rating >= filter.Rating && r.AppUserId == userId))
                         && (!hasProgressFilter || seriesIds.Contains(s.Id))
                         && (!hasAgeRating || filter.AgeRating.Contains(s.Metadata.AgeRating))
@@ -1123,7 +679,6 @@
                 SortField.LastModifiedDate => query.OrderByDescending(s => s.LastModified),
                 _ => query
             };
->>>>>>> d7450497
         }
 
         return query;
@@ -1177,153 +732,6 @@
 
         return await PagedList<SeriesDto>.CreateAsync(query, userParams.PageNumber, userParams.PageSize);
     }
-<<<<<<< HEAD
-
-    public async Task<IList<MangaFile>> GetFilesForSeries(int seriesId)
-    {
-        return await _context.Volume
-            .Where(v => v.SeriesId == seriesId)
-            .Include(v => v.Chapters)
-            .ThenInclude(c => c.Files)
-            .SelectMany(v => v.Chapters.SelectMany(c => c.Files))
-            .AsNoTracking()
-            .ToListAsync();
-    }
-
-    public async Task<IEnumerable<SeriesDto>> GetSeriesDtoForIdsAsync(IEnumerable<int> seriesIds, int userId)
-    {
-        var allowedLibraries = _context.Library
-            .Include(l => l.AppUsers)
-            .Where(library => library.AppUsers.Any(x => x.Id == userId))
-            .Select(l => l.Id);
-
-        return await _context.Series
-            .Where(s => seriesIds.Contains(s.Id) && allowedLibraries.Contains(s.LibraryId))
-            .OrderBy(s => s.SortName)
-            .ProjectTo<SeriesDto>(_mapper.ConfigurationProvider)
-            .AsNoTracking()
-            .AsSplitQuery()
-            .ToListAsync();
-    }
-
-    public async Task<IList<string>> GetAllCoverImagesAsync()
-    {
-        return await _context.Series
-            .Select(s => s.CoverImage)
-            .Where(t => !string.IsNullOrEmpty(t))
-            .AsNoTracking()
-            .ToListAsync();
-    }
-
-    public async Task<IEnumerable<string>> GetLockedCoverImagesAsync()
-    {
-        return await _context.Series
-            .Where(s => s.CoverImageLocked && !string.IsNullOrEmpty(s.CoverImage))
-            .Select(s => s.CoverImage)
-            .AsNoTracking()
-            .ToListAsync();
-    }
-
-    /// <summary>
-    /// Returns the number of series for a given library (or all libraries if libraryId is 0)
-    /// </summary>
-    /// <param name="libraryId">Defaults to 0, library to restrict count to</param>
-    /// <returns></returns>
-    private async Task<int> GetSeriesCount(int libraryId = 0)
-    {
-        if (libraryId > 0)
-        {
-            return await _context.Series
-                .Where(s => s.LibraryId == libraryId)
-                .CountAsync();
-        }
-        return await _context.Series.CountAsync();
-    }
-
-    /// <summary>
-    /// Returns the number of series that should be processed in parallel to optimize speed and memory. Minimum of 50
-    /// </summary>
-    /// <param name="libraryId">Defaults to 0 meaning no library</param>
-    /// <returns></returns>
-    private async Task<Tuple<int, int>> GetChunkSize(int libraryId = 0)
-    {
-        var totalSeries = await GetSeriesCount(libraryId);
-        return new Tuple<int, int>(totalSeries, 50);
-    }
-
-    public async Task<Chunk> GetChunkInfo(int libraryId = 0)
-    {
-        var (totalSeries, chunkSize) = await GetChunkSize(libraryId);
-
-        if (totalSeries == 0) return new Chunk()
-        {
-            TotalChunks = 0,
-            TotalSize = 0,
-            ChunkSize = 0
-        };
-
-        var totalChunks = Math.Max((int) Math.Ceiling((totalSeries * 1.0) / chunkSize), 1);
-
-        return new Chunk()
-        {
-            TotalSize = totalSeries,
-            ChunkSize = chunkSize,
-            TotalChunks = totalChunks
-        };
-    }
-
-    public async Task<IList<SeriesMetadata>> GetSeriesMetadataForIdsAsync(IEnumerable<int> seriesIds)
-    {
-        return await _context.SeriesMetadata
-            .Where(sm => seriesIds.Contains(sm.SeriesId))
-            .Include(sm => sm.CollectionTags)
-            .ToListAsync();
-    }
-
-    public async Task<IList<AgeRatingDto>> GetAllAgeRatingsDtosForLibrariesAsync(List<int> libraryIds)
-    {
-        return await _context.Series
-            .Where(s => libraryIds.Contains(s.LibraryId))
-            .Select(s => s.Metadata.AgeRating)
-            .Distinct()
-            .Select(s => new AgeRatingDto()
-            {
-                Value = s,
-                Title = s.ToDescription()
-            })
-            .ToListAsync();
-    }
-
-    public async Task<IList<LanguageDto>> GetAllLanguagesForLibrariesAsync(List<int> libraryIds)
-    {
-        var ret = await _context.Series
-            .Where(s => libraryIds.Contains(s.LibraryId))
-            .Select(s => s.Metadata.Language)
-            .Distinct()
-            .ToListAsync();
-
-        return ret
-            .Where(s => !string.IsNullOrEmpty(s))
-            .Select(s => new LanguageDto()
-            {
-                Title = CultureInfo.GetCultureInfo(s).DisplayName,
-                IsoCode = s
-            }).ToList();
-    }
-
-    public async Task<IList<PublicationStatusDto>> GetAllPublicationStatusesDtosForLibrariesAsync(List<int> libraryIds)
-    {
-        return await _context.Series
-            .Where(s => libraryIds.Contains(s.LibraryId))
-            .Select(s => s.Metadata.PublicationStatus)
-            .Distinct()
-            .Select(s => new PublicationStatusDto()
-            {
-                Value = s,
-                Title = s.ToDescription()
-            })
-            .ToListAsync();
-=======
 
     public async Task<IList<MangaFile>> GetFilesForSeries(int seriesId)
     {
@@ -1620,6 +1028,5 @@
             .Where(c => c.Created >= withinLastWeek && libraryIds.Contains(c.LibraryId))
             .ToListAsync();
         return ret;
->>>>>>> d7450497
     }
 }