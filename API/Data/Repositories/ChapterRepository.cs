--- conflicted
+++ resolved
@@ -27,15 +27,9 @@
     Task<IEnumerable<Chapter>> GetChaptersByIdsAsync(IList<int> chapterIds, ChapterIncludes includes = ChapterIncludes.None);
     Task<IChapterInfoDto?> GetChapterInfoDtoAsync(int chapterId);
     Task<int> GetChapterTotalPagesAsync(int chapterId);
-<<<<<<< HEAD
     Task<Chapter?> GetChapterAsync(int chapterId, ChapterIncludes includes = ChapterIncludes.Files);
-    Task<ChapterDto?> GetChapterDtoAsync(int chapterId);
-    Task<ChapterMetadataDto?> GetChapterMetadataDtoAsync(int chapterId);
-=======
-    Task<Chapter> GetChapterAsync(int chapterId, ChapterIncludes includes = ChapterIncludes.Files);
-    Task<ChapterDto> GetChapterDtoAsync(int chapterId, ChapterIncludes includes = ChapterIncludes.Files);
-    Task<ChapterMetadataDto> GetChapterMetadataDtoAsync(int chapterId, ChapterIncludes includes = ChapterIncludes.Files);
->>>>>>> 57de661d
+    Task<ChapterDto?> GetChapterDtoAsync(int chapterId, ChapterIncludes includes = ChapterIncludes.Files);
+    Task<ChapterMetadataDto?> GetChapterMetadataDtoAsync(int chapterId, ChapterIncludes includes = ChapterIncludes.Files);
     Task<IList<MangaFile>> GetFilesForChapterAsync(int chapterId);
     Task<IList<Chapter>> GetChaptersAsync(int volumeId);
     Task<IList<MangaFile>> GetFilesForChaptersAsync(IReadOnlyList<int> chapterIds);
@@ -130,11 +124,7 @@
             .Select(c => c.Pages)
             .FirstOrDefaultAsync();
     }
-<<<<<<< HEAD
-    public async Task<ChapterDto?> GetChapterDtoAsync(int chapterId)
-=======
-    public async Task<ChapterDto> GetChapterDtoAsync(int chapterId, ChapterIncludes includes = ChapterIncludes.Files)
->>>>>>> 57de661d
+    public async Task<ChapterDto?> GetChapterDtoAsync(int chapterId, ChapterIncludes includes = ChapterIncludes.Files)
     {
         var chapter = await _context.Chapter
             .Includes(includes)
@@ -146,11 +136,7 @@
         return chapter;
     }
 
-<<<<<<< HEAD
-    public async Task<ChapterMetadataDto?> GetChapterMetadataDtoAsync(int chapterId)
-=======
-    public async Task<ChapterMetadataDto> GetChapterMetadataDtoAsync(int chapterId, ChapterIncludes includes = ChapterIncludes.Files)
->>>>>>> 57de661d
+    public async Task<ChapterMetadataDto?> GetChapterMetadataDtoAsync(int chapterId, ChapterIncludes includes = ChapterIncludes.Files)
     {
         var chapter = await _context.Chapter
             .Includes(includes)
