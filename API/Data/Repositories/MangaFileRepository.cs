﻿using System.Collections.Generic;
using System.Linq;
using System.Threading.Tasks;
using API.Entities;
<<<<<<< HEAD
=======
using AutoMapper;
>>>>>>> 30bc7ccc
using Microsoft.EntityFrameworkCore;

namespace API.Data.Repositories;

public interface IMangaFileRepository
{
    void Update(MangaFile file);
    Task<bool> AnyMissingExtension();
    Task<IList<MangaFile>> GetAllWithMissingExtension();
}

public class MangaFileRepository : IMangaFileRepository
{
    private readonly DataContext _context;

    public MangaFileRepository(DataContext context)
    {
        _context = context;
    }

    public void Update(MangaFile file)
    {
        _context.Entry(file).State = EntityState.Modified;
    }

    public async Task<bool> AnyMissingExtension()
    {
        return (await _context.MangaFile.CountAsync(f => string.IsNullOrEmpty(f.Extension))) > 0;
    }

    public async Task<IList<MangaFile>> GetAllWithMissingExtension()
    {
        return await _context.MangaFile
            .Where(f => string.IsNullOrEmpty(f.Extension))
            .ToListAsync();
    }
}<|MERGE_RESOLUTION|>--- conflicted
+++ resolved
@@ -2,10 +2,7 @@
 using System.Linq;
 using System.Threading.Tasks;
 using API.Entities;
-<<<<<<< HEAD
-=======
 using AutoMapper;
->>>>>>> 30bc7ccc
 using Microsoft.EntityFrameworkCore;
 
 namespace API.Data.Repositories;
@@ -20,10 +17,12 @@
 public class MangaFileRepository : IMangaFileRepository
 {
     private readonly DataContext _context;
+    private readonly IMapper _mapper;
 
-    public MangaFileRepository(DataContext context)
+    public MangaFileRepository(DataContext context, IMapper mapper)
     {
         _context = context;
+        _mapper = mapper;
     }
 
     public void Update(MangaFile file)
