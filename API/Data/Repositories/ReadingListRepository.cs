<<<<<<< HEAD
﻿using System;
=======
﻿using System.Collections;
>>>>>>> 30bc7ccc
using System.Collections.Generic;
using System.Linq;
using System.Threading.Tasks;
using API.DTOs;
using API.DTOs.ReadingLists;
using API.Entities;
using API.Entities.Enums;
<<<<<<< HEAD
using API.Extensions;
using API.Extensions.QueryExtensions;
=======
>>>>>>> 30bc7ccc
using API.Helpers;
using API.Services;
using AutoMapper;
using AutoMapper.QueryableExtensions;
using Microsoft.AspNetCore.Identity;
using Microsoft.EntityFrameworkCore;

namespace API.Data.Repositories;

[Flags]
public enum ReadingListIncludes
{
    None = 1,
    Items = 2,
    ItemChapter = 4,
}

public interface IReadingListRepository
{
    Task<PagedList<ReadingListDto>> GetReadingListDtosForUserAsync(int userId, bool includePromoted, UserParams userParams, bool sortByLastModified = true);
    Task<ReadingList?> GetReadingListByIdAsync(int readingListId, ReadingListIncludes includes = ReadingListIncludes.None);
    Task<IEnumerable<ReadingListItemDto>> GetReadingListItemDtosByIdAsync(int readingListId, int userId);
    Task<ReadingListDto?> GetReadingListDtoByIdAsync(int readingListId, int userId);
    Task<IEnumerable<ReadingListItemDto>> AddReadingProgressModifiers(int userId, IList<ReadingListItemDto> items);
    Task<ReadingListDto?> GetReadingListDtoByTitleAsync(int userId, string title);
    Task<IEnumerable<ReadingListItem>> GetReadingListItemsByIdAsync(int readingListId);
    Task<IEnumerable<ReadingListDto>> GetReadingListDtosForSeriesAndUserAsync(int userId, int seriesId,
        bool includePromoted);
    void Remove(ReadingListItem item);
    void Add(ReadingList list);
    void BulkRemove(IEnumerable<ReadingListItem> items);
    void Update(ReadingList list);
    Task<int> Count();
    Task<string?> GetCoverImageAsync(int readingListId);
    Task<IList<string>> GetAllCoverImagesAsync();
    Task<bool> ReadingListExists(string name);
<<<<<<< HEAD
    IEnumerable<PersonDto> GetReadingListCharactersAsync(int readingListId);
    Task<IList<ReadingList>> GetAllWithNonWebPCovers();
    Task<IList<string>> GetFirstFourCoverImagesByReadingListId(int readingListId);
    Task<int> RemoveReadingListsWithoutSeries();
    Task<ReadingList?> GetReadingListByTitleAsync(string name, int userId, ReadingListIncludes includes = ReadingListIncludes.Items);
=======
    Task<List<ReadingList>> GetAllReadingListsAsync();
>>>>>>> 30bc7ccc
}

public class ReadingListRepository : IReadingListRepository
{
    private readonly DataContext _context;
    private readonly IMapper _mapper;

    public ReadingListRepository(DataContext context, IMapper mapper)
    {
        _context = context;
        _mapper = mapper;
    }

    public void Update(ReadingList list)
    {
        _context.Entry(list).State = EntityState.Modified;
    }

    public void Add(ReadingList list)
    {
        _context.Add(list);
    }

    public async Task<int> Count()
    {
        return await _context.ReadingList.CountAsync();
    }

    public async Task<string?> GetCoverImageAsync(int readingListId)
    {
        return await _context.ReadingList
            .Where(c => c.Id == readingListId)
            .Select(c => c.CoverImage)
            .SingleOrDefaultAsync();
    }

    public async Task<IList<string>> GetAllCoverImagesAsync()
    {
        return (await _context.ReadingList
            .Select(t => t.CoverImage)
            .Where(t => !string.IsNullOrEmpty(t))
            .ToListAsync())!;
    }

    public async Task<bool> ReadingListExists(string name)
    {
        var normalized = name.ToNormalized();
        return await _context.ReadingList
            .AnyAsync(x => x.NormalizedTitle != null && x.NormalizedTitle.Equals(normalized));
    }

    public IEnumerable<PersonDto> GetReadingListCharactersAsync(int readingListId)
    {
        return _context.ReadingListItem
            .Where(item => item.ReadingListId == readingListId)
            .SelectMany(item => item.Chapter.People.Where(p => p.Role == PersonRole.Character))
            .OrderBy(p => p.NormalizedName)
            .ProjectTo<PersonDto>(_mapper.ConfigurationProvider)
            .AsEnumerable();
    }

    public async Task<IList<ReadingList>> GetAllWithNonWebPCovers()
    {
        return await _context.ReadingList
            .Where(c => !string.IsNullOrEmpty(c.CoverImage) && !c.CoverImage.EndsWith(".webp"))
            .ToListAsync();
    }

<<<<<<< HEAD
    /// <summary>
    /// If less than 4 images exist, will return nothing back. Will not be full paths, but just cover image filenames
    /// </summary>
    /// <param name="readingListId"></param>
    /// <returns></returns>
    /// <exception cref="NotImplementedException"></exception>
    public async Task<IList<string>> GetFirstFourCoverImagesByReadingListId(int readingListId)
    {
        return await _context.ReadingListItem
            .Where(ri => ri.ReadingListId == readingListId)
            .Include(ri => ri.Chapter)
            .Where(ri => ri.Chapter.CoverImage != null)
            .Select(ri => ri.Chapter.CoverImage)
            .Take(4)
            .ToListAsync();
    }

    public async Task<int> RemoveReadingListsWithoutSeries()
    {
        var listsToDelete = await _context.ReadingList
            .Include(c => c.Items)
            .Where(c => c.Items.Count == 0)
            .AsSplitQuery()
            .ToListAsync();
        _context.RemoveRange(listsToDelete);

        return await _context.SaveChangesAsync();
    }


    public async Task<ReadingList?> GetReadingListByTitleAsync(string name, int userId, ReadingListIncludes includes = ReadingListIncludes.Items)
    {
        var normalized = name.ToNormalized();
        return await _context.ReadingList
            .Includes(includes)
            .FirstOrDefaultAsync(x => x.NormalizedTitle != null && x.NormalizedTitle.Equals(normalized) && x.AppUserId == userId);
=======
    public async Task<bool> ReadingListExists(string name)
    {
        var normalized = Services.Tasks.Scanner.Parser.Parser.Normalize(name);
        return await _context.ReadingList
            .AnyAsync(x => x.NormalizedTitle.Equals(normalized));
    }

    public async Task<List<ReadingList>> GetAllReadingListsAsync()
    {
        return await _context.ReadingList
            .Include(r => r.Items.OrderBy(i => i.Order))
            .AsSplitQuery()
            .OrderBy(l => l.Title)
            .ToListAsync();
>>>>>>> 30bc7ccc
    }

    public void Remove(ReadingListItem item)
    {
        _context.ReadingListItem.Remove(item);
    }

    public void BulkRemove(IEnumerable<ReadingListItem> items)
    {
        _context.ReadingListItem.RemoveRange(items);
    }


    public async Task<PagedList<ReadingListDto>> GetReadingListDtosForUserAsync(int userId, bool includePromoted, UserParams userParams, bool sortByLastModified = true)
    {
        var userAgeRating = (await _context.AppUser.SingleAsync(u => u.Id == userId)).AgeRestriction;
        var query = _context.ReadingList
            .Where(l => l.AppUserId == userId || (includePromoted &&  l.Promoted ))
            .Where(l => l.AgeRating >= userAgeRating);
        query = sortByLastModified ? query.OrderByDescending(l => l.LastModified) : query.OrderBy(l => l.NormalizedTitle);

       var finalQuery = query.ProjectTo<ReadingListDto>(_mapper.ConfigurationProvider)
            .AsNoTracking();

        return await PagedList<ReadingListDto>.CreateAsync(finalQuery, userParams.PageNumber, userParams.PageSize);
    }

    public async Task<IEnumerable<ReadingListDto>> GetReadingListDtosForSeriesAndUserAsync(int userId, int seriesId, bool includePromoted)
    {
        var query = _context.ReadingList
            .Where(l => l.AppUserId == userId || (includePromoted && l.Promoted ))
            .Where(l => l.Items.Any(i => i.SeriesId == seriesId))
            .AsSplitQuery()
            .OrderBy(l => l.Title)
            .ProjectTo<ReadingListDto>(_mapper.ConfigurationProvider)
            .AsNoTracking();

        return await query.ToListAsync();
    }

    public async Task<ReadingList?> GetReadingListByIdAsync(int readingListId, ReadingListIncludes includes = ReadingListIncludes.None)
    {
        return await _context.ReadingList
            .Where(r => r.Id == readingListId)
            .Includes(includes)
            .Include(r => r.Items.OrderBy(item => item.Order))
            .AsSplitQuery()
            .SingleOrDefaultAsync();
    }

    public async Task<IEnumerable<ReadingListItemDto>> GetReadingListItemDtosByIdAsync(int readingListId, int userId)
    {
        var userLibraries = _context.Library
            .Include(l => l.AppUsers)
            .Where(library => library.AppUsers.Any(user => user.Id == userId))
            .AsSplitQuery()
            .AsNoTracking()
            .Select(library => library.Id)
            .ToList();

        var items = await _context.ReadingListItem
            .Where(s => s.ReadingListId == readingListId)
            .Join(_context.Chapter, s => s.ChapterId, chapter => chapter.Id, (data, chapter) => new
            {
                TotalPages = chapter.Pages,
                ChapterNumber = chapter.Range,
                chapter.ReleaseDate,
                ReadingListItem = data,
                ChapterTitleName = chapter.TitleName,
                FileSize = chapter.Files.Sum(f => f.Bytes)

            })
            .Join(_context.Volume, s => s.ReadingListItem.VolumeId, volume => volume.Id, (data, volume) => new
            {
                data.ReadingListItem,
                data.TotalPages,
                data.ChapterNumber,
                data.ReleaseDate,
                data.ChapterTitleName,
                data.FileSize,
                VolumeId = volume.Id,
                VolumeNumber = volume.Name,
            })
            .Join(_context.Series, s => s.ReadingListItem.SeriesId, series => series.Id,
                (data, s) => new
                {
                    SeriesName = s.Name,
                    SeriesFormat = s.Format,
                    s.LibraryId,
                    data.ReadingListItem,
                    data.TotalPages,
                    data.ChapterNumber,
                    data.VolumeNumber,
                    data.VolumeId,
                    data.ReleaseDate,
                    data.ChapterTitleName,
                    data.FileSize,
                    LibraryName = _context.Library.Where(l => l.Id == s.LibraryId).Select(l => l.Name).Single(),
                    LibraryType = _context.Library.Where(l => l.Id == s.LibraryId).Select(l => l.Type).Single()
                })
            .Select(data => new ReadingListItemDto()
            {
                Id = data.ReadingListItem.Id,
                ChapterId = data.ReadingListItem.ChapterId,
                Order = data.ReadingListItem.Order,
                SeriesId = data.ReadingListItem.SeriesId,
                SeriesName = data.SeriesName,
                SeriesFormat = data.SeriesFormat,
                PagesTotal = data.TotalPages,
                ChapterNumber = data.ChapterNumber,
                VolumeNumber = data.VolumeNumber,
                LibraryId = data.LibraryId,
                VolumeId = data.VolumeId,
                ReadingListId = data.ReadingListItem.ReadingListId,
                ReleaseDate = data.ReleaseDate,
                LibraryType = data.LibraryType,
                ChapterTitleName = data.ChapterTitleName,
                LibraryName = data.LibraryName,
                FileSize = data.FileSize
            })
            .Where(o => userLibraries.Contains(o.LibraryId))
            .OrderBy(rli => rli.Order)
            .AsSplitQuery()
            .AsNoTracking()
            .ToListAsync();

        foreach (var item in items)
        {
            item.Title = ReadingListService.FormatTitle(item);
        }

        // Attach progress information
        var fetchedChapterIds = items.Select(i => i.ChapterId);
        var progresses = await _context.AppUserProgresses
            .Where(p => fetchedChapterIds.Contains(p.ChapterId))
            .AsNoTracking()
            .ToListAsync();

        foreach (var progress in progresses)
        {
            var progressItem = items.SingleOrDefault(i => i.ChapterId == progress.ChapterId && i.ReadingListId == readingListId);
            if (progressItem == null) continue;

            progressItem.PagesRead = progress.PagesRead;
            progressItem.LastReadingProgressUtc = progress.LastModifiedUtc;
        }

        return items;
    }

    public async Task<ReadingListDto?> GetReadingListDtoByIdAsync(int readingListId, int userId)
    {
        return await _context.ReadingList
            .Where(r => r.Id == readingListId && (r.AppUserId == userId || r.Promoted))
            .ProjectTo<ReadingListDto>(_mapper.ConfigurationProvider)
            .SingleOrDefaultAsync();
    }

    public async Task<IEnumerable<ReadingListItemDto>> AddReadingProgressModifiers(int userId, IList<ReadingListItemDto> items)
    {
        var chapterIds = items.Select(i => i.ChapterId).Distinct();
        var userProgress = await _context.AppUserProgresses
            .Where(p => p.AppUserId == userId && chapterIds.Contains(p.ChapterId))
            .AsNoTracking()
            .ToListAsync();

        foreach (var item in items)
        {
            var progress = userProgress.Where(p => p.ChapterId == item.ChapterId).ToList();
            if (progress.Count == 0) continue;
<<<<<<< HEAD
            item.PagesRead = progress.Sum(p => p.PagesRead);
=======
                item.PagesRead = progress.Sum(p => p.PagesRead);
>>>>>>> 30bc7ccc
            item.LastReadingProgressUtc = progress.Max(p => p.LastModifiedUtc);
        }

        return items;
    }

    public async Task<ReadingListDto?> GetReadingListDtoByTitleAsync(int userId, string title)
    {
        return await _context.ReadingList
            .Where(r => r.Title.Equals(title) && r.AppUserId == userId)
            .ProjectTo<ReadingListDto>(_mapper.ConfigurationProvider)
            .SingleOrDefaultAsync();
    }

    public async Task<IEnumerable<ReadingListItem>> GetReadingListItemsByIdAsync(int readingListId)
    {
        return await _context.ReadingListItem
            .Where(r => r.ReadingListId == readingListId)
            .OrderBy(r => r.Order)
            .ToListAsync();
    }


}<|MERGE_RESOLUTION|>--- conflicted
+++ resolved
@@ -1,45 +1,26 @@
-<<<<<<< HEAD
-﻿using System;
-=======
 ﻿using System.Collections;
->>>>>>> 30bc7ccc
 using System.Collections.Generic;
 using System.Linq;
 using System.Threading.Tasks;
-using API.DTOs;
 using API.DTOs.ReadingLists;
 using API.Entities;
 using API.Entities.Enums;
-<<<<<<< HEAD
-using API.Extensions;
-using API.Extensions.QueryExtensions;
-=======
->>>>>>> 30bc7ccc
 using API.Helpers;
 using API.Services;
 using AutoMapper;
 using AutoMapper.QueryableExtensions;
-using Microsoft.AspNetCore.Identity;
 using Microsoft.EntityFrameworkCore;
 
 namespace API.Data.Repositories;
-
-[Flags]
-public enum ReadingListIncludes
-{
-    None = 1,
-    Items = 2,
-    ItemChapter = 4,
-}
 
 public interface IReadingListRepository
 {
-    Task<PagedList<ReadingListDto>> GetReadingListDtosForUserAsync(int userId, bool includePromoted, UserParams userParams, bool sortByLastModified = true);
-    Task<ReadingList?> GetReadingListByIdAsync(int readingListId, ReadingListIncludes includes = ReadingListIncludes.None);
+    Task<PagedList<ReadingListDto>> GetReadingListDtosForUserAsync(int userId, bool includePromoted, UserParams userParams);
+    Task<ReadingList> GetReadingListByIdAsync(int readingListId);
     Task<IEnumerable<ReadingListItemDto>> GetReadingListItemDtosByIdAsync(int readingListId, int userId);
-    Task<ReadingListDto?> GetReadingListDtoByIdAsync(int readingListId, int userId);
+    Task<ReadingListDto> GetReadingListDtoByIdAsync(int readingListId, int userId);
     Task<IEnumerable<ReadingListItemDto>> AddReadingProgressModifiers(int userId, IList<ReadingListItemDto> items);
-    Task<ReadingListDto?> GetReadingListDtoByTitleAsync(int userId, string title);
+    Task<ReadingListDto> GetReadingListDtoByTitleAsync(int userId, string title);
     Task<IEnumerable<ReadingListItem>> GetReadingListItemsByIdAsync(int readingListId);
     Task<IEnumerable<ReadingListDto>> GetReadingListDtosForSeriesAndUserAsync(int userId, int seriesId,
         bool includePromoted);
@@ -48,18 +29,10 @@
     void BulkRemove(IEnumerable<ReadingListItem> items);
     void Update(ReadingList list);
     Task<int> Count();
-    Task<string?> GetCoverImageAsync(int readingListId);
+    Task<string> GetCoverImageAsync(int readingListId);
     Task<IList<string>> GetAllCoverImagesAsync();
     Task<bool> ReadingListExists(string name);
-<<<<<<< HEAD
-    IEnumerable<PersonDto> GetReadingListCharactersAsync(int readingListId);
-    Task<IList<ReadingList>> GetAllWithNonWebPCovers();
-    Task<IList<string>> GetFirstFourCoverImagesByReadingListId(int readingListId);
-    Task<int> RemoveReadingListsWithoutSeries();
-    Task<ReadingList?> GetReadingListByTitleAsync(string name, int userId, ReadingListIncludes includes = ReadingListIncludes.Items);
-=======
     Task<List<ReadingList>> GetAllReadingListsAsync();
->>>>>>> 30bc7ccc
 }
 
 public class ReadingListRepository : IReadingListRepository
@@ -88,86 +61,26 @@
         return await _context.ReadingList.CountAsync();
     }
 
-    public async Task<string?> GetCoverImageAsync(int readingListId)
+    public async Task<string> GetCoverImageAsync(int readingListId)
     {
         return await _context.ReadingList
             .Where(c => c.Id == readingListId)
             .Select(c => c.CoverImage)
+            .AsNoTracking()
             .SingleOrDefaultAsync();
     }
 
     public async Task<IList<string>> GetAllCoverImagesAsync()
     {
-        return (await _context.ReadingList
+        return await _context.ReadingList
             .Select(t => t.CoverImage)
             .Where(t => !string.IsNullOrEmpty(t))
-            .ToListAsync())!;
+            .AsNoTracking()
+            .ToListAsync();
     }
 
     public async Task<bool> ReadingListExists(string name)
     {
-        var normalized = name.ToNormalized();
-        return await _context.ReadingList
-            .AnyAsync(x => x.NormalizedTitle != null && x.NormalizedTitle.Equals(normalized));
-    }
-
-    public IEnumerable<PersonDto> GetReadingListCharactersAsync(int readingListId)
-    {
-        return _context.ReadingListItem
-            .Where(item => item.ReadingListId == readingListId)
-            .SelectMany(item => item.Chapter.People.Where(p => p.Role == PersonRole.Character))
-            .OrderBy(p => p.NormalizedName)
-            .ProjectTo<PersonDto>(_mapper.ConfigurationProvider)
-            .AsEnumerable();
-    }
-
-    public async Task<IList<ReadingList>> GetAllWithNonWebPCovers()
-    {
-        return await _context.ReadingList
-            .Where(c => !string.IsNullOrEmpty(c.CoverImage) && !c.CoverImage.EndsWith(".webp"))
-            .ToListAsync();
-    }
-
-<<<<<<< HEAD
-    /// <summary>
-    /// If less than 4 images exist, will return nothing back. Will not be full paths, but just cover image filenames
-    /// </summary>
-    /// <param name="readingListId"></param>
-    /// <returns></returns>
-    /// <exception cref="NotImplementedException"></exception>
-    public async Task<IList<string>> GetFirstFourCoverImagesByReadingListId(int readingListId)
-    {
-        return await _context.ReadingListItem
-            .Where(ri => ri.ReadingListId == readingListId)
-            .Include(ri => ri.Chapter)
-            .Where(ri => ri.Chapter.CoverImage != null)
-            .Select(ri => ri.Chapter.CoverImage)
-            .Take(4)
-            .ToListAsync();
-    }
-
-    public async Task<int> RemoveReadingListsWithoutSeries()
-    {
-        var listsToDelete = await _context.ReadingList
-            .Include(c => c.Items)
-            .Where(c => c.Items.Count == 0)
-            .AsSplitQuery()
-            .ToListAsync();
-        _context.RemoveRange(listsToDelete);
-
-        return await _context.SaveChangesAsync();
-    }
-
-
-    public async Task<ReadingList?> GetReadingListByTitleAsync(string name, int userId, ReadingListIncludes includes = ReadingListIncludes.Items)
-    {
-        var normalized = name.ToNormalized();
-        return await _context.ReadingList
-            .Includes(includes)
-            .FirstOrDefaultAsync(x => x.NormalizedTitle != null && x.NormalizedTitle.Equals(normalized) && x.AppUserId == userId);
-=======
-    public async Task<bool> ReadingListExists(string name)
-    {
         var normalized = Services.Tasks.Scanner.Parser.Parser.Normalize(name);
         return await _context.ReadingList
             .AnyAsync(x => x.NormalizedTitle.Equals(normalized));
@@ -180,7 +93,6 @@
             .AsSplitQuery()
             .OrderBy(l => l.Title)
             .ToListAsync();
->>>>>>> 30bc7ccc
     }
 
     public void Remove(ReadingListItem item)
@@ -194,18 +106,17 @@
     }
 
 
-    public async Task<PagedList<ReadingListDto>> GetReadingListDtosForUserAsync(int userId, bool includePromoted, UserParams userParams, bool sortByLastModified = true)
+    public async Task<PagedList<ReadingListDto>> GetReadingListDtosForUserAsync(int userId, bool includePromoted, UserParams userParams)
     {
         var userAgeRating = (await _context.AppUser.SingleAsync(u => u.Id == userId)).AgeRestriction;
         var query = _context.ReadingList
             .Where(l => l.AppUserId == userId || (includePromoted &&  l.Promoted ))
-            .Where(l => l.AgeRating >= userAgeRating);
-        query = sortByLastModified ? query.OrderByDescending(l => l.LastModified) : query.OrderBy(l => l.NormalizedTitle);
-
-       var finalQuery = query.ProjectTo<ReadingListDto>(_mapper.ConfigurationProvider)
+            .Where(l => l.AgeRating >= userAgeRating)
+            .OrderBy(l => l.LastModified)
+            .ProjectTo<ReadingListDto>(_mapper.ConfigurationProvider)
             .AsNoTracking();
 
-        return await PagedList<ReadingListDto>.CreateAsync(finalQuery, userParams.PageNumber, userParams.PageSize);
+        return await PagedList<ReadingListDto>.CreateAsync(query, userParams.PageNumber, userParams.PageSize);
     }
 
     public async Task<IEnumerable<ReadingListDto>> GetReadingListDtosForSeriesAndUserAsync(int userId, int seriesId, bool includePromoted)
@@ -221,11 +132,10 @@
         return await query.ToListAsync();
     }
 
-    public async Task<ReadingList?> GetReadingListByIdAsync(int readingListId, ReadingListIncludes includes = ReadingListIncludes.None)
+    public async Task<ReadingList> GetReadingListByIdAsync(int readingListId)
     {
         return await _context.ReadingList
             .Where(r => r.Id == readingListId)
-            .Includes(includes)
             .Include(r => r.Items.OrderBy(item => item.Order))
             .AsSplitQuery()
             .SingleOrDefaultAsync();
@@ -331,7 +241,7 @@
         return items;
     }
 
-    public async Task<ReadingListDto?> GetReadingListDtoByIdAsync(int readingListId, int userId)
+    public async Task<ReadingListDto> GetReadingListDtoByIdAsync(int readingListId, int userId)
     {
         return await _context.ReadingList
             .Where(r => r.Id == readingListId && (r.AppUserId == userId || r.Promoted))
@@ -351,18 +261,14 @@
         {
             var progress = userProgress.Where(p => p.ChapterId == item.ChapterId).ToList();
             if (progress.Count == 0) continue;
-<<<<<<< HEAD
-            item.PagesRead = progress.Sum(p => p.PagesRead);
-=======
                 item.PagesRead = progress.Sum(p => p.PagesRead);
->>>>>>> 30bc7ccc
             item.LastReadingProgressUtc = progress.Max(p => p.LastModifiedUtc);
         }
 
         return items;
     }
 
-    public async Task<ReadingListDto?> GetReadingListDtoByTitleAsync(int userId, string title)
+    public async Task<ReadingListDto> GetReadingListDtoByTitleAsync(int userId, string title)
     {
         return await _context.ReadingList
             .Where(r => r.Title.Equals(title) && r.AppUserId == userId)
