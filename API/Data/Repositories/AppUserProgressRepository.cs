--- conflicted
+++ resolved
@@ -21,11 +21,7 @@
     /// This is built exclusively for <see cref="MigrateUserProgressLibraryId"/>
     /// </summary>
     /// <returns></returns>
-<<<<<<< HEAD
     Task<AppUserProgress?> GetAnyProgress();
-=======
-    Task<AppUserProgress> GetAnyProgress();
->>>>>>> 90c9e495
     Task<IEnumerable<AppUserProgress>> GetUserProgressForSeriesAsync(int seriesId, int userId);
     Task<IEnumerable<AppUserProgress>> GetAllProgress();
     Task<ProgressDto> GetUserProgressDtoAsync(int chapterId, int userId);
@@ -101,11 +97,7 @@
             .AnyAsync(aup => aup.PagesRead > 0 && aup.AppUserId == userId && aup.SeriesId == seriesId);
     }
 
-<<<<<<< HEAD
     public async Task<AppUserProgress?> GetAnyProgress()
-=======
-    public async Task<AppUserProgress> GetAnyProgress()
->>>>>>> 90c9e495
     {
         return await _context.AppUserProgresses.FirstOrDefaultAsync();
     }
@@ -127,11 +119,7 @@
     {
         return await _context.AppUserProgresses.ToListAsync();
     }
-<<<<<<< HEAD
-    
-=======
 
->>>>>>> 90c9e495
     public async Task<ProgressDto> GetUserProgressDtoAsync(int chapterId, int userId)
     {
         return await _context.AppUserProgresses
@@ -140,11 +128,7 @@
             .FirstOrDefaultAsync();
     }
 
-<<<<<<< HEAD
     public async Task<AppUserProgress?> GetUserProgressAsync(int chapterId, int userId)
-=======
-    public async Task<AppUserProgress> GetUserProgressAsync(int chapterId, int userId)
->>>>>>> 90c9e495
     {
         return await _context.AppUserProgresses
             .Where(p => p.ChapterId == chapterId && p.AppUserId == userId)
