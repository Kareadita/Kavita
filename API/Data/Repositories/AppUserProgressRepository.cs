--- conflicted
+++ resolved
@@ -119,10 +119,7 @@
     {
         return await _context.AppUserProgresses.ToListAsync();
     }
-
-<<<<<<< HEAD
-    public async Task<AppUserProgress?> GetUserProgressAsync(int chapterId, int userId)
-=======
+    
     public async Task<ProgressDto> GetUserProgressDtoAsync(int chapterId, int userId)
     {
         return await _context.AppUserProgresses
@@ -131,8 +128,7 @@
             .FirstOrDefaultAsync();
     }
 
-    public async Task<AppUserProgress> GetUserProgressAsync(int chapterId, int userId)
->>>>>>> 57de661d
+    public async Task<AppUserProgress?> GetUserProgressAsync(int chapterId, int userId)
     {
         return await _context.AppUserProgresses
             .Where(p => p.ChapterId == chapterId && p.AppUserId == userId)
