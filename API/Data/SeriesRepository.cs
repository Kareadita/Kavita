--- conflicted
+++ resolved
@@ -291,11 +291,7 @@
         /// <param name="libraryId">Library to restrict to, if 0, will apply to all libraries</param>
         /// <param name="limit">How many series to pick.</param>
         /// <returns></returns>
-<<<<<<< HEAD
-        public async Task<IEnumerable<SeriesDto>> GetRecentlyAdded(int userId, int libraryId, int limit)
-=======
         public async Task<PagedList<SeriesDto>> GetRecentlyAdded(int libraryId, int userId, UserParams userParams)
->>>>>>> 8211f1ce
         {
             if (libraryId == 0)
             {
@@ -305,27 +301,6 @@
                     .AsNoTracking()
                     .Select(library => library.Id)
                     .ToList();
-<<<<<<< HEAD
-            
-                return await _context.Series
-                    .Where(s => userLibraries.Contains(s.LibraryId))
-                    .AsNoTracking()
-                    .OrderByDescending(s => s.Created)
-                    .Take(limit)
-                    .ProjectTo<SeriesDto>(_mapper.ConfigurationProvider)
-                    .ToListAsync();
-            }
-            
-            return await _context.Series
-                .Where(s => s.LibraryId == libraryId)
-                .AsNoTracking()
-                .OrderByDescending(s => s.Created)
-                .Take(limit)
-                .ProjectTo<SeriesDto>(_mapper.ConfigurationProvider)
-                .ToListAsync();
-            
-            
-=======
 
                 var allQuery = _context.Series
                     .Where(s => userLibraries.Contains(s.LibraryId))
@@ -345,7 +320,6 @@
                 .AsNoTracking();
 
             return await PagedList<SeriesDto>.CreateAsync(query, userParams.PageNumber, userParams.PageSize);
->>>>>>> 8211f1ce
         }
 
         /// <summary>
@@ -393,8 +367,6 @@
                 .ToListAsync();
                 
             return retSeries.DistinctBy(s => s.Name).Take(limit);
-<<<<<<< HEAD
-=======
         }
 
         public async Task<SeriesMetadataDto> GetSeriesMetadata(int seriesId)
@@ -438,7 +410,6 @@
                 .AsNoTracking();
 
             return await PagedList<SeriesDto>.CreateAsync(query, userParams.PageNumber, userParams.PageSize);
->>>>>>> 8211f1ce
         }
     }
 }