--- conflicted
+++ resolved
@@ -41,11 +41,7 @@
 
             IList<ServerSetting> defaultSettings = new List<ServerSetting>()
             {
-<<<<<<< HEAD
-                new() {Key = ServerSettingKey.CacheDirectory, Value = DirectoryService.CacheDirectory},
-=======
                 new () {Key = ServerSettingKey.CacheDirectory, Value = DirectoryService.CacheDirectory},
->>>>>>> 34d34ef2
                 new () {Key = ServerSettingKey.TaskScan, Value = "daily"},
                 new () {Key = ServerSettingKey.LoggingLevel, Value = "Information"}, // Not used from DB, but DB is sync with appSettings.json
                 new () {Key = ServerSettingKey.TaskBackup, Value = "weekly"},
@@ -76,11 +72,8 @@
                 Configuration.LogLevel + string.Empty;
             context.ServerSetting.First(s => s.Key == ServerSettingKey.CacheDirectory).Value =
                 DirectoryService.CacheDirectory + string.Empty;
-<<<<<<< HEAD
-=======
             context.ServerSetting.First(s => s.Key == ServerSettingKey.BackupDirectory).Value =
                 DirectoryService.BackupDirectory + string.Empty;
->>>>>>> 34d34ef2
 
             await context.SaveChangesAsync();
 
