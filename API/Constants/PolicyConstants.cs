--- conflicted
+++ resolved
@@ -1,8 +1,5 @@
 ﻿using System.Collections.Generic;
-<<<<<<< HEAD
-=======
 using System.Collections.Immutable;
->>>>>>> 1a72c537
 
 namespace API.Constants
 {
@@ -24,11 +21,7 @@
         /// </summary>
         public const string DownloadRole = "Download";
 
-<<<<<<< HEAD
-        public static readonly IList<string> ValidRoles = new List<string>()
-=======
         public static readonly ImmutableArray<string> ValidRoles = new ImmutableArray<string>()
->>>>>>> 1a72c537
         {
             AdminRole, PlebRole, DownloadRole
         };
