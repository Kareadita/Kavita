using System;
using System.Collections.Generic;
using System.Diagnostics;
using System.Linq;
using System.Threading.Tasks;
using API.Comparators;
using API.Data;
using API.Entities;
using API.Extensions;
using API.Helpers;
using API.SignalR;
using Hangfire;
using Microsoft.Extensions.Logging;

namespace API.Services;

public interface IMetadataService
{
    /// <summary>
    /// Recalculates cover images for all entities in a library.
    /// </summary>
    /// <param name="libraryId"></param>
    /// <param name="forceUpdate"></param>
    [DisableConcurrentExecution(timeoutInSeconds: 60 * 60 * 60)]
    [AutomaticRetry(Attempts = 3, OnAttemptsExceeded = AttemptsExceededAction.Delete)]
    Task GenerateCoversForLibrary(int libraryId, bool forceUpdate = false);
    /// <summary>
    /// Performs a forced refresh of cover images just for a series and it's nested entities
    /// </summary>
    /// <param name="libraryId"></param>
    /// <param name="seriesId"></param>
    /// <param name="forceUpdate">Overrides any cache logic and forces execution</param>

    Task GenerateCoversForSeries(int libraryId, int seriesId, bool forceUpdate = true);
    Task GenerateCoversForSeries(Series series, bool convertToWebP, bool forceUpdate = false);
    Task RemoveAbandonedMetadataKeys();
}

public class MetadataService : IMetadataService
{
    public const string Name = "MetadataService";
    private readonly IUnitOfWork _unitOfWork;
    private readonly ILogger<MetadataService> _logger;
    private readonly IEventHub _eventHub;
    private readonly ICacheHelper _cacheHelper;
    private readonly IReadingItemService _readingItemService;
    private readonly IDirectoryService _directoryService;
    private readonly IList<SignalRMessage> _updateEvents = new List<SignalRMessage>();
    public MetadataService(IUnitOfWork unitOfWork, ILogger<MetadataService> logger,
        IEventHub eventHub, ICacheHelper cacheHelper,
        IReadingItemService readingItemService, IDirectoryService directoryService)
    {
        _unitOfWork = unitOfWork;
        _logger = logger;
        _eventHub = eventHub;
        _cacheHelper = cacheHelper;
        _readingItemService = readingItemService;
        _directoryService = directoryService;
    }

    /// <summary>
    /// Updates the metadata for a Chapter
    /// </summary>
    /// <param name="chapter"></param>
    /// <param name="forceUpdate">Force updating cover image even if underlying file has not been modified or chapter already has a cover image</param>
    /// <param name="convertToWebPOnWrite">Convert image to WebP when extracting the cover</param>
    private Task<bool> UpdateChapterCoverImage(Chapter chapter, bool forceUpdate, bool convertToWebPOnWrite)
    {
        var firstFile = chapter.Files.MinBy(x => x.Chapter);
        if (firstFile == null) return Task.FromResult(false);

        if (!_cacheHelper.ShouldUpdateCoverImage(_directoryService.FileSystem.Path.Join(_directoryService.CoverImageDirectory, chapter.CoverImage),
                firstFile, chapter.Created, forceUpdate, chapter.CoverImageLocked))
            return Task.FromResult(false);



        _logger.LogDebug("[MetadataService] Generating cover image for {File}", firstFile.FilePath);

        chapter.CoverImage = _readingItemService.GetCoverImage(firstFile.FilePath,
            ImageService.GetChapterFormat(chapter.Id, chapter.VolumeId), firstFile.Format, convertToWebPOnWrite);
        _unitOfWork.ChapterRepository.Update(chapter);
        _updateEvents.Add(MessageFactory.CoverUpdateEvent(chapter.Id, MessageFactoryEntityTypes.Chapter));
        return Task.FromResult(true);
    }

    private void UpdateChapterLastModified(Chapter chapter, bool forceUpdate)
    {
        var firstFile = chapter.Files.MinBy(x => x.Chapter);
        if (firstFile == null || _cacheHelper.IsFileUnmodifiedSinceCreationOrLastScan(chapter, forceUpdate, firstFile)) return;

        firstFile.UpdateLastModified();
    }

    /// <summary>
    /// Updates the cover image for a Volume
    /// </summary>
    /// <param name="volume"></param>
    /// <param name="forceUpdate">Force updating cover image even if underlying file has not been modified or chapter already has a cover image</param>
    private Task<bool> UpdateVolumeCoverImage(Volume? volume, bool forceUpdate)
    {
        // We need to check if Volume coverImage matches first chapters if forceUpdate is false
        if (volume == null || !_cacheHelper.ShouldUpdateCoverImage(
                _directoryService.FileSystem.Path.Join(_directoryService.CoverImageDirectory, volume.CoverImage),
                null, volume.Created, forceUpdate)) return Task.FromResult(false);


        volume.Chapters ??= new List<Chapter>();
        var firstChapter = volume.Chapters.MinBy(x => double.Parse(x.Number), ChapterSortComparerZeroFirst.Default);
        if (firstChapter == null) return Task.FromResult(false);

        volume.CoverImage = firstChapter.CoverImage;
        _updateEvents.Add(MessageFactory.CoverUpdateEvent(volume.Id, MessageFactoryEntityTypes.Volume));

        return Task.FromResult(true);
    }

    /// <summary>
    /// Updates cover image for Series
    /// </summary>
    /// <param name="series"></param>
    /// <param name="forceUpdate">Force updating cover image even if underlying file has not been modified or chapter already has a cover image</param>
    private Task UpdateSeriesCoverImage(Series? series, bool forceUpdate)
    {
        if (series == null) return Task.CompletedTask;

        if (!_cacheHelper.ShouldUpdateCoverImage(_directoryService.FileSystem.Path.Join(_directoryService.CoverImageDirectory, series.CoverImage),
                null, series.Created, forceUpdate, series.CoverImageLocked))
            return Task.CompletedTask;

        series.Volumes ??= new List<Volume>();
        series.CoverImage = series.GetCoverImage();

        _updateEvents.Add(MessageFactory.CoverUpdateEvent(series.Id, MessageFactoryEntityTypes.Series));
        return Task.CompletedTask;
    }


    /// <summary>
    ///
    /// </summary>
    /// <param name="series"></param>
    /// <param name="forceUpdate"></param>
    /// <param name="convertToWebP"></param>
    private async Task ProcessSeriesCoverGen(Series series, bool forceUpdate, bool convertToWebP)
    {
        _logger.LogDebug("[MetadataService] Processing cover image generation for series: {SeriesName}", series.OriginalName);
        try
        {
            var volumeIndex = 0;
            var firstVolumeUpdated = false;
            foreach (var volume in series.Volumes)
            {
                var firstChapterUpdated = false; // This only needs to be FirstChapter updated
                var index = 0;
                foreach (var chapter in volume.Chapters)
                {
                    var chapterUpdated = await UpdateChapterCoverImage(chapter, forceUpdate, convertToWebP);
                    // If cover was update, either the file has changed or first scan and we should force a metadata update
                    UpdateChapterLastModified(chapter, forceUpdate || chapterUpdated);
                    if (index == 0 && chapterUpdated)
                    {
                        firstChapterUpdated = true;
                    }

                    index++;
                }

                var volumeUpdated = await UpdateVolumeCoverImage(volume, firstChapterUpdated || forceUpdate);
                if (volumeIndex == 0 && volumeUpdated)
                {
                    firstVolumeUpdated = true;
                }
                volumeIndex++;
            }

            await UpdateSeriesCoverImage(series, firstVolumeUpdated || forceUpdate);
        }
        catch (Exception ex)
        {
            _logger.LogError(ex, "[MetadataService] There was an exception during cover generation for {SeriesName} ", series.Name);
        }
    }


    /// <summary>
    /// Refreshes Cover Images for a whole library
    /// </summary>
    /// <remarks>This can be heavy on memory first run</remarks>
    /// <param name="libraryId"></param>
    /// <param name="forceUpdate">Force updating cover image even if underlying file has not been modified or chapter already has a cover image</param>
    [DisableConcurrentExecution(timeoutInSeconds: 60 * 60 * 60)]
    [AutomaticRetry(Attempts = 3, OnAttemptsExceeded = AttemptsExceededAction.Delete)]
    public async Task GenerateCoversForLibrary(int libraryId, bool forceUpdate = false)
    {
        var library = await _unitOfWork.LibraryRepository.GetLibraryForIdAsync(libraryId);
<<<<<<< HEAD
        if (library == null) return;
=======
>>>>>>> 30bc7ccc
        _logger.LogInformation("[MetadataService] Beginning cover generation refresh of {LibraryName}", library.Name);

        _updateEvents.Clear();

        var chunkInfo = await _unitOfWork.SeriesRepository.GetChunkInfo(library.Id);
        var stopwatch = Stopwatch.StartNew();
        var totalTime = 0L;
        _logger.LogInformation("[MetadataService] Refreshing Library {LibraryName} for cover generation. Total Items: {TotalSize}. Total Chunks: {TotalChunks} with {ChunkSize} size", library.Name, chunkInfo.TotalSize, chunkInfo.TotalChunks, chunkInfo.ChunkSize);

        await _eventHub.SendMessageAsync(MessageFactory.NotificationProgress,
            MessageFactory.CoverUpdateProgressEvent(library.Id, 0F, ProgressEventType.Started, $"Starting {library.Name}"));

        var convertToWebP = (await _unitOfWork.SettingsRepository.GetSettingsDtoAsync()).ConvertCoverToWebP;

        for (var chunk = 1; chunk <= chunkInfo.TotalChunks; chunk++)
        {
            if (chunkInfo.TotalChunks == 0) continue;
            totalTime += stopwatch.ElapsedMilliseconds;
            stopwatch.Restart();

            _logger.LogDebug("[MetadataService] Processing chunk {ChunkNumber} / {TotalChunks} with size {ChunkSize}. Series ({SeriesStart} - {SeriesEnd})",
                chunk, chunkInfo.TotalChunks, chunkInfo.ChunkSize, chunk * chunkInfo.ChunkSize, (chunk + 1) * chunkInfo.ChunkSize);

            var nonLibrarySeries = await _unitOfWork.SeriesRepository.GetFullSeriesForLibraryIdAsync(library.Id,
                new UserParams()
                {
                    PageNumber = chunk,
                    PageSize = chunkInfo.ChunkSize
                });
            _logger.LogDebug("[MetadataService] Fetched {SeriesCount} series for refresh", nonLibrarySeries.Count);

            var seriesIndex = 0;
            foreach (var series in nonLibrarySeries)
            {
                var index = chunk * seriesIndex;
                var progress =  Math.Max(0F, Math.Min(1F, index * 1F / chunkInfo.TotalSize));

                await _eventHub.SendMessageAsync(MessageFactory.NotificationProgress,
                    MessageFactory.CoverUpdateProgressEvent(library.Id, progress, ProgressEventType.Updated, series.Name));

                try
                {
                    await ProcessSeriesCoverGen(series, forceUpdate, convertToWebP);
                }
                catch (Exception ex)
                {
                    _logger.LogError(ex, "[MetadataService] There was an exception during cover generation refresh for {SeriesName}", series.Name);
                }
                seriesIndex++;
            }

            await _unitOfWork.CommitAsync();

            await FlushEvents();

            _logger.LogInformation(
                "[MetadataService] Processed {SeriesStart} - {SeriesEnd} out of {TotalSeries} series in {ElapsedScanTime} milliseconds for {LibraryName}",
                chunk * chunkInfo.ChunkSize, (chunk * chunkInfo.ChunkSize) + nonLibrarySeries.Count, chunkInfo.TotalSize, stopwatch.ElapsedMilliseconds, library.Name);
        }

        await _eventHub.SendMessageAsync(MessageFactory.NotificationProgress,
            MessageFactory.CoverUpdateProgressEvent(library.Id, 1F, ProgressEventType.Ended, $"Complete"));

        _logger.LogInformation("[MetadataService] Updated covers for {SeriesNumber} series in library {LibraryName} in {ElapsedMilliseconds} milliseconds total", chunkInfo.TotalSize, library.Name, totalTime);
    }


    public async Task RemoveAbandonedMetadataKeys()
    {
        await _unitOfWork.TagRepository.RemoveAllTagNoLongerAssociated();
        await _unitOfWork.PersonRepository.RemoveAllPeopleNoLongerAssociated();
        await _unitOfWork.GenreRepository.RemoveAllGenreNoLongerAssociated();
        await _unitOfWork.CollectionTagRepository.RemoveTagsWithoutSeries();
        await _unitOfWork.AppUserProgressRepository.CleanupAbandonedChapters();

    }

    /// <summary>
    /// Refreshes Metadata for a Series. Will always force updates.
    /// </summary>
    /// <param name="libraryId"></param>
    /// <param name="seriesId"></param>
    /// <param name="forceUpdate">Overrides any cache logic and forces execution</param>
    public async Task GenerateCoversForSeries(int libraryId, int seriesId, bool forceUpdate = true)
    {
        var series = await _unitOfWork.SeriesRepository.GetFullSeriesForSeriesIdAsync(seriesId);
        if (series == null)
        {
            _logger.LogError("[MetadataService] Series {SeriesId} was not found on Library {LibraryId}", seriesId, libraryId);
            return;
        }

        var convertToWebP = (await _unitOfWork.SettingsRepository.GetSettingsDtoAsync()).ConvertCoverToWebP;
        await GenerateCoversForSeries(series, convertToWebP, forceUpdate);
    }

    /// <summary>
    /// Generate Cover for a Series. This is used by Scan Loop and should not be invoked directly via User Interaction.
    /// </summary>
    /// <param name="series">A full Series, with metadata, chapters, etc</param>
    /// <param name="convertToWebP">When saving the file, use WebP encoding instead of PNG</param>
    /// <param name="forceUpdate"></param>
    public async Task GenerateCoversForSeries(Series series, bool convertToWebP, bool forceUpdate = false)
    {
        var sw = Stopwatch.StartNew();
        await _eventHub.SendMessageAsync(MessageFactory.NotificationProgress,
            MessageFactory.CoverUpdateProgressEvent(series.LibraryId, 0F, ProgressEventType.Started, series.Name));

        await ProcessSeriesCoverGen(series, forceUpdate, convertToWebP);


        if (_unitOfWork.HasChanges())
        {
            await _unitOfWork.CommitAsync();
            _logger.LogInformation("[MetadataService] Updated covers for {SeriesName} in {ElapsedMilliseconds} milliseconds", series.Name, sw.ElapsedMilliseconds);
        }

        await _eventHub.SendMessageAsync(MessageFactory.NotificationProgress,
            MessageFactory.CoverUpdateProgressEvent(series.LibraryId, 1F, ProgressEventType.Ended, series.Name));

        await _eventHub.SendMessageAsync(MessageFactory.CoverUpdate, MessageFactory.CoverUpdateEvent(series.Id, MessageFactoryEntityTypes.Series), false);
        await FlushEvents();
    }

    private async Task FlushEvents()
    {
        // Send all events out now that entities are saved
        _logger.LogDebug("Dispatching {Count} update events", _updateEvents.Count);
        foreach (var updateEvent in _updateEvents)
        {
            await _eventHub.SendMessageAsync(MessageFactory.CoverUpdate, updateEvent, false);
        }
        _updateEvents.Clear();
    }
}<|MERGE_RESOLUTION|>--- conflicted
+++ resolved
@@ -5,11 +5,18 @@
 using System.Threading.Tasks;
 using API.Comparators;
 using API.Data;
+using API.Data.Metadata;
+using API.Data.Repositories;
+using API.Data.Scanner;
+using API.DTOs.Metadata;
 using API.Entities;
+using API.Entities.Enums;
 using API.Extensions;
 using API.Helpers;
+using API.Services.Tasks.Metadata;
 using API.SignalR;
 using Hangfire;
+using Microsoft.AspNetCore.SignalR;
 using Microsoft.Extensions.Logging;
 
 namespace API.Services;
@@ -67,13 +74,11 @@
     private Task<bool> UpdateChapterCoverImage(Chapter chapter, bool forceUpdate, bool convertToWebPOnWrite)
     {
         var firstFile = chapter.Files.MinBy(x => x.Chapter);
+
+        if (!_cacheHelper.ShouldUpdateCoverImage(_directoryService.FileSystem.Path.Join(_directoryService.CoverImageDirectory, chapter.CoverImage), firstFile, chapter.Created, forceUpdate, chapter.CoverImageLocked))
+            return Task.FromResult(false);
+
         if (firstFile == null) return Task.FromResult(false);
-
-        if (!_cacheHelper.ShouldUpdateCoverImage(_directoryService.FileSystem.Path.Join(_directoryService.CoverImageDirectory, chapter.CoverImage),
-                firstFile, chapter.Created, forceUpdate, chapter.CoverImageLocked))
-            return Task.FromResult(false);
-
-
 
         _logger.LogDebug("[MetadataService] Generating cover image for {File}", firstFile.FilePath);
 
@@ -97,7 +102,7 @@
     /// </summary>
     /// <param name="volume"></param>
     /// <param name="forceUpdate">Force updating cover image even if underlying file has not been modified or chapter already has a cover image</param>
-    private Task<bool> UpdateVolumeCoverImage(Volume? volume, bool forceUpdate)
+    private Task<bool> UpdateVolumeCoverImage(Volume volume, bool forceUpdate)
     {
         // We need to check if Volume coverImage matches first chapters if forceUpdate is false
         if (volume == null || !_cacheHelper.ShouldUpdateCoverImage(
@@ -120,7 +125,7 @@
     /// </summary>
     /// <param name="series"></param>
     /// <param name="forceUpdate">Force updating cover image even if underlying file has not been modified or chapter already has a cover image</param>
-    private Task UpdateSeriesCoverImage(Series? series, bool forceUpdate)
+    private Task UpdateSeriesCoverImage(Series series, bool forceUpdate)
     {
         if (series == null) return Task.CompletedTask;
 
@@ -194,10 +199,6 @@
     public async Task GenerateCoversForLibrary(int libraryId, bool forceUpdate = false)
     {
         var library = await _unitOfWork.LibraryRepository.GetLibraryForIdAsync(libraryId);
-<<<<<<< HEAD
-        if (library == null) return;
-=======
->>>>>>> 30bc7ccc
         _logger.LogInformation("[MetadataService] Beginning cover generation refresh of {LibraryName}", library.Name);
 
         _updateEvents.Clear();
