using System;
using System.Collections.Generic;
using System.Diagnostics;
using System.Linq;
using System.Threading.Tasks;
using API.Comparators;
using API.Data;
using API.Data.Repositories;
using API.Entities;
using API.Extensions;
using API.Helpers;
using API.SignalR;
using Microsoft.AspNetCore.SignalR;
using Microsoft.Extensions.Logging;

namespace API.Services;

public interface IMetadataService
{
    /// <summary>
    /// Recalculates metadata for all entities in a library.
    /// </summary>
    /// <param name="libraryId"></param>
    /// <param name="forceUpdate"></param>
    Task RefreshMetadata(int libraryId, bool forceUpdate = false);
    /// <summary>
    /// Performs a forced refresh of metadata just for a series and it's nested entities
    /// </summary>
    /// <param name="libraryId"></param>
    /// <param name="seriesId"></param>
    Task RefreshMetadataForSeries(int libraryId, int seriesId, bool forceUpdate = false);
}

public class MetadataService : IMetadataService
{
    private readonly IUnitOfWork _unitOfWork;
    private readonly ILogger<MetadataService> _logger;
    private readonly IHubContext<MessageHub> _messageHub;
    private readonly ICacheHelper _cacheHelper;
    private readonly IReadingItemService _readingItemService;
    private readonly IDirectoryService _directoryService;
    private readonly ChapterSortComparerZeroFirst _chapterSortComparerForInChapterSorting = new ChapterSortComparerZeroFirst();
    public MetadataService(IUnitOfWork unitOfWork, ILogger<MetadataService> logger,
        IHubContext<MessageHub> messageHub, ICacheHelper cacheHelper,
        IReadingItemService readingItemService, IDirectoryService directoryService)
    {
        _unitOfWork = unitOfWork;
        _logger = logger;
        _messageHub = messageHub;
        _cacheHelper = cacheHelper;
        _readingItemService = readingItemService;
        _directoryService = directoryService;
    }

    /// <summary>
    /// Updates the metadata for a Chapter
    /// </summary>
    /// <param name="chapter"></param>
    /// <param name="forceUpdate">Force updating cover image even if underlying file has not been modified or chapter already has a cover image</param>
    private async Task<bool> UpdateChapterCoverImage(Chapter chapter, bool forceUpdate)
    {
        var firstFile = chapter.Files.OrderBy(x => x.Chapter).FirstOrDefault();

        if (!_cacheHelper.ShouldUpdateCoverImage(_directoryService.FileSystem.Path.Join(_directoryService.CoverImageDirectory, chapter.CoverImage), firstFile, chapter.Created, forceUpdate, chapter.CoverImageLocked))
            return false;

        if (firstFile == null) return false;

        _logger.LogDebug("[MetadataService] Generating cover image for {File}", firstFile.FilePath);
        chapter.CoverImage = _readingItemService.GetCoverImage(firstFile.FilePath, ImageService.GetChapterFormat(chapter.Id, chapter.VolumeId), firstFile.Format);
        await _messageHub.Clients.All.SendAsync(SignalREvents.CoverUpdate, MessageFactory.CoverUpdateEvent(chapter.Id, "chapter"));

        return true;
    }

    private void UpdateChapterLastModified(Chapter chapter, bool forceUpdate)
    {
        var firstFile = chapter.Files.OrderBy(x => x.Chapter).FirstOrDefault();
        if (firstFile == null || _cacheHelper.HasFileNotChangedSinceCreationOrLastScan(chapter, forceUpdate, firstFile)) return;

        firstFile.UpdateLastModified();
    }

    /// <summary>
    /// Updates the cover image for a Volume
    /// </summary>
    /// <param name="volume"></param>
    /// <param name="forceUpdate">Force updating cover image even if underlying file has not been modified or chapter already has a cover image</param>
    private async Task<bool> UpdateVolumeCoverImage(Volume volume, bool forceUpdate)
    {
        // We need to check if Volume coverImage matches first chapters if forceUpdate is false
        if (volume == null || !_cacheHelper.ShouldUpdateCoverImage(
                _directoryService.FileSystem.Path.Join(_directoryService.CoverImageDirectory, volume.CoverImage),
                null, volume.Created, forceUpdate)) return false;

        volume.Chapters ??= new List<Chapter>();
        var firstChapter = volume.Chapters.OrderBy(x => double.Parse(x.Number), _chapterSortComparerForInChapterSorting).FirstOrDefault();
        if (firstChapter == null) return false;

        volume.CoverImage = firstChapter.CoverImage;
        await _messageHub.Clients.All.SendAsync(SignalREvents.CoverUpdate, MessageFactory.CoverUpdateEvent(volume.Id, "volume"));

        return true;
    }

    /// <summary>
    /// Updates cover image for Series
    /// </summary>
    /// <param name="series"></param>
    /// <param name="forceUpdate">Force updating cover image even if underlying file has not been modified or chapter already has a cover image</param>
    private async Task UpdateSeriesCoverImage(Series series, bool forceUpdate)
    {
        if (series == null) return;

        if (!_cacheHelper.ShouldUpdateCoverImage(_directoryService.FileSystem.Path.Join(_directoryService.CoverImageDirectory, series.CoverImage),
                null, series.Created, forceUpdate, series.CoverImageLocked))
            return;

        series.Volumes ??= new List<Volume>();
        var firstCover = series.Volumes.GetCoverImage(series.Format);
        string coverImage = null;
        if (firstCover == null && series.Volumes.Any())
        {
            // If firstCover is null and one volume, the whole series is Chapters under Vol 0.
            if (series.Volumes.Count == 1)
            {
                coverImage = series.Volumes[0].Chapters.OrderBy(c => double.Parse(c.Number), _chapterSortComparerForInChapterSorting)
                    .FirstOrDefault(c => !c.IsSpecial)?.CoverImage;
            }

            if (!_cacheHelper.CoverImageExists(coverImage))
            {
                coverImage = series.Volumes[0].Chapters.OrderBy(c => double.Parse(c.Number), _chapterSortComparerForInChapterSorting)
                    .FirstOrDefault()?.CoverImage;
            }
        }
        series.CoverImage = firstCover?.CoverImage ?? coverImage;
        await _messageHub.Clients.All.SendAsync(SignalREvents.CoverUpdate, MessageFactory.CoverUpdateEvent(series.Id, "series"));
    }


    /// <summary>
    ///
    /// </summary>
    /// <param name="series"></param>
    /// <param name="forceUpdate"></param>
    private async Task ProcessSeriesMetadataUpdate(Series series, bool forceUpdate)
    {
        _logger.LogDebug("[MetadataService] Processing series {SeriesName}", series.OriginalName);
        try
        {
            var volumeIndex = 0;
            var firstVolumeUpdated = false;
            foreach (var volume in series.Volumes)
            {
                var firstChapterUpdated = false; // This only needs to be FirstChapter updated
                var index = 0;
                foreach (var chapter in volume.Chapters)
                {
                    var chapterUpdated = await UpdateChapterCoverImage(chapter, forceUpdate);
                    // If cover was update, either the file has changed or first scan and we should force a metadata update
                    UpdateChapterLastModified(chapter, forceUpdate || chapterUpdated);
                    if (index == 0 && chapterUpdated)
                    {
                        firstChapterUpdated = true;
                    }

                    index++;
                }

                var volumeUpdated = await UpdateVolumeCoverImage(volume, firstChapterUpdated || forceUpdate);
                if (volumeIndex == 0 && volumeUpdated)
                {
                    firstVolumeUpdated = true;
                }
                volumeIndex++;
            }

            await UpdateSeriesCoverImage(series, firstVolumeUpdated || forceUpdate);
        }
        catch (Exception ex)
        {
            _logger.LogError(ex, "[MetadataService] There was an exception during updating metadata for {SeriesName} ", series.Name);
        }
    }


    /// <summary>
    /// Refreshes Metadata for a whole library
    /// </summary>
    /// <remarks>This can be heavy on memory first run</remarks>
    /// <param name="libraryId"></param>
    /// <param name="forceUpdate">Force updating cover image even if underlying file has not been modified or chapter already has a cover image</param>
    public async Task RefreshMetadata(int libraryId, bool forceUpdate = false)
    {
        var library = await _unitOfWork.LibraryRepository.GetLibraryForIdAsync(libraryId, LibraryIncludes.None);
        _logger.LogInformation("[MetadataService] Beginning metadata refresh of {LibraryName}", library.Name);

        var chunkInfo = await _unitOfWork.SeriesRepository.GetChunkInfo(library.Id);
        var stopwatch = Stopwatch.StartNew();
        var totalTime = 0L;
        _logger.LogInformation("[MetadataService] Refreshing Library {LibraryName}. Total Items: {TotalSize}. Total Chunks: {TotalChunks} with {ChunkSize} size", library.Name, chunkInfo.TotalSize, chunkInfo.TotalChunks, chunkInfo.ChunkSize);
        await _messageHub.Clients.All.SendAsync(SignalREvents.RefreshMetadataProgress,
            MessageFactory.RefreshMetadataProgressEvent(library.Id, 0F));

        for (var chunk = 1; chunk <= chunkInfo.TotalChunks; chunk++)
        {
            if (chunkInfo.TotalChunks == 0) continue;
            totalTime += stopwatch.ElapsedMilliseconds;
            stopwatch.Restart();

            _logger.LogInformation("[MetadataService] Processing chunk {ChunkNumber} / {TotalChunks} with size {ChunkSize}. Series ({SeriesStart} - {SeriesEnd}",
                chunk, chunkInfo.TotalChunks, chunkInfo.ChunkSize, chunk * chunkInfo.ChunkSize, (chunk + 1) * chunkInfo.ChunkSize);

            var nonLibrarySeries = await _unitOfWork.SeriesRepository.GetFullSeriesForLibraryIdAsync(library.Id,
                new UserParams()
                {
                    PageNumber = chunk,
                    PageSize = chunkInfo.ChunkSize
                });
            _logger.LogDebug("[MetadataService] Fetched {SeriesCount} series for refresh", nonLibrarySeries.Count);

            var seriesIndex = 0;
            foreach (var series in nonLibrarySeries)
            {
                try
                {
                    await ProcessSeriesMetadataUpdate(series, forceUpdate);
                }
                catch (Exception ex)
                {
                    _logger.LogError(ex, "[MetadataService] There was an exception during metadata refresh for {SeriesName}", series.Name);
                }
                var index = chunk * seriesIndex;
                var progress =  Math.Max(0F, Math.Min(1F, index * 1F / chunkInfo.TotalSize));

                await _messageHub.Clients.All.SendAsync(SignalREvents.RefreshMetadataProgress,
                    MessageFactory.RefreshMetadataProgressEvent(library.Id, progress));
                seriesIndex++;
            }

            await _unitOfWork.CommitAsync();

            _logger.LogInformation(
                "[MetadataService] Processed {SeriesStart} - {SeriesEnd} out of {TotalSeries} series in {ElapsedScanTime} milliseconds for {LibraryName}",
                chunk * chunkInfo.ChunkSize, (chunk * chunkInfo.ChunkSize) + nonLibrarySeries.Count, chunkInfo.TotalSize, stopwatch.ElapsedMilliseconds, library.Name);
        }

        await _messageHub.Clients.All.SendAsync(SignalREvents.RefreshMetadataProgress,
            MessageFactory.RefreshMetadataProgressEvent(library.Id, 1F));

        _logger.LogInformation("[MetadataService] Updated metadata for {SeriesNumber} series in library {LibraryName} in {ElapsedMilliseconds} milliseconds total", chunkInfo.TotalSize, library.Name, totalTime);
    }


    /// <summary>
    /// Refreshes Metadata for a Series. Will always force updates.
    /// </summary>
    /// <param name="libraryId"></param>
    /// <param name="seriesId"></param>
    public async Task RefreshMetadataForSeries(int libraryId, int seriesId, bool forceUpdate = true)
    {
        var sw = Stopwatch.StartNew();
        var series = await _unitOfWork.SeriesRepository.GetFullSeriesForSeriesIdAsync(seriesId);
        if (series == null)
        {
            _logger.LogError("[MetadataService] Series {SeriesId} was not found on Library {LibraryId}", seriesId, libraryId);
            return;
        }

        await _messageHub.Clients.All.SendAsync(SignalREvents.RefreshMetadataProgress,
            MessageFactory.RefreshMetadataProgressEvent(libraryId, 0F));

        await ProcessSeriesMetadataUpdate(series, forceUpdate);


        if (_unitOfWork.HasChanges())
        {
            await _unitOfWork.CommitAsync();
        }

<<<<<<< HEAD
=======
        await _messageHub.Clients.All.SendAsync(SignalREvents.RefreshMetadataProgress,
            MessageFactory.RefreshMetadataProgressEvent(libraryId, 1F));

        await RemoveAbandonedMetadataKeys();
>>>>>>> 70b85e06

        _logger.LogInformation("[MetadataService] Updated metadata for {SeriesName} in {ElapsedMilliseconds} milliseconds", series.Name, sw.ElapsedMilliseconds);
    }
}<|MERGE_RESOLUTION|>--- conflicted
+++ resolved
@@ -5,8 +5,11 @@
 using System.Threading.Tasks;
 using API.Comparators;
 using API.Data;
+using API.Data.Metadata;
 using API.Data.Repositories;
+using API.Data.Scanner;
 using API.Entities;
+using API.Entities.Enums;
 using API.Extensions;
 using API.Helpers;
 using API.SignalR;
@@ -249,9 +252,18 @@
         await _messageHub.Clients.All.SendAsync(SignalREvents.RefreshMetadataProgress,
             MessageFactory.RefreshMetadataProgressEvent(library.Id, 1F));
 
+        await RemoveAbandonedMetadataKeys();
+
+
         _logger.LogInformation("[MetadataService] Updated metadata for {SeriesNumber} series in library {LibraryName} in {ElapsedMilliseconds} milliseconds total", chunkInfo.TotalSize, library.Name, totalTime);
     }
 
+    private async Task RemoveAbandonedMetadataKeys()
+    {
+        await _unitOfWork.TagRepository.RemoveAllTagNoLongerAssociated();
+        await _unitOfWork.PersonRepository.RemoveAllPeopleNoLongerAssociated();
+        await _unitOfWork.GenreRepository.RemoveAllGenreNoLongerAssociated();
+    }
 
     /// <summary>
     /// Refreshes Metadata for a Series. Will always force updates.
@@ -279,13 +291,17 @@
             await _unitOfWork.CommitAsync();
         }
 
-<<<<<<< HEAD
-=======
         await _messageHub.Clients.All.SendAsync(SignalREvents.RefreshMetadataProgress,
             MessageFactory.RefreshMetadataProgressEvent(libraryId, 1F));
 
         await RemoveAbandonedMetadataKeys();
->>>>>>> 70b85e06
+
+        if (_unitOfWork.HasChanges() && await _unitOfWork.CommitAsync())
+        {
+            // TODO: Fix CoverUpdate/RefreshMetadata from merge
+            await _messageHub.Clients.All.SendAsync(SignalREvents.CoverUpdate, MessageFactory.RefreshMetadataEvent(series.LibraryId, series.Id));
+        }
+
 
         _logger.LogInformation("[MetadataService] Updated metadata for {SeriesName} in {ElapsedMilliseconds} milliseconds", series.Name, sw.ElapsedMilliseconds);
     }
