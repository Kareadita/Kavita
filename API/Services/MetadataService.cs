using System;
using System.Collections.Generic;
using System.Diagnostics;
using System.IO;
using System.Linq;
using System.Threading.Tasks;
using API.Comparators;
using API.Data.Metadata;
using API.Data.Repositories;
using API.Entities;
using API.Entities.Enums;
using API.Extensions;
using API.Helpers;
using API.Interfaces;
using API.Interfaces.Services;
using API.SignalR;
using Microsoft.AspNetCore.SignalR;
using Microsoft.Extensions.Logging;

namespace API.Services
{
    public class MetadataService : IMetadataService
    {
        private readonly IUnitOfWork _unitOfWork;
        private readonly ILogger<MetadataService> _logger;
        private readonly IArchiveService _archiveService;
        private readonly IBookService _bookService;
        private readonly IImageService _imageService;
        private readonly IHubContext<MessageHub> _messageHub;
        private readonly ChapterSortComparerZeroFirst _chapterSortComparerForInChapterSorting = new ChapterSortComparerZeroFirst();

        public MetadataService(IUnitOfWork unitOfWork, ILogger<MetadataService> logger,
            IArchiveService archiveService, IBookService bookService, IImageService imageService, IHubContext<MessageHub> messageHub)
        {
            _unitOfWork = unitOfWork;
            _logger = logger;
            _archiveService = archiveService;
            _bookService = bookService;
            _imageService = imageService;
            _messageHub = messageHub;
        }

        /// <summary>
        /// Determines whether an entity should regenerate cover image.
        /// </summary>
        /// <remarks>If a cover image is locked but the underlying file has been deleted, this will allow regenerating. </remarks>
        /// <param name="coverImage"></param>
        /// <param name="firstFile"></param>
        /// <param name="forceUpdate"></param>
        /// <param name="isCoverLocked"></param>
        /// <param name="coverImageDirectory">Directory where cover images are. Defaults to <see cref="DirectoryService.CoverImageDirectory"/></param>
        /// <returns></returns>
        public static bool ShouldUpdateCoverImage(string coverImage, MangaFile firstFile, bool forceUpdate = false,
            bool isCoverLocked = false, string coverImageDirectory = null)
        {
            if (string.IsNullOrEmpty(coverImageDirectory))
            {
                coverImageDirectory = DirectoryService.CoverImageDirectory;
            }

            var fileExists = File.Exists(Path.Join(coverImageDirectory, coverImage));
            if (isCoverLocked && fileExists) return false;
            if (forceUpdate) return true;
            return (firstFile != null && firstFile.HasFileBeenModified()) || !HasCoverImage(coverImage, fileExists);
        }


        private static bool HasCoverImage(string coverImage)
        {
            return HasCoverImage(coverImage, File.Exists(coverImage));
        }

        private static bool HasCoverImage(string coverImage, bool fileExists)
        {
            return !string.IsNullOrEmpty(coverImage) && fileExists;
        }

        private string GetCoverImage(MangaFile file, int volumeId, int chapterId)
        {
            file.UpdateLastModified();
            switch (file.Format)
            {
                case MangaFormat.Pdf:
                case MangaFormat.Epub:
                    return _bookService.GetCoverImage(file.FilePath, ImageService.GetChapterFormat(chapterId, volumeId));
                case MangaFormat.Image:
                    var coverImage = _imageService.GetCoverFile(file);
                    return _imageService.GetCoverImage(coverImage, ImageService.GetChapterFormat(chapterId, volumeId));
                case MangaFormat.Archive:
                    return _archiveService.GetCoverImage(file.FilePath, ImageService.GetChapterFormat(chapterId, volumeId));
                default:
                    return string.Empty;
            }

        }

        /// <summary>
        /// Updates the metadata for a Chapter
        /// </summary>
        /// <param name="chapter"></param>
        /// <param name="forceUpdate">Force updating cover image even if underlying file has not been modified or chapter already has a cover image</param>
        public bool UpdateMetadata(Chapter chapter, bool forceUpdate)
        {
            var firstFile = chapter.Files.OrderBy(x => x.Chapter).FirstOrDefault();

            if (ShouldUpdateCoverImage(chapter.CoverImage, firstFile, forceUpdate, chapter.CoverImageLocked))
            {
                _logger.LogDebug("[MetadataService] Generating cover image for {File}", firstFile?.FilePath);
                chapter.CoverImage = GetCoverImage(firstFile, chapter.VolumeId, chapter.Id);
                return true;
            }

            return false;
        }

        /// <summary>
        /// Updates the metadata for a Volume
        /// </summary>
        /// <param name="volume"></param>
        /// <param name="forceUpdate">Force updating cover image even if underlying file has not been modified or chapter already has a cover image</param>
        public bool UpdateMetadata(Volume volume, bool forceUpdate)
        {
            // We need to check if Volume coverImage matches first chapters if forceUpdate is false
            if (volume == null || !ShouldUpdateCoverImage(volume.CoverImage, null, forceUpdate)) return false;

            volume.Chapters ??= new List<Chapter>();
            var firstChapter = volume.Chapters.OrderBy(x => double.Parse(x.Number), _chapterSortComparerForInChapterSorting).FirstOrDefault();
            if (firstChapter == null) return false;

            volume.CoverImage = firstChapter.CoverImage;
            return true;
        }

        /// <summary>
        /// Updates metadata for Series
        /// </summary>
        /// <param name="series"></param>
        /// <param name="forceUpdate">Force updating cover image even if underlying file has not been modified or chapter already has a cover image</param>
        public bool UpdateMetadata(Series series, bool forceUpdate)
        {
            var madeUpdate = false;
            if (series == null) return false;

            // NOTE: This will fail if we replace the cover of the first volume on a first scan. Because the series will already have a cover image
            if (ShouldUpdateCoverImage(series.CoverImage, null, forceUpdate, series.CoverImageLocked))
            {
                series.Volumes ??= new List<Volume>();
                var firstCover = series.Volumes.GetCoverImage(series.Format);
                string coverImage = null;
                if (firstCover == null && series.Volumes.Any())
                {
                    // If firstCover is null and one volume, the whole series is Chapters under Vol 0.
                    if (series.Volumes.Count == 1)
                    {
                        coverImage = series.Volumes[0].Chapters.OrderBy(c => double.Parse(c.Number), _chapterSortComparerForInChapterSorting)
                            .FirstOrDefault(c => !c.IsSpecial)?.CoverImage;
                        madeUpdate = true;
                    }

                    if (!HasCoverImage(coverImage))
                    {
                        coverImage = series.Volumes[0].Chapters.OrderBy(c => double.Parse(c.Number), _chapterSortComparerForInChapterSorting)
                            .FirstOrDefault()?.CoverImage;
                        madeUpdate = true;
                    }
                }
                series.CoverImage = firstCover?.CoverImage ?? coverImage;
            }

            return UpdateSeriesSummary(series, forceUpdate) || madeUpdate ;
        }

        private bool UpdateSeriesSummary(Series series, bool forceUpdate)
        {
            // NOTE: This can be problematic when the file changes and a summary already exists, but it is likely
            // better to let the user kick off a refresh metadata on an individual Series than having overhead of
            // checking File last write time.
            if (!string.IsNullOrEmpty(series.Summary) && !forceUpdate) return false;

            var isBook = series.Library.Type == LibraryType.Book;
            var firstVolume = series.Volumes.FirstWithChapters(isBook);
            var firstChapter = firstVolume?.Chapters.GetFirstChapterWithFiles();

            var firstFile = firstChapter?.Files.FirstOrDefault();
            if (firstFile == null || (!forceUpdate && !firstFile.HasFileBeenModified())) return false;
            if (Parser.Parser.IsPdf(firstFile.FilePath)) return false;

            var comicInfo = GetComicInfo(series.Format, firstFile);
            if (string.IsNullOrEmpty(comicInfo?.Summary)) return false;

            series.Summary = comicInfo.Summary;
            return true;
        }

        private ComicInfo GetComicInfo(MangaFormat format, MangaFile firstFile)
        {
            if (format is MangaFormat.Archive or MangaFormat.Epub)
            {
                return Parser.Parser.IsEpub(firstFile.FilePath) ? _bookService.GetComicInfo(firstFile.FilePath) : _archiveService.GetComicInfo(firstFile.FilePath);
            }

            return null;
        }


        /// <summary>
        /// Refreshes Metadata for a whole library
        /// </summary>
        /// <remarks>This can be heavy on memory first run</remarks>
        /// <param name="libraryId"></param>
        /// <param name="forceUpdate">Force updating cover image even if underlying file has not been modified or chapter already has a cover image</param>
        public async Task RefreshMetadata(int libraryId, bool forceUpdate = false)
        {
            var library = await _unitOfWork.LibraryRepository.GetLibraryForIdAsync(libraryId, LibraryIncludes.None);
            _logger.LogInformation("[MetadataService] Beginning metadata refresh of {LibraryName}", library.Name);

            var chunkInfo = await _unitOfWork.SeriesRepository.GetChunkInfo(library.Id);
            var stopwatch = Stopwatch.StartNew();
            var totalTime = 0L;
            _logger.LogInformation("[MetadataService] Refreshing Library {LibraryName}. Total Items: {TotalSize}. Total Chunks: {TotalChunks} with {ChunkSize} size", library.Name, chunkInfo.TotalSize, chunkInfo.TotalChunks, chunkInfo.ChunkSize);
<<<<<<< HEAD

            for (var chunk = 1; chunk <= chunkInfo.TotalChunks; chunk++)
=======
            await _messageHub.Clients.All.SendAsync(SignalREvents.RefreshMetadataProgress,
                MessageFactory.RefreshMetadataProgressEvent(library.Id, 0F));

            var i = 0;
            for (var chunk = 1; chunk <= chunkInfo.TotalChunks; chunk++, i++)
>>>>>>> 34d34ef2
            {
                if (chunkInfo.TotalChunks == 0) continue;
                totalTime += stopwatch.ElapsedMilliseconds;
                stopwatch.Restart();
                _logger.LogInformation("[MetadataService] Processing chunk {ChunkNumber} / {TotalChunks} with size {ChunkSize}. Series ({SeriesStart} - {SeriesEnd}",
                    chunk, chunkInfo.TotalChunks, chunkInfo.ChunkSize, chunk * chunkInfo.ChunkSize, (chunk + 1) * chunkInfo.ChunkSize);
<<<<<<< HEAD
=======

>>>>>>> 34d34ef2
                var nonLibrarySeries = await _unitOfWork.SeriesRepository.GetFullSeriesForLibraryIdAsync(library.Id,
                    new UserParams()
                    {
                        PageNumber = chunk,
                        PageSize = chunkInfo.ChunkSize
                    });
                _logger.LogDebug("[MetadataService] Fetched {SeriesCount} series for refresh", nonLibrarySeries.Count);
<<<<<<< HEAD
=======

>>>>>>> 34d34ef2
                Parallel.ForEach(nonLibrarySeries, series =>
                {
                    try
                    {
                        _logger.LogDebug("[MetadataService] Processing series {SeriesName}", series.OriginalName);
                        var volumeUpdated = false;
                        foreach (var volume in series.Volumes)
                        {
                            var chapterUpdated = false;
                            foreach (var chapter in volume.Chapters)
                            {
                                chapterUpdated = UpdateMetadata(chapter, forceUpdate);
                            }

                            volumeUpdated = UpdateMetadata(volume, chapterUpdated || forceUpdate);
                        }

                        UpdateMetadata(series, volumeUpdated || forceUpdate);
                    }
                    catch (Exception)
                    {
                        /* Swallow exception */
                    }
                });

                if (_unitOfWork.HasChanges() && await _unitOfWork.CommitAsync())
                {
                    _logger.LogInformation(
                        "[MetadataService] Processed {SeriesStart} - {SeriesEnd} out of {TotalSeries} series in {ElapsedScanTime} milliseconds for {LibraryName}",
                        chunk * chunkInfo.ChunkSize, (chunk * chunkInfo.ChunkSize) + nonLibrarySeries.Count, chunkInfo.TotalSize, stopwatch.ElapsedMilliseconds, library.Name);

                    foreach (var series in nonLibrarySeries)
                    {
                        await _messageHub.Clients.All.SendAsync(SignalREvents.RefreshMetadata, MessageFactory.RefreshMetadataEvent(library.Id, series.Id));
                    }
                }
                else
                {
                    _logger.LogInformation(
                        "[MetadataService] Processed {SeriesStart} - {SeriesEnd} out of {TotalSeries} series in {ElapsedScanTime} milliseconds for {LibraryName}",
                        chunk * chunkInfo.ChunkSize, (chunk * chunkInfo.ChunkSize) + nonLibrarySeries.Count, chunkInfo.TotalSize, stopwatch.ElapsedMilliseconds, library.Name);
                }
                var progress =  Math.Max(0F, Math.Min(1F, i * 1F / chunkInfo.TotalChunks));
                await _messageHub.Clients.All.SendAsync(SignalREvents.RefreshMetadataProgress,
                    MessageFactory.RefreshMetadataProgressEvent(library.Id, progress));
            }

            await _messageHub.Clients.All.SendAsync(SignalREvents.RefreshMetadataProgress,
                MessageFactory.RefreshMetadataProgressEvent(library.Id, 1F));

            _logger.LogInformation("[MetadataService] Updated metadata for {SeriesNumber} series in library {LibraryName} in {ElapsedMilliseconds} milliseconds total", chunkInfo.TotalSize, library.Name, totalTime);
        }


        /// <summary>
        /// Refreshes Metadata for a Series. Will always force updates.
        /// </summary>
        /// <param name="libraryId"></param>
        /// <param name="seriesId"></param>
        public async Task RefreshMetadataForSeries(int libraryId, int seriesId, bool forceUpdate = false)
        {
            var sw = Stopwatch.StartNew();
            var series = await _unitOfWork.SeriesRepository.GetFullSeriesForSeriesIdAsync(seriesId);
            if (series == null)
            {
                _logger.LogError("[MetadataService] Series {SeriesId} was not found on Library {LibraryId}", seriesId, libraryId);
                return;
            }
            _logger.LogInformation("[MetadataService] Beginning metadata refresh of {SeriesName}", series.Name);
            var volumeUpdated = false;
            foreach (var volume in series.Volumes)
            {
                var chapterUpdated = false;
                foreach (var chapter in volume.Chapters)
                {
                    chapterUpdated = UpdateMetadata(chapter, forceUpdate);
                }

                volumeUpdated = UpdateMetadata(volume, chapterUpdated || forceUpdate);
            }

            UpdateMetadata(series, volumeUpdated || forceUpdate);


            if (_unitOfWork.HasChanges() && await _unitOfWork.CommitAsync())
            {
                await _messageHub.Clients.All.SendAsync(SignalREvents.RefreshMetadata, MessageFactory.RefreshMetadataEvent(series.LibraryId, series.Id));
            }

            _logger.LogInformation("[MetadataService] Updated metadata for {SeriesName} in {ElapsedMilliseconds} milliseconds", series.Name, sw.ElapsedMilliseconds);
        }
    }
}<|MERGE_RESOLUTION|>--- conflicted
+++ resolved
@@ -218,26 +218,18 @@
             var stopwatch = Stopwatch.StartNew();
             var totalTime = 0L;
             _logger.LogInformation("[MetadataService] Refreshing Library {LibraryName}. Total Items: {TotalSize}. Total Chunks: {TotalChunks} with {ChunkSize} size", library.Name, chunkInfo.TotalSize, chunkInfo.TotalChunks, chunkInfo.ChunkSize);
-<<<<<<< HEAD
-
-            for (var chunk = 1; chunk <= chunkInfo.TotalChunks; chunk++)
-=======
             await _messageHub.Clients.All.SendAsync(SignalREvents.RefreshMetadataProgress,
                 MessageFactory.RefreshMetadataProgressEvent(library.Id, 0F));
 
             var i = 0;
             for (var chunk = 1; chunk <= chunkInfo.TotalChunks; chunk++, i++)
->>>>>>> 34d34ef2
             {
                 if (chunkInfo.TotalChunks == 0) continue;
                 totalTime += stopwatch.ElapsedMilliseconds;
                 stopwatch.Restart();
                 _logger.LogInformation("[MetadataService] Processing chunk {ChunkNumber} / {TotalChunks} with size {ChunkSize}. Series ({SeriesStart} - {SeriesEnd}",
                     chunk, chunkInfo.TotalChunks, chunkInfo.ChunkSize, chunk * chunkInfo.ChunkSize, (chunk + 1) * chunkInfo.ChunkSize);
-<<<<<<< HEAD
-=======
-
->>>>>>> 34d34ef2
+
                 var nonLibrarySeries = await _unitOfWork.SeriesRepository.GetFullSeriesForLibraryIdAsync(library.Id,
                     new UserParams()
                     {
@@ -245,10 +237,7 @@
                         PageSize = chunkInfo.ChunkSize
                     });
                 _logger.LogDebug("[MetadataService] Fetched {SeriesCount} series for refresh", nonLibrarySeries.Count);
-<<<<<<< HEAD
-=======
-
->>>>>>> 34d34ef2
+
                 Parallel.ForEach(nonLibrarySeries, series =>
                 {
                     try
