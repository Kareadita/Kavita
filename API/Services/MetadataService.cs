using System;
using System.Collections.Generic;
using System.Diagnostics;
using System.Linq;
using System.Threading.Tasks;
using API.Comparators;
using API.Data;
using API.Entities;
using API.Entities.Enums;
using API.Extensions;
using API.Helpers;
using API.SignalR;
using Hangfire;
using Microsoft.Extensions.Logging;

namespace API.Services;
#nullable enable

public interface IMetadataService
{
    /// <summary>
    /// Recalculates cover images for all entities in a library.
    /// </summary>
    /// <param name="libraryId"></param>
    /// <param name="forceUpdate"></param>
    [DisableConcurrentExecution(timeoutInSeconds: 60 * 60 * 60)]
    [AutomaticRetry(Attempts = 3, OnAttemptsExceeded = AttemptsExceededAction.Delete)]
    Task GenerateCoversForLibrary(int libraryId, bool forceUpdate = false);
    /// <summary>
    /// Performs a forced refresh of cover images just for a series and it's nested entities
    /// </summary>
    /// <param name="libraryId"></param>
    /// <param name="seriesId"></param>
    /// <param name="forceUpdate">Overrides any cache logic and forces execution</param>

    Task GenerateCoversForSeries(int libraryId, int seriesId, bool forceUpdate = true);
    Task GenerateCoversForSeries(Series series, EncodeFormat encodeFormat, CoverImageSize coverImageSize, bool forceUpdate = false);
    Task RemoveAbandonedMetadataKeys();
}

public class MetadataService : IMetadataService
{
    public const string Name = "MetadataService";
    private readonly IUnitOfWork _unitOfWork;
    private readonly ILogger<MetadataService> _logger;
    private readonly IEventHub _eventHub;
    private readonly ICacheHelper _cacheHelper;
    private readonly IReadingItemService _readingItemService;
    private readonly IDirectoryService _directoryService;
    private readonly IList<SignalRMessage> _updateEvents = new List<SignalRMessage>();
    public MetadataService(IUnitOfWork unitOfWork, ILogger<MetadataService> logger,
        IEventHub eventHub, ICacheHelper cacheHelper,
        IReadingItemService readingItemService, IDirectoryService directoryService)
    {
        _unitOfWork = unitOfWork;
        _logger = logger;
        _eventHub = eventHub;
        _cacheHelper = cacheHelper;
        _readingItemService = readingItemService;
        _directoryService = directoryService;
    }

    /// <summary>
    /// Updates the metadata for a Chapter
    /// </summary>
    /// <param name="chapter"></param>
    /// <param name="forceUpdate">Force updating cover image even if underlying file has not been modified or chapter already has a cover image</param>
    /// <param name="encodeFormat">Convert image to Encoding Format when extracting the cover</param>
    private Task<bool> UpdateChapterCoverImage(Chapter chapter, bool forceUpdate, EncodeFormat encodeFormat, CoverImageSize coverImageSize)
    {
        var firstFile = chapter.Files.MinBy(x => x.Chapter);
        if (firstFile == null) return Task.FromResult(false);

        if (!_cacheHelper.ShouldUpdateCoverImage(_directoryService.FileSystem.Path.Join(_directoryService.CoverImageDirectory, chapter.CoverImage),
                firstFile, chapter.Created, forceUpdate, chapter.CoverImageLocked))
            return Task.FromResult(false);



        _logger.LogDebug("[MetadataService] Generating cover image for {File}", firstFile.FilePath);

        chapter.CoverImage = _readingItemService.GetCoverImage(firstFile.FilePath,
            ImageService.GetChapterFormat(chapter.Id, chapter.VolumeId), firstFile.Format, encodeFormat, coverImageSize);
        _unitOfWork.ChapterRepository.Update(chapter);

        _updateEvents.Add(MessageFactory.CoverUpdateEvent(chapter.Id, MessageFactoryEntityTypes.Chapter));
        return Task.FromResult(true);
    }

    private void UpdateChapterLastModified(Chapter chapter, bool forceUpdate)
    {
        var firstFile = chapter.Files.MinBy(x => x.Chapter);
        if (firstFile == null || _cacheHelper.IsFileUnmodifiedSinceCreationOrLastScan(chapter, forceUpdate, firstFile)) return;

        firstFile.UpdateLastModified();
    }

    /// <summary>
    /// Updates the cover image for a Volume
    /// </summary>
    /// <param name="volume"></param>
    /// <param name="forceUpdate">Force updating cover image even if underlying file has not been modified or chapter already has a cover image</param>
    private Task<bool> UpdateVolumeCoverImage(Volume? volume, bool forceUpdate)
    {
        // We need to check if Volume coverImage matches first chapters if forceUpdate is false
        if (volume == null || !_cacheHelper.ShouldUpdateCoverImage(
                _directoryService.FileSystem.Path.Join(_directoryService.CoverImageDirectory, volume.CoverImage),
                null, volume.Created, forceUpdate)) return Task.FromResult(false);

<<<<<<< HEAD
=======

>>>>>>> 6ed634f5
        // For cover selection, chapters need to try for issue 1 first, then fallback to first sort order
        volume.Chapters ??= new List<Chapter>();

        var firstChapter = volume.Chapters.FirstOrDefault(x => x.MinNumber.Is(1f));
        if (firstChapter == null)
        {
            firstChapter = volume.Chapters.MinBy(x => x.SortOrder, ChapterSortComparerDefaultFirst.Default);
            if (firstChapter == null) return Task.FromResult(false);
        }
<<<<<<< HEAD

=======
>>>>>>> 6ed634f5

        volume.CoverImage = firstChapter.CoverImage;
        _updateEvents.Add(MessageFactory.CoverUpdateEvent(volume.Id, MessageFactoryEntityTypes.Volume));

        return Task.FromResult(true);
    }

    /// <summary>
    /// Updates cover image for Series
    /// </summary>
    /// <param name="series"></param>
    /// <param name="forceUpdate">Force updating cover image even if underlying file has not been modified or chapter already has a cover image</param>
    private Task UpdateSeriesCoverImage(Series? series, bool forceUpdate)
    {
        if (series == null) return Task.CompletedTask;

        if (!_cacheHelper.ShouldUpdateCoverImage(_directoryService.FileSystem.Path.Join(_directoryService.CoverImageDirectory, series.CoverImage),
                null, series.Created, forceUpdate, series.CoverImageLocked))
            return Task.CompletedTask;

        series.Volumes ??= [];
        series.CoverImage = series.GetCoverImage();

        _updateEvents.Add(MessageFactory.CoverUpdateEvent(series.Id, MessageFactoryEntityTypes.Series));
        return Task.CompletedTask;
    }


    /// <summary>
    ///
    /// </summary>
    /// <param name="series"></param>
    /// <param name="forceUpdate"></param>
    /// <param name="encodeFormat"></param>
    private async Task ProcessSeriesCoverGen(Series series, bool forceUpdate, EncodeFormat encodeFormat, CoverImageSize coverImageSize)
    {
        _logger.LogDebug("[MetadataService] Processing cover image generation for series: {SeriesName}", series.OriginalName);
        try
        {
            var volumeIndex = 0;
            var firstVolumeUpdated = false;
            foreach (var volume in series.Volumes)
            {
                var firstChapterUpdated = false; // This only needs to be FirstChapter updated
                var index = 0;
                foreach (var chapter in volume.Chapters)
                {
                    var chapterUpdated = await UpdateChapterCoverImage(chapter, forceUpdate, encodeFormat, coverImageSize);
                    // If cover was update, either the file has changed or first scan and we should force a metadata update
                    UpdateChapterLastModified(chapter, forceUpdate || chapterUpdated);
                    if (index == 0 && chapterUpdated)
                    {
                        firstChapterUpdated = true;
                    }

                    index++;
                }

                var volumeUpdated = await UpdateVolumeCoverImage(volume, firstChapterUpdated || forceUpdate);
                if (volumeIndex == 0 && volumeUpdated)
                {
                    firstVolumeUpdated = true;
                }
                volumeIndex++;
            }

            await UpdateSeriesCoverImage(series, firstVolumeUpdated || forceUpdate);
        }
        catch (Exception ex)
        {
            _logger.LogError(ex, "[MetadataService] There was an exception during cover generation for {SeriesName} ", series.Name);
        }
    }


    /// <summary>
    /// Refreshes Cover Images for a whole library
    /// </summary>
    /// <remarks>This can be heavy on memory first run</remarks>
    /// <param name="libraryId"></param>
    /// <param name="forceUpdate">Force updating cover image even if underlying file has not been modified or chapter already has a cover image</param>
    [DisableConcurrentExecution(timeoutInSeconds: 60 * 60 * 60)]
    [AutomaticRetry(Attempts = 3, OnAttemptsExceeded = AttemptsExceededAction.Delete)]
    public async Task GenerateCoversForLibrary(int libraryId, bool forceUpdate = false)
    {
        var library = await _unitOfWork.LibraryRepository.GetLibraryForIdAsync(libraryId);
        if (library == null) return;
        _logger.LogInformation("[MetadataService] Beginning cover generation refresh of {LibraryName}", library.Name);

        _updateEvents.Clear();

        var chunkInfo = await _unitOfWork.SeriesRepository.GetChunkInfo(library.Id);
        var stopwatch = Stopwatch.StartNew();
        var totalTime = 0L;
        _logger.LogInformation("[MetadataService] Refreshing Library {LibraryName} for cover generation. Total Items: {TotalSize}. Total Chunks: {TotalChunks} with {ChunkSize} size", library.Name, chunkInfo.TotalSize, chunkInfo.TotalChunks, chunkInfo.ChunkSize);

        await _eventHub.SendMessageAsync(MessageFactory.NotificationProgress,
            MessageFactory.CoverUpdateProgressEvent(library.Id, 0F, ProgressEventType.Started, $"Starting {library.Name}"));

        var settings = await _unitOfWork.SettingsRepository.GetSettingsDtoAsync();
        var encodeFormat = settings.EncodeMediaAs;
        var coverImageSize = settings.CoverImageSize;

        for (var chunk = 1; chunk <= chunkInfo.TotalChunks; chunk++)
        {
            if (chunkInfo.TotalChunks == 0) continue;
            totalTime += stopwatch.ElapsedMilliseconds;
            stopwatch.Restart();

            _logger.LogDebug("[MetadataService] Processing chunk {ChunkNumber} / {TotalChunks} with size {ChunkSize}. Series ({SeriesStart} - {SeriesEnd})",
                chunk, chunkInfo.TotalChunks, chunkInfo.ChunkSize, chunk * chunkInfo.ChunkSize, (chunk + 1) * chunkInfo.ChunkSize);

            var nonLibrarySeries = await _unitOfWork.SeriesRepository.GetFullSeriesForLibraryIdAsync(library.Id,
                new UserParams()
                {
                    PageNumber = chunk,
                    PageSize = chunkInfo.ChunkSize
                });
            _logger.LogDebug("[MetadataService] Fetched {SeriesCount} series for refresh", nonLibrarySeries.Count);

            var seriesIndex = 0;
            foreach (var series in nonLibrarySeries)
            {
                var index = chunk * seriesIndex;
                var progress =  Math.Max(0F, Math.Min(1F, index * 1F / chunkInfo.TotalSize));

                await _eventHub.SendMessageAsync(MessageFactory.NotificationProgress,
                    MessageFactory.CoverUpdateProgressEvent(library.Id, progress, ProgressEventType.Updated, series.Name));

                try
                {
                    await ProcessSeriesCoverGen(series, forceUpdate, encodeFormat, coverImageSize);
                }
                catch (Exception ex)
                {
                    _logger.LogError(ex, "[MetadataService] There was an exception during cover generation refresh for {SeriesName}", series.Name);
                }
                seriesIndex++;
            }

            await _unitOfWork.CommitAsync();

            await FlushEvents();

            _logger.LogInformation(
                "[MetadataService] Processed {SeriesStart} - {SeriesEnd} out of {TotalSeries} series in {ElapsedScanTime} milliseconds for {LibraryName}",
                chunk * chunkInfo.ChunkSize, (chunk * chunkInfo.ChunkSize) + nonLibrarySeries.Count, chunkInfo.TotalSize, stopwatch.ElapsedMilliseconds, library.Name);
        }

        await _eventHub.SendMessageAsync(MessageFactory.NotificationProgress,
            MessageFactory.CoverUpdateProgressEvent(library.Id, 1F, ProgressEventType.Ended, $"Complete"));

        _logger.LogInformation("[MetadataService] Updated covers for {SeriesNumber} series in library {LibraryName} in {ElapsedMilliseconds} milliseconds total", chunkInfo.TotalSize, library.Name, totalTime);
    }


    public async Task RemoveAbandonedMetadataKeys()
    {
        await _unitOfWork.TagRepository.RemoveAllTagNoLongerAssociated();
        await _unitOfWork.PersonRepository.RemoveAllPeopleNoLongerAssociated();
        await _unitOfWork.GenreRepository.RemoveAllGenreNoLongerAssociated();
        await _unitOfWork.CollectionTagRepository.RemoveCollectionsWithoutSeries();
        await _unitOfWork.AppUserProgressRepository.CleanupAbandonedChapters();

    }

    /// <summary>
    /// Refreshes Metadata for a Series. Will always force updates.
    /// </summary>
    /// <param name="libraryId"></param>
    /// <param name="seriesId"></param>
    /// <param name="forceUpdate">Overrides any cache logic and forces execution</param>
    public async Task GenerateCoversForSeries(int libraryId, int seriesId, bool forceUpdate = true)
    {
        var series = await _unitOfWork.SeriesRepository.GetFullSeriesForSeriesIdAsync(seriesId);
        if (series == null)
        {
            _logger.LogError("[MetadataService] Series {SeriesId} was not found on Library {LibraryId}", seriesId, libraryId);
            return;
        }

        var settings = await _unitOfWork.SettingsRepository.GetSettingsDtoAsync();
        var encodeFormat = settings.EncodeMediaAs;
        var coverImageSize = settings.CoverImageSize;
        await GenerateCoversForSeries(series, encodeFormat, coverImageSize, forceUpdate);
    }

    /// <summary>
    /// Generate Cover for a Series. This is used by Scan Loop and should not be invoked directly via User Interaction.
    /// </summary>
    /// <param name="series">A full Series, with metadata, chapters, etc</param>
    /// <param name="encodeFormat">When saving the file, what encoding should be used</param>
    /// <param name="forceUpdate"></param>
    public async Task GenerateCoversForSeries(Series series, EncodeFormat encodeFormat, CoverImageSize coverImageSize, bool forceUpdate = false)
    {
        var sw = Stopwatch.StartNew();
        await _eventHub.SendMessageAsync(MessageFactory.NotificationProgress,
            MessageFactory.CoverUpdateProgressEvent(series.LibraryId, 0F, ProgressEventType.Started, series.Name));

        await ProcessSeriesCoverGen(series, forceUpdate, encodeFormat, coverImageSize);


        if (_unitOfWork.HasChanges())
        {
            await _unitOfWork.CommitAsync();
            _logger.LogInformation("[MetadataService] Updated covers for {SeriesName} in {ElapsedMilliseconds} milliseconds", series.Name, sw.ElapsedMilliseconds);
        }

        await _eventHub.SendMessageAsync(MessageFactory.NotificationProgress,
            MessageFactory.CoverUpdateProgressEvent(series.LibraryId, 1F, ProgressEventType.Ended, series.Name));

        await _eventHub.SendMessageAsync(MessageFactory.CoverUpdate, MessageFactory.CoverUpdateEvent(series.Id, MessageFactoryEntityTypes.Series), false);
        await FlushEvents();
    }

    private async Task FlushEvents()
    {
        // Send all events out now that entities are saved
        _logger.LogDebug("Dispatching {Count} update events", _updateEvents.Count);
        foreach (var updateEvent in _updateEvents)
        {
            await _eventHub.SendMessageAsync(MessageFactory.CoverUpdate, updateEvent, false);
        }
        _updateEvents.Clear();
    }
}<|MERGE_RESOLUTION|>--- conflicted
+++ resolved
@@ -107,10 +107,7 @@
                 _directoryService.FileSystem.Path.Join(_directoryService.CoverImageDirectory, volume.CoverImage),
                 null, volume.Created, forceUpdate)) return Task.FromResult(false);
 
-<<<<<<< HEAD
-=======
-
->>>>>>> 6ed634f5
+
         // For cover selection, chapters need to try for issue 1 first, then fallback to first sort order
         volume.Chapters ??= new List<Chapter>();
 
@@ -120,10 +117,6 @@
             firstChapter = volume.Chapters.MinBy(x => x.SortOrder, ChapterSortComparerDefaultFirst.Default);
             if (firstChapter == null) return Task.FromResult(false);
         }
-<<<<<<< HEAD
-
-=======
->>>>>>> 6ed634f5
 
         volume.CoverImage = firstChapter.CoverImage;
         _updateEvents.Add(MessageFactory.CoverUpdateEvent(volume.Id, MessageFactoryEntityTypes.Volume));
