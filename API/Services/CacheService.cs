using System;
using System.Collections.Generic;
using System.Diagnostics;
using System.IO;
using System.Linq;
using System.Threading.Tasks;
using API.Data;
using API.DTOs.Reader;
using API.Entities;
using API.Entities.Enums;
using API.Extensions;
using Kavita.Common;
using Microsoft.Extensions.Logging;
using NetVips;

namespace API.Services;

public interface ICacheService
{
    /// <summary>
    /// Ensures the cache is created for the given chapter and if not, will create it. Should be called before any other
    /// cache operations (except cleanup).
    /// </summary>
    /// <param name="chapterId"></param>
    /// <param name="extractPdfToImages">Extracts a PDF into images for a different reading experience</param>
    /// <returns>Chapter for the passed chapterId. Side-effect from ensuring cache.</returns>
    Task<Chapter?> Ensure(int chapterId, bool extractPdfToImages = false);
    /// <summary>
    /// Clears cache directory of all volumes. This can be invoked from deleting a library or a series.
    /// </summary>
    /// <param name="chapterIds">Volumes that belong to that library. Assume the library might have been deleted before this invocation.</param>
    void CleanupChapters(IEnumerable<int> chapterIds);
    void CleanupBookmarks(IEnumerable<int> seriesIds);
    string GetCachedPagePath(int chapterId, int page);
    IEnumerable<FileDimensionDto> GetCachedFileDimensions(int chapterId);
    string GetCachedBookmarkPagePath(int seriesId, int page);
    string GetCachedFile(Chapter chapter);
    public void ExtractChapterFiles(string extractPath, IReadOnlyList<MangaFile> files, bool extractPdfImages = false);
    Task<int> CacheBookmarkForSeries(int userId, int seriesId);
    void CleanupBookmarkCache(int seriesId);
}
public class CacheService : ICacheService
{
    private readonly ILogger<CacheService> _logger;
    private readonly IUnitOfWork _unitOfWork;
    private readonly IDirectoryService _directoryService;
    private readonly IReadingItemService _readingItemService;
    private readonly IBookmarkService _bookmarkService;

    public CacheService(ILogger<CacheService> logger, IUnitOfWork unitOfWork,
        IDirectoryService directoryService, IReadingItemService readingItemService,
        IBookmarkService bookmarkService)
    {
        _logger = logger;
        _unitOfWork = unitOfWork;
        _directoryService = directoryService;
        _readingItemService = readingItemService;
        _bookmarkService = bookmarkService;
    }

    public IEnumerable<FileDimensionDto> GetCachedFileDimensions(int chapterId)
    {
        var sw = Stopwatch.StartNew();
        var path = GetCachePath(chapterId);
        var files = _directoryService.GetFilesWithExtension(path, Tasks.Scanner.Parser.Parser.ImageFileExtensions)
            .OrderByNatural(Path.GetFileNameWithoutExtension)
            .ToArray();

        if (files.Length == 0)
        {
            return ArraySegment<FileDimensionDto>.Empty;
        }

        var dimensions = new List<FileDimensionDto>();
        var originalCacheSize = Cache.MaxFiles;
        try
        {
            Cache.MaxFiles = 0;
            for (var i = 0; i < files.Length; i++)
            {
                var file = files[i];
                using var image = Image.NewFromFile(file, memory: false, access: Enums.Access.SequentialUnbuffered);
                dimensions.Add(new FileDimensionDto()
                {
                    PageNumber = i,
                    Height = image.Height,
                    Width = image.Width,
                    IsWide = image.Width > image.Height,
                    FileName = file.Replace(path, string.Empty)
                });
            }
        }
        catch (Exception ex)
        {
            _logger.LogError(ex, "There was an error calculating image dimensions for {ChapterId}", chapterId);
        }
        finally
        {
            Cache.MaxFiles = originalCacheSize;
        }

        _logger.LogDebug("File Dimensions call for {Length} images took {Time}ms", dimensions.Count, sw.ElapsedMilliseconds);
        return dimensions;
    }

    public string GetCachedBookmarkPagePath(int seriesId, int page)
    {
        // Calculate what chapter the page belongs to
        var path = GetBookmarkCachePath(seriesId);
        var files = _directoryService.GetFilesWithExtension(path, Tasks.Scanner.Parser.Parser.ImageFileExtensions);
        files = files
            .AsEnumerable()
            .OrderByNatural(Path.GetFileNameWithoutExtension)
            .ToArray();

        if (files.Length == 0)
        {
            return string.Empty;
        }

        // Since array is 0 based, we need to keep that in account (only affects last image)
        return page == files.Length ? files.ElementAt(page - 1) : files.ElementAt(page);
    }

    /// <summary>
    /// Returns the full path to the cached file. If the file does not exist, will fallback to the original.
    /// </summary>
    /// <param name="chapter"></param>
    /// <returns></returns>
    public string GetCachedFile(Chapter chapter)
    {
        var extractPath = GetCachePath(chapter.Id);
        var path = Path.Join(extractPath, _directoryService.FileSystem.Path.GetFileName(chapter.Files.First().FilePath));
        if (!(_directoryService.FileSystem.FileInfo.New(path).Exists))
        {
            path = chapter.Files.First().FilePath;
        }
        return path;
    }


    /// <summary>
    /// Caches the files for the given chapter to CacheDirectory
    /// </summary>
    /// <param name="chapterId"></param>
    /// <returns>This will always return the Chapter for the chapterId</returns>
    public async Task<Chapter?> Ensure(int chapterId, bool extractPdfToImages = false)
    {
        _directoryService.ExistOrCreate(_directoryService.CacheDirectory);
        var chapter = await _unitOfWork.ChapterRepository.GetChapterAsync(chapterId);
        var extractPath = GetCachePath(chapterId);

        if (_directoryService.Exists(extractPath)) return chapter;
        var files = chapter?.Files.ToList();
        ExtractChapterFiles(extractPath, files, extractPdfToImages);

        return  chapter;
    }

    /// <summary>
    /// This is an internal method for cache service for extracting chapter files to disk. The code is structured
    /// for cache service, but can be re-used (download bookmarks)
    /// </summary>
    /// <param name="extractPath"></param>
    /// <param name="files"></param>
    /// <param name="extractPdfImages">Defaults to false, if true, will extract the images from the PDF renderer and not move the pdf file</param>
    /// <returns></returns>
    public void ExtractChapterFiles(string extractPath, IReadOnlyList<MangaFile>? files, bool extractPdfImages = false)
    {
        if (files == null) return;
        var removeNonImages = true;
        var fileCount = files.Count;
        var extraPath = string.Empty;
<<<<<<< HEAD
        var extractDi = _directoryService.FileSystem.DirectoryInfo.New(extractPath);
=======
        var extractDi = _directoryService.FileSystem.DirectoryInfo.FromDirectoryName(extractPath);
>>>>>>> 5613d1a9

        if (files.Count > 0 && files[0].Format == MangaFormat.Image)
        {
            _readingItemService.Extract(files[0].FilePath, extractPath, MangaFormat.Image, files.Count);
            _directoryService.Flatten(extractDi.FullName);
        }

        foreach (var file in files)
        {
            if (fileCount > 1)
            {
                extraPath = file.Id + string.Empty;
            }

            switch (file.Format)
            {
                case MangaFormat.Archive:
                    _readingItemService.Extract(file.FilePath, Path.Join(extractPath, extraPath), file.Format);
                    break;
                case MangaFormat.Epub:
                case MangaFormat.Pdf:
                {
                    if (!_directoryService.FileSystem.File.Exists(files[0].FilePath))
                    {
                        _logger.LogError("{File} does not exist on disk", files[0].FilePath);
                        throw new KavitaException($"{files[0].FilePath} does not exist on disk");
                    }
                    if (extractPdfImages)
                    {
                        _readingItemService.Extract(file.FilePath, Path.Join(extractPath, extraPath), file.Format);
                        break;
                    }
                    removeNonImages = false;

                    _directoryService.ExistOrCreate(extractPath);
                    _directoryService.CopyFileToDirectory(files[0].FilePath, extractPath);
                    break;
                }
            }
        }

        _directoryService.Flatten(extractDi.FullName);
        if (removeNonImages)
        {
            _directoryService.RemoveNonImages(extractDi.FullName);
        }
    }

    /// <summary>
    /// Removes the cached files and folders for a set of chapterIds
    /// </summary>
    /// <param name="chapterIds"></param>
    public void CleanupChapters(IEnumerable<int> chapterIds)
    {
        foreach (var chapter in chapterIds)
        {
            _directoryService.ClearAndDeleteDirectory(GetCachePath(chapter));
        }
    }

    /// <summary>
    /// Removes the cached files and folders for a set of chapterIds
    /// </summary>
    /// <param name="seriesIds"></param>
    public void CleanupBookmarks(IEnumerable<int> seriesIds)
    {
        foreach (var series in seriesIds)
        {
            _directoryService.ClearAndDeleteDirectory(GetBookmarkCachePath(series));
        }
    }


    /// <summary>
    /// Returns the cache path for a given Chapter. Should be cacheDirectory/{chapterId}/
    /// </summary>
    /// <param name="chapterId"></param>
    /// <returns></returns>
    private string GetCachePath(int chapterId)
    {
        return _directoryService.FileSystem.Path.GetFullPath(_directoryService.FileSystem.Path.Join(_directoryService.CacheDirectory, $"{chapterId}/"));
    }

    private string GetBookmarkCachePath(int seriesId)
    {
        return _directoryService.FileSystem.Path.GetFullPath(_directoryService.FileSystem.Path.Join(_directoryService.CacheDirectory, $"{seriesId}_bookmarks/"));
    }

    /// <summary>
    /// Returns the absolute path of a cached page.
    /// </summary>
    /// <param name="chapterId">Chapter id with Files populated.</param>
    /// <param name="page">Page number to look for</param>
    /// <returns>Page filepath or empty if no files found.</returns>
    public string GetCachedPagePath(int chapterId, int page)
    {
        // Calculate what chapter the page belongs to
        var path = GetCachePath(chapterId);
        // NOTE: We can optimize this by extracting and renaming, so we don't need to scan for the files and can do a direct access
        var files = _directoryService.GetFilesWithExtension(path, Tasks.Scanner.Parser.Parser.ImageFileExtensions)
            .OrderByNatural(Path.GetFileNameWithoutExtension)
            .ToArray();

        if (files.Length == 0)
        {
            return string.Empty;
        }

        if (page > files.Length) page = files.Length;

        // Since array is 0 based, we need to keep that in account (only affects last image)
        return page == files.Length ? files.ElementAt(page - 1) : files.ElementAt(page);
    }

    public async Task<int> CacheBookmarkForSeries(int userId, int seriesId)
    {
        var destDirectory = _directoryService.FileSystem.Path.Join(_directoryService.CacheDirectory, seriesId + "_bookmarks");
        if (_directoryService.Exists(destDirectory)) return _directoryService.GetFiles(destDirectory).Count();

        var bookmarkDtos = await _unitOfWork.UserRepository.GetBookmarkDtosForSeries(userId, seriesId);
        var files = (await _bookmarkService.GetBookmarkFilesById(bookmarkDtos.Select(b => b.Id))).ToList();
        _directoryService.CopyFilesToDirectory(files, destDirectory,
            Enumerable.Range(1, files.Count).Select(i => i + string.Empty).ToList());
        return files.Count;
    }

    /// <summary>
    /// Clears a cached bookmarks for a series id folder
    /// </summary>
    /// <param name="seriesId"></param>
    public void CleanupBookmarkCache(int seriesId)
    {
        var destDirectory = _directoryService.FileSystem.Path.Join(_directoryService.CacheDirectory, seriesId + "_bookmarks");
        if (!_directoryService.Exists(destDirectory)) return;

        _directoryService.ClearAndDeleteDirectory(destDirectory);
    }
}<|MERGE_RESOLUTION|>--- conflicted
+++ resolved
@@ -1,4 +1,4 @@
-using System;
+﻿using System;
 using System.Collections.Generic;
 using System.Diagnostics;
 using System.IO;
@@ -171,11 +171,7 @@
         var removeNonImages = true;
         var fileCount = files.Count;
         var extraPath = string.Empty;
-<<<<<<< HEAD
         var extractDi = _directoryService.FileSystem.DirectoryInfo.New(extractPath);
-=======
-        var extractDi = _directoryService.FileSystem.DirectoryInfo.FromDirectoryName(extractPath);
->>>>>>> 5613d1a9
 
         if (files.Count > 0 && files[0].Format == MangaFormat.Image)
         {
