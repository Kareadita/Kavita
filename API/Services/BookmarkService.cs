--- conflicted
+++ resolved
@@ -3,6 +3,7 @@
 using System.IO;
 using System.Linq;
 using System.Threading.Tasks;
+using API.Constants;
 using API.Data;
 using API.DTOs.Reader;
 using API.Entities;
@@ -22,11 +23,8 @@
     [DisableConcurrentExecution(timeoutInSeconds: 2 * 60 * 60), AutomaticRetry(Attempts = 0)]
     Task ConvertAllBookmarkToWebP();
     Task ConvertAllCoverToWebP();
-<<<<<<< HEAD
-=======
     Task ConvertBookmarkToWebP(int bookmarkId);
 
->>>>>>> 30bc7ccc
 }
 
 public class BookmarkService : IBookmarkService
@@ -52,23 +50,21 @@
     /// Deletes the files associated with the list of Bookmarks passed. Will clean up empty folders.
     /// </summary>
     /// <param name="bookmarks"></param>
-    public async Task DeleteBookmarkFiles(IEnumerable<AppUserBookmark?> bookmarks)
+    public async Task DeleteBookmarkFiles(IEnumerable<AppUserBookmark> bookmarks)
     {
         var bookmarkDirectory =
             (await _unitOfWork.SettingsRepository.GetSettingAsync(ServerSettingKey.BookmarkDirectory)).Value;
 
-        var bookmarkFilesToDelete = bookmarks
-            .Where(b => b != null)
-            .Select(b => Tasks.Scanner.Parser.Parser.NormalizePath(
-                _directoryService.FileSystem.Path.Join(bookmarkDirectory, b!.FileName)))
-            .ToList();
+        var bookmarkFilesToDelete = bookmarks.Select(b => Tasks.Scanner.Parser.Parser.NormalizePath(
+            _directoryService.FileSystem.Path.Join(bookmarkDirectory,
+                b.FileName))).ToList();
 
         if (bookmarkFilesToDelete.Count == 0) return;
 
         _directoryService.DeleteFiles(bookmarkFilesToDelete);
 
         // Delete any leftover folders
-        foreach (var directory in _directoryService.FileSystem.Directory.GetDirectories(bookmarkDirectory, string.Empty, SearchOption.AllDirectories))
+        foreach (var directory in _directoryService.FileSystem.Directory.GetDirectories(bookmarkDirectory, "", SearchOption.AllDirectories))
         {
             if (_directoryService.FileSystem.Directory.GetFiles(directory, "", SearchOption.AllDirectories).Length == 0 &&
                 _directoryService.FileSystem.Directory.GetDirectories(directory).Length == 0)
@@ -77,32 +73,6 @@
             }
         }
     }
-
-    /// <summary>
-    /// This is a job that runs after a bookmark is saved
-    /// </summary>
-    /// <remarks>This must be public</remarks>
-    public async Task ConvertBookmarkToWebP(int bookmarkId)
-    {
-        var bookmarkDirectory =
-            (await _unitOfWork.SettingsRepository.GetSettingAsync(ServerSettingKey.BookmarkDirectory)).Value;
-        var convertBookmarkToWebP =
-            (await _unitOfWork.SettingsRepository.GetSettingsDtoAsync()).ConvertBookmarkToWebP;
-
-        if (!convertBookmarkToWebP) return;
-
-        // Validate the bookmark still exists
-        var bookmark = await _unitOfWork.UserRepository.GetBookmarkAsync(bookmarkId);
-        if (bookmark == null) return;
-
-        bookmark.FileName = await SaveAsWebP(bookmarkDirectory, bookmark.FileName,
-            BookmarkStem(bookmark.AppUserId, bookmark.SeriesId, bookmark.ChapterId));
-        _unitOfWork.UserRepository.Update(bookmark);
-
-        await _unitOfWork.CommitAsync();
-    }
-
-
     /// <summary>
     /// Creates a new entry in the AppUserBookmarks and copies an image to BookmarkDirectory.
     /// </summary>
@@ -122,7 +92,7 @@
                 return true;
             }
 
-            var fileInfo = _directoryService.FileSystem.FileInfo.New(imageToBookmark);
+            var fileInfo = _directoryService.FileSystem.FileInfo.FromFileName(imageToBookmark);
             var settings = await _unitOfWork.SettingsRepository.GetSettingsDtoAsync();
             var targetFolderStem = BookmarkStem(userWithBookmarks.Id, bookmarkDto.SeriesId, bookmarkDto.ChapterId);
             var targetFilepath = Path.Join(settings.BookmarksDirectory, targetFolderStem);
@@ -166,6 +136,7 @@
     /// <returns></returns>
     public async Task<bool> RemoveBookmarkPage(AppUser userWithBookmarks, BookmarkDto bookmarkDto)
     {
+        if (userWithBookmarks.Bookmarks == null) return true;
         var bookmarkToDelete = userWithBookmarks.Bookmarks.SingleOrDefault(x =>
             x.ChapterId == bookmarkDto.ChapterId && x.Page == bookmarkDto.Page);
         try
@@ -231,8 +202,6 @@
 
     /// <summary>
     /// This is a long-running job that will convert all covers into WebP. Do not invoke anyway except via Hangfire.
-<<<<<<< HEAD
-=======
     /// </summary>
     [DisableConcurrentExecution(timeoutInSeconds: 2 * 60 * 60), AutomaticRetry(Attempts = 0)]
     public async Task ConvertAllCoverToWebP()
@@ -263,130 +232,26 @@
 
     /// <summary>
     /// This is a job that runs after a bookmark is saved
->>>>>>> 30bc7ccc
-    /// </summary>
-    [DisableConcurrentExecution(timeoutInSeconds: 2 * 60 * 60), AutomaticRetry(Attempts = 0)]
-    public async Task ConvertAllCoverToWebP()
-    {
-        _logger.LogInformation("[BookmarkService] Starting conversion of all covers to webp");
-        var coverDirectory = _directoryService.CoverImageDirectory;
-
-        await _eventHub.SendMessageAsync(MessageFactory.NotificationProgress,
-            MessageFactory.ConvertCoverProgressEvent(0F, ProgressEventType.Started));
-        var chapterCovers = await _unitOfWork.ChapterRepository.GetAllChaptersWithNonWebPCovers();
-        var seriesCovers = await _unitOfWork.SeriesRepository.GetAllWithNonWebPCovers();
-
-        var readingListCovers = await _unitOfWork.ReadingListRepository.GetAllWithNonWebPCovers();
-        var libraryCovers = await _unitOfWork.LibraryRepository.GetAllWithNonWebPCovers();
-        var collectionCovers = await _unitOfWork.CollectionTagRepository.GetAllWithNonWebPCovers();
-
-<<<<<<< HEAD
-        var totalCount = chapterCovers.Count + seriesCovers.Count + readingListCovers.Count +
-                         libraryCovers.Count + collectionCovers.Count;
-
-        var count = 1F;
-        _logger.LogInformation("[BookmarkService] Starting conversion of chapters");
-        foreach (var chapter in chapterCovers)
-        {
-            if (string.IsNullOrEmpty(chapter.CoverImage)) continue;
-
-            var newFile = await SaveAsWebP(coverDirectory, chapter.CoverImage, coverDirectory);
-            chapter.CoverImage = Path.GetFileName(newFile);
-            _unitOfWork.ChapterRepository.Update(chapter);
-            await _unitOfWork.CommitAsync();
-            await _eventHub.SendMessageAsync(MessageFactory.NotificationProgress,
-                MessageFactory.ConvertCoverProgressEvent(count / totalCount, ProgressEventType.Started));
-            count++;
-        }
-
-        _logger.LogInformation("[BookmarkService] Starting conversion of series");
-        foreach (var series in seriesCovers)
-        {
-            if (string.IsNullOrEmpty(series.CoverImage)) continue;
-
-            var newFile = await SaveAsWebP(coverDirectory, series.CoverImage, coverDirectory);
-            series.CoverImage = Path.GetFileName(newFile);
-            _unitOfWork.SeriesRepository.Update(series);
-            await _unitOfWork.CommitAsync();
-            await _eventHub.SendMessageAsync(MessageFactory.NotificationProgress,
-                MessageFactory.ConvertCoverProgressEvent(count / totalCount, ProgressEventType.Started));
-            count++;
-        }
-
-        _logger.LogInformation("[BookmarkService] Starting conversion of libraries");
-        foreach (var library in libraryCovers)
-        {
-            if (string.IsNullOrEmpty(library.CoverImage)) continue;
-
-            var newFile = await SaveAsWebP(coverDirectory, library.CoverImage, coverDirectory);
-            library.CoverImage = Path.GetFileName(newFile);
-            _unitOfWork.LibraryRepository.Update(library);
-            await _unitOfWork.CommitAsync();
-            await _eventHub.SendMessageAsync(MessageFactory.NotificationProgress,
-                MessageFactory.ConvertCoverProgressEvent(count / totalCount, ProgressEventType.Started));
-            count++;
-        }
-
-        _logger.LogInformation("[BookmarkService] Starting conversion of reading lists");
-        foreach (var readingList in readingListCovers)
-        {
-            if (string.IsNullOrEmpty(readingList.CoverImage)) continue;
-
-            var newFile = await SaveAsWebP(coverDirectory, readingList.CoverImage, coverDirectory);
-            readingList.CoverImage = Path.GetFileName(newFile);
-            _unitOfWork.ReadingListRepository.Update(readingList);
-            await _unitOfWork.CommitAsync();
-            await _eventHub.SendMessageAsync(MessageFactory.NotificationProgress,
-                MessageFactory.ConvertCoverProgressEvent(count / totalCount, ProgressEventType.Started));
-            count++;
-        }
-
-        _logger.LogInformation("[BookmarkService] Starting conversion of collections");
-        foreach (var collection in collectionCovers)
-        {
-            if (string.IsNullOrEmpty(collection.CoverImage)) continue;
-
-            var newFile = await SaveAsWebP(coverDirectory, collection.CoverImage, coverDirectory);
-            collection.CoverImage = Path.GetFileName(newFile);
-            _unitOfWork.CollectionTagRepository.Update(collection);
-            await _unitOfWork.CommitAsync();
-            await _eventHub.SendMessageAsync(MessageFactory.NotificationProgress,
-                MessageFactory.ConvertCoverProgressEvent(count / totalCount, ProgressEventType.Started));
-            count++;
-        }
-
-        // Now null out all series and volumes that aren't webp or custom
-        var nonCustomOrConvertedVolumeCovers = await _unitOfWork.VolumeRepository.GetAllWithNonWebPCovers();
-        foreach (var volume in nonCustomOrConvertedVolumeCovers)
-        {
-            if (string.IsNullOrEmpty(volume.CoverImage)) continue;
-            volume.CoverImage = null; // We null it out so when we call Refresh Metadata it will auto update from first chapter
-            _unitOfWork.VolumeRepository.Update(volume);
-            await _unitOfWork.CommitAsync();
-        }
-
-        var nonCustomOrConvertedSeriesCovers = await _unitOfWork.SeriesRepository.GetAllWithNonWebPCovers(false);
-        foreach (var series in nonCustomOrConvertedSeriesCovers)
-        {
-            if (string.IsNullOrEmpty(series.CoverImage)) continue;
-            series.CoverImage = null; // We null it out so when we call Refresh Metadata it will auto update from first chapter
-            _unitOfWork.SeriesRepository.Update(series);
-            await _unitOfWork.CommitAsync();
-        }
-
-        await _eventHub.SendMessageAsync(MessageFactory.NotificationProgress,
-            MessageFactory.ConvertCoverProgressEvent(1F, ProgressEventType.Ended));
-
-        _logger.LogInformation("[BookmarkService] Converted covers to WebP");
-=======
+    /// </summary>
+    public async Task ConvertBookmarkToWebP(int bookmarkId)
+    {
+        var bookmarkDirectory =
+            (await _unitOfWork.SettingsRepository.GetSettingAsync(ServerSettingKey.BookmarkDirectory)).Value;
+        var convertBookmarkToWebP =
+            (await _unitOfWork.SettingsRepository.GetSettingsDtoAsync()).ConvertBookmarkToWebP;
+
+        if (!convertBookmarkToWebP) return;
+
+        // Validate the bookmark still exists
+        var bookmark = await _unitOfWork.UserRepository.GetBookmarkAsync(bookmarkId);
+        if (bookmark == null) return;
+
         bookmark.FileName = await SaveAsWebP(bookmarkDirectory, bookmark.FileName,
             BookmarkStem(bookmark.AppUserId, bookmark.SeriesId, bookmark.ChapterId));
         _unitOfWork.UserRepository.Update(bookmark);
 
         await _unitOfWork.CommitAsync();
->>>>>>> 30bc7ccc
-    }
-
+    }
 
     /// <summary>
     /// Converts an image file, deletes original and returns the new path back
@@ -395,14 +260,8 @@
     /// <param name="filename">The file to convert</param>
     /// <param name="targetFolder">Full path to where files should be stored or any stem</param>
     /// <returns></returns>
-<<<<<<< HEAD
-    public async Task<string> SaveAsWebP(string imageDirectory, string filename, string targetFolder)
-    {
-        // This must be Public as it's used in via Hangfire as a background task
-=======
     private async Task<string> SaveAsWebP(string imageDirectory, string filename, string targetFolder)
     {
->>>>>>> 30bc7ccc
         var fullSourcePath = _directoryService.FileSystem.Path.Join(imageDirectory, filename);
         var fullTargetDirectory = fullSourcePath.Replace(new FileInfo(filename).Name, string.Empty);
 
