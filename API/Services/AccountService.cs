--- conflicted
+++ resolved
@@ -21,16 +21,11 @@
     Task<IEnumerable<ApiException>> ValidatePassword(AppUser user, string password);
     Task<IEnumerable<ApiException>> ValidateUsername(string username);
     Task<IEnumerable<ApiException>> ValidateEmail(string email);
-<<<<<<< HEAD
     Task<bool> HasBookmarkPermission(AppUser? user);
     Task<bool> HasDownloadPermission(AppUser? user);
     Task<bool> HasChangeRestrictionRole(AppUser? user);
-=======
-    Task<bool> HasBookmarkPermission(AppUser user);
-    Task<bool> HasDownloadPermission(AppUser user);
     Task<bool> CheckIfAccessible(HttpRequest request);
     Task<string> GenerateEmailLink(HttpRequest request, string token, string routePart, string email, bool withHost = true);
->>>>>>> 57de661d
 }
 
 public class AccountService : IAccountService
