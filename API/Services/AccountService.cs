﻿using System;
using System.Collections.Generic;
using System.Linq;
using System.Threading.Tasks;
using System.Web;
using API.Constants;
using API.Data;
using API.Entities;
using API.Errors;
<<<<<<< HEAD
using Kavita.Common;
=======
>>>>>>> 30bc7ccc
using Microsoft.AspNetCore.Http;
using Microsoft.AspNetCore.Identity;
using Microsoft.EntityFrameworkCore;
using Microsoft.Extensions.Hosting;
using Microsoft.Extensions.Logging;

namespace API.Services;

public interface IAccountService
{
    Task<IEnumerable<ApiException>> ChangeUserPassword(AppUser user, string newPassword);
    Task<IEnumerable<ApiException>> ValidatePassword(AppUser user, string password);
    Task<IEnumerable<ApiException>> ValidateUsername(string username);
    Task<IEnumerable<ApiException>> ValidateEmail(string email);
<<<<<<< HEAD
    Task<bool> HasBookmarkPermission(AppUser? user);
    Task<bool> HasDownloadPermission(AppUser? user);
    Task<bool> HasChangeRestrictionRole(AppUser? user);
=======
    Task<bool> HasBookmarkPermission(AppUser user);
    Task<bool> HasDownloadPermission(AppUser user);
>>>>>>> 30bc7ccc
    Task<bool> CheckIfAccessible(HttpRequest request);
    Task<string> GenerateEmailLink(HttpRequest request, string token, string routePart, string email, bool withHost = true);
}

public class AccountService : IAccountService
{
    private readonly UserManager<AppUser> _userManager;
    private readonly ILogger<AccountService> _logger;
    private readonly IUnitOfWork _unitOfWork;
    private readonly IHostEnvironment _environment;
    private readonly IEmailService _emailService;
    public const string DefaultPassword = "[k.2@RZ!mxCQkJzE";
    private const string LocalHost = "localhost:4200";

    public AccountService(UserManager<AppUser> userManager, ILogger<AccountService> logger, IUnitOfWork unitOfWork,
        IHostEnvironment environment, IEmailService emailService)
    {
        _userManager = userManager;
        _logger = logger;
        _unitOfWork = unitOfWork;
        _environment = environment;
        _emailService = emailService;
    }

    /// <summary>
    /// Checks if the instance is accessible. If the host name is filled out, then it will assume it is accessible as email generation will use host name.
    /// </summary>
    /// <param name="request"></param>
    /// <returns></returns>
    public async Task<bool> CheckIfAccessible(HttpRequest request)
    {
        var host = _environment.IsDevelopment() ? LocalHost : request.Host.ToString();
        return !string.IsNullOrEmpty((await _unitOfWork.SettingsRepository.GetSettingsDtoAsync()).HostName) || await _emailService.CheckIfAccessible(host);
    }

    public async Task<string> GenerateEmailLink(HttpRequest request, string token, string routePart, string email, bool withHost = true)
    {
        var serverSettings = await _unitOfWork.SettingsRepository.GetSettingsDtoAsync();
        var host = _environment.IsDevelopment() ? LocalHost : request.Host.ToString();
        var basePart = $"{request.Scheme}://{host}{request.PathBase}/";
        if (!string.IsNullOrEmpty(serverSettings.HostName))
        {
            basePart = serverSettings.HostName;
<<<<<<< HEAD
            if (!serverSettings.BaseUrl.Equals(Configuration.DefaultBaseUrl))
            {
                basePart += serverSettings.BaseUrl.Substring(0, serverSettings.BaseUrl.Length - 1);
            }
=======
>>>>>>> 30bc7ccc
        }

        if (withHost) return $"{basePart}/registration/{routePart}?token={HttpUtility.UrlEncode(token)}&email={HttpUtility.UrlEncode(email)}";
        return $"registration/{routePart}?token={HttpUtility.UrlEncode(token)}&email={HttpUtility.UrlEncode(email)}";
    }

    public async Task<IEnumerable<ApiException>> ChangeUserPassword(AppUser user, string newPassword)
    {
        var passwordValidationIssues = (await ValidatePassword(user, newPassword)).ToList();
        if (passwordValidationIssues.Any()) return passwordValidationIssues;

        var result = await _userManager.RemovePasswordAsync(user);
        if (!result.Succeeded)
        {
            _logger.LogError("Could not update password");
            return result.Errors.Select(e => new ApiException(400, e.Code, e.Description));
        }


        result = await _userManager.AddPasswordAsync(user, newPassword);
        if (!result.Succeeded)
        {
            _logger.LogError("Could not update password");
            return result.Errors.Select(e => new ApiException(400, e.Code, e.Description));
        }

        return new List<ApiException>();
    }

    public async Task<IEnumerable<ApiException>> ValidatePassword(AppUser user, string password)
    {
        foreach (var validator in _userManager.PasswordValidators)
        {
            var validationResult = await validator.ValidateAsync(_userManager, user, password);
            if (!validationResult.Succeeded)
            {
                return validationResult.Errors.Select(e => new ApiException(400, e.Code, e.Description));
            }
        }

        return Array.Empty<ApiException>();
    }
    public async Task<IEnumerable<ApiException>> ValidateUsername(string username)
    {
        if (await _userManager.Users.AnyAsync(x => x.NormalizedUserName == username.ToUpper()))
        {
            return new List<ApiException>()
            {
                new ApiException(400, "Username is already taken")
            };
        }

        return Array.Empty<ApiException>();
    }

    public async Task<IEnumerable<ApiException>> ValidateEmail(string email)
    {
        var user = await _unitOfWork.UserRepository.GetUserByEmailAsync(email);
        if (user == null) return Array.Empty<ApiException>();

        return new List<ApiException>()
        {
            new ApiException(400, "Email is already registered")
        };
    }

    /// <summary>
    /// Does the user have the Bookmark permission or admin rights
    /// </summary>
    /// <param name="user"></param>
    /// <returns></returns>
    public async Task<bool> HasBookmarkPermission(AppUser? user)
    {
        if (user == null) return false;
        var roles = await _userManager.GetRolesAsync(user);
        return roles.Contains(PolicyConstants.BookmarkRole) || roles.Contains(PolicyConstants.AdminRole);
    }

    /// <summary>
    /// Does the user have the Download permission or admin rights
    /// </summary>
    /// <param name="user"></param>
    /// <returns></returns>
    public async Task<bool> HasDownloadPermission(AppUser? user)
    {
        if (user == null) return false;
        var roles = await _userManager.GetRolesAsync(user);
        return roles.Contains(PolicyConstants.DownloadRole) || roles.Contains(PolicyConstants.AdminRole);
    }

    /// <summary>
    /// Does the user have Change Restriction permission or admin rights
    /// </summary>
    /// <param name="user"></param>
    /// <returns></returns>
    public async Task<bool> HasChangeRestrictionRole(AppUser? user)
    {
        if (user == null) return false;
        var roles = await _userManager.GetRolesAsync(user);
        return roles.Contains(PolicyConstants.ChangePasswordRole) || roles.Contains(PolicyConstants.AdminRole);
    }

}<|MERGE_RESOLUTION|>--- conflicted
+++ resolved
@@ -7,10 +7,6 @@
 using API.Data;
 using API.Entities;
 using API.Errors;
-<<<<<<< HEAD
-using Kavita.Common;
-=======
->>>>>>> 30bc7ccc
 using Microsoft.AspNetCore.Http;
 using Microsoft.AspNetCore.Identity;
 using Microsoft.EntityFrameworkCore;
@@ -25,14 +21,8 @@
     Task<IEnumerable<ApiException>> ValidatePassword(AppUser user, string password);
     Task<IEnumerable<ApiException>> ValidateUsername(string username);
     Task<IEnumerable<ApiException>> ValidateEmail(string email);
-<<<<<<< HEAD
-    Task<bool> HasBookmarkPermission(AppUser? user);
-    Task<bool> HasDownloadPermission(AppUser? user);
-    Task<bool> HasChangeRestrictionRole(AppUser? user);
-=======
     Task<bool> HasBookmarkPermission(AppUser user);
     Task<bool> HasDownloadPermission(AppUser user);
->>>>>>> 30bc7ccc
     Task<bool> CheckIfAccessible(HttpRequest request);
     Task<string> GenerateEmailLink(HttpRequest request, string token, string routePart, string email, bool withHost = true);
 }
@@ -76,13 +66,6 @@
         if (!string.IsNullOrEmpty(serverSettings.HostName))
         {
             basePart = serverSettings.HostName;
-<<<<<<< HEAD
-            if (!serverSettings.BaseUrl.Equals(Configuration.DefaultBaseUrl))
-            {
-                basePart += serverSettings.BaseUrl.Substring(0, serverSettings.BaseUrl.Length - 1);
-            }
-=======
->>>>>>> 30bc7ccc
         }
 
         if (withHost) return $"{basePart}/registration/{routePart}?token={HttpUtility.UrlEncode(token)}&email={HttpUtility.UrlEncode(email)}";
@@ -154,9 +137,8 @@
     /// </summary>
     /// <param name="user"></param>
     /// <returns></returns>
-    public async Task<bool> HasBookmarkPermission(AppUser? user)
+    public async Task<bool> HasBookmarkPermission(AppUser user)
     {
-        if (user == null) return false;
         var roles = await _userManager.GetRolesAsync(user);
         return roles.Contains(PolicyConstants.BookmarkRole) || roles.Contains(PolicyConstants.AdminRole);
     }
@@ -166,9 +148,8 @@
     /// </summary>
     /// <param name="user"></param>
     /// <returns></returns>
-    public async Task<bool> HasDownloadPermission(AppUser? user)
+    public async Task<bool> HasDownloadPermission(AppUser user)
     {
-        if (user == null) return false;
         var roles = await _userManager.GetRolesAsync(user);
         return roles.Contains(PolicyConstants.DownloadRole) || roles.Contains(PolicyConstants.AdminRole);
     }
@@ -178,9 +159,8 @@
     /// </summary>
     /// <param name="user"></param>
     /// <returns></returns>
-    public async Task<bool> HasChangeRestrictionRole(AppUser? user)
+    public async Task<bool> HasChangeRestrictionRole(AppUser user)
     {
-        if (user == null) return false;
         var roles = await _userManager.GetRolesAsync(user);
         return roles.Contains(PolicyConstants.ChangePasswordRole) || roles.Contains(PolicyConstants.AdminRole);
     }
