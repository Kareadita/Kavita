﻿using System;
using System.Collections.Generic;
using System.Collections.Immutable;
using System.Linq;
using System.Net.Http;
using System.Threading.Tasks;
using API.Data;
using API.Data.Repositories;
using API.DTOs.Filtering;
using API.DTOs.Scrobbling;
using API.Entities;
using API.Entities.Enums;
using API.Entities.Scrobble;
using API.Extensions;
using API.Helpers;
using API.Services.Tasks.Scanner.Parser;
using API.SignalR;
using Flurl.Http;
using Hangfire;
using Kavita.Common;
using Kavita.Common.EnvironmentInfo;
using Kavita.Common.Helpers;
using Microsoft.Extensions.Logging;

namespace API.Services.Plus;
#nullable enable

/// <summary>
/// Misleading name but is the source of data (like a review coming from AniList)
/// </summary>
public enum ScrobbleProvider
{
    /// <summary>
    /// For now, this means data comes from within this instance of Kavita
    /// </summary>
    Kavita = 0,
    AniList = 1,
    Mal = 2,
}

public interface IScrobblingService
{
    Task CheckExternalAccessTokens();
    Task<bool> HasTokenExpired(int userId, ScrobbleProvider provider);
    Task ScrobbleRatingUpdate(int userId, int seriesId, float rating);
    Task ScrobbleReviewUpdate(int userId, int seriesId, string? reviewTitle, string reviewBody);
    Task ScrobbleReadingUpdate(int userId, int seriesId);
    Task ScrobbleWantToReadUpdate(int userId, int seriesId, bool onWantToRead);

    [DisableConcurrentExecution(60 * 60 * 60)]
    [AutomaticRetry(Attempts = 3, OnAttemptsExceeded = AttemptsExceededAction.Delete)]
    public Task ClearProcessedEvents();
    [DisableConcurrentExecution(60 * 60 * 60)]
    [AutomaticRetry(Attempts = 3, OnAttemptsExceeded = AttemptsExceededAction.Delete)]
    Task ProcessUpdatesSinceLastSync();
    Task CreateEventsFromExistingHistory(int userId = 0);
    Task ClearEventsForSeries(int userId, int seriesId);
}

public class ScrobblingService : IScrobblingService
{
    private readonly IUnitOfWork _unitOfWork;
    private readonly ITokenService _tokenService;
    private readonly IEventHub _eventHub;
    private readonly ILogger<ScrobblingService> _logger;
    private readonly ILicenseService _licenseService;
    private readonly ILocalizationService _localizationService;

    public const string AniListWeblinkWebsite = "https://anilist.co/manga/";
    public const string MalWeblinkWebsite = "https://myanimelist.net/manga/";
    public const string GoogleBooksWeblinkWebsite = "https://books.google.com/books?id=";
    public const string MangaDexWeblinkWebsite = "https://mangadex.org/title/";

    private static readonly IDictionary<string, int> WeblinkExtractionMap = new Dictionary<string, int>()
    {
        {AniListWeblinkWebsite, 0},
        {MalWeblinkWebsite, 0},
        {GoogleBooksWeblinkWebsite, 0},
        {MangaDexWeblinkWebsite, 0},
    };

    private const int ScrobbleSleepTime = 1000; // We can likely tie this to AniList's 90 rate / min ((60 * 1000) / 90)

    private static readonly IList<ScrobbleProvider> BookProviders = new List<ScrobbleProvider>()
    {
    };
    private static readonly IList<ScrobbleProvider> LightNovelProviders = new List<ScrobbleProvider>()
    {
        ScrobbleProvider.AniList
    };
    private static readonly IList<ScrobbleProvider> ComicProviders = new List<ScrobbleProvider>();
    private static readonly IList<ScrobbleProvider> MangaProviders = new List<ScrobbleProvider>()
    {
        ScrobbleProvider.AniList
    };


    private const string UnknownSeriesErrorMessage = "Series cannot be matched for Scrobbling";
    private const string AccessTokenErrorMessage = "Access Token needs to be rotated to continue scrobbling";


    public ScrobblingService(IUnitOfWork unitOfWork, ITokenService tokenService,
        IEventHub eventHub, ILogger<ScrobblingService> logger, ILicenseService licenseService,
        ILocalizationService localizationService)
    {
        _unitOfWork = unitOfWork;
        _tokenService = tokenService;
        _eventHub = eventHub;
        _logger = logger;
        _licenseService = licenseService;
        _localizationService = localizationService;

        FlurlHttp.ConfigureClient(Configuration.KavitaPlusApiUrl, cli =>
            cli.Settings.HttpClientFactory = new UntrustedCertClientFactory());
    }


    /// <summary>
    /// An automated job that will run against all user's tokens and validate if they are still active
    /// </summary>
    /// <remarks>This service can validate without license check as the task which calls will be guarded</remarks>
    /// <returns></returns>
    public async Task CheckExternalAccessTokens()
    {
        // Validate AniList
        var users = await _unitOfWork.UserRepository.GetAllUsersAsync();
        foreach (var user in users)
        {
            if (string.IsNullOrEmpty(user.AniListAccessToken) || !_tokenService.HasTokenExpired(user.AniListAccessToken)) continue;
            _logger.LogInformation("User {UserName}'s AniList token has expired! They need to regenerate it for scrobbling to work", user.UserName);
            await _eventHub.SendMessageToAsync(MessageFactory.ScrobblingKeyExpired,
                MessageFactory.ScrobblingKeyExpiredEvent(ScrobbleProvider.AniList), user.Id);
        }
    }

    public async Task<bool> HasTokenExpired(int userId, ScrobbleProvider provider)
    {
        var token = await GetTokenForProvider(userId, provider);

        if (await HasTokenExpired(token, provider))
        {
            // NOTE: Should this side effect be here?
            await _eventHub.SendMessageToAsync(MessageFactory.ScrobblingKeyExpired,
                MessageFactory.ScrobblingKeyExpiredEvent(ScrobbleProvider.AniList), userId);
            return true;
        }

        return false;
    }

    private async Task<bool> HasTokenExpired(string token, ScrobbleProvider provider)
    {
        if (string.IsNullOrEmpty(token) ||
            !_tokenService.HasTokenExpired(token)) return false;

        var license = await _unitOfWork.SettingsRepository.GetSettingAsync(ServerSettingKey.LicenseKey);
        if (string.IsNullOrEmpty(license.Value)) return true;

        try
        {
            var response = await (Configuration.KavitaPlusApiUrl + "/api/scrobbling/valid-key?provider=" + provider + "&key=" + token)
                .WithHeader("Accept", "application/json")
                .WithHeader("User-Agent", "Kavita")
                .WithHeader("x-license-key", license.Value)
                .WithHeader("x-installId", HashUtil.ServerToken())
                .WithHeader("x-kavita-version", BuildInfo.Version)
                .WithHeader("Content-Type", "application/json")
                .WithTimeout(TimeSpan.FromSeconds(Configuration.DefaultTimeOutSecs))
                .GetStringAsync();

            return bool.Parse(response);
        }
        catch (HttpRequestException e)
        {
            _logger.LogError(e, "An error happened during the request to Kavita+ API");
        }
        catch (Exception e)
        {
            _logger.LogError(e, "An error happened during the request to Kavita+ API");
        }

        return true;
    }

    private async Task<string> GetTokenForProvider(int userId, ScrobbleProvider provider)
    {
        var user = await _unitOfWork.UserRepository.GetUserByIdAsync(userId);
        if (user == null) return string.Empty;

        return provider switch
        {
            ScrobbleProvider.AniList => user.AniListAccessToken,
            _ => string.Empty
        } ?? string.Empty;
    }

    public async Task ScrobbleReviewUpdate(int userId, int seriesId, string? reviewTitle, string reviewBody)
    {
        // Currently disabled until at least hardcover is implemented
        return;
        if (!await _licenseService.HasActiveLicense()) return;

        var series = await _unitOfWork.SeriesRepository.GetSeriesByIdAsync(seriesId, SeriesIncludes.Metadata | SeriesIncludes.Library);
        if (series == null) throw new KavitaException(await _localizationService.Translate(userId, "series-doesnt-exist"));

        _logger.LogInformation("Processing Scrobbling review event for {UserId} on {SeriesName}", userId, series.Name);
        if (await CheckIfCannotScrobble(userId, seriesId, series)) return;

        if (IsAniListReviewValid(reviewTitle, reviewBody))
        {
            _logger.LogDebug(
                "Rejecting Scrobble event for {Series}. Review is not long enough to meet requirements", series.Name);
            return;
        }

        var existingEvt = await _unitOfWork.ScrobbleRepository.GetEvent(userId, series.Id,
            ScrobbleEventType.Review);
        if (existingEvt is {IsProcessed: false})
        {
            _logger.LogDebug("Overriding Review scrobble event for {Series}", existingEvt.Series.Name);
            existingEvt.ReviewBody = reviewBody;
            existingEvt.ReviewTitle = reviewTitle;
            _unitOfWork.ScrobbleRepository.Update(existingEvt);
            await _unitOfWork.CommitAsync();
            return;
        }

        var evt = new ScrobbleEvent()
        {
            SeriesId = series.Id,
            LibraryId = series.LibraryId,
            ScrobbleEventType = ScrobbleEventType.Review,
            AniListId = ExtractId<int?>(series.Metadata.WebLinks, AniListWeblinkWebsite),
            MalId = ExtractId<long?>(series.Metadata.WebLinks, MalWeblinkWebsite),
            AppUserId = userId,
            Format = LibraryTypeHelper.GetFormat(series.Library.Type),
            ReviewBody = reviewBody,
            ReviewTitle = reviewTitle
        };
        _unitOfWork.ScrobbleRepository.Attach(evt);
        await _unitOfWork.CommitAsync();
        _logger.LogDebug("Added Scrobbling Review update on {SeriesName} with Userid {UserId} ", series.Name, userId);
    }

    private static bool IsAniListReviewValid(string reviewTitle, string reviewBody)
    {
        return string.IsNullOrEmpty(reviewTitle) || string.IsNullOrEmpty(reviewBody) || (reviewTitle.Length < 2200 ||
            reviewTitle.Length > 120 ||
            reviewTitle.Length < 20);
    }

    public async Task ScrobbleRatingUpdate(int userId, int seriesId, float rating)
    {
        if (!await _licenseService.HasActiveLicense()) return;

        var series = await _unitOfWork.SeriesRepository.GetSeriesByIdAsync(seriesId, SeriesIncludes.Metadata | SeriesIncludes.Library);
        if (series == null) throw new KavitaException(await _localizationService.Translate(userId, "series-doesnt-exist"));

        _logger.LogInformation("Processing Scrobbling rating event for {UserId} on {SeriesName}", userId, series.Name);
        if (await CheckIfCannotScrobble(userId, seriesId, series)) return;

        var existingEvt = await _unitOfWork.ScrobbleRepository.GetEvent(userId, series.Id,
            ScrobbleEventType.ScoreUpdated);
        if (existingEvt is {IsProcessed: false})
        {
            // We need to just update Volume/Chapter number
            _logger.LogDebug("Overriding scrobble event for {Series} from Rating {Rating} -> {UpdatedRating}",
                existingEvt.Series.Name, existingEvt.Rating, rating);
            existingEvt.Rating = rating;
            _unitOfWork.ScrobbleRepository.Update(existingEvt);
            await _unitOfWork.CommitAsync();
            return;
        }

        var evt = new ScrobbleEvent()
        {
            SeriesId = series.Id,
            LibraryId = series.LibraryId,
            ScrobbleEventType = ScrobbleEventType.ScoreUpdated,
            AniListId = ExtractId<int?>(series.Metadata.WebLinks, AniListWeblinkWebsite), // TODO: We can get this also from ExternalSeriesMetadata
            MalId = ExtractId<long?>(series.Metadata.WebLinks, MalWeblinkWebsite),
            AppUserId = userId,
            Format = LibraryTypeHelper.GetFormat(series.Library.Type),
            Rating = rating
        };
        _unitOfWork.ScrobbleRepository.Attach(evt);
        await _unitOfWork.CommitAsync();
        _logger.LogDebug("Added Scrobbling Rating update on {SeriesName} with Userid {UserId} ", series.Name, userId);
    }

    public async Task ScrobbleReadingUpdate(int userId, int seriesId)
    {
        if (!await _licenseService.HasActiveLicense()) return;

        var series = await _unitOfWork.SeriesRepository.GetSeriesByIdAsync(seriesId, SeriesIncludes.Metadata | SeriesIncludes.Library);
        if (series == null) throw new KavitaException(await _localizationService.Translate(userId, "series-doesnt-exist"));

        _logger.LogInformation("Processing Scrobbling reading event for {UserId} on {SeriesName}", userId, series.Name);
        if (await CheckIfCannotScrobble(userId, seriesId, series)) return;

        var existingEvt = await _unitOfWork.ScrobbleRepository.GetEvent(userId, series.Id,
            ScrobbleEventType.ChapterRead);
        if (existingEvt is {IsProcessed: false})
        {
            // We need to just update Volume/Chapter number
            var prevChapter = $"{existingEvt.ChapterNumber}";
            var prevVol = $"{existingEvt.VolumeNumber}";

            existingEvt.VolumeNumber =
                (int) await _unitOfWork.AppUserProgressRepository.GetHighestFullyReadVolumeForSeries(seriesId, userId);
            existingEvt.ChapterNumber =
                await _unitOfWork.AppUserProgressRepository.GetHighestFullyReadChapterForSeries(seriesId, userId);
            _unitOfWork.ScrobbleRepository.Update(existingEvt);
            await _unitOfWork.CommitAsync();
            _logger.LogDebug("Overriding scrobble event for {Series} from vol {PrevVol} ch {PrevChap} -> vol {UpdatedVol} ch {UpdatedChap}",
                existingEvt.Series.Name, prevVol, prevChapter, existingEvt.VolumeNumber, existingEvt.ChapterNumber);
            return;
        }

        try
        {
            var evt = new ScrobbleEvent()
            {
                SeriesId = series.Id,
                LibraryId = series.LibraryId,
                ScrobbleEventType = ScrobbleEventType.ChapterRead,
                AniListId = ExtractId<int?>(series.Metadata.WebLinks, AniListWeblinkWebsite),
                MalId = ExtractId<long?>(series.Metadata.WebLinks, MalWeblinkWebsite),
                AppUserId = userId,
                VolumeNumber =
                    (int) await _unitOfWork.AppUserProgressRepository.GetHighestFullyReadVolumeForSeries(seriesId, userId),
                ChapterNumber =
                    await _unitOfWork.AppUserProgressRepository.GetHighestFullyReadChapterForSeries(seriesId, userId),
                Format = LibraryTypeHelper.GetFormat(series.Library.Type),
            };
<<<<<<< HEAD
            // NOTE: Not sure how to handle scrobbling specials or handling sending loose leaf volumes
            if (evt.VolumeNumber is Parser.SpecialVolumeNumber)
            {
                evt.VolumeNumber = 0;
            }
            if (evt.VolumeNumber is Parser.DefaultChapterNumber)
            {
                evt.VolumeNumber = 0;
            }
=======

>>>>>>> 6ed634f5
            _unitOfWork.ScrobbleRepository.Attach(evt);
            await _unitOfWork.CommitAsync();
            _logger.LogDebug("Added Scrobbling Read update on {SeriesName} with Userid {UserId} ", series.Name, userId);
        }
        catch (Exception ex)
        {
            _logger.LogError(ex, "There was an issue when saving scrobble read event");
        }
    }

    public async Task ScrobbleWantToReadUpdate(int userId, int seriesId, bool onWantToRead)
    {
        if (!await _licenseService.HasActiveLicense()) return;

        var series = await _unitOfWork.SeriesRepository.GetSeriesByIdAsync(seriesId, SeriesIncludes.Metadata | SeriesIncludes.Library);
        if (series == null) throw new KavitaException(await _localizationService.Translate(userId, "series-doesnt-exist"));

        _logger.LogInformation("Processing Scrobbling want-to-read event for {UserId} on {SeriesName}", userId, series.Name);
        if (await CheckIfCannotScrobble(userId, seriesId, series)) return;

        var existing = await _unitOfWork.ScrobbleRepository.Exists(userId, series.Id,
            onWantToRead ? ScrobbleEventType.AddWantToRead : ScrobbleEventType.RemoveWantToRead);
        if (existing) return; // BUG: If I take a series and add to remove from want to read, then add to want to read, Kavita rejects the second as a duplicate, when it's not

        var evt = new ScrobbleEvent()
        {
            SeriesId = series.Id,
            LibraryId = series.LibraryId,
            ScrobbleEventType = onWantToRead ? ScrobbleEventType.AddWantToRead : ScrobbleEventType.RemoveWantToRead,
            AniListId = ExtractId<int?>(series.Metadata.WebLinks, AniListWeblinkWebsite),
            MalId = ExtractId<long?>(series.Metadata.WebLinks, MalWeblinkWebsite),
            AppUserId = userId,
            Format = LibraryTypeHelper.GetFormat(series.Library.Type),
        };
        _unitOfWork.ScrobbleRepository.Attach(evt);
        await _unitOfWork.CommitAsync();
        _logger.LogDebug("Added Scrobbling WantToRead update on {SeriesName} with Userid {UserId} ", series.Name, userId);
    }

    private async Task<bool> CheckIfCannotScrobble(int userId, int seriesId, Series series)
    {
        if (await _unitOfWork.UserRepository.HasHoldOnSeries(userId, seriesId))
        {
            _logger.LogInformation("Series {SeriesName} is on UserId {UserId}'s hold list. Not scrobbling", series.Name,
                userId);
            return true;
        }

        var library = await _unitOfWork.LibraryRepository.GetLibraryForIdAsync(series.LibraryId);
        if (library is not {AllowScrobbling: true}) return true;
        if (!ExternalMetadataService.IsPlusEligible(library.Type)) return true;
        return false;
    }

    private async Task<int> GetRateLimit(string license, string aniListToken)
    {
        if (string.IsNullOrWhiteSpace(aniListToken)) return 0;
        try
        {
            var response = await (Configuration.KavitaPlusApiUrl + "/api/scrobbling/rate-limit?accessToken=" + aniListToken)
                .WithHeader("Accept", "application/json")
                .WithHeader("User-Agent", "Kavita")
                .WithHeader("x-license-key", license)
                .WithHeader("x-installId", HashUtil.ServerToken())
                .WithHeader("x-kavita-version", BuildInfo.Version)
                .WithHeader("Content-Type", "application/json")
                .WithTimeout(TimeSpan.FromSeconds(Configuration.DefaultTimeOutSecs))
                .GetStringAsync();

            return int.Parse(response);
        }
        catch (Exception e)
        {
            _logger.LogError(e, "An error happened during the request to Kavita+ API");
        }

        return 0;
    }

    private async Task<int> PostScrobbleUpdate(ScrobbleDto data, string license, ScrobbleEvent evt)
    {
        try
        {
            var response = await (Configuration.KavitaPlusApiUrl + "/api/scrobbling/update")
                .WithHeader("Accept", "application/json")
                .WithHeader("User-Agent", "Kavita")
                .WithHeader("x-license-key", license)
                .WithHeader("x-installId", HashUtil.ServerToken())
                .WithHeader("x-kavita-version", BuildInfo.Version)
                .WithHeader("Content-Type", "application/json")
                .WithTimeout(TimeSpan.FromSeconds(Configuration.DefaultTimeOutSecs))
                .PostJsonAsync(data)
                .ReceiveJson<ScrobbleResponseDto>();

            if (!response.Successful)
            {
                // Might want to log this under ScrobbleError
                if (response.ErrorMessage != null && response.ErrorMessage.Contains("Too Many Requests"))
                {
                    _logger.LogInformation("Hit Too many requests, sleeping to regain requests and retrying");
                    await Task.Delay(TimeSpan.FromMinutes(10));
                    return await PostScrobbleUpdate(data, license, evt);
                }
                if (response.ErrorMessage != null && response.ErrorMessage.Contains("Unauthorized"))
                {
                    _logger.LogCritical("Kavita+ responded with Unauthorized. Please check your subscription");
                    await _licenseService.HasActiveLicense(true);
                    evt.IsErrored = true;
                    evt.ErrorDetails = "Kavita+ subscription no longer active";
                    throw new KavitaException("Kavita+ responded with Unauthorized. Please check your subscription");
                }
                if (response.ErrorMessage != null && response.ErrorMessage.Contains("Access token is invalid"))
                {
                    evt.IsErrored = true;
                    evt.ErrorDetails = AccessTokenErrorMessage;
                    throw new KavitaException("Access token is invalid");
                }
                if (response.ErrorMessage != null && response.ErrorMessage.Contains("Unknown Series"))
                {
                    // Log the Series name and Id in ScrobbleErrors
                    _logger.LogInformation("Kavita+ was unable to match the series");
                    if (!await _unitOfWork.ScrobbleRepository.HasErrorForSeries(evt.SeriesId))
                    {
                        _unitOfWork.ScrobbleRepository.Attach(new ScrobbleError()
                        {
                            Comment = UnknownSeriesErrorMessage,
                            Details = data.SeriesName,
                            LibraryId = evt.LibraryId,
                            SeriesId = evt.SeriesId
                        });
                        await _unitOfWork.ExternalSeriesMetadataRepository.CreateBlacklistedSeries(evt.SeriesId, false);
                    }

                    evt.IsErrored = true;
                    evt.ErrorDetails = UnknownSeriesErrorMessage;
                } else if (response.ErrorMessage != null && response.ErrorMessage.StartsWith("Review"))
                {
                    // Log the Series name and Id in ScrobbleErrors
                    _logger.LogInformation("Kavita+ was unable to save the review");
                    if (!await _unitOfWork.ScrobbleRepository.HasErrorForSeries(evt.SeriesId))
                    {
                        _unitOfWork.ScrobbleRepository.Attach(new ScrobbleError()
                        {
                            Comment = response.ErrorMessage,
                            Details = data.SeriesName,
                            LibraryId = evt.LibraryId,
                            SeriesId = evt.SeriesId
                        });
                    }
                    evt.IsErrored = true;
                    evt.ErrorDetails = "Review was unable to be saved due to upstream requirements";
                }
            }

            return response.RateLeft;
        }
        catch (FlurlHttpException  ex)
        {
            _logger.LogError("Scrobbling to Kavita+ API failed due to error: {ErrorMessage}", ex.Message);
            if (ex.Message.Contains("Call failed with status code 500 (Internal Server Error)"))
            {
                if (!await _unitOfWork.ScrobbleRepository.HasErrorForSeries(evt.SeriesId))
                {
                    _unitOfWork.ScrobbleRepository.Attach(new ScrobbleError()
                    {
                        Comment = UnknownSeriesErrorMessage,
                        Details = data.SeriesName,
                        LibraryId = evt.LibraryId,
                        SeriesId = evt.SeriesId
                    });
                }
                evt.IsErrored = true;
                evt.ErrorDetails = "Bad payload from Scrobble Provider";
                throw new KavitaException("Bad payload from Scrobble Provider");
            }
            throw;
        }
    }

    /// <summary>
    /// This will back fill events from existing progress history, ratings, and want to read for users that have a valid license
    /// </summary>
    /// <param name="userId">Defaults to 0 meaning all users. Allows a userId to be set if a scrobble key is added to a user</param>
    public async Task CreateEventsFromExistingHistory(int userId = 0)
    {
        var libAllowsScrobbling = (await _unitOfWork.LibraryRepository.GetLibrariesAsync())
            .ToDictionary(lib => lib.Id, lib => lib.AllowScrobbling);

        var userIds = (await _unitOfWork.UserRepository.GetAllUsersAsync())
            .Where(l => userId == 0 || userId == l.Id)
            .Select(u => u.Id);

        if (!await _licenseService.HasActiveLicense()) return;

        foreach (var uId in userIds)
        {
            var wantToRead = await _unitOfWork.SeriesRepository.GetWantToReadForUserAsync(uId);
            foreach (var wtr in wantToRead)
            {
                if (!libAllowsScrobbling[wtr.LibraryId]) continue;
                await ScrobbleWantToReadUpdate(uId, wtr.Id, true);
            }

            var ratings = await _unitOfWork.UserRepository.GetSeriesWithRatings(uId);
            foreach (var rating in ratings)
            {
                if (!libAllowsScrobbling[rating.Series.LibraryId]) continue;
                await ScrobbleRatingUpdate(uId, rating.SeriesId, rating.Rating);
            }

            var reviews = await _unitOfWork.UserRepository.GetSeriesWithReviews(uId);
            foreach (var review in reviews)
            {
                if (!libAllowsScrobbling[review.Series.LibraryId]) continue;
                await ScrobbleReviewUpdate(uId, review.SeriesId, review.Tagline, review.Review);
            }

            var seriesWithProgress = await _unitOfWork.SeriesRepository.GetSeriesDtoForLibraryIdAsync(0, uId,
                new UserParams(), new FilterDto()
                {
                    ReadStatus = new ReadStatus()
                    {
                        Read = true,
                        InProgress = true,
                        NotRead = false
                    },
                    Libraries = libAllowsScrobbling.Keys.Where(k => libAllowsScrobbling[k]).ToList()
                });

            foreach (var series in seriesWithProgress)
            {
                if (!libAllowsScrobbling[series.LibraryId]) continue;
                if (series.PagesRead <= 0) continue; // Since we only scrobble when things are higher, we can
                await ScrobbleReadingUpdate(uId, series.Id);
            }

        }
    }

    /// <summary>
    /// Removes all events (active) that are tied to a now-on hold series
    /// </summary>
    /// <param name="userId"></param>
    /// <param name="seriesId"></param>
    public async Task ClearEventsForSeries(int userId, int seriesId)
    {
        _logger.LogInformation("Clearing Pre-existing Scrobble events for Series {SeriesId} by User {UserId} as Series is now on hold list", seriesId, userId);
        var events = await _unitOfWork.ScrobbleRepository.GetUserEventsForSeries(userId, seriesId);
        foreach (var scrobble in events)
        {
            _unitOfWork.ScrobbleRepository.Remove(scrobble);
        }

        await _unitOfWork.CommitAsync();
    }

    /// <summary>
    /// Removes all events that have been processed that are 7 days old
    /// </summary>
    [DisableConcurrentExecution(60 * 60 * 60)]
    [AutomaticRetry(Attempts = 3, OnAttemptsExceeded = AttemptsExceededAction.Delete)]
    public async Task ClearProcessedEvents()
    {
        var events = await _unitOfWork.ScrobbleRepository.GetProcessedEvents(7);
        _unitOfWork.ScrobbleRepository.Remove(events);
        await _unitOfWork.CommitAsync();
    }

    /// <summary>
    /// This is a task that is ran on a fixed schedule (every few hours or every day) that clears out the scrobble event table
    /// and offloads the data to the API server which performs the syncing to the providers.
    /// </summary>
    [DisableConcurrentExecution(60 * 60 * 60)]
    [AutomaticRetry(Attempts = 3, OnAttemptsExceeded = AttemptsExceededAction.Delete)]
    public async Task ProcessUpdatesSinceLastSync()
    {
        // Check how many scrobble events we have available then only do those.
        _logger.LogInformation("Starting Scrobble Processing");
        var userRateLimits = new Dictionary<int, int>();
        var license = await _unitOfWork.SettingsRepository.GetSettingAsync(ServerSettingKey.LicenseKey);

        var progressCounter = 0;

        var librariesWithScrobbling = (await _unitOfWork.LibraryRepository.GetLibrariesAsync())
            .AsEnumerable()
            .Where(l => l.AllowScrobbling)
            .Select(l => l.Id)
            .ToImmutableHashSet();

        var errors = (await _unitOfWork.ScrobbleRepository.GetScrobbleErrors())
            .Where(e => e.Comment == "Unknown Series" || e.Comment == UnknownSeriesErrorMessage || e.Comment == AccessTokenErrorMessage)
            .Select(e => e.SeriesId)
            .ToList();

        var readEvents = (await _unitOfWork.ScrobbleRepository.GetByEvent(ScrobbleEventType.ChapterRead))
            .Where(e => librariesWithScrobbling.Contains(e.LibraryId))
            .Where(e => !errors.Contains(e.SeriesId))
            .ToList();
        var addToWantToRead = (await _unitOfWork.ScrobbleRepository.GetByEvent(ScrobbleEventType.AddWantToRead))
            .Where(e => librariesWithScrobbling.Contains(e.LibraryId))
            .Where(e => !errors.Contains(e.SeriesId))
            .ToList();
        var removeWantToRead = (await _unitOfWork.ScrobbleRepository.GetByEvent(ScrobbleEventType.RemoveWantToRead))
            .Where(e => librariesWithScrobbling.Contains(e.LibraryId))
            .Where(e => !errors.Contains(e.SeriesId))
            .ToList();
        var ratingEvents = (await _unitOfWork.ScrobbleRepository.GetByEvent(ScrobbleEventType.ScoreUpdated))
            .Where(e => librariesWithScrobbling.Contains(e.LibraryId))
            .Where(e => !errors.Contains(e.SeriesId))
            .ToList();

        var decisions = addToWantToRead
            .GroupBy(item => new { item.SeriesId, item.AppUserId })
            .Select(group => new
            {
                group.Key.SeriesId,
                UserId = group.Key.AppUserId,
                Event = group.First(),
                Decision = group.Count() - removeWantToRead
                    .Count(removeItem => removeItem.SeriesId == group.Key.SeriesId && removeItem.AppUserId == group.Key.AppUserId)
            })
            .Where(d => d.Decision > 0)
            .Select(d => d.Event)
            .ToList();

        // For all userIds, ensure that we can connect and have access
        var usersToScrobble = readEvents.Select(r => r.AppUser)
            .Concat(addToWantToRead.Select(r => r.AppUser))
            .Concat(removeWantToRead.Select(r => r.AppUser))
            .Concat(ratingEvents.Select(r => r.AppUser))
            .Where(user => !string.IsNullOrEmpty(user.AniListAccessToken))
            .DistinctBy(u => u.Id)
            .ToList();
        foreach (var user in usersToScrobble)
        {
            await SetAndCheckRateLimit(userRateLimits, user, license.Value);
        }

        var totalProgress = readEvents.Count + decisions.Count + ratingEvents.Count + decisions.Count;

        _logger.LogInformation("Found {TotalEvents} Scrobble Events", totalProgress);
        try
        {
            // Recalculate the highest volume/chapter
            foreach (var readEvt in readEvents)
            {
                readEvt.VolumeNumber =
                    (int) await _unitOfWork.AppUserProgressRepository.GetHighestFullyReadVolumeForSeries(readEvt.SeriesId,
                        readEvt.AppUser.Id);
                readEvt.ChapterNumber =
                    await _unitOfWork.AppUserProgressRepository.GetHighestFullyReadChapterForSeries(readEvt.SeriesId,
                        readEvt.AppUser.Id);
                _unitOfWork.ScrobbleRepository.Update(readEvt);
            }
            progressCounter = await ProcessEvents(readEvents, userRateLimits, usersToScrobble.Count, progressCounter, totalProgress, async evt => new ScrobbleDto()
            {
                Format = evt.Format,
                AniListId = evt.AniListId,
                MALId = (int?) evt.MalId,
                ScrobbleEventType = evt.ScrobbleEventType,
                ChapterNumber = evt.ChapterNumber,
                VolumeNumber = (int?) evt.VolumeNumber,
                AniListToken = evt.AppUser.AniListAccessToken,
                SeriesName = evt.Series.Name,
                LocalizedSeriesName = evt.Series.LocalizedName,
                ScrobbleDateUtc = evt.LastModifiedUtc,
                Year = evt.Series.Metadata.ReleaseYear,
                StartedReadingDateUtc = await _unitOfWork.AppUserProgressRepository.GetFirstProgressForSeries(evt.SeriesId, evt.AppUser.Id),
                LatestReadingDateUtc = await _unitOfWork.AppUserProgressRepository.GetLatestProgressForSeries(evt.SeriesId, evt.AppUser.Id),
            });

            progressCounter = await ProcessEvents(ratingEvents, userRateLimits, usersToScrobble.Count, progressCounter,
                totalProgress, evt => Task.FromResult(new ScrobbleDto()
            {
                Format = evt.Format,
                AniListId = evt.AniListId,
                MALId = (int?) evt.MalId,
                ScrobbleEventType = evt.ScrobbleEventType,
                AniListToken = evt.AppUser.AniListAccessToken,
                SeriesName = evt.Series.Name,
                LocalizedSeriesName = evt.Series.LocalizedName,
                Rating = evt.Rating,
                Year = evt.Series.Metadata.ReleaseYear
            }));

            progressCounter = await ProcessEvents(decisions, userRateLimits, usersToScrobble.Count, progressCounter,
                totalProgress, evt => Task.FromResult(new ScrobbleDto()
                {
                    Format = evt.Format,
                    AniListId = evt.AniListId,
                    MALId = (int?) evt.MalId,
                    ScrobbleEventType = evt.ScrobbleEventType,
                    ChapterNumber = evt.ChapterNumber,
                    VolumeNumber = (int?) evt.VolumeNumber,
                    AniListToken = evt.AppUser.AniListAccessToken,
                    SeriesName = evt.Series.Name,
                    LocalizedSeriesName = evt.Series.LocalizedName,
                    Year = evt.Series.Metadata.ReleaseYear
                }));

            // After decisions, we need to mark all the want to read and remove from want to read as completed
            if (decisions.All(d => d.IsProcessed))
            {
                foreach (var scrobbleEvent in addToWantToRead)
                {
                    scrobbleEvent.IsProcessed = true;
                    scrobbleEvent.ProcessDateUtc = DateTime.UtcNow;
                    _unitOfWork.ScrobbleRepository.Update(scrobbleEvent);
                }
                foreach (var scrobbleEvent in removeWantToRead)
                {
                    scrobbleEvent.IsProcessed = true;
                    scrobbleEvent.ProcessDateUtc = DateTime.UtcNow;
                    _unitOfWork.ScrobbleRepository.Update(scrobbleEvent);
                }
                await _unitOfWork.CommitAsync();
            }
        }
        catch (FlurlHttpException)
        {
            _logger.LogError("Kavita+ API or a Scrobble service may be experiencing an outage. Stopping sending data");
            return;
        }


        await SaveToDb(progressCounter, true);
        _logger.LogInformation("Scrobbling Events is complete");
    }


    private async Task<int> ProcessEvents(IEnumerable<ScrobbleEvent> events, IDictionary<int, int> userRateLimits,
        int usersToScrobble, int progressCounter, int totalProgress, Func<ScrobbleEvent, Task<ScrobbleDto>> createEvent)
    {
        var license = await _unitOfWork.SettingsRepository.GetSettingAsync(ServerSettingKey.LicenseKey);
        foreach (var evt in events)
        {
            _logger.LogDebug("Processing Reading Events: {Count} / {Total}", progressCounter, totalProgress);
            progressCounter++;
            // Check if this media item can even be processed for this user
            if (!DoesUserHaveProviderAndValid(evt))
            {
                continue;
            }

            if (_tokenService.HasTokenExpired(evt.AppUser.AniListAccessToken))
            {
                _unitOfWork.ScrobbleRepository.Attach(new ScrobbleError()
                {
                    Comment = "AniList token has expired and needs rotating. Scrobbles wont work until then",
                    Details = $"User: {evt.AppUser.UserName}",
                    LibraryId = evt.LibraryId,
                    SeriesId = evt.SeriesId
                });
                await _unitOfWork.CommitAsync();
                return 0;
            }

            if (await _unitOfWork.ExternalSeriesMetadataRepository.IsBlacklistedSeries(evt.SeriesId))
            {
                _unitOfWork.ScrobbleRepository.Attach(new ScrobbleError()
                {
                    Comment = UnknownSeriesErrorMessage,
                    Details = $"User: {evt.AppUser.UserName} Series: {evt.Series.Name}",
                    LibraryId = evt.LibraryId,
                    SeriesId = evt.SeriesId
                });
                evt.IsErrored = true;
                evt.ErrorDetails = UnknownSeriesErrorMessage;
                evt.ProcessDateUtc = DateTime.UtcNow;
                _unitOfWork.ScrobbleRepository.Update(evt);
                await _unitOfWork.CommitAsync();
                return 0;
            }

            var count = await SetAndCheckRateLimit(userRateLimits, evt.AppUser, license.Value);
            userRateLimits[evt.AppUserId] = count;
            if (count == 0)
            {
                if (usersToScrobble == 1) break;
                continue;
            }

            try
            {
                var data = await createEvent(evt);
                // We need to handle the encoding and changing it to the old one until we can update the API layer to handle these
                // which could happen in v0.8.3
                if (data.VolumeNumber is Parser.SpecialVolumeNumber)
                {
                    data.VolumeNumber = 0;
                }
                if (data.VolumeNumber is Parser.DefaultChapterNumber)
                {
                    data.VolumeNumber = 0;
                }
                if (data.ChapterNumber is Parser.DefaultChapterNumber)
                {
                    data.ChapterNumber = 0;
                }
                userRateLimits[evt.AppUserId] = await PostScrobbleUpdate(data, license.Value, evt);
                evt.IsProcessed = true;
                evt.ProcessDateUtc = DateTime.UtcNow;
                _unitOfWork.ScrobbleRepository.Update(evt);
            }
            catch (FlurlHttpException)
            {
                // If a flurl exception occured, the API is likely down. Kill processing
                throw;
            }
            catch (KavitaException ex)
            {
                if (ex.Message.Contains("Access token is invalid"))
                {
                    _logger.LogCritical("Access Token for UserId: {UserId} needs to be rotated to continue scrobbling", evt.AppUser.Id);
                    evt.IsErrored = true;
                    evt.ErrorDetails = AccessTokenErrorMessage;
                    _unitOfWork.ScrobbleRepository.Update(evt);
                    return progressCounter;
                }
            }
            catch (Exception)
            {
                /* Swallow as it's already been handled in PostScrobbleUpdate */
            }
            await SaveToDb(progressCounter);
            // We can use count to determine how long to sleep based on rate gain. It might be specific to AniList, but we can model others
            var delay = count > 10 ? TimeSpan.FromMilliseconds(ScrobbleSleepTime) : TimeSpan.FromSeconds(60);
            await Task.Delay(delay);
        }

        await SaveToDb(progressCounter, true);
        return progressCounter;
    }

    private async Task SaveToDb(int progressCounter, bool force = false)
    {
        if (!force || progressCounter % 5 == 0)
        {
            _logger.LogDebug("Saving Progress");
            await _unitOfWork.CommitAsync();
        }
    }


    private static bool DoesUserHaveProviderAndValid(ScrobbleEvent readEvent)
    {
        var userProviders = GetUserProviders(readEvent.AppUser);
        if (readEvent.Series.Library.Type == LibraryType.Manga && MangaProviders.Intersect(userProviders).Any())
        {
            return true;
        }

        if (readEvent.Series.Library.Type == LibraryType.Comic &&
            ComicProviders.Intersect(userProviders).Any())
        {
            return true;
        }

        if (readEvent.Series.Library.Type == LibraryType.Book &&
            BookProviders.Intersect(userProviders).Any())
        {
            return true;
        }

        if (readEvent.Series.Library.Type == LibraryType.LightNovel &&
            LightNovelProviders.Intersect(userProviders).Any())
        {
            return true;
        }

        return false;
    }

    private static IList<ScrobbleProvider> GetUserProviders(AppUser appUser)
    {
        var providers = new List<ScrobbleProvider>();
        if (!string.IsNullOrEmpty(appUser.AniListAccessToken)) providers.Add(ScrobbleProvider.AniList);
        return providers;
    }

    /// <summary>
    /// Extract an Id from a given weblink
    /// </summary>
    /// <param name="webLinks"></param>
    /// <param name="website"></param>
    /// <returns></returns>
    public static T? ExtractId<T>(string webLinks, string website)
    {
        var index = WeblinkExtractionMap[website];
        foreach (var webLink in webLinks.Split(','))
        {
            if (!webLink.StartsWith(website)) continue;
            var tokens = webLink.Split(website)[1].Split('/');
            var value = tokens[index];
            if (typeof(T) == typeof(int?))
            {
                if (int.TryParse(value, out var intValue))
                    return (T)(object)intValue;
            }
            else if (typeof(T) == typeof(long?))
            {
                if (long.TryParse(value, out var longValue))
                    return (T)(object)longValue;
            }
            else if (typeof(T) == typeof(string))
            {
                return (T)(object)value;
            }
        }

        return default(T?);
    }

    private async Task<int> SetAndCheckRateLimit(IDictionary<int, int> userRateLimits, AppUser user, string license)
    {
        if (string.IsNullOrEmpty(user.AniListAccessToken)) return 0;
        try
        {
            if (!userRateLimits.ContainsKey(user.Id))
            {
                var rate = await GetRateLimit(license, user.AniListAccessToken);
                userRateLimits.Add(user.Id, rate);
            }
        }
        catch (Exception ex)
        {
            _logger.LogInformation("User {UserName} had an issue figuring out rate: {Message}", user.UserName, ex.Message);
            userRateLimits.Add(user.Id, 0);
        }

        userRateLimits.TryGetValue(user.Id, out var count);
        if (count == 0)
        {
            _logger.LogInformation("User {UserName} is out of rate for Scrobbling", user.UserName);
        }

        return count;
    }

    public static string CreateUrl(string url, long? id)
    {
        if (id is null or 0) return string.Empty;
        return $"{url}{id}/";
    }
}<|MERGE_RESOLUTION|>--- conflicted
+++ resolved
@@ -333,19 +333,7 @@
                     await _unitOfWork.AppUserProgressRepository.GetHighestFullyReadChapterForSeries(seriesId, userId),
                 Format = LibraryTypeHelper.GetFormat(series.Library.Type),
             };
-<<<<<<< HEAD
-            // NOTE: Not sure how to handle scrobbling specials or handling sending loose leaf volumes
-            if (evt.VolumeNumber is Parser.SpecialVolumeNumber)
-            {
-                evt.VolumeNumber = 0;
-            }
-            if (evt.VolumeNumber is Parser.DefaultChapterNumber)
-            {
-                evt.VolumeNumber = 0;
-            }
-=======
-
->>>>>>> 6ed634f5
+
             _unitOfWork.ScrobbleRepository.Attach(evt);
             await _unitOfWork.CommitAsync();
             _logger.LogDebug("Added Scrobbling Read update on {SeriesName} with Userid {UserId} ", series.Name, userId);
