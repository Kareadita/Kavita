--- conflicted
+++ resolved
@@ -493,7 +493,7 @@
                 {
                     _unitOfWork.ScrobbleRepository.Attach(new ScrobbleError()
                     {
-                        Comment = $"Series ({evt.Series.Name}) cannot be matched for Scrobbling. Add a Weblink on the Series to fix this.",
+                        Comment = UnknownSeriesErrorMessage,
                         Details = data.SeriesName,
                         LibraryId = evt.LibraryId,
                         SeriesId = evt.SeriesId
@@ -789,7 +789,6 @@
             {
                 _unitOfWork.ScrobbleRepository.Attach(new ScrobbleError()
                 {
-<<<<<<< HEAD
                     Comment = UnknownSeriesErrorMessage,
                     Details = $"User: {evt.AppUser.UserName} Series: {evt.Series.Name}",
                     LibraryId = evt.LibraryId,
@@ -799,13 +798,6 @@
                 evt.ErrorDetails = "Series cannot be matched for Scrobbling";
                 evt.ProcessDateUtc = DateTime.UtcNow;
                 _unitOfWork.ScrobbleRepository.Update(evt);
-=======
-                    Comment = $"Series ({evt.Series.Name}) cannot be matched for Scrobbling. Add a Weblink on the Series to fix this.",
-                    Details = $"User: {evt.AppUser.UserName}",
-                    LibraryId = evt.LibraryId,
-                    SeriesId = evt.SeriesId
-                });
->>>>>>> 927add11
                 await _unitOfWork.CommitAsync();
                 return 0;
             }
