--- conflicted
+++ resolved
@@ -73,12 +73,8 @@
     private readonly IMapper _mapper;
     private readonly ILicenseService _licenseService;
     private readonly TimeSpan _externalSeriesMetadataCache = TimeSpan.FromDays(30);
-<<<<<<< HEAD
-    public static readonly ImmutableArray<LibraryType> NonEligibleLibraryTypes = ImmutableArray.Create<LibraryType>(LibraryType.Comic, LibraryType.Book, LibraryType.Image, LibraryType.ComicVine);
-=======
     public static readonly ImmutableArray<LibraryType> NonEligibleLibraryTypes = ImmutableArray.Create
         (LibraryType.Comic, LibraryType.Book, LibraryType.Image, LibraryType.ComicVine);
->>>>>>> 6ed634f5
     private readonly SeriesDetailPlusDto _defaultReturn = new()
     {
         Recommendations = null,
