﻿using System;
using System.Collections.Generic;
using System.Collections.Immutable;
using System.Linq;
using System.Threading.Tasks;
using API.Data;
using API.Data.Repositories;
using API.DTOs;
using API.DTOs.Recommendation;
using API.DTOs.Scrobbling;
using API.DTOs.SeriesDetail;
using API.Entities;
using API.Entities.Enums;
using API.Entities.Metadata;
using API.Extensions;
using AutoMapper;
using Flurl.Http;
using Hangfire;
using Kavita.Common;
using Kavita.Common.EnvironmentInfo;
using Kavita.Common.Helpers;
using Microsoft.Extensions.Logging;

namespace API.Services.Plus;
#nullable enable

/// <summary>
/// Used for matching and fetching metadata on a series
/// </summary>
internal class ExternalMetadataIdsDto
{
    public long? MalId { get; set; }
    public int? AniListId { get; set; }

    public string? SeriesName { get; set; }
    public string? LocalizedSeriesName { get; set; }
    public MediaFormat? PlusMediaFormat { get; set; } = MediaFormat.Unknown;
}

internal class SeriesDetailPlusApiDto
{
    public IEnumerable<MediaRecommendationDto> Recommendations { get; set; }
    public IEnumerable<UserReviewDto> Reviews { get; set; }
    public IEnumerable<RatingDto> Ratings { get; set; }
    public int? AniListId { get; set; }
    public long? MalId { get; set; }
}

public interface IExternalMetadataService
{
    Task<ExternalSeriesDetailDto?> GetExternalSeriesDetail(int? aniListId, long? malId, int? seriesId);
    Task<SeriesDetailPlusDto> GetSeriesDetailPlus(int seriesId, LibraryType libraryType);
    Task ForceKavitaPlusRefresh(int seriesId);
    Task FetchExternalDataTask();
    /// <summary>
    /// This is an entry point and provides a level of protection against calling upstream API. Will only allow 100 new
    /// series to fetch data within a day and enqueues background jobs at certain times to fetch that data.
    /// </summary>
    /// <param name="seriesId"></param>
    /// <param name="libraryType"></param>
    /// <returns></returns>
    Task GetNewSeriesData(int seriesId, LibraryType libraryType);
}

public class ExternalMetadataService : IExternalMetadataService
{
    private readonly IUnitOfWork _unitOfWork;
    private readonly ILogger<ExternalMetadataService> _logger;
    private readonly IMapper _mapper;
    private readonly ILicenseService _licenseService;
    private readonly TimeSpan _externalSeriesMetadataCache = TimeSpan.FromDays(30);
    public static readonly ImmutableArray<LibraryType> NonEligibleLibraryTypes = ImmutableArray.Create<LibraryType>(LibraryType.Comic);
    private readonly SeriesDetailPlusDto _defaultReturn = new()
    {
        Recommendations = null,
        Ratings = ArraySegment<RatingDto>.Empty,
        Reviews = ArraySegment<UserReviewDto>.Empty
    };

    public ExternalMetadataService(IUnitOfWork unitOfWork, ILogger<ExternalMetadataService> logger, IMapper mapper, ILicenseService licenseService)
    {
        _unitOfWork = unitOfWork;
        _logger = logger;
        _mapper = mapper;
        _licenseService = licenseService;



        FlurlHttp.ConfigureClient(Configuration.KavitaPlusApiUrl, cli =>
            cli.Settings.HttpClientFactory = new UntrustedCertClientFactory());
    }

<<<<<<< HEAD
    public static bool IsLibraryTypeSupported(LibraryType type)
    {
        return type != LibraryType.Comic && type != LibraryType.Book;
=======
    /// <summary>
    /// Checks if the library type is allowed to interact with Kavita+
    /// </summary>
    /// <param name="type"></param>
    /// <returns></returns>
    public static bool IsPlusEligible(LibraryType type)
    {
        return !NonEligibleLibraryTypes.Contains(type);
    }

    /// <summary>
    /// This is a task that runs on a schedule and slowly fetches data from Kavita+ to keep
    /// data in the DB non-stale and fetched.
    /// </summary>
    /// <remarks>To avoid blasting Kavita+ API, this only processes a few records. The goal is to slowly build </remarks>
    /// <returns></returns>
    [DisableConcurrentExecution(60 * 60 * 60)]
    [AutomaticRetry(Attempts = 3, OnAttemptsExceeded = AttemptsExceededAction.Delete)]
    public async Task FetchExternalDataTask()
    {
        // Find all Series that are eligible and limit
        var ids = await _unitOfWork.ExternalSeriesMetadataRepository.GetAllSeriesIdsWithoutMetadata(25);
        if (ids.Count == 0) return;

        _logger.LogInformation("Started Refreshing {Count} series data from Kavita+", ids.Count);
        var count = 0;
        foreach (var seriesId in ids)
        {
            // TODO: Rewrite this so it's streamlined and not multiple DB calls
            var libraryType = await _unitOfWork.LibraryRepository.GetLibraryTypeBySeriesIdAsync(seriesId);
            await GetSeriesDetailPlus(seriesId, libraryType);
            await Task.Delay(1500);
            count++;
        }
        _logger.LogInformation("Finished Refreshing {Count} series data from Kavita+", count);
    }

    /// <summary>
    /// Removes from Blacklist and Invalidates the cache
    /// </summary>
    /// <param name="seriesId"></param>
    /// <returns></returns>
    public async Task ForceKavitaPlusRefresh(int seriesId)
    {
        if (!await _licenseService.HasActiveLicense()) return;
        // Remove from Blacklist if applicable
        var libraryType = await _unitOfWork.LibraryRepository.GetLibraryTypeBySeriesIdAsync(seriesId);
        if (!IsPlusEligible(libraryType)) return;
        await _unitOfWork.ExternalSeriesMetadataRepository.RemoveFromBlacklist(seriesId);
        var metadata = await _unitOfWork.ExternalSeriesMetadataRepository.GetExternalSeriesMetadata(seriesId);
        if (metadata == null) return;
        metadata.ValidUntilUtc = DateTime.UtcNow.Subtract(_externalSeriesMetadataCache);
        await _unitOfWork.CommitAsync();
    }

    [DisableConcurrentExecution(60 * 60 * 60)]
    [AutomaticRetry(Attempts = 3, OnAttemptsExceeded = AttemptsExceededAction.Delete)]
    public Task GetNewSeriesData(int seriesId, LibraryType libraryType)
    {
        // TODO: Implement this task
        if (!IsPlusEligible(libraryType)) return Task.CompletedTask;
        return Task.CompletedTask;
>>>>>>> 2c7260e0
    }

    /// <summary>
    /// Retrieves Metadata about a Recommended External Series
    /// </summary>
    /// <param name="aniListId"></param>
    /// <param name="malId"></param>
    /// <param name="seriesId"></param>
    /// <returns></returns>
    /// <exception cref="KavitaException"></exception>
    public async Task<ExternalSeriesDetailDto?> GetExternalSeriesDetail(int? aniListId, long? malId, int? seriesId)
    {
        if (!aniListId.HasValue && !malId.HasValue)
        {
            throw new KavitaException("Unable to find valid information from url for External Load");
        }

        // This is for the Series drawer. We can get this extra information during the initial SeriesDetail call so it's all coming from the DB

        var license = (await _unitOfWork.SettingsRepository.GetSettingAsync(ServerSettingKey.LicenseKey)).Value;
        var details = await GetSeriesDetail(license, aniListId, malId, seriesId);

        return details;

    }

    /// <summary>
    /// Returns Series Detail data from Kavita+ - Review, Recs, Ratings
    /// </summary>
    /// <param name="seriesId"></param>
    /// <returns></returns>
    public async Task<SeriesDetailPlusDto> GetSeriesDetailPlus(int seriesId, LibraryType libraryType)
    {
        if (!IsPlusEligible(libraryType) || !await _licenseService.HasActiveLicense()) return _defaultReturn;

        // Check blacklist (bad matches)
        if (await _unitOfWork.ExternalSeriesMetadataRepository.IsBlacklistedSeries(seriesId)) return _defaultReturn;

        var needsRefresh =
            await _unitOfWork.ExternalSeriesMetadataRepository.ExternalSeriesMetadataNeedsRefresh(seriesId);

        if (!needsRefresh)
        {
            // Convert into DTOs and return
            return await _unitOfWork.ExternalSeriesMetadataRepository.GetSeriesDetailPlusDto(seriesId);
        }

        try
        {
<<<<<<< HEAD
            var series =
                await _unitOfWork.SeriesRepository.GetSeriesByIdAsync(seriesId,
                    SeriesIncludes.Metadata | SeriesIncludes.Library | SeriesIncludes.Volumes | SeriesIncludes.Chapters);
            if (series == null || !IsLibraryTypeSupported(series.Library.Type)) return null;
=======
            var data = await _unitOfWork.SeriesRepository.GetPlusSeriesDto(seriesId);
            if (data == null) return _defaultReturn;
            _logger.LogDebug("Fetching Kavita+ Series Detail data for {SeriesName}", data.SeriesName);
>>>>>>> 2c7260e0

            var license = (await _unitOfWork.SettingsRepository.GetSettingAsync(ServerSettingKey.LicenseKey)).Value;
            var result = await (Configuration.KavitaPlusApiUrl + "/api/metadata/v2/series-detail")
                .WithHeader("Accept", "application/json")
                .WithHeader("User-Agent", "Kavita")
                .WithHeader("x-license-key", license)
                .WithHeader("x-installId", HashUtil.ServerToken())
                .WithHeader("x-kavita-version", BuildInfo.Version)
                .WithHeader("Content-Type", "application/json")
                .WithTimeout(TimeSpan.FromSeconds(Configuration.DefaultTimeOutSecs))
                .PostJsonAsync(data)
                .ReceiveJson<SeriesDetailPlusApiDto>();


            // Clear out existing results
            var series = await _unitOfWork.SeriesRepository.GetSeriesByIdAsync(seriesId);
            var externalSeriesMetadata = await GetExternalSeriesMetadataForSeries(seriesId, series!);
            _unitOfWork.ExternalSeriesMetadataRepository.Remove(externalSeriesMetadata.ExternalReviews);
            _unitOfWork.ExternalSeriesMetadataRepository.Remove(externalSeriesMetadata.ExternalRatings);
            _unitOfWork.ExternalSeriesMetadataRepository.Remove(externalSeriesMetadata.ExternalRecommendations);

            externalSeriesMetadata.ExternalReviews = result.Reviews.Select(r =>
            {
                var review = _mapper.Map<ExternalReview>(r);
                review.SeriesId = externalSeriesMetadata.SeriesId;
                return review;
            }).ToList();

            externalSeriesMetadata.ExternalRatings = result.Ratings.Select(r =>
            {
                var rating = _mapper.Map<ExternalRating>(r);
                rating.SeriesId = externalSeriesMetadata.SeriesId;
                return rating;
            }).ToList();


            // Recommendations
            externalSeriesMetadata.ExternalRecommendations ??= new List<ExternalRecommendation>();
            var recs = await ProcessRecommendations(libraryType, result.Recommendations, externalSeriesMetadata);

            var extRatings = externalSeriesMetadata.ExternalRatings
                .Where(r => r.AverageScore > 0)
                .ToList();

            externalSeriesMetadata.ValidUntilUtc = DateTime.UtcNow.Add(_externalSeriesMetadataCache);
            externalSeriesMetadata.AverageExternalRating = extRatings.Count != 0 ? (int) extRatings
                .Average(r => r.AverageScore) : 0;

            if (result.MalId.HasValue) externalSeriesMetadata.MalId = result.MalId.Value;
            if (result.AniListId.HasValue) externalSeriesMetadata.AniListId = result.AniListId.Value;
            await _unitOfWork.CommitAsync();

            return new SeriesDetailPlusDto()
            {
                Recommendations = recs,
                Ratings = result.Ratings,
                Reviews = externalSeriesMetadata.ExternalReviews.Select(r => _mapper.Map<UserReviewDto>(r))
            };
        }
        catch (FlurlHttpException ex)
        {
            if (ex.StatusCode == 500)
            {
                return _defaultReturn;
            }
        }
        catch (Exception ex)
        {
            _logger.LogError(ex, "An error happened during the request to Kavita+ API");
        }

        // Blacklist the series as it wasn't found in Kavita+
        await _unitOfWork.ExternalSeriesMetadataRepository.CreateBlacklistedSeries(seriesId);

        return _defaultReturn;
    }


    private async Task<ExternalSeriesMetadata> GetExternalSeriesMetadataForSeries(int seriesId, Series series)
    {
        var externalSeriesMetadata = await _unitOfWork.ExternalSeriesMetadataRepository.GetExternalSeriesMetadata(seriesId);
        if (externalSeriesMetadata != null) return externalSeriesMetadata;

        externalSeriesMetadata = new ExternalSeriesMetadata()
        {
            SeriesId = seriesId,
        };
        series.ExternalSeriesMetadata = externalSeriesMetadata;
        _unitOfWork.ExternalSeriesMetadataRepository.Attach(externalSeriesMetadata);
        return externalSeriesMetadata;
    }

    private async Task<RecommendationDto> ProcessRecommendations(LibraryType libraryType, IEnumerable<MediaRecommendationDto> recs,
        ExternalSeriesMetadata externalSeriesMetadata)
    {
        var recDto = new RecommendationDto()
        {
            ExternalSeries = new List<ExternalSeriesDto>(),
            OwnedSeries = new List<SeriesDto>()
        };

        // NOTE: This can result in a series being recommended that shares the same name but different format
        foreach (var rec in recs)
        {
            // Find the series based on name and type and that the user has access too
            var seriesForRec = await _unitOfWork.SeriesRepository.GetSeriesDtoByNamesAndMetadataIds(rec.RecommendationNames,
                libraryType, ScrobblingService.CreateUrl(ScrobblingService.AniListWeblinkWebsite, rec.AniListId),
                ScrobblingService.CreateUrl(ScrobblingService.MalWeblinkWebsite, rec.MalId));

            if (seriesForRec != null)
            {
                recDto.OwnedSeries.Add(seriesForRec);
                externalSeriesMetadata.ExternalRecommendations.Add(new ExternalRecommendation()
                {
                    SeriesId = seriesForRec.Id,
                    AniListId = rec.AniListId,
                    MalId = rec.MalId,
                    Name = seriesForRec.Name,
                    Url = rec.SiteUrl,
                    CoverUrl = rec.CoverUrl,
                    Summary = rec.Summary,
                    Provider = rec.Provider
                });
                continue;
            }

            // We can show this based on user permissions
            if (string.IsNullOrEmpty(rec.Name) || string.IsNullOrEmpty(rec.SiteUrl) || string.IsNullOrEmpty(rec.CoverUrl)) continue;
            recDto.ExternalSeries.Add(new ExternalSeriesDto()
            {
                Name = string.IsNullOrEmpty(rec.Name) ? rec.RecommendationNames.First() : rec.Name,
                Url = rec.SiteUrl,
                CoverUrl = rec.CoverUrl,
                Summary = rec.Summary,
                AniListId = rec.AniListId,
                MalId = rec.MalId
            });
            externalSeriesMetadata.ExternalRecommendations.Add(new ExternalRecommendation()
            {
                SeriesId = null,
                AniListId = rec.AniListId,
                MalId = rec.MalId,
                Name = rec.Name,
                Url = rec.SiteUrl,
                CoverUrl = rec.CoverUrl,
                Summary = rec.Summary,
                Provider = rec.Provider
            });
        }

        recDto.OwnedSeries = recDto.OwnedSeries.DistinctBy(s => s.Id).OrderBy(r => r.Name).ToList();
        recDto.ExternalSeries = recDto.ExternalSeries.DistinctBy(s => s.Name.ToNormalized()).OrderBy(r => r.Name).ToList();

        return recDto;
    }


    private async Task<ExternalSeriesDetailDto?> GetSeriesDetail(string license, int? aniListId, long? malId, int? seriesId)
    {
        var payload = new ExternalMetadataIdsDto()
        {
            AniListId = aniListId,
            MalId = malId,
            SeriesName = string.Empty,
            LocalizedSeriesName = string.Empty
        };

        if (seriesId is > 0)
        {
            var series = await _unitOfWork.SeriesRepository.GetSeriesByIdAsync(seriesId.Value,
                SeriesIncludes.Metadata | SeriesIncludes.Library | SeriesIncludes.ExternalReviews);
            if (series != null)
            {
                if (payload.AniListId <= 0)
                {
                    payload.AniListId = ScrobblingService.ExtractId<int>(series.Metadata.WebLinks, ScrobblingService.AniListWeblinkWebsite);
                }
                if (payload.MalId <= 0)
                {
                    payload.MalId = ScrobblingService.ExtractId<long>(series.Metadata.WebLinks, ScrobblingService.MalWeblinkWebsite);
                }
                payload.SeriesName = series.Name;
                payload.LocalizedSeriesName = series.LocalizedName;
                payload.PlusMediaFormat = ConvertToMediaFormat(series.Library.Type, series.Format);
            }

        }
        try
        {
            return await (Configuration.KavitaPlusApiUrl + "/api/metadata/v2/series-by-ids")
                .WithHeader("Accept", "application/json")
                .WithHeader("User-Agent", "Kavita")
                .WithHeader("x-license-key", license)
                .WithHeader("x-installId", HashUtil.ServerToken())
                .WithHeader("x-kavita-version", BuildInfo.Version)
                .WithHeader("Content-Type", "application/json")
                .WithTimeout(TimeSpan.FromSeconds(Configuration.DefaultTimeOutSecs))
                .PostJsonAsync(payload)
                .ReceiveJson<ExternalSeriesDetailDto>();

        }
        catch (Exception e)
        {
            _logger.LogError(e, "An error happened during the request to Kavita+ API");
        }

        return null;
    }

    private static MediaFormat ConvertToMediaFormat(LibraryType libraryType, MangaFormat seriesFormat)
    {
        return libraryType switch
        {
            LibraryType.Manga => seriesFormat == MangaFormat.Epub ? MediaFormat.LightNovel : MediaFormat.Manga,
            LibraryType.Comic => MediaFormat.Comic,
            LibraryType.Book => MediaFormat.Book,
            LibraryType.LightNovel => MediaFormat.LightNovel,
            _ => MediaFormat.Unknown
        };
    }
}<|MERGE_RESOLUTION|>--- conflicted
+++ resolved
@@ -69,7 +69,7 @@
     private readonly IMapper _mapper;
     private readonly ILicenseService _licenseService;
     private readonly TimeSpan _externalSeriesMetadataCache = TimeSpan.FromDays(30);
-    public static readonly ImmutableArray<LibraryType> NonEligibleLibraryTypes = ImmutableArray.Create<LibraryType>(LibraryType.Comic);
+    public static readonly ImmutableArray<LibraryType> NonEligibleLibraryTypes = ImmutableArray.Create<LibraryType>(LibraryType.Comic, LibraryType.Book);
     private readonly SeriesDetailPlusDto _defaultReturn = new()
     {
         Recommendations = null,
@@ -90,11 +90,6 @@
             cli.Settings.HttpClientFactory = new UntrustedCertClientFactory());
     }
 
-<<<<<<< HEAD
-    public static bool IsLibraryTypeSupported(LibraryType type)
-    {
-        return type != LibraryType.Comic && type != LibraryType.Book;
-=======
     /// <summary>
     /// Checks if the library type is allowed to interact with Kavita+
     /// </summary>
@@ -157,7 +152,6 @@
         // TODO: Implement this task
         if (!IsPlusEligible(libraryType)) return Task.CompletedTask;
         return Task.CompletedTask;
->>>>>>> 2c7260e0
     }
 
     /// <summary>
@@ -207,16 +201,9 @@
 
         try
         {
-<<<<<<< HEAD
-            var series =
-                await _unitOfWork.SeriesRepository.GetSeriesByIdAsync(seriesId,
-                    SeriesIncludes.Metadata | SeriesIncludes.Library | SeriesIncludes.Volumes | SeriesIncludes.Chapters);
-            if (series == null || !IsLibraryTypeSupported(series.Library.Type)) return null;
-=======
             var data = await _unitOfWork.SeriesRepository.GetPlusSeriesDto(seriesId);
             if (data == null) return _defaultReturn;
             _logger.LogDebug("Fetching Kavita+ Series Detail data for {SeriesName}", data.SeriesName);
->>>>>>> 2c7260e0
 
             var license = (await _unitOfWork.SettingsRepository.GetSettingAsync(ServerSettingKey.LicenseKey)).Value;
             var result = await (Configuration.KavitaPlusApiUrl + "/api/metadata/v2/series-detail")
