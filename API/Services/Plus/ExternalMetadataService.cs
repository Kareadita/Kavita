﻿using System;
using System.Collections.Generic;
using System.Linq;
using System.Threading.Tasks;
using API.Data;
using API.Data.Repositories;
using API.DTOs;
using API.DTOs.Recommendation;
using API.DTOs.Scrobbling;
using API.DTOs.SeriesDetail;
using API.Entities;
using API.Entities.Enums;
using API.Entities.Metadata;
using API.Extensions;
using API.Helpers.Builders;
using AutoMapper;
using Flurl.Http;
using Kavita.Common;
using Kavita.Common.EnvironmentInfo;
using Kavita.Common.Helpers;
using Microsoft.Extensions.Logging;

namespace API.Services.Plus;
#nullable enable

/// <summary>
/// Used for matching and fetching metadata on a series
/// </summary>
internal class ExternalMetadataIdsDto
{
    public long? MalId { get; set; }
    public int? AniListId { get; set; }

    public string? SeriesName { get; set; }
    public string? LocalizedSeriesName { get; set; }
    public MediaFormat? PlusMediaFormat { get; set; } = MediaFormat.Unknown;
}

internal class SeriesDetailPlusApiDto
{
    public IEnumerable<MediaRecommendationDto> Recommendations { get; set; }
    public IEnumerable<UserReviewDto> Reviews { get; set; }
    public IEnumerable<RatingDto> Ratings { get; set; }
    public int? AniListId { get; set; }
    public long? MalId { get; set; }
}

public interface IExternalMetadataService
{
    Task<ExternalSeriesDetailDto?> GetExternalSeriesDetail(int? aniListId, long? malId, int? seriesId);
    Task<SeriesDetailPlusDto?> GetSeriesDetailPlus(int seriesId);
}

public class ExternalMetadataService : IExternalMetadataService
{
    private readonly IUnitOfWork _unitOfWork;
    private readonly ILogger<ExternalMetadataService> _logger;
    private readonly IMapper _mapper;
    private readonly TimeSpan _externalSeriesMetadataCache = TimeSpan.FromDays(14);

    public ExternalMetadataService(IUnitOfWork unitOfWork, ILogger<ExternalMetadataService> logger, IMapper mapper)
    {
        _unitOfWork = unitOfWork;
        _logger = logger;
        _mapper = mapper;

        FlurlHttp.ConfigureClient(Configuration.KavitaPlusApiUrl, cli =>
            cli.Settings.HttpClientFactory = new UntrustedCertClientFactory());
    }

<<<<<<< HEAD
    public static bool IsLibraryTypeSupported(LibraryType type)
    {
        return type != LibraryType.Comic && type != LibraryType.Book;
=======
    public static bool IsPlusEligible(LibraryType type)
    {
        return type != LibraryType.Comic;
>>>>>>> 2ef266c6
    }

    /// <summary>
    /// Retrieves Metadata about a Recommended External Series
    /// </summary>
    /// <param name="aniListId"></param>
    /// <param name="malId"></param>
    /// <param name="seriesId"></param>
    /// <returns></returns>
    /// <exception cref="KavitaException"></exception>
    public async Task<ExternalSeriesDetailDto?> GetExternalSeriesDetail(int? aniListId, long? malId, int? seriesId)
    {
        if (!aniListId.HasValue && !malId.HasValue)
        {
            throw new KavitaException("Unable to find valid information from url for External Load");
        }

        // This is for the Series drawer. We can get this extra information during the initial SeriesDetail call so it's all coming from the DB

        var license = (await _unitOfWork.SettingsRepository.GetSettingAsync(ServerSettingKey.LicenseKey)).Value;
        var details = await GetSeriesDetail(license, aniListId, malId, seriesId);

        return details;

    }

    /// <summary>
    /// Returns Series Detail data from Kavita+ - Review, Recs, Ratings
    /// </summary>
    /// <param name="seriesId"></param>
    /// <returns></returns>
    public async Task<SeriesDetailPlusDto?> GetSeriesDetailPlus(int seriesId)
    {
<<<<<<< HEAD
        var series =
            await _unitOfWork.SeriesRepository.GetSeriesByIdAsync(seriesId,
                SeriesIncludes.Metadata | SeriesIncludes.Library | SeriesIncludes.Volumes | SeriesIncludes.Chapters);
        if (series == null || !IsLibraryTypeSupported(series.Library.Type)) return null;
        var user = await _unitOfWork.UserRepository.GetUserByIdAsync(userId);
        if (user == null) return null;

=======
>>>>>>> 2ef266c6
        var needsRefresh =
            await _unitOfWork.ExternalSeriesMetadataRepository.ExternalSeriesMetadataNeedsRefresh(seriesId,
                DateTime.UtcNow.Subtract(_externalSeriesMetadataCache));

        if (!needsRefresh)
        {
            // Convert into DTOs and return
            return await _unitOfWork.ExternalSeriesMetadataRepository.GetSeriesDetailPlusDto(seriesId);
        }

        try
        {
            var series =
                await _unitOfWork.SeriesRepository.GetSeriesByIdAsync(seriesId,
                    SeriesIncludes.Metadata | SeriesIncludes.Library | SeriesIncludes.Volumes | SeriesIncludes.Chapters);
            if (series == null || series.Library.Type == LibraryType.Comic) return null;

            var license = (await _unitOfWork.SettingsRepository.GetSettingAsync(ServerSettingKey.LicenseKey)).Value;
            var result = await (Configuration.KavitaPlusApiUrl + "/api/metadata/v2/series-detail")
                .WithHeader("Accept", "application/json")
                .WithHeader("User-Agent", "Kavita")
                .WithHeader("x-license-key", license)
                .WithHeader("x-installId", HashUtil.ServerToken())
                .WithHeader("x-kavita-version", BuildInfo.Version)
                .WithHeader("Content-Type", "application/json")
                .WithTimeout(TimeSpan.FromSeconds(Configuration.DefaultTimeOutSecs))
                .PostJsonAsync(new PlusSeriesDtoBuilder(series).Build())
                .ReceiveJson<SeriesDetailPlusApiDto>();


            // Clear out existing results
            var externalSeriesMetadata = await GetExternalSeriesMetadataForSeries(seriesId, series);
            _unitOfWork.ExternalSeriesMetadataRepository.Remove(externalSeriesMetadata.ExternalReviews);
            _unitOfWork.ExternalSeriesMetadataRepository.Remove(externalSeriesMetadata.ExternalRatings);
            _unitOfWork.ExternalSeriesMetadataRepository.Remove(externalSeriesMetadata.ExternalRecommendations);

            externalSeriesMetadata.ExternalReviews = result.Reviews.Select(r =>
            {
                var review = _mapper.Map<ExternalReview>(r);
                review.SeriesId = externalSeriesMetadata.SeriesId;
                return review;
            }).ToList();

            externalSeriesMetadata.ExternalRatings = result.Ratings.Select(r =>
            {
                var rating = _mapper.Map<ExternalRating>(r);
                rating.SeriesId = externalSeriesMetadata.SeriesId;
                return rating;
            }).ToList();


            // Recommendations
            externalSeriesMetadata.ExternalRecommendations ??= new List<ExternalRecommendation>();
            var recs = await ProcessRecommendations(series, result.Recommendations, externalSeriesMetadata);

            var extRatings = externalSeriesMetadata.ExternalRatings
                .Where(r => r.AverageScore > 0)
                .ToList();

            externalSeriesMetadata.LastUpdatedUtc = DateTime.UtcNow;
            externalSeriesMetadata.AverageExternalRating = extRatings.Count != 0 ? (int) extRatings
                .Average(r => r.AverageScore) : 0;

            if (result.MalId.HasValue) externalSeriesMetadata.MalId = result.MalId.Value;
            if (result.AniListId.HasValue) externalSeriesMetadata.AniListId = result.AniListId.Value;

            await _unitOfWork.CommitAsync();

            return new SeriesDetailPlusDto()
            {
                Recommendations = recs,
                Ratings = result.Ratings,
                Reviews = externalSeriesMetadata.ExternalReviews.Select(r => _mapper.Map<UserReviewDto>(r))
            };
        }
        catch (FlurlHttpException ex)
        {
            if (ex.StatusCode == 404)
            {
                return null;
            }
        }
        catch (Exception ex)
        {
            _logger.LogError(ex, "An error happened during the request to Kavita+ API");
        }

        return null;
    }


    private async Task<ExternalSeriesMetadata> GetExternalSeriesMetadataForSeries(int seriesId, Series series)
    {
        var externalSeriesMetadata = await _unitOfWork.ExternalSeriesMetadataRepository.GetExternalSeriesMetadata(seriesId);
        if (externalSeriesMetadata != null) return externalSeriesMetadata;

        externalSeriesMetadata = new ExternalSeriesMetadata();
        series.ExternalSeriesMetadata = externalSeriesMetadata;
        externalSeriesMetadata.SeriesId = series.Id;
        _unitOfWork.ExternalSeriesMetadataRepository.Attach(externalSeriesMetadata);
        return externalSeriesMetadata;
    }

    private async Task<RecommendationDto> ProcessRecommendations(Series series, IEnumerable<MediaRecommendationDto> recs,
        ExternalSeriesMetadata externalSeriesMetadata)
    {
        var recDto = new RecommendationDto()
        {
            ExternalSeries = new List<ExternalSeriesDto>(),
            OwnedSeries = new List<SeriesDto>()
        };

        // NOTE: This can result in a series being recommended that shares the same name but different format
        foreach (var rec in recs)
        {
            // Find the series based on name and type and that the user has access too
            var seriesForRec = await _unitOfWork.SeriesRepository.GetSeriesDtoByNamesAndMetadataIds(rec.RecommendationNames,
                series.Library.Type, ScrobblingService.CreateUrl(ScrobblingService.AniListWeblinkWebsite, rec.AniListId),
                ScrobblingService.CreateUrl(ScrobblingService.MalWeblinkWebsite, rec.MalId));

            if (seriesForRec != null)
            {
                recDto.OwnedSeries.Add(seriesForRec);
                externalSeriesMetadata.ExternalRecommendations.Add(new ExternalRecommendation()
                {
                    SeriesId = seriesForRec.Id,
                    AniListId = rec.AniListId,
                    MalId = rec.MalId,
                    Name = seriesForRec.Name,
                    Url = rec.SiteUrl,
                    CoverUrl = rec.CoverUrl,
                    Summary = rec.Summary,
                    Provider = rec.Provider
                });
                continue;
            }

            // We can show this based on user permissions
            if (string.IsNullOrEmpty(rec.Name) || string.IsNullOrEmpty(rec.SiteUrl) || string.IsNullOrEmpty(rec.CoverUrl)) continue;
            recDto.ExternalSeries.Add(new ExternalSeriesDto()
            {
                Name = string.IsNullOrEmpty(rec.Name) ? rec.RecommendationNames.First() : rec.Name,
                Url = rec.SiteUrl,
                CoverUrl = rec.CoverUrl,
                Summary = rec.Summary,
                AniListId = rec.AniListId,
                MalId = rec.MalId
            });
            externalSeriesMetadata.ExternalRecommendations.Add(new ExternalRecommendation()
            {
                SeriesId = null,
                AniListId = rec.AniListId,
                MalId = rec.MalId,
                Name = rec.Name,
                Url = rec.SiteUrl,
                CoverUrl = rec.CoverUrl,
                Summary = rec.Summary,
                Provider = rec.Provider
            });
        }

        recDto.OwnedSeries = recDto.OwnedSeries.DistinctBy(s => s.Id).OrderBy(r => r.Name).ToList();
        recDto.ExternalSeries = recDto.ExternalSeries.DistinctBy(s => s.Name.ToNormalized()).OrderBy(r => r.Name).ToList();

        return recDto;
    }


    private async Task<ExternalSeriesDetailDto?> GetSeriesDetail(string license, int? aniListId, long? malId, int? seriesId)
    {
        var payload = new ExternalMetadataIdsDto()
        {
            AniListId = aniListId,
            MalId = malId,
            SeriesName = string.Empty,
            LocalizedSeriesName = string.Empty
        };

        if (seriesId is > 0)
        {
            var series = await _unitOfWork.SeriesRepository.GetSeriesByIdAsync(seriesId.Value,
                SeriesIncludes.Metadata | SeriesIncludes.Library | SeriesIncludes.ExternalReviews);
            if (series != null)
            {
                if (payload.AniListId <= 0)
                {
                    payload.AniListId = ScrobblingService.ExtractId<int>(series.Metadata.WebLinks, ScrobblingService.AniListWeblinkWebsite);
                }
                if (payload.MalId <= 0)
                {
                    payload.MalId = ScrobblingService.ExtractId<long>(series.Metadata.WebLinks, ScrobblingService.MalWeblinkWebsite);
                }
                payload.SeriesName = series.Name;
                payload.LocalizedSeriesName = series.LocalizedName;
                payload.PlusMediaFormat = ConvertToMediaFormat(series.Library.Type, series.Format);
            }

        }
        try
        {
            return await (Configuration.KavitaPlusApiUrl + "/api/metadata/v2/series-by-ids")
                .WithHeader("Accept", "application/json")
                .WithHeader("User-Agent", "Kavita")
                .WithHeader("x-license-key", license)
                .WithHeader("x-installId", HashUtil.ServerToken())
                .WithHeader("x-kavita-version", BuildInfo.Version)
                .WithHeader("Content-Type", "application/json")
                .WithTimeout(TimeSpan.FromSeconds(Configuration.DefaultTimeOutSecs))
                .PostJsonAsync(payload)
                .ReceiveJson<ExternalSeriesDetailDto>();

        }
        catch (Exception e)
        {
            _logger.LogError(e, "An error happened during the request to Kavita+ API");
        }

        return null;
    }

    private static MediaFormat ConvertToMediaFormat(LibraryType libraryType, MangaFormat seriesFormat)
    {
        return libraryType switch
        {
            LibraryType.Manga => seriesFormat == MangaFormat.Epub ? MediaFormat.LightNovel : MediaFormat.Manga,
            LibraryType.Comic => MediaFormat.Comic,
            LibraryType.Book => MediaFormat.Book,
            LibraryType.LightNovel => MediaFormat.LightNovel,
            _ => MediaFormat.Unknown
        };
    }
}<|MERGE_RESOLUTION|>--- conflicted
+++ resolved
@@ -68,15 +68,9 @@
             cli.Settings.HttpClientFactory = new UntrustedCertClientFactory());
     }
 
-<<<<<<< HEAD
     public static bool IsLibraryTypeSupported(LibraryType type)
     {
         return type != LibraryType.Comic && type != LibraryType.Book;
-=======
-    public static bool IsPlusEligible(LibraryType type)
-    {
-        return type != LibraryType.Comic;
->>>>>>> 2ef266c6
     }
 
     /// <summary>
@@ -110,16 +104,6 @@
     /// <returns></returns>
     public async Task<SeriesDetailPlusDto?> GetSeriesDetailPlus(int seriesId)
     {
-<<<<<<< HEAD
-        var series =
-            await _unitOfWork.SeriesRepository.GetSeriesByIdAsync(seriesId,
-                SeriesIncludes.Metadata | SeriesIncludes.Library | SeriesIncludes.Volumes | SeriesIncludes.Chapters);
-        if (series == null || !IsLibraryTypeSupported(series.Library.Type)) return null;
-        var user = await _unitOfWork.UserRepository.GetUserByIdAsync(userId);
-        if (user == null) return null;
-
-=======
->>>>>>> 2ef266c6
         var needsRefresh =
             await _unitOfWork.ExternalSeriesMetadataRepository.ExternalSeriesMetadataNeedsRefresh(seriesId,
                 DateTime.UtcNow.Subtract(_externalSeriesMetadataCache));
@@ -135,7 +119,7 @@
             var series =
                 await _unitOfWork.SeriesRepository.GetSeriesByIdAsync(seriesId,
                     SeriesIncludes.Metadata | SeriesIncludes.Library | SeriesIncludes.Volumes | SeriesIncludes.Chapters);
-            if (series == null || series.Library.Type == LibraryType.Comic) return null;
+            if (series == null || !IsLibraryTypeSupported(series.Library.Type)) return null;
 
             var license = (await _unitOfWork.SettingsRepository.GetSettingAsync(ServerSettingKey.LicenseKey)).Value;
             var result = await (Configuration.KavitaPlusApiUrl + "/api/metadata/v2/series-detail")
