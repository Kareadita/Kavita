--- conflicted
+++ resolved
@@ -165,21 +165,6 @@
             }
 
 
-<<<<<<< HEAD
-            if (updateSeriesMetadataDto.CollectionTags.Count > 0)
-            {
-                var allCollectionTags = (await _unitOfWork.CollectionTagRepository
-                    .GetAllTagsByNamesAsync(updateSeriesMetadataDto.CollectionTags.Select(t => Parser.Normalize(t.Title)))).ToList();
-                series.Metadata.CollectionTags ??= new List<CollectionTag>();
-                UpdateCollectionsList(updateSeriesMetadataDto.CollectionTags, series, allCollectionTags, tag =>
-                {
-                    series.Metadata.CollectionTags.Add(tag);
-                });
-            }
-
-
-=======
->>>>>>> 6ed634f5
             if (updateSeriesMetadataDto.SeriesMetadata?.Genres != null &&
                 updateSeriesMetadataDto.SeriesMetadata.Genres.Count != 0)
             {
@@ -529,8 +514,6 @@
         return !chapter.IsSpecial && chapter.MinNumber.IsNot(Parser.DefaultChapterNumber);
     }
 
-<<<<<<< HEAD
-=======
     /// <summary>
     /// Should the volume be included and if so, this renames
     /// </summary>
@@ -538,7 +521,6 @@
     /// <param name="libraryType"></param>
     /// <param name="volumeLabel"></param>
     /// <returns></returns>
->>>>>>> 6ed634f5
     public static bool RenameVolumeName(VolumeDto volume, LibraryType libraryType, string volumeLabel = "Volume")
     {
         if (libraryType is LibraryType.Book or LibraryType.LightNovel)
