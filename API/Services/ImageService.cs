--- conflicted
+++ resolved
@@ -14,10 +14,7 @@
     /// Creates a Thumbnail version of a base64 image
     /// </summary>
     /// <param name="encodedImage">base64 encoded image</param>
-<<<<<<< HEAD
-=======
     /// <param name="fileName"></param>
->>>>>>> d7450497
     /// <returns>File name with extension of the file. This will always write to <see cref="DirectoryService.CoverImageDirectory"/></returns>
     string CreateThumbnailFromBase64(string encodedImage, string fileName);
 
@@ -92,11 +89,7 @@
         try
         {
             _directoryService.FileSystem.File.Delete(_directoryService.FileSystem.Path.Join(outputDirectory, filename));
-<<<<<<< HEAD
-        } catch (Exception ex) {/* Swallow exception */}
-=======
         } catch (Exception) {/* Swallow exception */}
->>>>>>> d7450497
         thumbnail.WriteToFile(_directoryService.FileSystem.Path.Join(outputDirectory, filename));
         return filename;
     }
