﻿using System;
using System.Collections.Generic;
using System.IO;
using System.Threading.Tasks;
using Microsoft.Extensions.Logging;
using NetVips;
using Image = NetVips.Image;

namespace API.Services;

public interface IImageService
{
    void ExtractImages(string fileFilePath, string targetDirectory, int fileCount = 1);
    string GetCoverImage(string path, string fileName, string outputDirectory, bool saveAsWebP = false);

    /// <summary>
    /// Creates a Thumbnail version of a base64 image
    /// </summary>
    /// <param name="encodedImage">base64 encoded image</param>
    /// <param name="fileName"></param>
<<<<<<< HEAD
    /// <param name="saveAsWebP">Convert and save as webp</param>
    /// <param name="thumbnailWidth">Width of thumbnail</param>
    /// <returns>File name with extension of the file. This will always write to <see cref="DirectoryService.CoverImageDirectory"/></returns>
    string CreateThumbnailFromBase64(string encodedImage, string fileName, bool saveAsWebP = false, int thumbnailWidth = 320);
    /// <summary>
    /// Writes out a thumbnail by stream input
    /// </summary>
    /// <param name="stream"></param>
    /// <param name="fileName"></param>
    /// <param name="outputDirectory"></param>
    /// <param name="saveAsWebP"></param>
    /// <returns></returns>
    string WriteCoverThumbnail(Stream stream, string fileName, string outputDirectory, bool saveAsWebP = false);
    /// <summary>
    /// Writes out a thumbnail by file path input
    /// </summary>
    /// <param name="sourceFile"></param>
    /// <param name="fileName"></param>
    /// <param name="outputDirectory"></param>
    /// <param name="saveAsWebP"></param>
    /// <returns></returns>
    string WriteCoverThumbnail(string sourceFile, string fileName, string outputDirectory, bool saveAsWebP = false);
=======
    /// <param name="thumbnailWidth">Width of thumbnail</param>
    /// <returns>File name with extension of the file. This will always write to <see cref="DirectoryService.CoverImageDirectory"/></returns>
    string CreateThumbnailFromBase64(string encodedImage, string fileName, int thumbnailWidth = 0);

    string WriteCoverThumbnail(Stream stream, string fileName, string outputDirectory, bool saveAsWebP = false);
>>>>>>> 30bc7ccc
    /// <summary>
    /// Converts the passed image to webP and outputs it in the same directory
    /// </summary>
    /// <param name="filePath">Full path to the image to convert</param>
    /// <param name="outputPath">Where to output the file</param>
    /// <returns>File of written webp image</returns>
    Task<string> ConvertToWebP(string filePath, string outputPath);

    Task<bool> IsImage(string filePath);
}

public class ImageService : IImageService
{
    private readonly ILogger<ImageService> _logger;
    private readonly IDirectoryService _directoryService;
    public const string ChapterCoverImageRegex = @"v\d+_c\d+";
    public const string SeriesCoverImageRegex = @"series\d+";
    public const string CollectionTagCoverImageRegex = @"tag\d+";
    public const string ReadingListCoverImageRegex = @"readinglist\d+";

    /// <summary>
    /// Width of the Thumbnail generation
    /// </summary>
    private const int ThumbnailWidth = 320;
    /// <summary>
    /// Width of a cover for Library
    /// </summary>
    public const int LibraryThumbnailWidth = 32;

    public ImageService(ILogger<ImageService> logger, IDirectoryService directoryService)
    {
        _logger = logger;
        _directoryService = directoryService;
    }

    public void ExtractImages(string? fileFilePath, string targetDirectory, int fileCount = 1)
    {
        if (string.IsNullOrEmpty(fileFilePath)) return;
        _directoryService.ExistOrCreate(targetDirectory);
        if (fileCount == 1)
        {
            _directoryService.CopyFileToDirectory(fileFilePath, targetDirectory);
        }
        else
        {
            _directoryService.CopyDirectoryToDirectory(_directoryService.FileSystem.Path.GetDirectoryName(fileFilePath), targetDirectory,
                Tasks.Scanner.Parser.Parser.ImageFileExtensions);
        }
    }

    public string GetCoverImage(string path, string fileName, string outputDirectory, bool saveAsWebP = false)
    {
        if (string.IsNullOrEmpty(path)) return string.Empty;

        try
        {
            using var thumbnail = Image.Thumbnail(path, ThumbnailWidth);
            var filename = fileName + (saveAsWebP ? ".webp" : ".png");
            thumbnail.WriteToFile(_directoryService.FileSystem.Path.Join(outputDirectory, filename));
            return filename;
        }
        catch (Exception ex)
        {
            _logger.LogWarning(ex, "[GetCoverImage] There was an error and prevented thumbnail generation on {ImageFile}. Defaulting to no cover image", path);
        }

        return string.Empty;
    }

    /// <summary>
    /// Creates a thumbnail out of a memory stream and saves to <see cref="DirectoryService.CoverImageDirectory"/> with the passed
    /// fileName and .png extension.
    /// </summary>
    /// <param name="stream">Stream to write to disk. Ensure this is rewinded.</param>
    /// <param name="fileName">filename to save as without extension</param>
    /// <param name="outputDirectory">Where to output the file, defaults to covers directory</param>
    /// <param name="saveAsWebP">Export the file as webP otherwise will default to png</param>
    /// <returns>File name with extension of the file. This will always write to <see cref="DirectoryService.CoverImageDirectory"/></returns>
    public string WriteCoverThumbnail(Stream stream, string fileName, string outputDirectory, bool saveAsWebP = false)
    {
        using var thumbnail = Image.ThumbnailStream(stream, ThumbnailWidth);
        var filename = fileName + (saveAsWebP ? ".webp" : ".png");
        _directoryService.ExistOrCreate(outputDirectory);
        try
        {
            _directoryService.FileSystem.File.Delete(_directoryService.FileSystem.Path.Join(outputDirectory, filename));
        } catch (Exception) {/* Swallow exception */}
        thumbnail.WriteToFile(_directoryService.FileSystem.Path.Join(outputDirectory, filename));
        return filename;
    }

<<<<<<< HEAD
    public string WriteCoverThumbnail(string sourceFile, string fileName, string outputDirectory, bool saveAsWebP = false)
=======
    public Task<string> ConvertToWebP(string filePath, string outputPath)
>>>>>>> 30bc7ccc
    {
        using var thumbnail = Image.Thumbnail(sourceFile, ThumbnailWidth);
        var filename = fileName + (saveAsWebP ? ".webp" : ".png");
        _directoryService.ExistOrCreate(outputDirectory);
        try
        {
            _directoryService.FileSystem.File.Delete(_directoryService.FileSystem.Path.Join(outputDirectory, filename));
        } catch (Exception) {/* Swallow exception */}
        thumbnail.WriteToFile(_directoryService.FileSystem.Path.Join(outputDirectory, filename));
        return filename;
    }

    public Task<string> ConvertToWebP(string filePath, string outputPath)
    {
        var file = _directoryService.FileSystem.FileInfo.New(filePath);
        var fileName = file.Name.Replace(file.Extension, string.Empty);
        var outputFile = Path.Join(outputPath, fileName + ".webp");

        using var sourceImage = Image.NewFromFile(filePath, false, Enums.Access.SequentialUnbuffered);
        sourceImage.WriteToFile(outputFile);
        return Task.FromResult(outputFile);
    }

    /// <summary>
    /// Performs I/O to determine if the file is a valid Image
    /// </summary>
    /// <param name="filePath"></param>
    /// <returns></returns>
    public async Task<bool> IsImage(string filePath)
    {
        try
        {
            var info = await SixLabors.ImageSharp.Image.IdentifyAsync(filePath);
            if (info == null) return false;

            return true;
        }
        catch (Exception)
        {
            /* Swallow Exception */
        }

        return false;
    }


    /// <inheritdoc />
<<<<<<< HEAD
    public string CreateThumbnailFromBase64(string encodedImage, string fileName, bool saveAsWebP = false, int thumbnailWidth = ThumbnailWidth)
=======
    public string CreateThumbnailFromBase64(string encodedImage, string fileName, int thumbnailWidth = ThumbnailWidth)
>>>>>>> 30bc7ccc
    {
        try
        {
            using var thumbnail = Image.ThumbnailBuffer(Convert.FromBase64String(encodedImage), thumbnailWidth);
            fileName += (saveAsWebP ? ".webp" : ".png");
            thumbnail.WriteToFile(_directoryService.FileSystem.Path.Join(_directoryService.CoverImageDirectory, fileName));
            return fileName;
        }
        catch (Exception e)
        {
            _logger.LogError(e, "Error creating thumbnail from url");
        }

        return string.Empty;
    }

    /// <summary>
    /// Returns the name format for a chapter cover image
    /// </summary>
    /// <param name="chapterId"></param>
    /// <param name="volumeId"></param>
    /// <returns></returns>
    public static string GetChapterFormat(int chapterId, int volumeId)
    {
        return $"v{volumeId}_c{chapterId}";
    }

    /// <summary>
    /// Returns the name format for a library cover image
    /// </summary>
    /// <param name="libraryId"></param>
    /// <returns></returns>
    public static string GetLibraryFormat(int libraryId)
    {
        return $"l{libraryId}";
    }

    /// <summary>
    /// Returns the name format for a series cover image
    /// </summary>
    /// <param name="seriesId"></param>
    /// <returns></returns>
    public static string GetSeriesFormat(int seriesId)
    {
        return $"series{seriesId}";
    }

    /// <summary>
    /// Returns the name format for a collection tag cover image
    /// </summary>
    /// <param name="tagId"></param>
    /// <returns></returns>
    public static string GetCollectionTagFormat(int tagId)
    {
        return $"tag{tagId}";
    }

    /// <summary>
    /// Returns the name format for a reading list cover image
    /// </summary>
    /// <param name="readingListId"></param>
    /// <returns></returns>
    public static string GetReadingListFormat(int readingListId)
    {
        return $"readinglist{readingListId}";
    }

    /// <summary>
    /// Returns the name format for a thumbnail (temp thumbnail)
    /// </summary>
    /// <param name="chapterId"></param>
    /// <returns></returns>
    public static string GetThumbnailFormat(int chapterId)
    {
        return $"thumbnail{chapterId}";
    }


    public static string CreateMergedImage(List<string> coverImages, string dest)
    {
        // Currently this doesn't work due to non-standard cover image sizes and dimensions
        var image = Image.Black(320*4, 160*4);

        for (var i = 0; i < coverImages.Count; i++)
        {
            var tile = Image.NewFromFile(coverImages[i], access: Enums.Access.Sequential);

            var x = (i % 2) * (image.Width / 2);
            var y = (i / 2) * (image.Height / 2);

            image = image.Insert(tile, x, y);
        }

        image.WriteToFile(dest);
        return dest;
    }
}<|MERGE_RESOLUTION|>--- conflicted
+++ resolved
@@ -1,5 +1,4 @@
 ﻿using System;
-using System.Collections.Generic;
 using System.IO;
 using System.Threading.Tasks;
 using Microsoft.Extensions.Logging;
@@ -18,36 +17,11 @@
     /// </summary>
     /// <param name="encodedImage">base64 encoded image</param>
     /// <param name="fileName"></param>
-<<<<<<< HEAD
-    /// <param name="saveAsWebP">Convert and save as webp</param>
-    /// <param name="thumbnailWidth">Width of thumbnail</param>
-    /// <returns>File name with extension of the file. This will always write to <see cref="DirectoryService.CoverImageDirectory"/></returns>
-    string CreateThumbnailFromBase64(string encodedImage, string fileName, bool saveAsWebP = false, int thumbnailWidth = 320);
-    /// <summary>
-    /// Writes out a thumbnail by stream input
-    /// </summary>
-    /// <param name="stream"></param>
-    /// <param name="fileName"></param>
-    /// <param name="outputDirectory"></param>
-    /// <param name="saveAsWebP"></param>
-    /// <returns></returns>
-    string WriteCoverThumbnail(Stream stream, string fileName, string outputDirectory, bool saveAsWebP = false);
-    /// <summary>
-    /// Writes out a thumbnail by file path input
-    /// </summary>
-    /// <param name="sourceFile"></param>
-    /// <param name="fileName"></param>
-    /// <param name="outputDirectory"></param>
-    /// <param name="saveAsWebP"></param>
-    /// <returns></returns>
-    string WriteCoverThumbnail(string sourceFile, string fileName, string outputDirectory, bool saveAsWebP = false);
-=======
     /// <param name="thumbnailWidth">Width of thumbnail</param>
     /// <returns>File name with extension of the file. This will always write to <see cref="DirectoryService.CoverImageDirectory"/></returns>
     string CreateThumbnailFromBase64(string encodedImage, string fileName, int thumbnailWidth = 0);
 
     string WriteCoverThumbnail(Stream stream, string fileName, string outputDirectory, bool saveAsWebP = false);
->>>>>>> 30bc7ccc
     /// <summary>
     /// Converts the passed image to webP and outputs it in the same directory
     /// </summary>
@@ -68,6 +42,7 @@
     public const string CollectionTagCoverImageRegex = @"tag\d+";
     public const string ReadingListCoverImageRegex = @"readinglist\d+";
 
+
     /// <summary>
     /// Width of the Thumbnail generation
     /// </summary>
@@ -83,9 +58,8 @@
         _directoryService = directoryService;
     }
 
-    public void ExtractImages(string? fileFilePath, string targetDirectory, int fileCount = 1)
-    {
-        if (string.IsNullOrEmpty(fileFilePath)) return;
+    public void ExtractImages(string fileFilePath, string targetDirectory, int fileCount = 1)
+    {
         _directoryService.ExistOrCreate(targetDirectory);
         if (fileCount == 1)
         {
@@ -93,7 +67,7 @@
         }
         else
         {
-            _directoryService.CopyDirectoryToDirectory(_directoryService.FileSystem.Path.GetDirectoryName(fileFilePath), targetDirectory,
+            _directoryService.CopyDirectoryToDirectory(Path.GetDirectoryName(fileFilePath), targetDirectory,
                 Tasks.Scanner.Parser.Parser.ImageFileExtensions);
         }
     }
@@ -139,26 +113,9 @@
         return filename;
     }
 
-<<<<<<< HEAD
-    public string WriteCoverThumbnail(string sourceFile, string fileName, string outputDirectory, bool saveAsWebP = false)
-=======
     public Task<string> ConvertToWebP(string filePath, string outputPath)
->>>>>>> 30bc7ccc
-    {
-        using var thumbnail = Image.Thumbnail(sourceFile, ThumbnailWidth);
-        var filename = fileName + (saveAsWebP ? ".webp" : ".png");
-        _directoryService.ExistOrCreate(outputDirectory);
-        try
-        {
-            _directoryService.FileSystem.File.Delete(_directoryService.FileSystem.Path.Join(outputDirectory, filename));
-        } catch (Exception) {/* Swallow exception */}
-        thumbnail.WriteToFile(_directoryService.FileSystem.Path.Join(outputDirectory, filename));
-        return filename;
-    }
-
-    public Task<string> ConvertToWebP(string filePath, string outputPath)
-    {
-        var file = _directoryService.FileSystem.FileInfo.New(filePath);
+    {
+        var file = _directoryService.FileSystem.FileInfo.FromFileName(filePath);
         var fileName = file.Name.Replace(file.Extension, string.Empty);
         var outputFile = Path.Join(outputPath, fileName + ".webp");
 
@@ -167,11 +124,6 @@
         return Task.FromResult(outputFile);
     }
 
-    /// <summary>
-    /// Performs I/O to determine if the file is a valid Image
-    /// </summary>
-    /// <param name="filePath"></param>
-    /// <returns></returns>
     public async Task<bool> IsImage(string filePath)
     {
         try
@@ -191,18 +143,14 @@
 
 
     /// <inheritdoc />
-<<<<<<< HEAD
-    public string CreateThumbnailFromBase64(string encodedImage, string fileName, bool saveAsWebP = false, int thumbnailWidth = ThumbnailWidth)
-=======
     public string CreateThumbnailFromBase64(string encodedImage, string fileName, int thumbnailWidth = ThumbnailWidth)
->>>>>>> 30bc7ccc
-    {
-        try
-        {
-            using var thumbnail = Image.ThumbnailBuffer(Convert.FromBase64String(encodedImage), thumbnailWidth);
-            fileName += (saveAsWebP ? ".webp" : ".png");
-            thumbnail.WriteToFile(_directoryService.FileSystem.Path.Join(_directoryService.CoverImageDirectory, fileName));
-            return fileName;
+    {
+        try
+        {
+            using var thumbnail = Image.ThumbnailBuffer(Convert.FromBase64String(encodedImage), ThumbnailWidth);
+            var filename = fileName + ".png";
+            thumbnail.WriteToFile(_directoryService.FileSystem.Path.Join(_directoryService.CoverImageDirectory, fileName + ".png"));
+            return filename;
         }
         catch (Exception e)
         {
@@ -263,33 +211,5 @@
         return $"readinglist{readingListId}";
     }
 
-    /// <summary>
-    /// Returns the name format for a thumbnail (temp thumbnail)
-    /// </summary>
-    /// <param name="chapterId"></param>
-    /// <returns></returns>
-    public static string GetThumbnailFormat(int chapterId)
-    {
-        return $"thumbnail{chapterId}";
-    }
-
-
-    public static string CreateMergedImage(List<string> coverImages, string dest)
-    {
-        // Currently this doesn't work due to non-standard cover image sizes and dimensions
-        var image = Image.Black(320*4, 160*4);
-
-        for (var i = 0; i < coverImages.Count; i++)
-        {
-            var tile = Image.NewFromFile(coverImages[i], access: Enums.Access.Sequential);
-
-            var x = (i % 2) * (image.Width / 2);
-            var y = (i / 2) * (image.Height / 2);
-
-            image = image.Insert(tile, x, y);
-        }
-
-        image.WriteToFile(dest);
-        return dest;
-    }
+
 }