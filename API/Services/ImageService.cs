--- conflicted
+++ resolved
@@ -46,11 +46,7 @@
 
       var firstImage = _directoryService.GetFilesWithExtension(directory, Parser.Parser.ImageFileExtensions)
         .OrderBy(f => f, new NaturalSortComparer()).FirstOrDefault();
-<<<<<<< HEAD
-
-=======
       
->>>>>>> 4f18519f
       return firstImage;
     }
 
@@ -77,11 +73,7 @@
         {
             using var thumbnail = Image.Thumbnail(path, ThumbnailWidth);
             var filename = fileName + ".png";
-<<<<<<< HEAD
-            thumbnail.WriteToFile(Path.Join(DirectoryService.CoverImageDirectory, fileName + ".png"));
-=======
             thumbnail.WriteToFile(Path.Join(DirectoryService.CoverImageDirectory, filename));
->>>>>>> 4f18519f
             return filename;
         }
         catch (Exception e)
@@ -101,11 +93,7 @@
     /// <returns>File name with extension of the file. This will always write to <see cref="DirectoryService.CoverImageDirectory"/></returns>
     public static string WriteCoverThumbnail(Stream stream, string fileName)
     {
-<<<<<<< HEAD
-        using var thumbnail = NetVips.Image.ThumbnailStream(stream, ThumbnailWidth);
-=======
         using var thumbnail = Image.ThumbnailStream(stream, ThumbnailWidth);
->>>>>>> 4f18519f
         var filename = fileName + ".png";
         thumbnail.WriteToFile(Path.Join(DirectoryService.CoverImageDirectory, fileName + ".png"));
         return filename;
