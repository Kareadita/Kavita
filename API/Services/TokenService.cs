--- conflicted
+++ resolved
@@ -19,7 +19,7 @@
 public interface ITokenService
 {
     Task<string> CreateToken(AppUser user);
-    Task<TokenRequestDto?> ValidateRefreshToken(TokenRequestDto request);
+    Task<TokenRequestDto> ValidateRefreshToken(TokenRequestDto request);
     Task<string> CreateRefreshToken(AppUser user);
 }
 
@@ -28,24 +28,19 @@
 {
     private readonly UserManager<AppUser> _userManager;
     private readonly SymmetricSecurityKey _key;
-    private const string RefreshTokenName = "RefreshToken";
 
     public TokenService(IConfiguration config, UserManager<AppUser> userManager)
     {
 
         _userManager = userManager;
-        _key = new SymmetricSecurityKey(Encoding.UTF8.GetBytes(config["TokenKey"] ?? string.Empty));
+        _key = new SymmetricSecurityKey(Encoding.UTF8.GetBytes(config["TokenKey"]));
     }
 
     public async Task<string> CreateToken(AppUser user)
     {
         var claims = new List<Claim>
         {
-<<<<<<< HEAD
-            new Claim(JwtRegisteredClaimNames.Name, user.UserName!),
-=======
             new Claim(JwtRegisteredClaimNames.Name, user.UserName),
->>>>>>> 30bc7ccc
             new Claim(ClaimTypes.NameIdentifier, user.Id.ToString()),
         };
 
@@ -70,40 +65,27 @@
 
     public async Task<string> CreateRefreshToken(AppUser user)
     {
-        await _userManager.RemoveAuthenticationTokenAsync(user, TokenOptions.DefaultProvider, RefreshTokenName);
-        var refreshToken = await _userManager.GenerateUserTokenAsync(user, TokenOptions.DefaultProvider, RefreshTokenName);
-        await _userManager.SetAuthenticationTokenAsync(user, TokenOptions.DefaultProvider, RefreshTokenName, refreshToken);
+        await _userManager.RemoveAuthenticationTokenAsync(user, TokenOptions.DefaultProvider, "RefreshToken");
+        var refreshToken = await _userManager.GenerateUserTokenAsync(user, TokenOptions.DefaultProvider, "RefreshToken");
+        await _userManager.SetAuthenticationTokenAsync(user, TokenOptions.DefaultProvider, "RefreshToken", refreshToken);
         return refreshToken;
     }
 
-    public async Task<TokenRequestDto?> ValidateRefreshToken(TokenRequestDto request)
+    public async Task<TokenRequestDto> ValidateRefreshToken(TokenRequestDto request)
     {
-        try
+        var tokenHandler = new JwtSecurityTokenHandler();
+        var tokenContent = tokenHandler.ReadJwtToken(request.Token);
+        var username = tokenContent.Claims.FirstOrDefault(q => q.Type == JwtRegisteredClaimNames.NameId)?.Value;
+        var user = await _userManager.FindByNameAsync(username);
+        if (user == null) return null; // This forces a logout
+        await _userManager.VerifyUserTokenAsync(user, TokenOptions.DefaultProvider, "RefreshToken", request.RefreshToken);
+
+        await _userManager.UpdateSecurityStampAsync(user);
+
+        return new TokenRequestDto()
         {
-            var tokenHandler = new JwtSecurityTokenHandler();
-            var tokenContent = tokenHandler.ReadJwtToken(request.Token);
-            var username = tokenContent.Claims.FirstOrDefault(q => q.Type == JwtRegisteredClaimNames.NameId)?.Value;
-            if (string.IsNullOrEmpty(username)) return null;
-            var user = await _userManager.FindByIdAsync(username);
-            if (user == null) return null; // This forces a logout
-            var validated = await _userManager.VerifyUserTokenAsync(user, TokenOptions.DefaultProvider, RefreshTokenName, request.RefreshToken);
-            if (!validated) return null;
-            await _userManager.UpdateSecurityStampAsync(user);
-
-            return new TokenRequestDto()
-            {
-                Token = await CreateToken(user),
-                RefreshToken = await CreateRefreshToken(user)
-            };
-        } catch (SecurityTokenExpiredException)
-        {
-            // Handle expired token
-            return null;
-        }
-        catch (Exception)
-        {
-            // Handle other exceptions
-            return null;
-        }
+            Token = await CreateToken(user),
+            RefreshToken = await CreateRefreshToken(user)
+        };
     }
 }