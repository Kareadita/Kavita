﻿using System;
using System.Collections.Generic;
using System.Linq;
using System.Threading.Tasks;
using API.DTOs.Update;
using API.SignalR;
using API.SignalR.Presence;
using Flurl.Http;
using Kavita.Common.EnvironmentInfo;
using Kavita.Common.Helpers;
using MarkdownDeep;
using Microsoft.AspNetCore.SignalR;
using Microsoft.Extensions.Hosting;
using Microsoft.Extensions.Logging;

namespace API.Services.Tasks;

internal class GithubReleaseMetadata
{
    /// <summary>
    /// Name of the Tag
    /// <example>v0.4.3</example>
    /// </summary>
    // ReSharper disable once InconsistentNaming
    public string Tag_Name { get; init; }
    /// <summary>
    /// Name of the Release
    /// </summary>
    public string Name { get; init; }
    /// <summary>
    /// Body of the Release
    /// </summary>
    public string Body { get; init; }
    /// <summary>
    /// Url of the release on Github
    /// </summary>
    // ReSharper disable once InconsistentNaming
    public string Html_Url { get; init; }
    /// <summary>
    /// Date Release was Published
    /// </summary>
    // ReSharper disable once InconsistentNaming
    public string Published_At { get; init; }
}

public interface IVersionUpdaterService
{
    Task<UpdateNotificationDto> CheckForUpdate();
    Task PushUpdate(UpdateNotificationDto update);
    Task<IEnumerable<UpdateNotificationDto>> GetAllReleases();
}

public class VersionUpdaterService : IVersionUpdaterService
{
    private readonly ILogger<VersionUpdaterService> _logger;
    private readonly IEventHub _eventHub;
<<<<<<< HEAD
    private readonly IPresenceTracker _tracker;
=======
>>>>>>> 3ec48145
    private readonly Markdown _markdown = new MarkdownDeep.Markdown();
#pragma warning disable S1075
    private const string GithubLatestReleasesUrl = "https://api.github.com/repos/Kareadita/Kavita/releases/latest";
    private const string GithubAllReleasesUrl = "https://api.github.com/repos/Kareadita/Kavita/releases";
#pragma warning restore S1075

<<<<<<< HEAD
    public VersionUpdaterService(ILogger<VersionUpdaterService> logger, IEventHub eventHub, IPresenceTracker tracker)
    {
        _logger = logger;
        _eventHub = eventHub;
        _tracker = tracker;
=======
    public VersionUpdaterService(ILogger<VersionUpdaterService> logger, IEventHub eventHub)
    {
        _logger = logger;
        _eventHub = eventHub;
>>>>>>> 3ec48145

        FlurlHttp.ConfigureClient(GithubLatestReleasesUrl, cli =>
            cli.Settings.HttpClientFactory = new UntrustedCertClientFactory());
        FlurlHttp.ConfigureClient(GithubAllReleasesUrl, cli =>
            cli.Settings.HttpClientFactory = new UntrustedCertClientFactory());
    }

    /// <summary>
    /// Fetches the latest release from Github
    /// </summary>
    /// <returns>Latest update or null if current version is greater than latest update</returns>
    public async Task<UpdateNotificationDto?> CheckForUpdate()
    {
        var update = await GetGithubRelease();
        var dto = CreateDto(update);
        return new Version(dto.UpdateVersion) <= new Version(dto.CurrentVersion) ? null : dto;
    }

    public async Task<IEnumerable<UpdateNotificationDto>> GetAllReleases()
    {
        var updates = await GetGithubReleases();
        return updates.Select(CreateDto);
    }

    private UpdateNotificationDto CreateDto(GithubReleaseMetadata update)
    {
        if (update == null || string.IsNullOrEmpty(update.Tag_Name)) return null;
        var updateVersion = new Version(update.Tag_Name.Replace("v", string.Empty));
        var currentVersion = BuildInfo.Version.ToString(4);

        return new UpdateNotificationDto()
        {
            CurrentVersion = currentVersion,
            UpdateVersion = updateVersion.ToString(),
            UpdateBody = _markdown.Transform(update.Body.Trim()),
            UpdateTitle = update.Name,
            UpdateUrl = update.Html_Url,
            IsDocker = new OsInfo(Array.Empty<IOsVersionAdapter>()).IsDocker,
            PublishDate = update.Published_At
        };
    }

    public async Task PushUpdate(UpdateNotificationDto update)
    {
        if (update == null) return;

        var updateVersion = new Version(update.CurrentVersion);

        if (BuildInfo.Version < updateVersion)
        {
            _logger.LogInformation("Server is out of date. Current: {CurrentVersion}. Available: {AvailableUpdate}", BuildInfo.Version, updateVersion);
            await _eventHub.SendMessageAsync(MessageFactory.UpdateAvailable, MessageFactory.UpdateVersionEvent(update),
                true);
        }
        else if (Environment.GetEnvironmentVariable("ASPNETCORE_ENVIRONMENT") == Environments.Development)
        {
            _logger.LogInformation("Server is up to date. Current: {CurrentVersion}", BuildInfo.Version);
            await _eventHub.SendMessageAsync(MessageFactory.UpdateAvailable, MessageFactory.UpdateVersionEvent(update),
                true);
        }
    }


    private static async Task<GithubReleaseMetadata> GetGithubRelease()
    {
        var update = await GithubLatestReleasesUrl
            .WithHeader("Accept", "application/json")
            .WithHeader("User-Agent", "Kavita")
            .GetJsonAsync<GithubReleaseMetadata>();

        return update;
    }

    private static async Task<IEnumerable<GithubReleaseMetadata>> GetGithubReleases()
    {
        var update = await GithubAllReleasesUrl
            .WithHeader("Accept", "application/json")
            .WithHeader("User-Agent", "Kavita")
            .GetJsonAsync<IEnumerable<GithubReleaseMetadata>>();

        return update;
    }
}<|MERGE_RESOLUTION|>--- conflicted
+++ resolved
@@ -54,28 +54,16 @@
 {
     private readonly ILogger<VersionUpdaterService> _logger;
     private readonly IEventHub _eventHub;
-<<<<<<< HEAD
-    private readonly IPresenceTracker _tracker;
-=======
->>>>>>> 3ec48145
     private readonly Markdown _markdown = new MarkdownDeep.Markdown();
 #pragma warning disable S1075
     private const string GithubLatestReleasesUrl = "https://api.github.com/repos/Kareadita/Kavita/releases/latest";
     private const string GithubAllReleasesUrl = "https://api.github.com/repos/Kareadita/Kavita/releases";
 #pragma warning restore S1075
 
-<<<<<<< HEAD
-    public VersionUpdaterService(ILogger<VersionUpdaterService> logger, IEventHub eventHub, IPresenceTracker tracker)
-    {
-        _logger = logger;
-        _eventHub = eventHub;
-        _tracker = tracker;
-=======
     public VersionUpdaterService(ILogger<VersionUpdaterService> logger, IEventHub eventHub)
     {
         _logger = logger;
         _eventHub = eventHub;
->>>>>>> 3ec48145
 
         FlurlHttp.ConfigureClient(GithubLatestReleasesUrl, cli =>
             cli.Settings.HttpClientFactory = new UntrustedCertClientFactory());
