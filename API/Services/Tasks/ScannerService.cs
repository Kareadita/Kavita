using System;
using System.Collections.Generic;
using System.Diagnostics;
using System.IO;
using System.Linq;
using System.Threading;
using System.Threading.Tasks;
using API.Comparators;
using API.Data;
using API.Data.Metadata;
using API.Data.Repositories;
using API.Entities;
using API.Entities.Enums;
using API.Extensions;
using API.Helpers;
using API.Parser;
using API.Services.Tasks.Scanner;
using API.SignalR;
using Hangfire;
using Microsoft.Extensions.Logging;

namespace API.Services.Tasks;
public interface IScannerService
{
    /// <summary>
    /// Given a library id, scans folders for said library. Parses files and generates DB updates. Will overwrite
    /// cover images if forceUpdate is true.
    /// </summary>
    /// <param name="libraryId">Library to scan against</param>
    Task ScanLibrary(int libraryId);
    Task ScanLibraries();
    Task ScanSeries(int libraryId, int seriesId, CancellationToken token);
}

public class ScannerService : IScannerService
{
    private readonly IUnitOfWork _unitOfWork;
    private readonly ILogger<ScannerService> _logger;
    private readonly IMetadataService _metadataService;
    private readonly ICacheService _cacheService;
    private readonly IEventHub _eventHub;
    private readonly IFileService _fileService;
    private readonly IDirectoryService _directoryService;
    private readonly IReadingItemService _readingItemService;
    private readonly ICacheHelper _cacheHelper;

    public ScannerService(IUnitOfWork unitOfWork, ILogger<ScannerService> logger,
        IMetadataService metadataService, ICacheService cacheService, IEventHub eventHub,
        IFileService fileService, IDirectoryService directoryService, IReadingItemService readingItemService,
        ICacheHelper cacheHelper)
    {
        _unitOfWork = unitOfWork;
        _logger = logger;
        _metadataService = metadataService;
        _cacheService = cacheService;
        _eventHub = eventHub;
        _fileService = fileService;
        _directoryService = directoryService;
        _readingItemService = readingItemService;
        _cacheHelper = cacheHelper;
    }

    [DisableConcurrentExecution(timeoutInSeconds: 360)]
    [AutomaticRetry(Attempts = 0, OnAttemptsExceeded = AttemptsExceededAction.Delete)]
    public async Task ScanSeries(int libraryId, int seriesId, CancellationToken token)
    {
        var sw = new Stopwatch();
        var files = await _unitOfWork.SeriesRepository.GetFilesForSeries(seriesId);
        var series = await _unitOfWork.SeriesRepository.GetFullSeriesForSeriesIdAsync(seriesId);
        var chapterIds = await _unitOfWork.SeriesRepository.GetChapterIdsForSeriesAsync(new[] {seriesId});
        var library = await _unitOfWork.LibraryRepository.GetLibraryForIdAsync(libraryId, LibraryIncludes.Folders);
        var folderPaths = library.Folders.Select(f => f.Path).ToList();


        if (!await CheckMounts(library.Name, library.Folders.Select(f => f.Path).ToList()))
        {
            _logger.LogCritical("Some of the root folders for library are not accessible. Please check that drives are connected and rescan. Scan will be aborted");
            return;
        }

        var allPeople = await _unitOfWork.PersonRepository.GetAllPeople();
        var allGenres = await _unitOfWork.GenreRepository.GetAllGenresAsync();
        var allTags = await _unitOfWork.TagRepository.GetAllTagsAsync();

        var dirs = _directoryService.FindHighestDirectoriesFromFiles(folderPaths, files.Select(f => f.FilePath).ToList());

        _logger.LogInformation("Beginning file scan on {SeriesName}", series.Name);
        var (totalFiles, scanElapsedTime, parsedSeries) = await ScanFiles(library, dirs.Keys);



        // Remove any parsedSeries keys that don't belong to our series. This can occur when users store 2 series in the same folder
        RemoveParsedInfosNotForSeries(parsedSeries, series);

        // If nothing was found, first validate any of the files still exist. If they don't then we have a deletion and can skip the rest of the logic flow
        if (parsedSeries.Count == 0)
        {
            var anyFilesExist =
                (await _unitOfWork.SeriesRepository.GetFilesForSeries(series.Id)).Any(m => File.Exists(m.FilePath));

            if (!anyFilesExist)
            {
                try
                {
                    _unitOfWork.SeriesRepository.Remove(series);
                    await CommitAndSend(totalFiles, parsedSeries, sw, scanElapsedTime, series);
                }
                catch (Exception ex)
                {
                    _logger.LogCritical(ex, "There was an error during ScanSeries to delete the series");
                    await _unitOfWork.RollbackAsync();
                }

            }
            else
            {
                // We need to do an additional check for an edge case: If the scan ran and the files do not match the existing Series name, then it is very likely,
                // the files have crap naming and if we don't correct, the series will get deleted due to the parser not being able to fallback onto folder parsing as the root
                // is the series folder.
                var existingFolder = dirs.Keys.FirstOrDefault(key => key.Contains(series.OriginalName));
                if (dirs.Keys.Count == 1 && !string.IsNullOrEmpty(existingFolder))
                {
                    dirs = new Dictionary<string, string>();
                    var path = Directory.GetParent(existingFolder)?.FullName;
                    if (!folderPaths.Contains(path) || !folderPaths.Any(p => p.Contains(path ?? string.Empty)))
                    {
                        _logger.LogInformation("[ScanService] Aborted: {SeriesName} has bad naming convention and sits at root of library. Cannot scan series without deletion occuring. Correct file names to have Series Name within it or perform Scan Library", series.OriginalName);
                        return;
                    }
                    if (!string.IsNullOrEmpty(path))
                    {
                        dirs[path] = string.Empty;
                    }
                }

                var (totalFiles2, scanElapsedTime2, parsedSeries2) = await ScanFiles(library, dirs.Keys);
                _logger.LogInformation("{SeriesName} has bad naming convention, forcing rescan at a higher directory", series.OriginalName);
                totalFiles += totalFiles2;
                scanElapsedTime += scanElapsedTime2;
                parsedSeries = parsedSeries2;
                RemoveParsedInfosNotForSeries(parsedSeries, series);
            }
        }

        // At this point, parsedSeries will have at least one key and we can perform the update. If it still doesn't, just return and don't do anything
        if (parsedSeries.Count == 0) return;

        // Merge any series together that might have different ParsedSeries but belong to another group of ParsedSeries
        try
        {
            await _eventHub.SendMessageAsync(MessageFactory.NotificationProgress, MessageFactory.LibraryScanProgressEvent(library.Name, ProgressEventType.Started, series.Name));
            await UpdateSeries(series, parsedSeries, allPeople, allTags, allGenres, library);
            await _eventHub.SendMessageAsync(MessageFactory.NotificationProgress, MessageFactory.LibraryScanProgressEvent(library.Name, ProgressEventType.Ended, series.Name));

            await CommitAndSend(totalFiles, parsedSeries, sw, scanElapsedTime, series);
            await RemoveAbandonedMetadataKeys();
        }
        catch (Exception ex)
        {
            _logger.LogCritical(ex, "There was an error during ScanSeries to update the series");
            await _unitOfWork.RollbackAsync();
        }
        // Tell UI that this series is done
        await _eventHub.SendMessageAsync(MessageFactory.ScanSeries,
            MessageFactory.ScanSeriesEvent(libraryId, seriesId, series.Name));
        await CleanupDbEntities();
        BackgroundJob.Enqueue(() => _cacheService.CleanupChapters(chapterIds));
        BackgroundJob.Enqueue(() => _metadataService.RefreshMetadataForSeries(libraryId, series.Id, false));
    }

    private static void RemoveParsedInfosNotForSeries(Dictionary<ParsedSeries, List<ParserInfo>> parsedSeries, Series series)
    {
        var keys = parsedSeries.Keys;
        foreach (var key in keys.Where(key =>
                      series.Format != key.Format || !SeriesHelper.FindSeries(series, key)))
        {
            parsedSeries.Remove(key);
        }
    }

    private async Task CommitAndSend(int totalFiles,
        Dictionary<ParsedSeries, List<ParserInfo>> parsedSeries, Stopwatch sw, long scanElapsedTime, Series series)
    {
        if (_unitOfWork.HasChanges())
        {
            await _unitOfWork.CommitAsync();
            _logger.LogInformation(
                "Processed {TotalFiles} files and {ParsedSeriesCount} series in {ElapsedScanTime} milliseconds for {SeriesName}",
                totalFiles, parsedSeries.Keys.Count, sw.ElapsedMilliseconds + scanElapsedTime, series.Name);
        }
    }

    private async Task<bool> CheckMounts(string libraryName, IList<string> folders)
    {
        // Check if any of the folder roots are not available (ie disconnected from network, etc) and fail if any of them are
        if (folders.Any(f => !_directoryService.IsDriveMounted(f)))
        {
            _logger.LogError("Some of the root folders for library ({LibraryName} are not accessible. Please check that drives are connected and rescan. Scan will be aborted", libraryName);

            await _eventHub.SendMessageAsync(MessageFactory.Error,
                MessageFactory.ErrorEvent("Some of the root folders for library are not accessible. Please check that drives are connected and rescan. Scan will be aborted",
                    string.Join(", ", folders.Where(f => !_directoryService.IsDriveMounted(f)))));

            return false;
        }


        // For Docker instances check if any of the folder roots are not available (ie disconnected volumes, etc) and fail if any of them are
        if (folders.Any(f => _directoryService.IsDirectoryEmpty(f)))
        {
            // NOTE: Food for thought, move this to throw an exception and let a middleware inform the UI to keep the code clean. (We can throw a custom exception which
            // will always propagate to the UI)
            // That way logging and UI informing is all in one place with full context
            _logger.LogError("Some of the root folders for the library are empty. " +
                             "Either your mount has been disconnected or you are trying to delete all series in the library. " +
                             "Scan will be aborted. " +
                             "Check that your mount is connected or change the library's root folder and rescan");

            await _eventHub.SendMessageAsync(MessageFactory.Error, MessageFactory.ErrorEvent( $"Some of the root folders for the library, {libraryName}, are empty.",
                "Either your mount has been disconnected or you are trying to delete all series in the library. " +
                "Scan will be aborted. " +
                "Check that your mount is connected or change the library's root folder and rescan"));

            return false;
        }

        return true;
    }


    [DisableConcurrentExecution(timeoutInSeconds: 360)]
    [AutomaticRetry(Attempts = 0, OnAttemptsExceeded = AttemptsExceededAction.Delete)]
    public async Task ScanLibraries()
    {
        _logger.LogInformation("Starting Scan of All Libraries");
        var libraries = await _unitOfWork.LibraryRepository.GetLibrariesAsync();
        foreach (var lib in libraries)
        {
            await ScanLibrary(lib.Id);
        }
        _logger.LogInformation("Scan of All Libraries Finished");
    }


    /// <summary>
    /// Scans a library for file changes.
    /// Will kick off a scheduled background task to refresh metadata,
    /// ie) all entities will be rechecked for new cover images and comicInfo.xml changes
    /// </summary>
    /// <param name="libraryId"></param>
    [DisableConcurrentExecution(360)]
    [AutomaticRetry(Attempts = 0, OnAttemptsExceeded = AttemptsExceededAction.Delete)]
    public async Task ScanLibrary(int libraryId)
    {
        Library library;
        try
        {
            library = await _unitOfWork.LibraryRepository.GetLibraryForIdAsync(libraryId, LibraryIncludes.Folders);
        }
        catch (Exception ex)
        {
            // This usually only fails if user is not authenticated.
            _logger.LogError(ex, "[ScannerService] There was an issue fetching Library {LibraryId}", libraryId);
            return;
        }

        if (!await CheckMounts(library.Name, library.Folders.Select(f => f.Path).ToList()))
        {
            _logger.LogCritical("Some of the root folders for library are not accessible. Please check that drives are connected and rescan. Scan will be aborted");
            return;
        }


        _logger.LogInformation("[ScannerService] Beginning file scan on {LibraryName}", library.Name);
        // await _eventHub.SendMessageAsync(SignalREvents.NotificationProgress,
        //     MessageFactory.ScanLibraryProgressEvent(libraryId, 0F));


        var (totalFiles, scanElapsedTime, series) = await ScanFiles(library, library.Folders.Select(fp => fp.Path));
        // var scanner = new ParseScannedFiles(_logger, _directoryService, _readingItemService);
        // var series = scanner.ScanLibrariesForSeries(library.Type, library.Folders.Select(fp => fp.Path), out var totalFiles, out var scanElapsedTime);
        _logger.LogInformation("[ScannerService] Finished file scan. Updating database");

        foreach (var folderPath in library.Folders)
        {
            folderPath.LastScanned = DateTime.Now;
        }
        var sw = Stopwatch.StartNew();

        await UpdateLibrary(library, series);

        library.LastScanned = DateTime.Now;
        _unitOfWork.LibraryRepository.Update(library);
        if (await _unitOfWork.CommitAsync())
        {
            _logger.LogInformation(
                "[ScannerService] Finished scan of {TotalFiles} files and {ParsedSeriesCount} series in {ElapsedScanTime} milliseconds for {LibraryName}",
                totalFiles, series.Keys.Count, sw.ElapsedMilliseconds + scanElapsedTime, library.Name);
        }
        else
        {
            _logger.LogCritical(
                "[ScannerService] There was a critical error that resulted in a failed scan. Please check logs and rescan");
        }

        await CleanupDbEntities();

        // await _eventHub.SendMessageAsync(SignalREvents.NotificationProgress,
        //     MessageFactory.ScanLibraryProgressEvent(libraryId, 1F));
        BackgroundJob.Enqueue(() => _metadataService.RefreshMetadata(libraryId, false));
    }

    private async Task<Tuple<int, long, Dictionary<ParsedSeries, List<ParserInfo>>>> ScanFiles(Library library, IEnumerable<string> dirs)
    {
        var scanner = new ParseScannedFiles(_logger, _directoryService, _readingItemService, _eventHub);
        var scanWatch = new Stopwatch();
        var parsedSeries = await scanner.ScanLibrariesForSeries(library.Type, dirs, library.Name);
        var totalFiles = parsedSeries.Keys.Sum(key => parsedSeries[key].Count);
        var scanElapsedTime = scanWatch.ElapsedMilliseconds;

        return new Tuple<int, long, Dictionary<ParsedSeries, List<ParserInfo>>>(totalFiles, scanElapsedTime, parsedSeries);
    }

    /// <summary>
    /// Remove any user progress rows that no longer exist since scan library ran and deleted series/volumes/chapters
    /// </summary>
    private async Task CleanupAbandonedChapters()
    {
        var cleanedUp = await _unitOfWork.AppUserProgressRepository.CleanupAbandonedChapters();
        _logger.LogInformation("Removed {Count} abandoned progress rows", cleanedUp);
    }


    /// <summary>
    /// Cleans up any abandoned rows due to removals from Scan loop
    /// </summary>
    private async Task CleanupDbEntities()
    {
        await CleanupAbandonedChapters();
        var cleanedUp = await _unitOfWork.CollectionTagRepository.RemoveTagsWithoutSeries();
        _logger.LogInformation("Removed {Count} abandoned collection tags", cleanedUp);
    }

    private async Task UpdateLibrary(Library library, Dictionary<ParsedSeries, List<ParserInfo>> parsedSeries)
    {
        if (parsedSeries == null) return;

        // Library contains no Series, so we need to fetch series in groups of ChunkSize
        var chunkInfo = await _unitOfWork.SeriesRepository.GetChunkInfo(library.Id);
        var stopwatch = Stopwatch.StartNew();
        var totalTime = 0L;

        var allPeople = await _unitOfWork.PersonRepository.GetAllPeople();
        var allGenres = await _unitOfWork.GenreRepository.GetAllGenresAsync();
        var allTags = await _unitOfWork.TagRepository.GetAllTagsAsync();

        // Update existing series
        _logger.LogInformation("[ScannerService] Updating existing series for {LibraryName}. Total Items: {TotalSize}. Total Chunks: {TotalChunks} with {ChunkSize} size",
            library.Name, chunkInfo.TotalSize, chunkInfo.TotalChunks, chunkInfo.ChunkSize);
        for (var chunk = 1; chunk <= chunkInfo.TotalChunks; chunk++)
        {
            if (chunkInfo.TotalChunks == 0) continue;
            totalTime += stopwatch.ElapsedMilliseconds;
            stopwatch.Restart();
            _logger.LogInformation("[ScannerService] Processing chunk {ChunkNumber} / {TotalChunks} with size {ChunkSize}. Series ({SeriesStart} - {SeriesEnd}",
                chunk, chunkInfo.TotalChunks, chunkInfo.ChunkSize, chunk * chunkInfo.ChunkSize, (chunk + 1) * chunkInfo.ChunkSize);
            var nonLibrarySeries = await _unitOfWork.SeriesRepository.GetFullSeriesForLibraryIdAsync(library.Id, new UserParams()
            {
                PageNumber = chunk,
                PageSize = chunkInfo.ChunkSize
            });

            // First, remove any series that are not in parsedSeries list
            var missingSeries = FindSeriesNotOnDisk(nonLibrarySeries, parsedSeries).ToList();

            foreach (var missing in missingSeries)
            {
                _unitOfWork.SeriesRepository.Remove(missing);
            }

            var cleanedSeries = SeriesHelper.RemoveMissingSeries(nonLibrarySeries, missingSeries, out var removeCount);
            if (removeCount > 0)
            {
                _logger.LogInformation("[ScannerService] Removed {RemoveMissingSeries} series that are no longer on disk:", removeCount);
                foreach (var s in missingSeries)
                {
                    _logger.LogDebug("[ScannerService] Removed {SeriesName} ({Format})", s.Name, s.Format);
                }
            }

            // Now, we only have to deal with series that exist on disk. Let's recalculate the volumes for each series
            var librarySeries = cleanedSeries.ToList();

            foreach (var series in librarySeries)
            {
                await _eventHub.SendMessageAsync(MessageFactory.NotificationProgress, MessageFactory.LibraryScanProgressEvent(library.Name, ProgressEventType.Started, series.Name));
                await UpdateSeries(series, parsedSeries, allPeople, allTags, allGenres, library);
            }

            try
            {
                await _unitOfWork.CommitAsync();
            }
            catch (Exception ex)
            {
                _logger.LogCritical(ex, "[ScannerService] There was an issue writing to the DB. Chunk {ChunkNumber} did not save to DB", chunk);
                foreach (var series in nonLibrarySeries)
                {
                    _logger.LogCritical("[ScannerService] There may be a constraint issue with {SeriesName}", series.OriginalName);
                }

                await _eventHub.SendMessageAsync(MessageFactory.Error,
                    MessageFactory.ErrorEvent("There was an issue writing to the DB. Chunk {ChunkNumber} did not save to DB",
                        "The following series had constraint issues: " + string.Join(",", nonLibrarySeries.Select(s => s.OriginalName))));

                continue;
            }
            _logger.LogInformation(
                "[ScannerService] Processed {SeriesStart} - {SeriesEnd} series in {ElapsedScanTime} milliseconds for {LibraryName}",
                chunk * chunkInfo.ChunkSize, (chunk * chunkInfo.ChunkSize) + nonLibrarySeries.Count, totalTime, library.Name);

            // Emit any series removed
            foreach (var missing in missingSeries)
            {
                await _eventHub.SendMessageAsync(MessageFactory.SeriesRemoved, MessageFactory.SeriesRemovedEvent(missing.Id, missing.Name, library.Id));
            }

            foreach (var series in librarySeries)
            {
                // This is something more like, the series has finished updating in the backend. It may or may not have been modified.
                await _eventHub.SendMessageAsync(MessageFactory.ScanSeries, MessageFactory.ScanSeriesEvent(library.Id, series.Id, series.Name));
            }
        }


        // Add new series that have parsedInfos
        _logger.LogDebug("[ScannerService] Adding new series");
        var newSeries = new List<Series>();
        var allSeries = (await _unitOfWork.SeriesRepository.GetSeriesForLibraryIdAsync(library.Id)).ToList();
        _logger.LogDebug("[ScannerService] Fetched {AllSeriesCount} series for comparing new series with. There should be {DeltaToParsedSeries} new series",
            allSeries.Count, parsedSeries.Count - allSeries.Count);
        // TODO: Once a parsedSeries is processed, remove the key to free up some memory
        foreach (var (key, infos) in parsedSeries)
        {
            // Key is normalized already
            Series existingSeries;
            try
            {
                existingSeries = allSeries.SingleOrDefault(s => SeriesHelper.FindSeries(s, key));
            }
            catch (Exception e)
            {
                // NOTE: If I ever want to put Duplicates table, this is where it can go
                _logger.LogCritical(e, "[ScannerService] There are multiple series that map to normalized key {Key}. You can manually delete the entity via UI and rescan to fix it. This will be skipped", key.NormalizedName);
                var duplicateSeries = allSeries.Where(s => SeriesHelper.FindSeries(s, key));
                foreach (var series in duplicateSeries)
                {
                    _logger.LogCritical("[ScannerService] Duplicate Series Found: {Key} maps with {Series}", key.Name, series.OriginalName);
                }

                continue;
            }

            if (existingSeries != null) continue;

            var s = DbFactory.Series(infos[0].Series);
            if (!string.IsNullOrEmpty(infos[0].SeriesSort))
            {
                s.SortName = infos[0].SeriesSort;
            }
            s.Format = key.Format;
            s.LibraryId = library.Id; // We have to manually set this since we aren't adding the series to the Library's series.
            newSeries.Add(s);
        }


        foreach(var series in newSeries)
        {
            _logger.LogDebug("[ScannerService] Processing series {SeriesName}", series.OriginalName);
            await UpdateSeries(series, parsedSeries, allPeople, allTags, allGenres, library);
            _unitOfWork.SeriesRepository.Attach(series);
            try
            {
                await _unitOfWork.CommitAsync();
                _logger.LogInformation(
                    "[ScannerService] Added {NewSeries} series in {ElapsedScanTime} milliseconds for {LibraryName}",
                    newSeries.Count, stopwatch.ElapsedMilliseconds, library.Name);

                // Inform UI of new series added
                await _eventHub.SendMessageAsync(MessageFactory.SeriesAdded, MessageFactory.SeriesAddedEvent(series.Id, series.Name, library.Id));
            }
            catch (Exception ex)
            {
                _logger.LogCritical(ex, "[ScannerService] There was a critical exception adding new series entry for {SeriesName} with a duplicate index key: {IndexKey} ",
                    series.Name, $"{series.Name}_{series.NormalizedName}_{series.LocalizedName}_{series.LibraryId}_{series.Format}");
            }
        }

        await _eventHub.SendMessageAsync(MessageFactory.NotificationProgress, MessageFactory.LibraryScanProgressEvent(library.Name, ProgressEventType.Ended));

        _logger.LogInformation(
            "[ScannerService] Added {NewSeries} series in {ElapsedScanTime} milliseconds for {LibraryName}",
            newSeries.Count, stopwatch.ElapsedMilliseconds, library.Name);
    }

    private async Task UpdateSeries(Series series, Dictionary<ParsedSeries, List<ParserInfo>> parsedSeries,
        ICollection<Person> allPeople, ICollection<Tag> allTags, ICollection<Genre> allGenres, Library library)
    {
        try
        {
            _logger.LogInformation("[ScannerService] Processing series {SeriesName}", series.OriginalName);
            await _eventHub.SendMessageAsync(MessageFactory.NotificationProgress, MessageFactory.LibraryScanProgressEvent(library.Name, ProgressEventType.Ended, series.Name));

            // Get all associated ParsedInfos to the series. This includes infos that use a different filename that matches Series LocalizedName
            var parsedInfos = ParseScannedFiles.GetInfosByName(parsedSeries, series);
            UpdateVolumes(series, parsedInfos, allPeople, allTags, allGenres);
            series.Pages = series.Volumes.Sum(v => v.Pages);

            series.NormalizedName = Parser.Parser.Normalize(series.Name);
            series.Metadata ??= DbFactory.SeriesMetadata(new List<CollectionTag>());
            if (series.Format == MangaFormat.Unknown)
            {
                series.Format = parsedInfos[0].Format;
            }
            series.OriginalName ??= parsedInfos[0].Series;
<<<<<<< HEAD
            if (!series.SortNameLocked) series.SortName = parsedInfos[0].SeriesSort;
=======
            if (string.IsNullOrEmpty(series.SortName))
            {
                series.SortName = series.Name;
            }
            if (!series.SortNameLocked)
            {
                series.SortName = series.Name;
                if (!string.IsNullOrEmpty(parsedInfos[0].SeriesSort))
                {
                    series.SortName = parsedInfos[0].SeriesSort;
                }
            }
>>>>>>> 3ec48145

            await _eventHub.SendMessageAsync(MessageFactory.NotificationProgress, MessageFactory.LibraryScanProgressEvent(library.Name, ProgressEventType.Ended, series.Name));

            UpdateSeriesMetadata(series, allPeople, allGenres, allTags, library.Type);
        }
        catch (Exception ex)
        {
            _logger.LogError(ex, "[ScannerService] There was an exception updating volumes for {SeriesName}", series.Name);
        }

        await _eventHub.SendMessageAsync(MessageFactory.NotificationProgress, MessageFactory.LibraryScanProgressEvent(library.Name, ProgressEventType.Ended, series.Name));
    }

    public static IEnumerable<Series> FindSeriesNotOnDisk(IEnumerable<Series> existingSeries, Dictionary<ParsedSeries, List<ParserInfo>> parsedSeries)
    {
        return existingSeries.Where(es => !ParserInfoHelpers.SeriesHasMatchingParserInfoFormat(es, parsedSeries));
    }

    private async Task RemoveAbandonedMetadataKeys()
    {
        await _unitOfWork.TagRepository.RemoveAllTagNoLongerAssociated();
        await _unitOfWork.PersonRepository.RemoveAllPeopleNoLongerAssociated();
        await _unitOfWork.GenreRepository.RemoveAllGenreNoLongerAssociated();
    }


    private static void UpdateSeriesMetadata(Series series, ICollection<Person> allPeople, ICollection<Genre> allGenres, ICollection<Tag> allTags, LibraryType libraryType)
    {
        var isBook = libraryType == LibraryType.Book;
        var firstVolume = series.Volumes.OrderBy(c => c.Number, new ChapterSortComparer()).FirstWithChapters(isBook);
        var firstChapter = firstVolume?.Chapters.GetFirstChapterWithFiles();

        var firstFile = firstChapter?.Files.FirstOrDefault();
        if (firstFile == null) return;
        if (Parser.Parser.IsPdf(firstFile.FilePath)) return;

        var chapters = series.Volumes.SelectMany(volume => volume.Chapters).ToList();

        // Update Metadata based on Chapter metadata
        series.Metadata.ReleaseYear = chapters.Min(c => c.ReleaseDate.Year);

        if (series.Metadata.ReleaseYear < 1000)
        {
            // Not a valid year, default to 0
            series.Metadata.ReleaseYear = 0;
        }

        // Set the AgeRating as highest in all the comicInfos
        if (!series.Metadata.AgeRatingLocked) series.Metadata.AgeRating = chapters.Max(chapter => chapter.AgeRating);


        series.Metadata.Count = chapters.Max(chapter => chapter.TotalCount);
        if (!series.Metadata.PublicationStatusLocked)
        {
            series.Metadata.PublicationStatus = PublicationStatus.OnGoing;
            if (chapters.Max(chapter => chapter.Count) >= series.Metadata.Count && series.Metadata.Count > 0)
            {
                series.Metadata.PublicationStatus = PublicationStatus.Completed;
            }
        }

        if (!string.IsNullOrEmpty(firstChapter.Summary) && !series.Metadata.SummaryLocked)
        {
            series.Metadata.Summary = firstChapter.Summary;
        }

        if (!string.IsNullOrEmpty(firstChapter.Language) && !series.Metadata.LanguageLocked)
        {
            series.Metadata.Language = firstChapter.Language;
        }


        void HandleAddPerson(Person person)
        {
            PersonHelper.AddPersonIfNotExists(series.Metadata.People, person);
            allPeople.Add(person);
        }

        // Handle People
        foreach (var chapter in chapters)
        {
            if (!series.Metadata.WriterLocked)
            {
                PersonHelper.UpdatePeople(allPeople, chapter.People.Where(p => p.Role == PersonRole.Writer).Select(p => p.Name), PersonRole.Writer,
                    HandleAddPerson);
            }

            if (!series.Metadata.CoverArtistLocked)
            {
                PersonHelper.UpdatePeople(allPeople, chapter.People.Where(p => p.Role == PersonRole.CoverArtist).Select(p => p.Name), PersonRole.CoverArtist,
                    HandleAddPerson);
            }

            if (!series.Metadata.PublisherLocked)
            {
                PersonHelper.UpdatePeople(allPeople, chapter.People.Where(p => p.Role == PersonRole.Publisher).Select(p => p.Name), PersonRole.Publisher,
                    HandleAddPerson);
            }

            if (!series.Metadata.CharacterLocked)
            {
                PersonHelper.UpdatePeople(allPeople, chapter.People.Where(p => p.Role == PersonRole.Character).Select(p => p.Name), PersonRole.Character,
                    HandleAddPerson);
            }

            if (!series.Metadata.ColoristLocked)
            {
                PersonHelper.UpdatePeople(allPeople, chapter.People.Where(p => p.Role == PersonRole.Colorist).Select(p => p.Name), PersonRole.Colorist,
                    HandleAddPerson);
            }

            if (!series.Metadata.EditorLocked)
            {
                PersonHelper.UpdatePeople(allPeople, chapter.People.Where(p => p.Role == PersonRole.Editor).Select(p => p.Name), PersonRole.Editor,
                    HandleAddPerson);
            }

            if (!series.Metadata.InkerLocked)
            {
                PersonHelper.UpdatePeople(allPeople, chapter.People.Where(p => p.Role == PersonRole.Inker).Select(p => p.Name), PersonRole.Inker,
                    HandleAddPerson);
            }

            if (!series.Metadata.LettererLocked)
            {
                PersonHelper.UpdatePeople(allPeople, chapter.People.Where(p => p.Role == PersonRole.Letterer).Select(p => p.Name), PersonRole.Letterer,
                    HandleAddPerson);
            }

            if (!series.Metadata.PencillerLocked)
            {
                PersonHelper.UpdatePeople(allPeople, chapter.People.Where(p => p.Role == PersonRole.Penciller).Select(p => p.Name), PersonRole.Penciller,
                    HandleAddPerson);
            }

            if (!series.Metadata.TranslatorLocked)
            {
                PersonHelper.UpdatePeople(allPeople, chapter.People.Where(p => p.Role == PersonRole.Translator).Select(p => p.Name), PersonRole.Translator,
                    HandleAddPerson);
            }

            if (!series.Metadata.TagsLocked)
            {
                TagHelper.UpdateTag(allTags, chapter.Tags.Select(t => t.Title), false, (tag, _) =>
                {
                    TagHelper.AddTagIfNotExists(series.Metadata.Tags, tag);
                    allTags.Add(tag);
                });
            }

            if (!series.Metadata.GenresLocked)
            {
                GenreHelper.UpdateGenre(allGenres, chapter.Genres.Select(t => t.Title), false, genre =>
                {
                    GenreHelper.AddGenreIfNotExists(series.Metadata.Genres, genre);
                    allGenres.Add(genre);
                });
            }
        }

        var people = chapters.SelectMany(c => c.People).ToList();
        PersonHelper.KeepOnlySamePeopleBetweenLists(series.Metadata.People,
            people, person => series.Metadata.People.Remove(person));
    }



    private void UpdateVolumes(Series series, IList<ParserInfo> parsedInfos, ICollection<Person> allPeople, ICollection<Tag> allTags, ICollection<Genre> allGenres)
    {
        var startingVolumeCount = series.Volumes.Count;
        // Add new volumes and update chapters per volume
        var distinctVolumes = parsedInfos.DistinctVolumes();
        _logger.LogDebug("[ScannerService] Updating {DistinctVolumes} volumes on {SeriesName}", distinctVolumes.Count, series.Name);
        foreach (var volumeNumber in distinctVolumes)
        {
            var volume = series.Volumes.SingleOrDefault(s => s.Name == volumeNumber);
            if (volume == null)
            {
                volume = DbFactory.Volume(volumeNumber);
                series.Volumes.Add(volume);
                _unitOfWork.VolumeRepository.Add(volume);
            }

            _logger.LogDebug("[ScannerService] Parsing {SeriesName} - Volume {VolumeNumber}", series.Name, volume.Name);
            var infos = parsedInfos.Where(p => p.Volumes == volumeNumber).ToArray();
            UpdateChapters(volume, infos);
            volume.Pages = volume.Chapters.Sum(c => c.Pages);

            // Update all the metadata on the Chapters
            foreach (var chapter in volume.Chapters)
            {
                var firstFile = chapter.Files.OrderBy(x => x.Chapter).FirstOrDefault();
                if (firstFile == null || _cacheHelper.HasFileNotChangedSinceCreationOrLastScan(chapter, false, firstFile)) continue;
                try
                {
                    var firstChapterInfo = infos.SingleOrDefault(i => i.FullFilePath.Equals(firstFile.FilePath));
                    UpdateChapterFromComicInfo(chapter, allPeople, allTags, allGenres, firstChapterInfo?.ComicInfo);
                }
                catch (Exception ex)
                {
                    _logger.LogError(ex, "There was some issue when updating chapter's metadata");
                }
            }
        }

        // Remove existing volumes that aren't in parsedInfos
        var nonDeletedVolumes = series.Volumes.Where(v => parsedInfos.Select(p => p.Volumes).Contains(v.Name)).ToList();
        if (series.Volumes.Count != nonDeletedVolumes.Count)
        {
            _logger.LogDebug("[ScannerService] Removed {Count} volumes from {SeriesName} where parsed infos were not mapping with volume name",
                (series.Volumes.Count - nonDeletedVolumes.Count), series.Name);
            var deletedVolumes = series.Volumes.Except(nonDeletedVolumes);
            foreach (var volume in deletedVolumes)
            {
                var file = volume.Chapters.FirstOrDefault()?.Files?.FirstOrDefault()?.FilePath ?? "";
                if (!string.IsNullOrEmpty(file) && File.Exists(file))
                {
                    _logger.LogError(
                        "[ScannerService] Volume cleanup code was trying to remove a volume with a file still existing on disk. File: {File}",
                        file);
                }

                _logger.LogDebug("[ScannerService] Removed {SeriesName} - Volume {Volume}: {File}", series.Name, volume.Name, file);
            }

            series.Volumes = nonDeletedVolumes;
        }

        _logger.LogDebug("[ScannerService] Updated {SeriesName} volumes from {StartingVolumeCount} to {VolumeCount}",
            series.Name, startingVolumeCount, series.Volumes.Count);
    }

    private void UpdateChapters(Volume volume, IList<ParserInfo> parsedInfos)
    {
        // Add new chapters
        foreach (var info in parsedInfos)
        {
            // Specials go into their own chapters with Range being their filename and IsSpecial = True. Non-Specials with Vol and Chap as 0
            // also are treated like specials for UI grouping.
            Chapter chapter;
            try
            {
                chapter = volume.Chapters.GetChapterByRange(info);
            }
            catch (Exception ex)
            {
                _logger.LogError(ex, "{FileName} mapped as '{Series} - Vol {Volume} Ch {Chapter}' is a duplicate, skipping", info.FullFilePath, info.Series, info.Volumes, info.Chapters);
                continue;
            }

            if (chapter == null)
            {
                _logger.LogDebug(
                    "[ScannerService] Adding new chapter, {Series} - Vol {Volume} Ch {Chapter}", info.Series, info.Volumes, info.Chapters);
                volume.Chapters.Add(DbFactory.Chapter(info));
            }
            else
            {
                chapter.UpdateFrom(info);
            }

        }

        // Add files
        foreach (var info in parsedInfos)
        {
            var specialTreatment = info.IsSpecialInfo();
            Chapter chapter;
            try
            {
                chapter = volume.Chapters.GetChapterByRange(info);
            }
            catch (Exception ex)
            {
                _logger.LogError(ex, "There was an exception parsing chapter. Skipping {SeriesName} Vol {VolumeNumber} Chapter {ChapterNumber} - Special treatment: {NeedsSpecialTreatment}", info.Series, volume.Name, info.Chapters, specialTreatment);
                continue;
            }
            if (chapter == null) continue;
            AddOrUpdateFileForChapter(chapter, info);
            chapter.Number = Parser.Parser.MinimumNumberFromRange(info.Chapters) + string.Empty;
            chapter.Range = specialTreatment ? info.Filename : info.Chapters;
        }


        // Remove chapters that aren't in parsedInfos or have no files linked
        var existingChapters = volume.Chapters.ToList();
        foreach (var existingChapter in existingChapters)
        {
            if (existingChapter.Files.Count == 0 || !parsedInfos.HasInfo(existingChapter))
            {
                _logger.LogDebug("[ScannerService] Removed chapter {Chapter} for Volume {VolumeNumber} on {SeriesName}", existingChapter.Range, volume.Name, parsedInfos[0].Series);
                volume.Chapters.Remove(existingChapter);
            }
            else
            {
                // Ensure we remove any files that no longer exist AND order
                existingChapter.Files = existingChapter.Files
                    .Where(f => parsedInfos.Any(p => p.FullFilePath == f.FilePath))
                    .OrderByNatural(f => f.FilePath).ToList();
                existingChapter.Pages = existingChapter.Files.Sum(f => f.Pages);
            }
        }
    }

    private void AddOrUpdateFileForChapter(Chapter chapter, ParserInfo info)
    {
        chapter.Files ??= new List<MangaFile>();
        var existingFile = chapter.Files.SingleOrDefault(f => f.FilePath == info.FullFilePath);
        if (existingFile != null)
        {
            existingFile.Format = info.Format;
            if (!_fileService.HasFileBeenModifiedSince(existingFile.FilePath, existingFile.LastModified) && existingFile.Pages != 0) return;
            existingFile.Pages = _readingItemService.GetNumberOfPages(info.FullFilePath, info.Format);
            // We skip updating DB here with last modified time so that metadata refresh can do it
        }
        else
        {
            var file = DbFactory.MangaFile(info.FullFilePath, info.Format, _readingItemService.GetNumberOfPages(info.FullFilePath, info.Format));
            if (file == null) return;

            chapter.Files.Add(file);
        }
    }

    private void UpdateChapterFromComicInfo(Chapter chapter, ICollection<Person> allPeople, ICollection<Tag> allTags, ICollection<Genre> allGenres, ComicInfo? info)
    {
        var firstFile = chapter.Files.OrderBy(x => x.Chapter).FirstOrDefault();
        if (firstFile == null ||
            _cacheHelper.HasFileNotChangedSinceCreationOrLastScan(chapter, false, firstFile)) return;

        var comicInfo = info;
        if (info == null)
        {
            comicInfo = _readingItemService.GetComicInfo(firstFile.FilePath);
        }

        if (comicInfo == null) return;

        chapter.AgeRating = ComicInfo.ConvertAgeRatingToEnum(comicInfo.AgeRating);

        if (!string.IsNullOrEmpty(comicInfo.Title))
        {
            chapter.TitleName = comicInfo.Title.Trim();
        }

        if (!string.IsNullOrEmpty(comicInfo.Summary))
        {
            chapter.Summary = comicInfo.Summary;
        }

        if (!string.IsNullOrEmpty(comicInfo.LanguageISO))
        {
            chapter.Language = comicInfo.LanguageISO;
        }

        if (comicInfo.Count > 0)
        {
            chapter.TotalCount = comicInfo.Count;
        }

        if (!string.IsNullOrEmpty(comicInfo.Number) && float.Parse(comicInfo.Number) > 0)
        {
            chapter.Count = (int) Math.Floor(float.Parse(comicInfo.Number));
        }




        if (comicInfo.Year > 0)
        {
            var day = Math.Max(comicInfo.Day, 1);
            var month = Math.Max(comicInfo.Month, 1);
            chapter.ReleaseDate = DateTime.Parse($"{month}/{day}/{comicInfo.Year}");
        }

        if (!string.IsNullOrEmpty(comicInfo.Colorist))
        {
            var people = comicInfo.Colorist.Split(",");
            PersonHelper.RemovePeople(chapter.People, people, PersonRole.Colorist);
            PersonHelper.UpdatePeople(allPeople, people, PersonRole.Colorist,
                person => PersonHelper.AddPersonIfNotExists(chapter.People, person));
        }

        if (!string.IsNullOrEmpty(comicInfo.Characters))
        {
            var people = comicInfo.Characters.Split(",");
            PersonHelper.RemovePeople(chapter.People, people, PersonRole.Character);
            PersonHelper.UpdatePeople(allPeople, people, PersonRole.Character,
                person => PersonHelper.AddPersonIfNotExists(chapter.People, person));
        }

        if (!string.IsNullOrEmpty(comicInfo.Translator))
        {
            var people = comicInfo.Translator.Split(",");
            PersonHelper.RemovePeople(chapter.People, people, PersonRole.Translator);
            PersonHelper.UpdatePeople(allPeople, people, PersonRole.Translator,
                person => PersonHelper.AddPersonIfNotExists(chapter.People, person));
        }

        if (!string.IsNullOrEmpty(comicInfo.Tags))
        {
            var tags = comicInfo.Tags.Split(",").Select(s => s.Trim()).ToList();
            // Remove all tags that aren't matching between chapter tags and metadata
            TagHelper.KeepOnlySameTagBetweenLists(chapter.Tags, tags.Select(t => DbFactory.Tag(t, false)).ToList());
            TagHelper.UpdateTag(allTags, tags, false,
                (tag, _) =>
                {
                    chapter.Tags.Add(tag);
                });
        }

        if (!string.IsNullOrEmpty(comicInfo.Writer))
        {
            var people = comicInfo.Writer.Split(",");
            PersonHelper.RemovePeople(chapter.People, people, PersonRole.Writer);
            PersonHelper.UpdatePeople(allPeople, people, PersonRole.Writer,
                person => PersonHelper.AddPersonIfNotExists(chapter.People, person));
        }

        if (!string.IsNullOrEmpty(comicInfo.Editor))
        {
            var people = comicInfo.Editor.Split(",");
            PersonHelper.RemovePeople(chapter.People, people, PersonRole.Editor);
            PersonHelper.UpdatePeople(allPeople, people, PersonRole.Editor,
                person => PersonHelper.AddPersonIfNotExists(chapter.People, person));
        }

        if (!string.IsNullOrEmpty(comicInfo.Inker))
        {
            var people = comicInfo.Inker.Split(",");
            PersonHelper.RemovePeople(chapter.People, people, PersonRole.Inker);
            PersonHelper.UpdatePeople(allPeople, people, PersonRole.Inker,
                person => PersonHelper.AddPersonIfNotExists(chapter.People, person));
        }

        if (!string.IsNullOrEmpty(comicInfo.Letterer))
        {
            var people = comicInfo.Letterer.Split(",");
            PersonHelper.RemovePeople(chapter.People, people, PersonRole.Letterer);
            PersonHelper.UpdatePeople(allPeople, people, PersonRole.Letterer,
                person => PersonHelper.AddPersonIfNotExists(chapter.People, person));
        }

        if (!string.IsNullOrEmpty(comicInfo.Penciller))
        {
            var people = comicInfo.Penciller.Split(",");
            PersonHelper.RemovePeople(chapter.People, people, PersonRole.Penciller);
            PersonHelper.UpdatePeople(allPeople, people, PersonRole.Penciller,
                person => PersonHelper.AddPersonIfNotExists(chapter.People, person));
        }

        if (!string.IsNullOrEmpty(comicInfo.CoverArtist))
        {
            var people = comicInfo.CoverArtist.Split(",");
            PersonHelper.RemovePeople(chapter.People, people, PersonRole.CoverArtist);
            PersonHelper.UpdatePeople(allPeople, people, PersonRole.CoverArtist,
                person => PersonHelper.AddPersonIfNotExists(chapter.People, person));
        }

        if (!string.IsNullOrEmpty(comicInfo.Publisher))
        {
            var people = comicInfo.Publisher.Split(",");
            PersonHelper.RemovePeople(chapter.People, people, PersonRole.Publisher);
            PersonHelper.UpdatePeople(allPeople, people, PersonRole.Publisher,
                person => PersonHelper.AddPersonIfNotExists(chapter.People, person));
        }

        if (!string.IsNullOrEmpty(comicInfo.Genre))
        {
            var genres = comicInfo.Genre.Split(",");
            GenreHelper.KeepOnlySameGenreBetweenLists(chapter.Genres, genres.Select(g => DbFactory.Genre(g, false)).ToList());
            GenreHelper.UpdateGenre(allGenres, genres, false,
                genre => chapter.Genres.Add(genre));
        }
    }
}<|MERGE_RESOLUTION|>--- conflicted
+++ resolved
@@ -523,9 +523,6 @@
                 series.Format = parsedInfos[0].Format;
             }
             series.OriginalName ??= parsedInfos[0].Series;
-<<<<<<< HEAD
-            if (!series.SortNameLocked) series.SortName = parsedInfos[0].SeriesSort;
-=======
             if (string.IsNullOrEmpty(series.SortName))
             {
                 series.SortName = series.Name;
@@ -538,7 +535,6 @@
                     series.SortName = parsedInfos[0].SeriesSort;
                 }
             }
->>>>>>> 3ec48145
 
             await _eventHub.SendMessageAsync(MessageFactory.NotificationProgress, MessageFactory.LibraryScanProgressEvent(library.Name, ProgressEventType.Ended, series.Name));
 
