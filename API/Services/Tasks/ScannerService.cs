using System;
using System.Collections.Generic;
using System.Diagnostics;
using System.IO;
using System.Linq;
using System.Threading;
using System.Threading.Tasks;
using API.Comparators;
using API.Data;
using API.Data.Metadata;
using API.Data.Repositories;
using API.Entities;
using API.Entities.Enums;
using API.Extensions;
using API.Helpers;
using API.Parser;
using API.Services.Tasks.Scanner;
using API.SignalR;
using Hangfire;
using Microsoft.Extensions.Logging;

namespace API.Services.Tasks;
public interface IScannerService
{
    /// <summary>
    /// Given a library id, scans folders for said library. Parses files and generates DB updates. Will overwrite
    /// cover images if forceUpdate is true.
    /// </summary>
    /// <param name="libraryId">Library to scan against</param>
    Task ScanLibrary(int libraryId);
    Task ScanLibraries();
    Task ScanSeries(int libraryId, int seriesId, CancellationToken token);
}

public class ScannerService : IScannerService
{
    private readonly IUnitOfWork _unitOfWork;
    private readonly ILogger<ScannerService> _logger;
    private readonly IMetadataService _metadataService;
    private readonly ICacheService _cacheService;
    private readonly IEventHub _eventHub;
    private readonly IFileService _fileService;
    private readonly IDirectoryService _directoryService;
    private readonly IReadingItemService _readingItemService;
    private readonly ICacheHelper _cacheHelper;

    public ScannerService(IUnitOfWork unitOfWork, ILogger<ScannerService> logger,
        IMetadataService metadataService, ICacheService cacheService, IEventHub eventHub,
        IFileService fileService, IDirectoryService directoryService, IReadingItemService readingItemService,
        ICacheHelper cacheHelper)
    {
        _unitOfWork = unitOfWork;
        _logger = logger;
        _metadataService = metadataService;
        _cacheService = cacheService;
        _eventHub = eventHub;
        _fileService = fileService;
        _directoryService = directoryService;
        _readingItemService = readingItemService;
        _cacheHelper = cacheHelper;
    }

    [DisableConcurrentExecution(timeoutInSeconds: 360)]
    [AutomaticRetry(Attempts = 0, OnAttemptsExceeded = AttemptsExceededAction.Delete)]
    public async Task ScanSeries(int libraryId, int seriesId, CancellationToken token)
    {
        var sw = new Stopwatch();
        var files = await _unitOfWork.SeriesRepository.GetFilesForSeries(seriesId);
        var series = await _unitOfWork.SeriesRepository.GetFullSeriesForSeriesIdAsync(seriesId);
        var chapterIds = await _unitOfWork.SeriesRepository.GetChapterIdsForSeriesAsync(new[] {seriesId});
        var library = await _unitOfWork.LibraryRepository.GetLibraryForIdAsync(libraryId, LibraryIncludes.Folders);
        var folderPaths = library.Folders.Select(f => f.Path).ToList();


        if (!await CheckMounts(library.Name, library.Folders.Select(f => f.Path).ToList()))
        {
            _logger.LogCritical("Some of the root folders for library are not accessible. Please check that drives are connected and rescan. Scan will be aborted");
            return;
        }

        var allPeople = await _unitOfWork.PersonRepository.GetAllPeople();
        var allGenres = await _unitOfWork.GenreRepository.GetAllGenresAsync();
        var allTags = await _unitOfWork.TagRepository.GetAllTagsAsync();

        var dirs = _directoryService.FindHighestDirectoriesFromFiles(folderPaths, files.Select(f => f.FilePath).ToList());

        _logger.LogInformation("Beginning file scan on {SeriesName}", series.Name);
        var (totalFiles, scanElapsedTime, parsedSeries) = await ScanFiles(library, dirs.Keys);



        // Remove any parsedSeries keys that don't belong to our series. This can occur when users store 2 series in the same folder
        RemoveParsedInfosNotForSeries(parsedSeries, series);

        // If nothing was found, first validate any of the files still exist. If they don't then we have a deletion and can skip the rest of the logic flow
        if (parsedSeries.Count == 0)
        {
            var anyFilesExist =
                (await _unitOfWork.SeriesRepository.GetFilesForSeries(series.Id)).Any(m => File.Exists(m.FilePath));

            if (!anyFilesExist)
            {
                try
                {
                    _unitOfWork.SeriesRepository.Remove(series);
                    await CommitAndSend(totalFiles, parsedSeries, sw, scanElapsedTime, series);
                }
                catch (Exception ex)
                {
                    _logger.LogCritical(ex, "There was an error during ScanSeries to delete the series");
                    await _unitOfWork.RollbackAsync();
                }

            }
            else
            {
                // We need to do an additional check for an edge case: If the scan ran and the files do not match the existing Series name, then it is very likely,
                // the files have crap naming and if we don't correct, the series will get deleted due to the parser not being able to fallback onto folder parsing as the root
                // is the series folder.
                var existingFolder = dirs.Keys.FirstOrDefault(key => key.Contains(series.OriginalName));
                if (dirs.Keys.Count == 1 && !string.IsNullOrEmpty(existingFolder))
                {
                    dirs = new Dictionary<string, string>();
                    var path = Directory.GetParent(existingFolder)?.FullName;
                    if (!folderPaths.Contains(path) || !folderPaths.Any(p => p.Contains(path ?? string.Empty)))
                    {
                        _logger.LogInformation("[ScanService] Aborted: {SeriesName} has bad naming convention and sits at root of library. Cannot scan series without deletion occuring. Correct file names to have Series Name within it or perform Scan Library", series.OriginalName);
                        return;
                    }
                    if (!string.IsNullOrEmpty(path))
                    {
                        dirs[path] = string.Empty;
                    }
                }

                var (totalFiles2, scanElapsedTime2, parsedSeries2) = await ScanFiles(library, dirs.Keys);
                _logger.LogInformation("{SeriesName} has bad naming convention, forcing rescan at a higher directory", series.OriginalName);
                totalFiles += totalFiles2;
                scanElapsedTime += scanElapsedTime2;
                parsedSeries = parsedSeries2;
                RemoveParsedInfosNotForSeries(parsedSeries, series);
            }
        }

        // At this point, parsedSeries will have at least one key and we can perform the update. If it still doesn't, just return and don't do anything
        if (parsedSeries.Count == 0) return;

        // Merge any series together that might have different ParsedSeries but belong to another group of ParsedSeries
        try
        {
            await _eventHub.SendMessageAsync(MessageFactory.NotificationProgress, MessageFactory.LibraryScanProgressEvent(library.Name, ProgressEventType.Started, series.Name));
            await UpdateSeries(series, parsedSeries, allPeople, allTags, allGenres, library);
            await _eventHub.SendMessageAsync(MessageFactory.NotificationProgress, MessageFactory.LibraryScanProgressEvent(library.Name, ProgressEventType.Ended, series.Name));

            await CommitAndSend(totalFiles, parsedSeries, sw, scanElapsedTime, series);
            await RemoveAbandonedMetadataKeys();
        }
        catch (Exception ex)
        {
            _logger.LogCritical(ex, "There was an error during ScanSeries to update the series");
            await _unitOfWork.RollbackAsync();
        }
        // Tell UI that this series is done
        await _eventHub.SendMessageAsync(MessageFactory.ScanSeries,
            MessageFactory.ScanSeriesEvent(libraryId, seriesId, series.Name));
        await CleanupDbEntities();
        BackgroundJob.Enqueue(() => _cacheService.CleanupChapters(chapterIds));
        BackgroundJob.Enqueue(() => _metadataService.RefreshMetadataForSeries(libraryId, series.Id, false));
    }

    private static void RemoveParsedInfosNotForSeries(Dictionary<ParsedSeries, List<ParserInfo>> parsedSeries, Series series)
    {
        var keys = parsedSeries.Keys;
        foreach (var key in keys.Where(key =>
                      series.Format != key.Format || !SeriesHelper.FindSeries(series, key)))
        {
            parsedSeries.Remove(key);
        }
    }

    private async Task CommitAndSend(int totalFiles,
        Dictionary<ParsedSeries, List<ParserInfo>> parsedSeries, Stopwatch sw, long scanElapsedTime, Series series)
    {
        if (_unitOfWork.HasChanges())
        {
            await _unitOfWork.CommitAsync();
            _logger.LogInformation(
                "Processed {TotalFiles} files and {ParsedSeriesCount} series in {ElapsedScanTime} milliseconds for {SeriesName}",
                totalFiles, parsedSeries.Keys.Count, sw.ElapsedMilliseconds + scanElapsedTime, series.Name);
        }
    }

    private async Task<bool> CheckMounts(string libraryName, IList<string> folders)
    {
        // Check if any of the folder roots are not available (ie disconnected from network, etc) and fail if any of them are
        if (folders.Any(f => !_directoryService.IsDriveMounted(f)))
        {
            _logger.LogError("Some of the root folders for library ({LibraryName} are not accessible. Please check that drives are connected and rescan. Scan will be aborted", libraryName);

            await _eventHub.SendMessageAsync(MessageFactory.Error,
                MessageFactory.ErrorEvent("Some of the root folders for library are not accessible. Please check that drives are connected and rescan. Scan will be aborted",
                    string.Join(", ", folders.Where(f => !_directoryService.IsDriveMounted(f)))));

            return false;
        }


        // For Docker instances check if any of the folder roots are not available (ie disconnected volumes, etc) and fail if any of them are
        if (folders.Any(f => _directoryService.IsDirectoryEmpty(f)))
        {
            // NOTE: Food for thought, move this to throw an exception and let a middleware inform the UI to keep the code clean. (We can throw a custom exception which
            // will always propagate to the UI)
            // That way logging and UI informing is all in one place with full context
            _logger.LogError("Some of the root folders for the library are empty. " +
                             "Either your mount has been disconnected or you are trying to delete all series in the library. " +
                             "Scan will be aborted. " +
                             "Check that your mount is connected or change the library's root folder and rescan");

            await _eventHub.SendMessageAsync(MessageFactory.Error, MessageFactory.ErrorEvent( $"Some of the root folders for the library, {libraryName}, are empty.",
                "Either your mount has been disconnected or you are trying to delete all series in the library. " +
                "Scan will be aborted. " +
                "Check that your mount is connected or change the library's root folder and rescan"));

            return false;
        }

        return true;
    }


    [DisableConcurrentExecution(timeoutInSeconds: 360)]
    [AutomaticRetry(Attempts = 0, OnAttemptsExceeded = AttemptsExceededAction.Delete)]
    public async Task ScanLibraries()
    {
        _logger.LogInformation("Starting Scan of All Libraries");
        var libraries = await _unitOfWork.LibraryRepository.GetLibrariesAsync();
        foreach (var lib in libraries)
        {
            await ScanLibrary(lib.Id);
        }
        _logger.LogInformation("Scan of All Libraries Finished");
    }


    /// <summary>
    /// Scans a library for file changes.
    /// Will kick off a scheduled background task to refresh metadata,
    /// ie) all entities will be rechecked for new cover images and comicInfo.xml changes
    /// </summary>
    /// <param name="libraryId"></param>
    [DisableConcurrentExecution(360)]
    [AutomaticRetry(Attempts = 0, OnAttemptsExceeded = AttemptsExceededAction.Delete)]
    public async Task ScanLibrary(int libraryId)
    {
        Library library;
        try
        {
            library = await _unitOfWork.LibraryRepository.GetLibraryForIdAsync(libraryId, LibraryIncludes.Folders);
        }
        catch (Exception ex)
        {
            // This usually only fails if user is not authenticated.
            _logger.LogError(ex, "[ScannerService] There was an issue fetching Library {LibraryId}", libraryId);
            return;
        }

        if (!await CheckMounts(library.Name, library.Folders.Select(f => f.Path).ToList()))
        {
            _logger.LogCritical("Some of the root folders for library are not accessible. Please check that drives are connected and rescan. Scan will be aborted");
            return;
        }


        _logger.LogInformation("[ScannerService] Beginning file scan on {LibraryName}", library.Name);

        var (totalFiles, scanElapsedTime, series) = await ScanFiles(library, library.Folders.Select(fp => fp.Path));
        _logger.LogInformation("[ScannerService] Finished file scan. Updating database");

        foreach (var folderPath in library.Folders)
        {
            folderPath.LastScanned = DateTime.Now;
        }
        var sw = Stopwatch.StartNew();

        await UpdateLibrary(library, series);

        library.LastScanned = DateTime.Now;
        _unitOfWork.LibraryRepository.Update(library);
        if (await _unitOfWork.CommitAsync())
        {
            _logger.LogInformation(
                "[ScannerService] Finished scan of {TotalFiles} files and {ParsedSeriesCount} series in {ElapsedScanTime} milliseconds for {LibraryName}",
                totalFiles, series.Keys.Count, sw.ElapsedMilliseconds + scanElapsedTime, library.Name);
        }
        else
        {
            _logger.LogCritical(
                "[ScannerService] There was a critical error that resulted in a failed scan. Please check logs and rescan");
        }

        await CleanupDbEntities();

<<<<<<< HEAD
=======
        // await _eventHub.SendMessageAsync(SignalREvents.NotificationProgress,
        //     MessageFactory.ScanLibraryProgressEvent(libraryId, 1F));

>>>>>>> 38de67bf
        BackgroundJob.Enqueue(() => _metadataService.RefreshMetadata(libraryId, false));
    }

    private async Task<Tuple<int, long, Dictionary<ParsedSeries, List<ParserInfo>>>> ScanFiles(Library library, IEnumerable<string> dirs)
    {
        var scanner = new ParseScannedFiles(_logger, _directoryService, _readingItemService, _eventHub);
        var scanWatch = new Stopwatch();
        var parsedSeries = await scanner.ScanLibrariesForSeries(library.Type, dirs, library.Name);
        var totalFiles = parsedSeries.Keys.Sum(key => parsedSeries[key].Count);
        var scanElapsedTime = scanWatch.ElapsedMilliseconds;

        return new Tuple<int, long, Dictionary<ParsedSeries, List<ParserInfo>>>(totalFiles, scanElapsedTime, parsedSeries);
    }

    /// <summary>
    /// Remove any user progress rows that no longer exist since scan library ran and deleted series/volumes/chapters
    /// </summary>
    private async Task CleanupAbandonedChapters()
    {
        var cleanedUp = await _unitOfWork.AppUserProgressRepository.CleanupAbandonedChapters();
        _logger.LogInformation("Removed {Count} abandoned progress rows", cleanedUp);
    }


    /// <summary>
    /// Cleans up any abandoned rows due to removals from Scan loop
    /// </summary>
    private async Task CleanupDbEntities()
    {
        await CleanupAbandonedChapters();
        var cleanedUp = await _unitOfWork.CollectionTagRepository.RemoveTagsWithoutSeries();
        _logger.LogInformation("Removed {Count} abandoned collection tags", cleanedUp);
    }

    private async Task UpdateLibrary(Library library, Dictionary<ParsedSeries, List<ParserInfo>> parsedSeries)
    {
        if (parsedSeries == null) return;

        // Library contains no Series, so we need to fetch series in groups of ChunkSize
        var chunkInfo = await _unitOfWork.SeriesRepository.GetChunkInfo(library.Id);
        var stopwatch = Stopwatch.StartNew();
        var totalTime = 0L;

        var allPeople = await _unitOfWork.PersonRepository.GetAllPeople();
        var allGenres = await _unitOfWork.GenreRepository.GetAllGenresAsync();
        var allTags = await _unitOfWork.TagRepository.GetAllTagsAsync();

        // Update existing series
        _logger.LogInformation("[ScannerService] Updating existing series for {LibraryName}. Total Items: {TotalSize}. Total Chunks: {TotalChunks} with {ChunkSize} size",
            library.Name, chunkInfo.TotalSize, chunkInfo.TotalChunks, chunkInfo.ChunkSize);
        for (var chunk = 1; chunk <= chunkInfo.TotalChunks; chunk++)
        {
            if (chunkInfo.TotalChunks == 0) continue;
            totalTime += stopwatch.ElapsedMilliseconds;
            stopwatch.Restart();
            _logger.LogInformation("[ScannerService] Processing chunk {ChunkNumber} / {TotalChunks} with size {ChunkSize}. Series ({SeriesStart} - {SeriesEnd}",
                chunk, chunkInfo.TotalChunks, chunkInfo.ChunkSize, chunk * chunkInfo.ChunkSize, (chunk + 1) * chunkInfo.ChunkSize);
            var nonLibrarySeries = await _unitOfWork.SeriesRepository.GetFullSeriesForLibraryIdAsync(library.Id, new UserParams()
            {
                PageNumber = chunk,
                PageSize = chunkInfo.ChunkSize
            });

            // First, remove any series that are not in parsedSeries list
            var missingSeries = FindSeriesNotOnDisk(nonLibrarySeries, parsedSeries).ToList();

            foreach (var missing in missingSeries)
            {
                _unitOfWork.SeriesRepository.Remove(missing);
            }

            var cleanedSeries = SeriesHelper.RemoveMissingSeries(nonLibrarySeries, missingSeries, out var removeCount);
            if (removeCount > 0)
            {
                _logger.LogInformation("[ScannerService] Removed {RemoveMissingSeries} series that are no longer on disk:", removeCount);
                foreach (var s in missingSeries)
                {
                    _logger.LogDebug("[ScannerService] Removed {SeriesName} ({Format})", s.Name, s.Format);
                }
            }

            // Now, we only have to deal with series that exist on disk. Let's recalculate the volumes for each series
            var librarySeries = cleanedSeries.ToList();

            foreach (var series in librarySeries)
            {
                await _eventHub.SendMessageAsync(MessageFactory.NotificationProgress, MessageFactory.LibraryScanProgressEvent(library.Name, ProgressEventType.Started, series.Name));
                await UpdateSeries(series, parsedSeries, allPeople, allTags, allGenres, library);
            }

            try
            {
                await _unitOfWork.CommitAsync();
            }
            catch (Exception ex)
            {
                _logger.LogCritical(ex, "[ScannerService] There was an issue writing to the DB. Chunk {ChunkNumber} did not save to DB", chunk);
                foreach (var series in nonLibrarySeries)
                {
                    _logger.LogCritical("[ScannerService] There may be a constraint issue with {SeriesName}", series.OriginalName);
                }

                await _eventHub.SendMessageAsync(MessageFactory.Error,
                    MessageFactory.ErrorEvent("There was an issue writing to the DB. Chunk {ChunkNumber} did not save to DB",
                        "The following series had constraint issues: " + string.Join(",", nonLibrarySeries.Select(s => s.OriginalName))));

                continue;
            }
            _logger.LogInformation(
                "[ScannerService] Processed {SeriesStart} - {SeriesEnd} series in {ElapsedScanTime} milliseconds for {LibraryName}",
                chunk * chunkInfo.ChunkSize, (chunk * chunkInfo.ChunkSize) + nonLibrarySeries.Count, totalTime, library.Name);

            // Emit any series removed
            foreach (var missing in missingSeries)
            {
                await _eventHub.SendMessageAsync(MessageFactory.SeriesRemoved, MessageFactory.SeriesRemovedEvent(missing.Id, missing.Name, library.Id));
            }

            foreach (var series in librarySeries)
            {
                // This is something more like, the series has finished updating in the backend. It may or may not have been modified.
                await _eventHub.SendMessageAsync(MessageFactory.ScanSeries, MessageFactory.ScanSeriesEvent(library.Id, series.Id, series.Name));
            }
        }


        // Add new series that have parsedInfos
        _logger.LogDebug("[ScannerService] Adding new series");
        var newSeries = new List<Series>();
        var allSeries = (await _unitOfWork.SeriesRepository.GetSeriesForLibraryIdAsync(library.Id)).ToList();
        _logger.LogDebug("[ScannerService] Fetched {AllSeriesCount} series for comparing new series with. There should be {DeltaToParsedSeries} new series",
            allSeries.Count, parsedSeries.Count - allSeries.Count);
        // TODO: Once a parsedSeries is processed, remove the key to free up some memory
        foreach (var (key, infos) in parsedSeries)
        {
            // Key is normalized already
            Series existingSeries;
            try
            {
                existingSeries = allSeries.SingleOrDefault(s => SeriesHelper.FindSeries(s, key));
            }
            catch (Exception e)
            {
                // NOTE: If I ever want to put Duplicates table, this is where it can go
                _logger.LogCritical(e, "[ScannerService] There are multiple series that map to normalized key {Key}. You can manually delete the entity via UI and rescan to fix it. This will be skipped", key.NormalizedName);
                var duplicateSeries = allSeries.Where(s => SeriesHelper.FindSeries(s, key));
                foreach (var series in duplicateSeries)
                {
                    _logger.LogCritical("[ScannerService] Duplicate Series Found: {Key} maps with {Series}", key.Name, series.OriginalName);
                }

                continue;
            }

            if (existingSeries != null) continue;

            var s = DbFactory.Series(infos[0].Series);
            if (!string.IsNullOrEmpty(infos[0].SeriesSort))
            {
                s.SortName = infos[0].SeriesSort;
            }
            s.Format = key.Format;
            s.LibraryId = library.Id; // We have to manually set this since we aren't adding the series to the Library's series.
            newSeries.Add(s);
        }


        foreach(var series in newSeries)
        {
            _logger.LogDebug("[ScannerService] Processing series {SeriesName}", series.OriginalName);
            await UpdateSeries(series, parsedSeries, allPeople, allTags, allGenres, library);
            _unitOfWork.SeriesRepository.Attach(series);
            try
            {
                await _unitOfWork.CommitAsync();
                _logger.LogInformation(
                    "[ScannerService] Added {NewSeries} series in {ElapsedScanTime} milliseconds for {LibraryName}",
                    newSeries.Count, stopwatch.ElapsedMilliseconds, library.Name);

                // Inform UI of new series added
                await _eventHub.SendMessageAsync(MessageFactory.SeriesAdded, MessageFactory.SeriesAddedEvent(series.Id, series.Name, library.Id));
            }
            catch (Exception ex)
            {
                _logger.LogCritical(ex, "[ScannerService] There was a critical exception adding new series entry for {SeriesName} with a duplicate index key: {IndexKey} ",
                    series.Name, $"{series.Name}_{series.NormalizedName}_{series.LocalizedName}_{series.LibraryId}_{series.Format}");
            }
        }

        await _eventHub.SendMessageAsync(MessageFactory.NotificationProgress, MessageFactory.LibraryScanProgressEvent(library.Name, ProgressEventType.Ended));

        _logger.LogInformation(
            "[ScannerService] Added {NewSeries} series in {ElapsedScanTime} milliseconds for {LibraryName}",
            newSeries.Count, stopwatch.ElapsedMilliseconds, library.Name);
    }

    private async Task UpdateSeries(Series series, Dictionary<ParsedSeries, List<ParserInfo>> parsedSeries,
        ICollection<Person> allPeople, ICollection<Tag> allTags, ICollection<Genre> allGenres, Library library)
    {
        try
        {
            _logger.LogInformation("[ScannerService] Processing series {SeriesName}", series.OriginalName);
            await _eventHub.SendMessageAsync(MessageFactory.NotificationProgress, MessageFactory.LibraryScanProgressEvent(library.Name, ProgressEventType.Ended, series.Name));

            // Get all associated ParsedInfos to the series. This includes infos that use a different filename that matches Series LocalizedName
            var parsedInfos = ParseScannedFiles.GetInfosByName(parsedSeries, series);
            UpdateVolumes(series, parsedInfos, allPeople, allTags, allGenres);
            series.Pages = series.Volumes.Sum(v => v.Pages);

            series.NormalizedName = Parser.Parser.Normalize(series.Name);
            series.Metadata ??= DbFactory.SeriesMetadata(new List<CollectionTag>());
            if (series.Format == MangaFormat.Unknown)
            {
                series.Format = parsedInfos[0].Format;
            }
            series.OriginalName ??= parsedInfos[0].Series;
            if (string.IsNullOrEmpty(series.SortName))
            {
                series.SortName = series.Name;
            }
            if (!series.SortNameLocked)
            {
                series.SortName = series.Name;
                if (!string.IsNullOrEmpty(parsedInfos[0].SeriesSort))
                {
                    series.SortName = parsedInfos[0].SeriesSort;
                }
            }

            await _eventHub.SendMessageAsync(MessageFactory.NotificationProgress, MessageFactory.LibraryScanProgressEvent(library.Name, ProgressEventType.Ended, series.Name));

            UpdateSeriesMetadata(series, allPeople, allGenres, allTags, library.Type);
        }
        catch (Exception ex)
        {
            _logger.LogError(ex, "[ScannerService] There was an exception updating volumes for {SeriesName}", series.Name);
        }

        await _eventHub.SendMessageAsync(MessageFactory.NotificationProgress, MessageFactory.LibraryScanProgressEvent(library.Name, ProgressEventType.Ended, series.Name));
    }

    public static IEnumerable<Series> FindSeriesNotOnDisk(IEnumerable<Series> existingSeries, Dictionary<ParsedSeries, List<ParserInfo>> parsedSeries)
    {
        return existingSeries.Where(es => !ParserInfoHelpers.SeriesHasMatchingParserInfoFormat(es, parsedSeries));
    }

    private async Task RemoveAbandonedMetadataKeys()
    {
        await _unitOfWork.TagRepository.RemoveAllTagNoLongerAssociated();
        await _unitOfWork.PersonRepository.RemoveAllPeopleNoLongerAssociated();
        await _unitOfWork.GenreRepository.RemoveAllGenreNoLongerAssociated();
    }


    private static void UpdateSeriesMetadata(Series series, ICollection<Person> allPeople, ICollection<Genre> allGenres, ICollection<Tag> allTags, LibraryType libraryType)
    {
        var isBook = libraryType == LibraryType.Book;
        var firstChapter = SeriesService.GetFirstChapterForMetadata(series, isBook);

        var firstFile = firstChapter?.Files.FirstOrDefault();
        if (firstFile == null) return;
        if (Parser.Parser.IsPdf(firstFile.FilePath)) return;

        var chapters = series.Volumes.SelectMany(volume => volume.Chapters).ToList();

        // Update Metadata based on Chapter metadata
        series.Metadata.ReleaseYear = chapters.Min(c => c.ReleaseDate.Year);

        if (series.Metadata.ReleaseYear < 1000)
        {
            // Not a valid year, default to 0
            series.Metadata.ReleaseYear = 0;
        }

        // Set the AgeRating as highest in all the comicInfos
        if (!series.Metadata.AgeRatingLocked) series.Metadata.AgeRating = chapters.Max(chapter => chapter.AgeRating);

        series.Metadata.TotalCount = chapters.Max(chapter => chapter.TotalCount);
        series.Metadata.MaxCount = chapters.Max(chapter => chapter.Count);
        // To not have to rely completely on ComicInfo, try to parse out if the series is complete by checking parsed filenames as well.
        if (series.Metadata.MaxCount != series.Metadata.TotalCount)
        {
            var maxVolume = series.Volumes.Max(v => v.Number);
            var maxChapter = chapters.Max(c => (int) float.Parse(c.Number));
            if (maxVolume == series.Metadata.TotalCount) series.Metadata.MaxCount = maxVolume;
            else if (maxChapter == series.Metadata.TotalCount) series.Metadata.MaxCount = maxChapter;
        }


        if (!series.Metadata.PublicationStatusLocked)
        {
            series.Metadata.PublicationStatus = PublicationStatus.OnGoing;
            if (series.Metadata.MaxCount >= series.Metadata.TotalCount && series.Metadata.TotalCount > 0)
            {
                series.Metadata.PublicationStatus = PublicationStatus.Completed;
            } else if (series.Metadata.TotalCount > 0 && series.Metadata.MaxCount > 0)
            {
                series.Metadata.PublicationStatus = PublicationStatus.Ended;
            }
        }

        if (!string.IsNullOrEmpty(firstChapter.Summary) && !series.Metadata.SummaryLocked)
        {
            series.Metadata.Summary = firstChapter.Summary;
        }

        if (!string.IsNullOrEmpty(firstChapter.Language) && !series.Metadata.LanguageLocked)
        {
            series.Metadata.Language = firstChapter.Language;
        }


        void HandleAddPerson(Person person)
        {
            PersonHelper.AddPersonIfNotExists(series.Metadata.People, person);
            allPeople.Add(person);
        }

        // Handle People
        foreach (var chapter in chapters)
        {
            if (!series.Metadata.WriterLocked)
            {
                PersonHelper.UpdatePeople(allPeople, chapter.People.Where(p => p.Role == PersonRole.Writer).Select(p => p.Name), PersonRole.Writer,
                    HandleAddPerson);
            }

            if (!series.Metadata.CoverArtistLocked)
            {
                PersonHelper.UpdatePeople(allPeople, chapter.People.Where(p => p.Role == PersonRole.CoverArtist).Select(p => p.Name), PersonRole.CoverArtist,
                    HandleAddPerson);
            }

            if (!series.Metadata.PublisherLocked)
            {
                PersonHelper.UpdatePeople(allPeople, chapter.People.Where(p => p.Role == PersonRole.Publisher).Select(p => p.Name), PersonRole.Publisher,
                    HandleAddPerson);
            }

            if (!series.Metadata.CharacterLocked)
            {
                PersonHelper.UpdatePeople(allPeople, chapter.People.Where(p => p.Role == PersonRole.Character).Select(p => p.Name), PersonRole.Character,
                    HandleAddPerson);
            }

            if (!series.Metadata.ColoristLocked)
            {
                PersonHelper.UpdatePeople(allPeople, chapter.People.Where(p => p.Role == PersonRole.Colorist).Select(p => p.Name), PersonRole.Colorist,
                    HandleAddPerson);
            }

            if (!series.Metadata.EditorLocked)
            {
                PersonHelper.UpdatePeople(allPeople, chapter.People.Where(p => p.Role == PersonRole.Editor).Select(p => p.Name), PersonRole.Editor,
                    HandleAddPerson);
            }

            if (!series.Metadata.InkerLocked)
            {
                PersonHelper.UpdatePeople(allPeople, chapter.People.Where(p => p.Role == PersonRole.Inker).Select(p => p.Name), PersonRole.Inker,
                    HandleAddPerson);
            }

            if (!series.Metadata.LettererLocked)
            {
                PersonHelper.UpdatePeople(allPeople, chapter.People.Where(p => p.Role == PersonRole.Letterer).Select(p => p.Name), PersonRole.Letterer,
                    HandleAddPerson);
            }

            if (!series.Metadata.PencillerLocked)
            {
                PersonHelper.UpdatePeople(allPeople, chapter.People.Where(p => p.Role == PersonRole.Penciller).Select(p => p.Name), PersonRole.Penciller,
                    HandleAddPerson);
            }

            if (!series.Metadata.TranslatorLocked)
            {
                PersonHelper.UpdatePeople(allPeople, chapter.People.Where(p => p.Role == PersonRole.Translator).Select(p => p.Name), PersonRole.Translator,
                    HandleAddPerson);
            }

            if (!series.Metadata.TagsLocked)
            {
                TagHelper.UpdateTag(allTags, chapter.Tags.Select(t => t.Title), false, (tag, _) =>
                {
                    TagHelper.AddTagIfNotExists(series.Metadata.Tags, tag);
                    allTags.Add(tag);
                });
            }

            if (!series.Metadata.GenresLocked)
            {
                GenreHelper.UpdateGenre(allGenres, chapter.Genres.Select(t => t.Title), false, genre =>
                {
                    GenreHelper.AddGenreIfNotExists(series.Metadata.Genres, genre);
                    allGenres.Add(genre);
                });
            }
        }

        // BUG: The issue here is that people is just from chapter, but series metadata might already have some people on it
        // I might be able to filter out people that are in locked fields?
        var people = chapters.SelectMany(c => c.People).ToList();
        PersonHelper.KeepOnlySamePeopleBetweenLists(series.Metadata.People,
            people, person =>
            {
                switch (person.Role)
                {
                    case PersonRole.Writer:
                        if (!series.Metadata.WriterLocked) series.Metadata.People.Remove(person);
                        break;
                    case PersonRole.Penciller:
                        if (!series.Metadata.PencillerLocked) series.Metadata.People.Remove(person);
                        break;
                    case PersonRole.Inker:
                        if (!series.Metadata.InkerLocked) series.Metadata.People.Remove(person);
                        break;
                    case PersonRole.Colorist:
                        if (!series.Metadata.ColoristLocked) series.Metadata.People.Remove(person);
                        break;
                    case PersonRole.Letterer:
                        if (!series.Metadata.LettererLocked) series.Metadata.People.Remove(person);
                        break;
                    case PersonRole.CoverArtist:
                        if (!series.Metadata.CoverArtistLocked) series.Metadata.People.Remove(person);
                        break;
                    case PersonRole.Editor:
                        if (!series.Metadata.EditorLocked) series.Metadata.People.Remove(person);
                        break;
                    case PersonRole.Publisher:
                        if (!series.Metadata.PublisherLocked) series.Metadata.People.Remove(person);
                        break;
                    case PersonRole.Character:
                        if (!series.Metadata.CharacterLocked) series.Metadata.People.Remove(person);
                        break;
                    case PersonRole.Translator:
                        if (!series.Metadata.TranslatorLocked) series.Metadata.People.Remove(person);
                        break;
                    case PersonRole.Other:
                    default:
                        series.Metadata.People.Remove(person);
                        break;
                }
            });
    }



    private void UpdateVolumes(Series series, IList<ParserInfo> parsedInfos, ICollection<Person> allPeople, ICollection<Tag> allTags, ICollection<Genre> allGenres)
    {
        var startingVolumeCount = series.Volumes.Count;
        // Add new volumes and update chapters per volume
        var distinctVolumes = parsedInfos.DistinctVolumes();
        _logger.LogDebug("[ScannerService] Updating {DistinctVolumes} volumes on {SeriesName}", distinctVolumes.Count, series.Name);
        foreach (var volumeNumber in distinctVolumes)
        {
            var volume = series.Volumes.SingleOrDefault(s => s.Name == volumeNumber);
            if (volume == null)
            {
                volume = DbFactory.Volume(volumeNumber);
                series.Volumes.Add(volume);
                _unitOfWork.VolumeRepository.Add(volume);
            }

            _logger.LogDebug("[ScannerService] Parsing {SeriesName} - Volume {VolumeNumber}", series.Name, volume.Name);
            var infos = parsedInfos.Where(p => p.Volumes == volumeNumber).ToArray();
            UpdateChapters(series, volume, infos);
            volume.Pages = volume.Chapters.Sum(c => c.Pages);

            // Update all the metadata on the Chapters
            foreach (var chapter in volume.Chapters)
            {
                var firstFile = chapter.Files.OrderBy(x => x.Chapter).FirstOrDefault();
                if (firstFile == null || _cacheHelper.HasFileNotChangedSinceCreationOrLastScan(chapter, false, firstFile)) continue;
                try
                {
                    var firstChapterInfo = infos.SingleOrDefault(i => i.FullFilePath.Equals(firstFile.FilePath));
                    UpdateChapterFromComicInfo(chapter, allPeople, allTags, allGenres, firstChapterInfo?.ComicInfo);
                }
                catch (Exception ex)
                {
                    _logger.LogError(ex, "There was some issue when updating chapter's metadata");
                }
            }
        }

        // Remove existing volumes that aren't in parsedInfos
        var nonDeletedVolumes = series.Volumes.Where(v => parsedInfos.Select(p => p.Volumes).Contains(v.Name)).ToList();
        if (series.Volumes.Count != nonDeletedVolumes.Count)
        {
            _logger.LogDebug("[ScannerService] Removed {Count} volumes from {SeriesName} where parsed infos were not mapping with volume name",
                (series.Volumes.Count - nonDeletedVolumes.Count), series.Name);
            var deletedVolumes = series.Volumes.Except(nonDeletedVolumes);
            foreach (var volume in deletedVolumes)
            {
                var file = volume.Chapters.FirstOrDefault()?.Files?.FirstOrDefault()?.FilePath ?? "";
                if (!string.IsNullOrEmpty(file) && File.Exists(file))
                {
                    _logger.LogError(
                        "[ScannerService] Volume cleanup code was trying to remove a volume with a file still existing on disk. File: {File}",
                        file);
                }

                _logger.LogDebug("[ScannerService] Removed {SeriesName} - Volume {Volume}: {File}", series.Name, volume.Name, file);
            }

            series.Volumes = nonDeletedVolumes;
        }

        _logger.LogDebug("[ScannerService] Updated {SeriesName} volumes from {StartingVolumeCount} to {VolumeCount}",
            series.Name, startingVolumeCount, series.Volumes.Count);
    }

    private void UpdateChapters(Series series, Volume volume, IList<ParserInfo> parsedInfos)
    {
        // Add new chapters
        foreach (var info in parsedInfos)
        {
            // Specials go into their own chapters with Range being their filename and IsSpecial = True. Non-Specials with Vol and Chap as 0
            // also are treated like specials for UI grouping.
            Chapter chapter;
            try
            {
                chapter = volume.Chapters.GetChapterByRange(info);
            }
            catch (Exception ex)
            {
                _logger.LogError(ex, "{FileName} mapped as '{Series} - Vol {Volume} Ch {Chapter}' is a duplicate, skipping", info.FullFilePath, info.Series, info.Volumes, info.Chapters);
                continue;
            }

            if (chapter == null)
            {
                _logger.LogDebug(
                    "[ScannerService] Adding new chapter, {Series} - Vol {Volume} Ch {Chapter}", info.Series, info.Volumes, info.Chapters);
                chapter = DbFactory.Chapter(info);
                volume.Chapters.Add(chapter);
                series.LastChapterAdded = DateTime.Now;
            }
            else
            {
                chapter.UpdateFrom(info);
            }

            if (chapter == null) continue;
            // Add files
            var specialTreatment = info.IsSpecialInfo();
            AddOrUpdateFileForChapter(chapter, info);
            chapter.Number = Parser.Parser.MinimumNumberFromRange(info.Chapters) + string.Empty;
            chapter.Range = specialTreatment ? info.Filename : info.Chapters;
        }


        // Remove chapters that aren't in parsedInfos or have no files linked
        var existingChapters = volume.Chapters.ToList();
        foreach (var existingChapter in existingChapters)
        {
            if (existingChapter.Files.Count == 0 || !parsedInfos.HasInfo(existingChapter))
            {
                _logger.LogDebug("[ScannerService] Removed chapter {Chapter} for Volume {VolumeNumber} on {SeriesName}", existingChapter.Range, volume.Name, parsedInfos[0].Series);
                volume.Chapters.Remove(existingChapter);
            }
            else
            {
                // Ensure we remove any files that no longer exist AND order
                existingChapter.Files = existingChapter.Files
                    .Where(f => parsedInfos.Any(p => p.FullFilePath == f.FilePath))
                    .OrderByNatural(f => f.FilePath).ToList();
                existingChapter.Pages = existingChapter.Files.Sum(f => f.Pages);
            }
        }
    }

    private void AddOrUpdateFileForChapter(Chapter chapter, ParserInfo info)
    {
        chapter.Files ??= new List<MangaFile>();
        var existingFile = chapter.Files.SingleOrDefault(f => f.FilePath == info.FullFilePath);
        if (existingFile != null)
        {
            existingFile.Format = info.Format;
            if (!_fileService.HasFileBeenModifiedSince(existingFile.FilePath, existingFile.LastModified) && existingFile.Pages != 0) return;
            existingFile.Pages = _readingItemService.GetNumberOfPages(info.FullFilePath, info.Format);
            // We skip updating DB here with last modified time so that metadata refresh can do it
        }
        else
        {
            var file = DbFactory.MangaFile(info.FullFilePath, info.Format, _readingItemService.GetNumberOfPages(info.FullFilePath, info.Format));
            if (file == null) return;

            chapter.Files.Add(file);
        }
    }

    private void UpdateChapterFromComicInfo(Chapter chapter, ICollection<Person> allPeople, ICollection<Tag> allTags, ICollection<Genre> allGenres, ComicInfo? info)
    {
        var firstFile = chapter.Files.OrderBy(x => x.Chapter).FirstOrDefault();
        if (firstFile == null ||
            _cacheHelper.HasFileNotChangedSinceCreationOrLastScan(chapter, false, firstFile)) return;

        var comicInfo = info;
        if (info == null)
        {
            comicInfo = _readingItemService.GetComicInfo(firstFile.FilePath);
        }

        if (comicInfo == null) return;

        chapter.AgeRating = ComicInfo.ConvertAgeRatingToEnum(comicInfo.AgeRating);

        if (!string.IsNullOrEmpty(comicInfo.Title))
        {
            chapter.TitleName = comicInfo.Title.Trim();
        }

        if (!string.IsNullOrEmpty(comicInfo.Summary))
        {
            chapter.Summary = comicInfo.Summary;
        }

        if (!string.IsNullOrEmpty(comicInfo.LanguageISO))
        {
            chapter.Language = comicInfo.LanguageISO;
        }

        if (comicInfo.Count > 0)
        {
            chapter.TotalCount = comicInfo.Count;
        }

        // This needs to check against both Number and Volume to calculate Count
        if (!string.IsNullOrEmpty(comicInfo.Number) && float.Parse(comicInfo.Number) > 0)
        {
            chapter.Count = (int) Math.Floor(float.Parse(comicInfo.Number));
        }
        if (!string.IsNullOrEmpty(comicInfo.Volume) && float.Parse(comicInfo.Volume) > 0)
        {
            chapter.Count = Math.Max(chapter.Count, (int) Math.Floor(float.Parse(comicInfo.Volume)));
        }





        if (comicInfo.Year > 0)
        {
            var day = Math.Max(comicInfo.Day, 1);
            var month = Math.Max(comicInfo.Month, 1);
            chapter.ReleaseDate = DateTime.Parse($"{month}/{day}/{comicInfo.Year}");
        }

        if (!string.IsNullOrEmpty(comicInfo.Colorist))
        {
            var people = comicInfo.Colorist.Split(",");
            PersonHelper.RemovePeople(chapter.People, people, PersonRole.Colorist);
            PersonHelper.UpdatePeople(allPeople, people, PersonRole.Colorist,
                person => PersonHelper.AddPersonIfNotExists(chapter.People, person));
        }

        if (!string.IsNullOrEmpty(comicInfo.Characters))
        {
            var people = comicInfo.Characters.Split(",");
            PersonHelper.RemovePeople(chapter.People, people, PersonRole.Character);
            PersonHelper.UpdatePeople(allPeople, people, PersonRole.Character,
                person => PersonHelper.AddPersonIfNotExists(chapter.People, person));
        }

        if (!string.IsNullOrEmpty(comicInfo.Translator))
        {
            var people = comicInfo.Translator.Split(",");
            PersonHelper.RemovePeople(chapter.People, people, PersonRole.Translator);
            PersonHelper.UpdatePeople(allPeople, people, PersonRole.Translator,
                person => PersonHelper.AddPersonIfNotExists(chapter.People, person));
        }

        if (!string.IsNullOrEmpty(comicInfo.Tags))
        {
            var tags = comicInfo.Tags.Split(",").Select(s => s.Trim()).ToList();
            // Remove all tags that aren't matching between chapter tags and metadata
            TagHelper.KeepOnlySameTagBetweenLists(chapter.Tags, tags.Select(t => DbFactory.Tag(t, false)).ToList());
            TagHelper.UpdateTag(allTags, tags, false,
                (tag, _) =>
                {
                    chapter.Tags.Add(tag);
                });
        }

        if (!string.IsNullOrEmpty(comicInfo.Writer))
        {
            var people = comicInfo.Writer.Split(",");
            PersonHelper.RemovePeople(chapter.People, people, PersonRole.Writer);
            PersonHelper.UpdatePeople(allPeople, people, PersonRole.Writer,
                person => PersonHelper.AddPersonIfNotExists(chapter.People, person));
        }

        if (!string.IsNullOrEmpty(comicInfo.Editor))
        {
            var people = comicInfo.Editor.Split(",");
            PersonHelper.RemovePeople(chapter.People, people, PersonRole.Editor);
            PersonHelper.UpdatePeople(allPeople, people, PersonRole.Editor,
                person => PersonHelper.AddPersonIfNotExists(chapter.People, person));
        }

        if (!string.IsNullOrEmpty(comicInfo.Inker))
        {
            var people = comicInfo.Inker.Split(",");
            PersonHelper.RemovePeople(chapter.People, people, PersonRole.Inker);
            PersonHelper.UpdatePeople(allPeople, people, PersonRole.Inker,
                person => PersonHelper.AddPersonIfNotExists(chapter.People, person));
        }

        if (!string.IsNullOrEmpty(comicInfo.Letterer))
        {
            var people = comicInfo.Letterer.Split(",");
            PersonHelper.RemovePeople(chapter.People, people, PersonRole.Letterer);
            PersonHelper.UpdatePeople(allPeople, people, PersonRole.Letterer,
                person => PersonHelper.AddPersonIfNotExists(chapter.People, person));
        }

        if (!string.IsNullOrEmpty(comicInfo.Penciller))
        {
            var people = comicInfo.Penciller.Split(",");
            PersonHelper.RemovePeople(chapter.People, people, PersonRole.Penciller);
            PersonHelper.UpdatePeople(allPeople, people, PersonRole.Penciller,
                person => PersonHelper.AddPersonIfNotExists(chapter.People, person));
        }

        if (!string.IsNullOrEmpty(comicInfo.CoverArtist))
        {
            var people = comicInfo.CoverArtist.Split(",");
            PersonHelper.RemovePeople(chapter.People, people, PersonRole.CoverArtist);
            PersonHelper.UpdatePeople(allPeople, people, PersonRole.CoverArtist,
                person => PersonHelper.AddPersonIfNotExists(chapter.People, person));
        }

        if (!string.IsNullOrEmpty(comicInfo.Publisher))
        {
            var people = comicInfo.Publisher.Split(",");
            PersonHelper.RemovePeople(chapter.People, people, PersonRole.Publisher);
            PersonHelper.UpdatePeople(allPeople, people, PersonRole.Publisher,
                person => PersonHelper.AddPersonIfNotExists(chapter.People, person));
        }

        if (!string.IsNullOrEmpty(comicInfo.Genre))
        {
            var genres = comicInfo.Genre.Split(",");
            GenreHelper.KeepOnlySameGenreBetweenLists(chapter.Genres, genres.Select(g => DbFactory.Genre(g, false)).ToList());
            GenreHelper.UpdateGenre(allGenres, genres, false,
                genre => chapter.Genres.Add(genre));
        }
    }
}<|MERGE_RESOLUTION|>--- conflicted
+++ resolved
@@ -300,12 +300,9 @@
 
         await CleanupDbEntities();
 
-<<<<<<< HEAD
-=======
         // await _eventHub.SendMessageAsync(SignalREvents.NotificationProgress,
         //     MessageFactory.ScanLibraryProgressEvent(libraryId, 1F));
 
->>>>>>> 38de67bf
         BackgroundJob.Enqueue(() => _metadataService.RefreshMetadata(libraryId, false));
     }
 
@@ -706,7 +703,7 @@
             }
         }
 
-        // BUG: The issue here is that people is just from chapter, but series metadata might already have some people on it
+        // NOTE: The issue here is that people is just from chapter, but series metadata might already have some people on it
         // I might be able to filter out people that are in locked fields?
         var people = chapters.SelectMany(c => c.People).ToList();
         PersonHelper.KeepOnlySamePeopleBetweenLists(series.Metadata.People,
