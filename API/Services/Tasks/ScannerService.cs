--- conflicted
+++ resolved
@@ -358,15 +358,8 @@
               // Key is normalized already
               Series existingSeries;
               try
-<<<<<<< HEAD
-              {// NOTE: Maybe use .Equals() here
-                  existingSeries = allSeries.SingleOrDefault(s =>
-                      (s.NormalizedName == key.NormalizedName || Parser.Parser.Normalize(s.OriginalName) == key.NormalizedName)
-                      && (s.Format == key.Format || s.Format == MangaFormat.Unknown));
-=======
               {
                   existingSeries = allSeries.SingleOrDefault(s => FindSeries(s, key));
->>>>>>> 34d34ef2
               }
               catch (Exception e)
               {
