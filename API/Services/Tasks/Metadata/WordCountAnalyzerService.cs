﻿using System;
using System.Diagnostics;
using System.Linq;
using System.Threading.Tasks;
using API.Data;
using API.Data.Repositories;
using API.Entities;
using API.Entities.Enums;
using API.Helpers;
using API.SignalR;
using Hangfire;
using HtmlAgilityPack;
using Microsoft.Extensions.Logging;
using VersOne.Epub;

namespace API.Services.Tasks.Metadata;

public interface IWordCountAnalyzerService
{
    [DisableConcurrentExecution(timeoutInSeconds: 60 * 60 * 60)]
    [AutomaticRetry(Attempts = 2, OnAttemptsExceeded = AttemptsExceededAction.Delete)]
    Task ScanLibrary(int libraryId, bool forceUpdate = false);
    Task ScanSeries(int libraryId, int seriesId, bool forceUpdate = true);
}

/// <summary>
/// This service is a metadata task that generates information around time to read
/// </summary>
public class WordCountAnalyzerService : IWordCountAnalyzerService
{
    private readonly ILogger<WordCountAnalyzerService> _logger;
    private readonly IUnitOfWork _unitOfWork;
    private readonly IEventHub _eventHub;
    private readonly ICacheHelper _cacheHelper;
    private readonly IReaderService _readerService;

    public WordCountAnalyzerService(ILogger<WordCountAnalyzerService> logger, IUnitOfWork unitOfWork, IEventHub eventHub,
        ICacheHelper cacheHelper, IReaderService readerService)
    {
        _logger = logger;
        _unitOfWork = unitOfWork;
        _eventHub = eventHub;
        _cacheHelper = cacheHelper;
        _readerService = readerService;
    }


    [DisableConcurrentExecution(timeoutInSeconds: 60 * 60 * 60)]
<<<<<<< HEAD
    [AutomaticRetry(Attempts = 0, OnAttemptsExceeded = AttemptsExceededAction.Delete)]
=======
    [AutomaticRetry(Attempts = 2, OnAttemptsExceeded = AttemptsExceededAction.Delete)]
>>>>>>> c809597c
    public async Task ScanLibrary(int libraryId, bool forceUpdate = false)
    {
        var sw = Stopwatch.StartNew();
        var library = await _unitOfWork.LibraryRepository.GetLibraryForIdAsync(libraryId, LibraryIncludes.None);

        await _eventHub.SendMessageAsync(MessageFactory.NotificationProgress,
            MessageFactory.WordCountAnalyzerProgressEvent(libraryId, 0F, ProgressEventType.Started, string.Empty));

        var chunkInfo = await _unitOfWork.SeriesRepository.GetChunkInfo(library.Id);
        var stopwatch = Stopwatch.StartNew();
        _logger.LogInformation("[MetadataService] Refreshing Library {LibraryName}. Total Items: {TotalSize}. Total Chunks: {TotalChunks} with {ChunkSize} size", library.Name, chunkInfo.TotalSize, chunkInfo.TotalChunks, chunkInfo.ChunkSize);

        await _eventHub.SendMessageAsync(MessageFactory.NotificationProgress,
            MessageFactory.WordCountAnalyzerProgressEvent(library.Id, 0F, ProgressEventType.Started, $"Starting {library.Name}"));

        for (var chunk = 1; chunk <= chunkInfo.TotalChunks; chunk++)
        {
            if (chunkInfo.TotalChunks == 0) continue;
            stopwatch.Restart();

            _logger.LogInformation("[MetadataService] Processing chunk {ChunkNumber} / {TotalChunks} with size {ChunkSize}. Series ({SeriesStart} - {SeriesEnd}",
                chunk, chunkInfo.TotalChunks, chunkInfo.ChunkSize, chunk * chunkInfo.ChunkSize, (chunk + 1) * chunkInfo.ChunkSize);

            var nonLibrarySeries = await _unitOfWork.SeriesRepository.GetFullSeriesForLibraryIdAsync(library.Id,
                new UserParams()
                {
                    PageNumber = chunk,
                    PageSize = chunkInfo.ChunkSize
                });
            _logger.LogDebug("[MetadataService] Fetched {SeriesCount} series for refresh", nonLibrarySeries.Count);

            var seriesIndex = 0;
            foreach (var series in nonLibrarySeries)
            {
                var index = chunk * seriesIndex;
                var progress =  Math.Max(0F, Math.Min(1F, index * 1F / chunkInfo.TotalSize));

                await _eventHub.SendMessageAsync(MessageFactory.NotificationProgress,
                    MessageFactory.WordCountAnalyzerProgressEvent(library.Id, progress, ProgressEventType.Updated, series.Name));

                try
                {
                    await ProcessSeries(series, forceUpdate, false);
                }
                catch (Exception ex)
                {
                    _logger.LogError(ex, "[MetadataService] There was an exception during metadata refresh for {SeriesName}", series.Name);
                }
                seriesIndex++;
            }

            if (_unitOfWork.HasChanges())
            {
                await _unitOfWork.CommitAsync();
            }

            _logger.LogInformation(
                "[MetadataService] Processed {SeriesStart} - {SeriesEnd} out of {TotalSeries} series in {ElapsedScanTime} milliseconds for {LibraryName}",
                chunk * chunkInfo.ChunkSize, (chunk * chunkInfo.ChunkSize) + nonLibrarySeries.Count, chunkInfo.TotalSize, stopwatch.ElapsedMilliseconds, library.Name);
        }

        await _eventHub.SendMessageAsync(MessageFactory.NotificationProgress,
            MessageFactory.WordCountAnalyzerProgressEvent(library.Id, 1F, ProgressEventType.Ended, $"Complete"));


        _logger.LogInformation("[WordCountAnalyzerService] Updated metadata for {LibraryName} in {ElapsedMilliseconds} milliseconds", library.Name, sw.ElapsedMilliseconds);

    }

    public async Task ScanSeries(int libraryId, int seriesId, bool forceUpdate = true)
    {
        var sw = Stopwatch.StartNew();
        var series = await _unitOfWork.SeriesRepository.GetFullSeriesForSeriesIdAsync(seriesId);
        if (series == null)
        {
            _logger.LogError("[WordCountAnalyzerService] Series {SeriesId} was not found on Library {LibraryId}", seriesId, libraryId);
            return;
        }

        await _eventHub.SendMessageAsync(MessageFactory.NotificationProgress,
            MessageFactory.WordCountAnalyzerProgressEvent(libraryId, 0F, ProgressEventType.Started, series.Name));

        await ProcessSeries(series, forceUpdate);

        if (_unitOfWork.HasChanges())
        {
            await _unitOfWork.CommitAsync();
        }

        await _eventHub.SendMessageAsync(MessageFactory.NotificationProgress,
            MessageFactory.WordCountAnalyzerProgressEvent(libraryId, 1F, ProgressEventType.Ended, series.Name));

        _logger.LogInformation("[WordCountAnalyzerService] Updated metadata for {SeriesName} in {ElapsedMilliseconds} milliseconds", series.Name, sw.ElapsedMilliseconds);
    }

    private async Task ProcessSeries(Series series, bool forceUpdate = false, bool useFileName = true)
    {
        var isEpub = series.Format == MangaFormat.Epub;
        series.WordCount = 0;
        foreach (var volume in series.Volumes)
        {
            volume.WordCount = 0;
            foreach (var chapter in volume.Chapters)
            {
                // This compares if it's changed since a file scan only
                var firstFile = chapter.Files.FirstOrDefault();
                if (firstFile == null) return;
                if (!_cacheHelper.HasFileChangedSinceLastScan(firstFile.LastFileAnalysis, forceUpdate,
                        firstFile))
                    continue;

                if (series.Format == MangaFormat.Epub)
                {
                    long sum = 0;
                    var fileCounter = 1;
                    foreach (var file in chapter.Files)
                    {
                        var filePath = file.FilePath;
                        var pageCounter = 1;
                        try
                        {
                            using var book = await EpubReader.OpenBookAsync(filePath, BookService.BookReaderOptions);

                            var totalPages = book.Content.Html.Values;
                            foreach (var bookPage in totalPages)
                            {
                                var progress = Math.Max(0F,
                                    Math.Min(1F, (fileCounter * pageCounter) * 1F / (chapter.Files.Count * totalPages.Count)));

                                await _eventHub.SendMessageAsync(MessageFactory.NotificationProgress,
                                    MessageFactory.WordCountAnalyzerProgressEvent(series.LibraryId, progress,
                                        ProgressEventType.Updated, useFileName ? filePath : series.Name));
                                sum += await GetWordCountFromHtml(bookPage);
                                pageCounter++;
                            }

                            fileCounter++;
                        }
                        catch (Exception ex)
                        {
                            _logger.LogError(ex, "There was an error reading an epub file for word count, series skipped");
                            await _eventHub.SendMessageAsync(MessageFactory.Error,
                                MessageFactory.ErrorEvent("There was an issue counting words on an epub",
                                    $"{series.Name} - {file}"));
                            return;
                        }

                        file.LastFileAnalysis = DateTime.Now;
                        _unitOfWork.MangaFileRepository.Update(file);
                    }

                    chapter.WordCount = sum;
                    series.WordCount += sum;
                    volume.WordCount += sum;
                }

                var est = _readerService.GetTimeEstimate(chapter.WordCount, chapter.Pages, isEpub);
                chapter.MinHoursToRead = est.MinHours;
                chapter.MaxHoursToRead = est.MaxHours;
                chapter.AvgHoursToRead = est.AvgHours;
                _unitOfWork.ChapterRepository.Update(chapter);
            }

            var volumeEst = _readerService.GetTimeEstimate(volume.WordCount, volume.Pages, isEpub);
            volume.MinHoursToRead = volumeEst.MinHours;
            volume.MaxHoursToRead = volumeEst.MaxHours;
            volume.AvgHoursToRead = volumeEst.AvgHours;
            _unitOfWork.VolumeRepository.Update(volume);

        }

        var seriesEstimate = _readerService.GetTimeEstimate(series.WordCount, series.Pages, isEpub);
        series.MinHoursToRead = seriesEstimate.MinHours;
        series.MaxHoursToRead = seriesEstimate.MaxHours;
        series.AvgHoursToRead = seriesEstimate.AvgHours;
        _unitOfWork.SeriesRepository.Update(series);
    }


    private static async Task<int> GetWordCountFromHtml(EpubContentFileRef bookFile)
    {
        var doc = new HtmlDocument();
        doc.LoadHtml(await bookFile.ReadContentAsTextAsync());

        var textNodes = doc.DocumentNode.SelectNodes("//body//text()[not(parent::script)]");
        if (textNodes == null) return 0;

        return textNodes
            .Select(node => node.InnerText.Split(' ', StringSplitOptions.RemoveEmptyEntries)
                .Where(s => char.IsLetter(s[0])))
            .Select(words => words.Count())
            .Where(wordCount => wordCount > 0)
            .Sum();
    }


}<|MERGE_RESOLUTION|>--- conflicted
+++ resolved
@@ -46,11 +46,7 @@
 
 
     [DisableConcurrentExecution(timeoutInSeconds: 60 * 60 * 60)]
-<<<<<<< HEAD
-    [AutomaticRetry(Attempts = 0, OnAttemptsExceeded = AttemptsExceededAction.Delete)]
-=======
     [AutomaticRetry(Attempts = 2, OnAttemptsExceeded = AttemptsExceededAction.Delete)]
->>>>>>> c809597c
     public async Task ScanLibrary(int libraryId, bool forceUpdate = false)
     {
         var sw = Stopwatch.StartNew();
