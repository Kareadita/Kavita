﻿using System;
using System.Linq;
using System.Net.Http;
using System.Runtime.InteropServices;
using System.Threading.Tasks;
using API.Data;
using API.DTOs.Stats;
using API.Entities.Enums;
using Flurl.Http;
using Kavita.Common.EnvironmentInfo;
using Kavita.Common.Helpers;
using Microsoft.AspNetCore.Http;
using Microsoft.Extensions.Logging;

namespace API.Services.Tasks;

public interface IStatsService
{
    Task Send();
    Task<ServerInfoDto> GetServerInfo();
}
public class StatsService : IStatsService
{
    private readonly ILogger<StatsService> _logger;
    private readonly IUnitOfWork _unitOfWork;
    private const string ApiUrl = "https://stats.kavitareader.com";

    public StatsService(ILogger<StatsService> logger, IUnitOfWork unitOfWork)
    {
        _logger = logger;
        _unitOfWork = unitOfWork;

        FlurlHttp.ConfigureClient(ApiUrl, cli =>
            cli.Settings.HttpClientFactory = new UntrustedCertClientFactory());
    }

    /// <summary>
    /// Due to all instances firing this at the same time, we can DDOS our server. This task when fired will schedule the task to be run
    /// randomly over a 6 hour spread
    /// </summary>
    public async Task Send()
    {
        var allowStatCollection = (await _unitOfWork.SettingsRepository.GetSettingsDtoAsync()).AllowStatCollection;
        if (!allowStatCollection)
        {
            return;
        }

        await SendData();
    }

    /// <summary>
    /// This must be public for Hangfire. Do not call this directly.
    /// </summary>
    // ReSharper disable once MemberCanBePrivate.Global
    public async Task SendData()
    {
        var data = await GetServerInfo();
        await SendDataToStatsServer(data);
    }


    private async Task SendDataToStatsServer(ServerInfoDto data)
    {
        var responseContent = string.Empty;

        try
        {
            var response = await (ApiUrl + "/api/v2/stats")
                .WithHeader("Accept", "application/json")
                .WithHeader("User-Agent", "Kavita")
                .WithHeader("x-api-key", "MsnvA2DfQqxSK5jh")
                .WithHeader("x-kavita-version", BuildInfo.Version)
                .WithHeader("Content-Type", "application/json")
                .WithTimeout(TimeSpan.FromSeconds(30))
                .PostJsonAsync(data);

            if (response.StatusCode != StatusCodes.Status200OK)
            {
                _logger.LogError("KavitaStats did not respond successfully. {Content}", response);
            }
        }
        catch (HttpRequestException e)
        {
            var info = new
            {
                dataSent = data,
                response = responseContent
            };

            _logger.LogError(e, "KavitaStats did not respond successfully. {Content}", info);
        }
        catch (Exception e)
        {
            _logger.LogError(e, "An error happened during the request to KavitaStats");
        }
    }

    public async Task<ServerInfoDto> GetServerInfo()
    {
        var installId = await _unitOfWork.SettingsRepository.GetSettingAsync(ServerSettingKey.InstallId);
        var serverInfo = new ServerInfoDto
        {
            InstallId = installId.Value,
            Os = RuntimeInformation.OSDescription,
            KavitaVersion = BuildInfo.Version.ToString(),
            DotnetVersion = Environment.Version.ToString(),
            IsDocker = new OsInfo(Array.Empty<IOsVersionAdapter>()).IsDocker,
<<<<<<< HEAD
            NumOfCores = Math.Max(Environment.ProcessorCount, 1)
=======
            NumOfCores = Math.Max(Environment.ProcessorCount, 1),
            HasBookmarks = (await _unitOfWork.UserRepository.GetAllBookmarksAsync()).Any(),
            NumberOfLibraries = (await _unitOfWork.LibraryRepository.GetLibrariesAsync()).Count()
>>>>>>> d7450497
        };

        return serverInfo;
    }
}<|MERGE_RESOLUTION|>--- conflicted
+++ resolved
@@ -106,13 +106,9 @@
             KavitaVersion = BuildInfo.Version.ToString(),
             DotnetVersion = Environment.Version.ToString(),
             IsDocker = new OsInfo(Array.Empty<IOsVersionAdapter>()).IsDocker,
-<<<<<<< HEAD
-            NumOfCores = Math.Max(Environment.ProcessorCount, 1)
-=======
             NumOfCores = Math.Max(Environment.ProcessorCount, 1),
             HasBookmarks = (await _unitOfWork.UserRepository.GetAllBookmarksAsync()).Any(),
             NumberOfLibraries = (await _unitOfWork.LibraryRepository.GetLibrariesAsync()).Count()
->>>>>>> d7450497
         };
 
         return serverInfo;
