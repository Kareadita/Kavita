﻿using System;
using System.IO;
using System.Linq;
using System.Threading.Tasks;
using API.Data;
using API.Entities.Enums;
using API.SignalR;
using Hangfire;
using Microsoft.AspNetCore.SignalR;
using Microsoft.Extensions.Logging;

namespace API.Services.Tasks
{
    public interface ICleanupService
    {
        Task Cleanup();
        Task CleanupDbEntries();
        void CleanupCacheDirectory();
        Task DeleteSeriesCoverImages();
        Task DeleteChapterCoverImages();
        Task DeleteTagCoverImages();
        Task CleanupBackups();
        Task CleanupBookmarks();
    }
    /// <summary>
    /// Cleans up after operations on reoccurring basis
    /// </summary>
    public class CleanupService : ICleanupService
    {
        private readonly ILogger<CleanupService> _logger;
        private readonly IUnitOfWork _unitOfWork;
        private readonly IHubContext<MessageHub> _messageHub;
        private readonly IDirectoryService _directoryService;

        public CleanupService(ILogger<CleanupService> logger,
            IUnitOfWork unitOfWork, IHubContext<MessageHub> messageHub,
            IDirectoryService directoryService)
        {
            _logger = logger;
            _unitOfWork = unitOfWork;
            _messageHub = messageHub;
            _directoryService = directoryService;
        }


        /// <summary>
        /// Cleans up Temp, cache, deleted cover images,  and old database backups
        /// </summary>
        [AutomaticRetry(Attempts = 3, LogEvents = false, OnAttemptsExceeded = AttemptsExceededAction.Fail)]
        public async Task Cleanup()
        {
            _logger.LogInformation("Starting Cleanup");
            await SendProgress(0F);
            _logger.LogInformation("Cleaning temp directory");
            _directoryService.ClearDirectory(_directoryService.TempDirectory);
            await SendProgress(0.1F);
            CleanupCacheDirectory();
            await SendProgress(0.25F);
            _logger.LogInformation("Cleaning old database backups");
            await CleanupBackups();
            await SendProgress(0.50F);
            _logger.LogInformation("Cleaning deleted cover images");
            await DeleteSeriesCoverImages();
            await SendProgress(0.6F);
            await DeleteChapterCoverImages();
            await SendProgress(0.7F);
            await DeleteTagCoverImages();
            await SendProgress(0.8F);
            _logger.LogInformation("Cleaning old bookmarks");
            await CleanupBookmarks();
            await SendProgress(1F);
            _logger.LogInformation("Cleanup finished");
        }

        /// <summary>
        /// Cleans up abandon rows in the DB
        /// </summary>
        public async Task CleanupDbEntries()
        {
            await _unitOfWork.AppUserProgressRepository.CleanupAbandonedChapters();
            await _unitOfWork.PersonRepository.RemoveAllPeopleNoLongerAssociated();
            await _unitOfWork.GenreRepository.RemoveAllGenreNoLongerAssociated();
            await _unitOfWork.CollectionTagRepository.RemoveTagsWithoutSeries();
        }

        private async Task SendProgress(float progress)
        {
            await _messageHub.Clients.All.SendAsync(SignalREvents.CleanupProgress,
                MessageFactory.CleanupProgressEvent(progress));
        }

        /// <summary>
        /// Removes all series images that are not in the database. They must follow <see cref="ImageService.SeriesCoverImageRegex"/> filename pattern.
        /// </summary>
        public async Task DeleteSeriesCoverImages()
        {
            var images = await _unitOfWork.SeriesRepository.GetAllCoverImagesAsync();
            var files = _directoryService.GetFiles(_directoryService.CoverImageDirectory, ImageService.SeriesCoverImageRegex);
            _directoryService.DeleteFiles(files.Where(file => !images.Contains(_directoryService.FileSystem.Path.GetFileName(file))));
        }

        /// <summary>
        /// Removes all chapter/volume images that are not in the database. They must follow <see cref="ImageService.ChapterCoverImageRegex"/> filename pattern.
        /// </summary>
        public async Task DeleteChapterCoverImages()
        {
            var images = await _unitOfWork.ChapterRepository.GetAllCoverImagesAsync();
            var files = _directoryService.GetFiles(_directoryService.CoverImageDirectory, ImageService.ChapterCoverImageRegex);
            _directoryService.DeleteFiles(files.Where(file => !images.Contains(_directoryService.FileSystem.Path.GetFileName(file))));
        }

        /// <summary>
        /// Removes all collection tag images that are not in the database. They must follow <see cref="ImageService.CollectionTagCoverImageRegex"/> filename pattern.
        /// </summary>
        public async Task DeleteTagCoverImages()
        {
            var images = await _unitOfWork.CollectionTagRepository.GetAllCoverImagesAsync();
            var files = _directoryService.GetFiles(_directoryService.CoverImageDirectory, ImageService.CollectionTagCoverImageRegex);
            _directoryService.DeleteFiles(files.Where(file => !images.Contains(_directoryService.FileSystem.Path.GetFileName(file))));
        }

        /// <summary>
        /// Removes all files and directories in the cache directory
        /// </summary>
        public void CleanupCacheDirectory()
        {
            _logger.LogInformation("Performing cleanup of Cache directory");
            _directoryService.ExistOrCreate(_directoryService.CacheDirectory);

            try
            {
                _directoryService.ClearDirectory(_directoryService.CacheDirectory);
            }
            catch (Exception ex)
            {
                _logger.LogError(ex, "There was an issue deleting one or more folders/files during cleanup");
            }

            _logger.LogInformation("Cache directory purged");
        }

        /// <summary>
        /// Removes Database backups older than 30 days. If all backups are older than 30 days, the latest is kept.
        /// </summary>
        public async Task CleanupBackups()
        {
            const int dayThreshold = 30;
            _logger.LogInformation("Beginning cleanup of Database backups at {Time}", DateTime.Now);
            var backupDirectory =
                (await _unitOfWork.SettingsRepository.GetSettingAsync(ServerSettingKey.BackupDirectory)).Value;
            if (!_directoryService.Exists(backupDirectory)) return;

            var deltaTime = DateTime.Today.Subtract(TimeSpan.FromDays(dayThreshold));
            var allBackups = _directoryService.GetFiles(backupDirectory).ToList();
            var expiredBackups = allBackups.Select(filename => _directoryService.FileSystem.FileInfo.FromFileName(filename))
                .Where(f => f.CreationTime < deltaTime)
                .ToList();

            if (expiredBackups.Count == allBackups.Count)
            {
                _logger.LogInformation("All expired backups are older than {Threshold} days. Removing all but last backup", dayThreshold);
                var toDelete = expiredBackups.OrderByDescending(f => f.CreationTime).ToList();
                _directoryService.DeleteFiles(toDelete.Take(toDelete.Count - 1).Select(f => f.FullName));
            }
            else
            {
                _directoryService.DeleteFiles(expiredBackups.Select(f => f.FullName));
            }
            _logger.LogInformation("Finished cleanup of Database backups at {Time}", DateTime.Now);
        }

        /// <summary>
        /// Removes all files in the BookmarkDirectory that don't currently have bookmarks in the Database
        /// </summary>
        public async Task CleanupBookmarks()
        {
            // Search all files in bookmarks/ except bookmark files and delete those
            var bookmarkDirectory =
                (await _unitOfWork.SettingsRepository.GetSettingAsync(ServerSettingKey.BookmarkDirectory)).Value;
            var allBookmarkFiles = _directoryService.GetFiles(bookmarkDirectory, searchOption: SearchOption.AllDirectories).Select(Parser.Parser.NormalizePath);
            var bookmarks = (await _unitOfWork.UserRepository.GetAllBookmarksAsync())
                .Select(b => Parser.Parser.NormalizePath(_directoryService.FileSystem.Path.Join(bookmarkDirectory,
                    b.FileName)));

<<<<<<< HEAD
            var filesToDelete = allBookmarkFiles.ToList().Except(bookmarks).ToList();
            _logger.LogDebug("[Bookmarks] Bookmark cleanup wants to delete {Count} files", filesToDelete.Count());
=======

            var filesToDelete = allBookmarkFiles.AsEnumerable().Except(bookmarks).ToList();
            _logger.LogDebug("[Bookmarks] Bookmark cleanup wants to delete {Count} files", filesToDelete.Count);

            if (filesToDelete.Count == 0) return;
>>>>>>> 0ce0ee39

            _directoryService.DeleteFiles(filesToDelete);

            // Clear all empty directories
            foreach (var directory in _directoryService.FileSystem.Directory.GetDirectories(bookmarkDirectory, "", SearchOption.AllDirectories))
            {
                if (_directoryService.FileSystem.Directory.GetFiles(directory, "", SearchOption.AllDirectories).Length == 0 &&
                    _directoryService.FileSystem.Directory.GetDirectories(directory).Length == 0)
                {
                    _directoryService.FileSystem.Directory.Delete(directory, false);
                }
            }


        }
    }
}<|MERGE_RESOLUTION|>--- conflicted
+++ resolved
@@ -182,16 +182,11 @@
                 .Select(b => Parser.Parser.NormalizePath(_directoryService.FileSystem.Path.Join(bookmarkDirectory,
                     b.FileName)));
 
-<<<<<<< HEAD
-            var filesToDelete = allBookmarkFiles.ToList().Except(bookmarks).ToList();
-            _logger.LogDebug("[Bookmarks] Bookmark cleanup wants to delete {Count} files", filesToDelete.Count());
-=======
 
             var filesToDelete = allBookmarkFiles.AsEnumerable().Except(bookmarks).ToList();
             _logger.LogDebug("[Bookmarks] Bookmark cleanup wants to delete {Count} files", filesToDelete.Count);
 
             if (filesToDelete.Count == 0) return;
->>>>>>> 0ce0ee39
 
             _directoryService.DeleteFiles(filesToDelete);
 
@@ -204,8 +199,6 @@
                     _directoryService.FileSystem.Directory.Delete(directory, false);
                 }
             }
-
-
         }
     }
 }