﻿using System.IO;
using System.Threading.Tasks;
using API.Interfaces;
using API.Interfaces.Services;
using API.SignalR;
using Hangfire;
using Microsoft.AspNetCore.SignalR;
using Microsoft.Extensions.Logging;

namespace API.Services.Tasks
{
    /// <summary>
    /// Cleans up after operations on reoccurring basis
    /// </summary>
    public class CleanupService : ICleanupService
    {
        private readonly ICacheService _cacheService;
        private readonly ILogger<CleanupService> _logger;
        private readonly IBackupService _backupService;
        private readonly IUnitOfWork _unitOfWork;
<<<<<<< HEAD

        public CleanupService(ICacheService cacheService, ILogger<CleanupService> logger,
            IBackupService backupService, IUnitOfWork unitOfWork)
=======
        private readonly IHubContext<MessageHub> _messageHub;

        public CleanupService(ICacheService cacheService, ILogger<CleanupService> logger,
            IBackupService backupService, IUnitOfWork unitOfWork, IHubContext<MessageHub> messageHub)
>>>>>>> 34d34ef2
        {
            _cacheService = cacheService;
            _logger = logger;
            _backupService = backupService;
            _unitOfWork = unitOfWork;
<<<<<<< HEAD
=======
            _messageHub = messageHub;
>>>>>>> 34d34ef2
        }

        public void CleanupCacheDirectory()
        {
            _logger.LogInformation("Cleaning cache directory");
            _cacheService.Cleanup();
        }

        /// <summary>
        /// Cleans up Temp, cache, deleted cover images,  and old database backups
        /// </summary>
        [AutomaticRetry(Attempts = 3, LogEvents = false, OnAttemptsExceeded = AttemptsExceededAction.Fail)]
        public async Task Cleanup()
        {
            _logger.LogInformation("Starting Cleanup");
            await SendProgress(0F);
            _logger.LogInformation("Cleaning temp directory");
<<<<<<< HEAD
            var tempDirectory = DirectoryService.TempDirectory;
            DirectoryService.ClearDirectory(tempDirectory);
=======
            DirectoryService.ClearDirectory(DirectoryService.TempDirectory);
            await SendProgress(0.1F);
>>>>>>> 34d34ef2
            CleanupCacheDirectory();
            await SendProgress(0.25F);
            _logger.LogInformation("Cleaning old database backups");
            _backupService.CleanupBackups();
            await SendProgress(0.50F);
            _logger.LogInformation("Cleaning deleted cover images");
            await DeleteSeriesCoverImages();
            await SendProgress(0.6F);
            await DeleteChapterCoverImages();
            await SendProgress(0.7F);
            await DeleteTagCoverImages();
            await SendProgress(1F);
            _logger.LogInformation("Cleanup finished");
        }

        private async Task SendProgress(float progress)
        {
            await _messageHub.Clients.All.SendAsync(SignalREvents.CleanupProgress,
                MessageFactory.CleanupProgressEvent(progress));
        }

        private async Task DeleteSeriesCoverImages()
        {
            var images = await _unitOfWork.SeriesRepository.GetAllCoverImagesAsync();
            var files = DirectoryService.GetFiles(DirectoryService.CoverImageDirectory, ImageService.SeriesCoverImageRegex);
            foreach (var file in files)
            {
                if (images.Contains(Path.GetFileName(file))) continue;
                File.Delete(file);

            }
        }

        private async Task DeleteChapterCoverImages()
        {
            var images = await _unitOfWork.ChapterRepository.GetAllCoverImagesAsync();
            var files = DirectoryService.GetFiles(DirectoryService.CoverImageDirectory, ImageService.ChapterCoverImageRegex);
            foreach (var file in files)
            {
                if (images.Contains(Path.GetFileName(file))) continue;
                File.Delete(file);

            }
        }

        private async Task DeleteTagCoverImages()
        {
            var images = await _unitOfWork.CollectionTagRepository.GetAllCoverImagesAsync();
            var files = DirectoryService.GetFiles(DirectoryService.CoverImageDirectory, ImageService.CollectionTagCoverImageRegex);
            foreach (var file in files)
            {
                if (images.Contains(Path.GetFileName(file))) continue;
                File.Delete(file);

            }
        }
    }
}<|MERGE_RESOLUTION|>--- conflicted
+++ resolved
@@ -18,25 +18,16 @@
         private readonly ILogger<CleanupService> _logger;
         private readonly IBackupService _backupService;
         private readonly IUnitOfWork _unitOfWork;
-<<<<<<< HEAD
-
-        public CleanupService(ICacheService cacheService, ILogger<CleanupService> logger,
-            IBackupService backupService, IUnitOfWork unitOfWork)
-=======
         private readonly IHubContext<MessageHub> _messageHub;
 
         public CleanupService(ICacheService cacheService, ILogger<CleanupService> logger,
             IBackupService backupService, IUnitOfWork unitOfWork, IHubContext<MessageHub> messageHub)
->>>>>>> 34d34ef2
         {
             _cacheService = cacheService;
             _logger = logger;
             _backupService = backupService;
             _unitOfWork = unitOfWork;
-<<<<<<< HEAD
-=======
             _messageHub = messageHub;
->>>>>>> 34d34ef2
         }
 
         public void CleanupCacheDirectory()
@@ -54,13 +45,8 @@
             _logger.LogInformation("Starting Cleanup");
             await SendProgress(0F);
             _logger.LogInformation("Cleaning temp directory");
-<<<<<<< HEAD
-            var tempDirectory = DirectoryService.TempDirectory;
-            DirectoryService.ClearDirectory(tempDirectory);
-=======
             DirectoryService.ClearDirectory(DirectoryService.TempDirectory);
             await SendProgress(0.1F);
->>>>>>> 34d34ef2
             CleanupCacheDirectory();
             await SendProgress(0.25F);
             _logger.LogInformation("Cleaning old database backups");
