--- conflicted
+++ resolved
@@ -50,14 +50,9 @@
 
     public ProcessSeries(IUnitOfWork unitOfWork, ILogger<ProcessSeries> logger, IEventHub eventHub,
         IDirectoryService directoryService, ICacheHelper cacheHelper, IReadingItemService readingItemService,
-<<<<<<< HEAD
         IFileService fileService, IMetadataService metadataService, IWordCountAnalyzerService wordCountAnalyzerService,
         IReadingListService readingListService,
         IExternalMetadataService externalMetadataService)
-=======
-        IFileService fileService, IMetadataService metadataService, IWordCountAnalyzerService wordCountAnalyzerService, IReadingListService readingListService,
-        IExternalMetadataService externalMetadataService, ITagManagerService tagManagerService)
->>>>>>> 75a69de8
     {
         _unitOfWork = unitOfWork;
         _logger = logger;
@@ -165,33 +160,6 @@
                 }
                 catch (DbUpdateConcurrencyException ex)
                 {
-<<<<<<< HEAD
-=======
-                    // Note to self: I've seen this trigger for an AppUser before indicating the way we are spawning ProcessSeries isn't getting it's own DBContext.
-                    foreach (var entry in ex.Entries)
-                    {
-                        if (entry.Entity is Series)
-                        {
-                            var proposedValues = entry.CurrentValues;
-                            var databaseValues = await entry.GetDatabaseValuesAsync();
-
-                            foreach (var property in proposedValues.Properties)
-                            {
-                                var proposedValue = proposedValues[property];
-                                var databaseValue = databaseValues[property];
-
-                                // TODO: decide which value should be written to database
-                                _logger.LogDebug("Property conflict, proposed: {Proposed} vs db: {Database}", proposedValue, databaseValue);
-                                // proposedValues[property] = <value to be saved>;
-                            }
-
-                            // Refresh original values to bypass next concurrency check
-                            entry.OriginalValues.SetValues(databaseValues);
-                        }
-                    }
-
-
->>>>>>> 75a69de8
                     _logger.LogCritical(ex,
                         "[ScannerService] There was an issue writing to the database for series {SeriesName}",
                         series.Name);
@@ -341,29 +309,7 @@
             series.Metadata.Language = firstChapter.Language;
         }
 
-        // if (!string.IsNullOrEmpty(firstChapter?.SeriesGroup) && library.ManageCollections)
-        // {
-        //     // Get the default admin to associate these tags to
-        //     var defaultAdmin = await _unitOfWork.UserRepository.GetDefaultAdminUser(AppUserIncludes.Collections);
-        //     if (defaultAdmin == null) return;
-        //
-        //     _logger.LogDebug("Collection tag(s) found for {SeriesName}, updating collections", series.Name);
-        //     foreach (var collection in firstChapter.SeriesGroup.Split(',', StringSplitOptions.TrimEntries | StringSplitOptions.RemoveEmptyEntries))
-        //     {
-        //         // TODO: Remove this _tagManagerService
-        //         var (tag, _) = await _tagManagerService.GetCollectionTag(collection, defaultAdmin);
-        //         if (tag == null) continue;
-        //
-        //         // Check if the Series is already on the tag
-        //         if (tag.Items.Any(s => s.MatchesSeriesByName(series.NormalizedName, series.NormalizedLocalizedName)))
-        //         {
-        //             continue;
-        //         }
-        //
-        //         tag.Items.Add(series);
-        //         await _unitOfWork.CollectionTagRepository.UpdateCollectionAgeRating(tag);
-        //     }
-        // }
+
         if (!string.IsNullOrEmpty(firstChapter?.SeriesGroup) && library.ManageCollections)
         {
             await UpdateCollectionTags(series, firstChapter);
