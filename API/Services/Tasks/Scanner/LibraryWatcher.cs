﻿using System;
using System.Collections.Generic;
using System.Diagnostics;
using System.IO;
using System.Linq;
using System.Threading.Tasks;
using API.Data;
using Hangfire;
using Microsoft.Extensions.Hosting;
using Microsoft.Extensions.Logging;

namespace API.Services.Tasks.Scanner;

public interface ILibraryWatcher
{
    /// <summary>
    /// Start watching all library folders
    /// </summary>
    /// <returns></returns>
    Task StartWatching();
    /// <summary>
    /// Stop watching all folders
    /// </summary>
    void StopWatching();
    /// <summary>
    /// Essentially stops then starts watching. Useful if there is a change in folders or libraries
    /// </summary>
    /// <returns></returns>
    Task RestartWatching();
}

/// <summary>
/// Responsible for watching the file system and processing change events. This is mainly responsible for invoking
/// Scanner to quickly pickup on changes.
/// </summary>
public class LibraryWatcher : ILibraryWatcher
{
    private readonly IDirectoryService _directoryService;
    private readonly IUnitOfWork _unitOfWork;
    private readonly ILogger<LibraryWatcher> _logger;
    private readonly IScannerService _scannerService;

    private static readonly Dictionary<string, IList<FileSystemWatcher>> WatcherDictionary = new ();
    /// <summary>
    /// This is just here to prevent GC from Disposing our watchers
    /// </summary>
    private static readonly IList<FileSystemWatcher> FileWatchers = new List<FileSystemWatcher>();
    /// <summary>
    /// The amount of time until the Schedule ScanFolder task should be executed
    /// </summary>
    /// <remarks>The Job will be enqueued instantly</remarks>
    private readonly TimeSpan _queueWaitTime;


    public LibraryWatcher(IDirectoryService directoryService, IUnitOfWork unitOfWork, ILogger<LibraryWatcher> logger, IScannerService scannerService, IHostEnvironment environment)
    {
        _directoryService = directoryService;
        _unitOfWork = unitOfWork;
        _logger = logger;
        _scannerService = scannerService;

        _queueWaitTime = environment.IsDevelopment() ? TimeSpan.FromSeconds(30) : TimeSpan.FromMinutes(5);

    }

    public async Task StartWatching()
    {
        _logger.LogInformation("[LibraryWatcher] Starting file watchers");

        var libraryFolders = (await _unitOfWork.LibraryRepository.GetLibraryDtosAsync())
            .SelectMany(l => l.Folders)
            .Distinct()
            .Select(Parser.Parser.NormalizePath)
            .Where(_directoryService.Exists)
            .ToList();
<<<<<<< HEAD
        // As GC to keep this alive as long as possible
        GC.KeepAlive(_libraryFolders);

        foreach (var libraryFolder in _libraryFolders)
=======

        foreach (var libraryFolder in libraryFolders)
>>>>>>> 3cdf8df1
        {
            _logger.LogDebug("[LibraryWatcher] Watching {FolderPath}", libraryFolder);
            var watcher = new FileSystemWatcher(libraryFolder);

            watcher.Changed += OnChanged;
            watcher.Created += OnCreated;
            watcher.Deleted += OnDeleted;
            watcher.Error += OnError;
            watcher.Disposed += (sender, args) =>
                _logger.LogError("[LibraryWatcher] watcher was disposed when it shouldn't have been");

            watcher.Filter = "*.*";
            watcher.IncludeSubdirectories = true;
            watcher.EnableRaisingEvents = true;
            FileWatchers.Add(watcher);
            if (!WatcherDictionary.ContainsKey(libraryFolder))
            {
                WatcherDictionary.Add(libraryFolder, new List<FileSystemWatcher>());
            }

            WatcherDictionary[libraryFolder].Add(watcher);
        }
        _logger.LogInformation("[LibraryWatcher] Watching {Count} folders", FileWatchers.Count);
    }

    public void StopWatching()
    {
        _logger.LogInformation("[LibraryWatcher] Stopping watching folders");
        foreach (var fileSystemWatcher in WatcherDictionary.Values.SelectMany(watcher => watcher))
        {
            fileSystemWatcher.EnableRaisingEvents = false;
            fileSystemWatcher.Changed -= OnChanged;
            fileSystemWatcher.Created -= OnCreated;
            fileSystemWatcher.Deleted -= OnDeleted;
            fileSystemWatcher.Error -= OnError;
        }
        FileWatchers.Clear();
        WatcherDictionary.Clear();
    }

    public async Task RestartWatching()
    {
        _logger.LogDebug("[LibraryWatcher] Restarting watcher");
        StopWatching();
        await StartWatching();
    }

    private void OnChanged(object sender, FileSystemEventArgs e)
    {
        if (e.ChangeType != WatcherChangeTypes.Changed) return;
        _logger.LogDebug("[LibraryWatcher] Changed: {FullPath}, {Name}", e.FullPath, e.Name);
        BackgroundJob.Enqueue(() => ProcessChange(e.FullPath, string.IsNullOrEmpty(_directoryService.FileSystem.Path.GetExtension(e.Name))));
    }

    private void OnCreated(object sender, FileSystemEventArgs e)
    {
        _logger.LogDebug("[LibraryWatcher] Created: {FullPath}, {Name}", e.FullPath, e.Name);
        BackgroundJob.Enqueue(() => ProcessChange(e.FullPath, !_directoryService.FileSystem.File.Exists(e.Name)));
    }

    /// <summary>
    /// From testing, on Deleted only needs to pass through the event when a folder is deleted. If a file is deleted, Changed will handle automatically.
    /// </summary>
    /// <param name="sender"></param>
    /// <param name="e"></param>
    private void OnDeleted(object sender, FileSystemEventArgs e) {
        var isDirectory = string.IsNullOrEmpty(_directoryService.FileSystem.Path.GetExtension(e.Name));
        if (!isDirectory) return;
        _logger.LogDebug("[LibraryWatcher] Deleted: {FullPath}, {Name}", e.FullPath, e.Name);
        BackgroundJob.Enqueue(() => ProcessChange(e.FullPath, true));
    }


    private void OnError(object sender, ErrorEventArgs e)
    {
        _logger.LogError(e.GetException(), "[LibraryWatcher] An error occured, likely too many watches occured at once. Restarting Watchers");
        Task.Run(RestartWatching);
    }


    /// <summary>
    /// Processes the file or folder change. If the change is a file change and not from a supported extension, it will be ignored.
    /// </summary>
    /// <remarks>This will ignore image files that are added to the system. However, they may still trigger scans due to folder changes.</remarks>
    /// <remarks>This is public only because Hangfire will invoke it. Do not call external to this class.</remarks>
    /// <param name="filePath">File or folder that changed</param>
    /// <param name="isDirectoryChange">If the change is on a directory and not a file</param>
    public async Task ProcessChange(string filePath, bool isDirectoryChange = false)
    {
        var sw = Stopwatch.StartNew();
        _logger.LogDebug("[LibraryWatcher] Processing change of {FilePath}", filePath);
        try
        {
            // If not a directory change AND file is not an archive or book, ignore
            if (!isDirectoryChange &&
                !(Parser.Parser.IsArchive(filePath) || Parser.Parser.IsBook(filePath)))
            {
                _logger.LogDebug("[LibraryWatcher] Change from {FilePath} is not an archive or book, ignoring change", filePath);
                return;
            }

<<<<<<< HEAD
            var fullPath = GetFolder(filePath, _libraryFolders);
=======
            var libraryFolders = (await _unitOfWork.LibraryRepository.GetLibraryDtosAsync())
                .SelectMany(l => l.Folders)
                .Distinct()
                .Select(Parser.Parser.NormalizePath)
                .Where(_directoryService.Exists)
                .ToList();

            var fullPath = GetFolder(filePath, libraryFolders);
>>>>>>> 3cdf8df1
            _logger.LogDebug("Folder path: {FolderPath}", fullPath);
            if (string.IsNullOrEmpty(fullPath))
            {
                _logger.LogDebug("[LibraryWatcher] Change from {FilePath} could not find root level folder, ignoring change", filePath);
                return;
            }

            // Check if this task has already enqueued or is being processed, before enqueing

            var alreadyScheduled =
                TaskScheduler.HasAlreadyEnqueuedTask(ScannerService.Name, "ScanFolder", new object[] {fullPath});
            if (!alreadyScheduled)
            {
                _logger.LogInformation("[LibraryWatcher] Scheduling ScanFolder for {Folder}", fullPath);
                BackgroundJob.Schedule(() => _scannerService.ScanFolder(fullPath), _queueWaitTime);
            }
            else
            {
                _logger.LogInformation("[LibraryWatcher] Skipped scheduling ScanFolder for {Folder} as a job already queued",
                    fullPath);
            }
        }
        catch (Exception ex)
        {
            _logger.LogError(ex, "[LibraryWatcher] An error occured when processing a watch event");
        }
        _logger.LogDebug("[LibraryWatcher] ProcessChange ran in {ElapsedMilliseconds}ms", sw.ElapsedMilliseconds);
    }

    private string GetFolder(string filePath, IList<string> libraryFolders)
    {
        var parentDirectory = _directoryService.GetParentDirectoryName(filePath);
<<<<<<< HEAD
        _logger.LogDebug("Parent Directory: {ParentDirectory}", parentDirectory);
=======
        _logger.LogDebug("[LibraryWatcher] Parent Directory: {ParentDirectory}", parentDirectory);
>>>>>>> 3cdf8df1
        if (string.IsNullOrEmpty(parentDirectory)) return string.Empty;

        // We need to find the library this creation belongs to
        // Multiple libraries can point to the same base folder. In this case, we need use FirstOrDefault
        var libraryFolder = libraryFolders.FirstOrDefault(f => parentDirectory.Contains(f));
<<<<<<< HEAD
        _logger.LogDebug("Library Folder: {LibraryFolder}", libraryFolder);
        if (string.IsNullOrEmpty(libraryFolder)) return string.Empty;

        var rootFolder = _directoryService.GetFoldersTillRoot(libraryFolder, filePath).ToList();
        _logger.LogDebug("Root Folders: {RootFolders}", rootFolder);
=======
        _logger.LogDebug("[LibraryWatcher] Library Folder: {LibraryFolder}", libraryFolder);
        if (string.IsNullOrEmpty(libraryFolder)) return string.Empty;

        var rootFolder = _directoryService.GetFoldersTillRoot(libraryFolder, filePath).ToList();
        _logger.LogDebug("[LibraryWatcher] Root Folders: {RootFolders}", rootFolder);
>>>>>>> 3cdf8df1
        if (!rootFolder.Any()) return string.Empty;

        // Select the first folder and join with library folder, this should give us the folder to scan.
        return  Parser.Parser.NormalizePath(_directoryService.FileSystem.Path.Join(libraryFolder, rootFolder.First()));
    }
}<|MERGE_RESOLUTION|>--- conflicted
+++ resolved
@@ -73,15 +73,8 @@
             .Select(Parser.Parser.NormalizePath)
             .Where(_directoryService.Exists)
             .ToList();
-<<<<<<< HEAD
-        // As GC to keep this alive as long as possible
-        GC.KeepAlive(_libraryFolders);
-
-        foreach (var libraryFolder in _libraryFolders)
-=======
 
         foreach (var libraryFolder in libraryFolders)
->>>>>>> 3cdf8df1
         {
             _logger.LogDebug("[LibraryWatcher] Watching {FolderPath}", libraryFolder);
             var watcher = new FileSystemWatcher(libraryFolder);
@@ -183,9 +176,6 @@
                 return;
             }
 
-<<<<<<< HEAD
-            var fullPath = GetFolder(filePath, _libraryFolders);
-=======
             var libraryFolders = (await _unitOfWork.LibraryRepository.GetLibraryDtosAsync())
                 .SelectMany(l => l.Folders)
                 .Distinct()
@@ -194,7 +184,6 @@
                 .ToList();
 
             var fullPath = GetFolder(filePath, libraryFolders);
->>>>>>> 3cdf8df1
             _logger.LogDebug("Folder path: {FolderPath}", fullPath);
             if (string.IsNullOrEmpty(fullPath))
             {
@@ -227,29 +216,17 @@
     private string GetFolder(string filePath, IList<string> libraryFolders)
     {
         var parentDirectory = _directoryService.GetParentDirectoryName(filePath);
-<<<<<<< HEAD
-        _logger.LogDebug("Parent Directory: {ParentDirectory}", parentDirectory);
-=======
         _logger.LogDebug("[LibraryWatcher] Parent Directory: {ParentDirectory}", parentDirectory);
->>>>>>> 3cdf8df1
         if (string.IsNullOrEmpty(parentDirectory)) return string.Empty;
 
         // We need to find the library this creation belongs to
         // Multiple libraries can point to the same base folder. In this case, we need use FirstOrDefault
         var libraryFolder = libraryFolders.FirstOrDefault(f => parentDirectory.Contains(f));
-<<<<<<< HEAD
-        _logger.LogDebug("Library Folder: {LibraryFolder}", libraryFolder);
-        if (string.IsNullOrEmpty(libraryFolder)) return string.Empty;
-
-        var rootFolder = _directoryService.GetFoldersTillRoot(libraryFolder, filePath).ToList();
-        _logger.LogDebug("Root Folders: {RootFolders}", rootFolder);
-=======
         _logger.LogDebug("[LibraryWatcher] Library Folder: {LibraryFolder}", libraryFolder);
         if (string.IsNullOrEmpty(libraryFolder)) return string.Empty;
 
         var rootFolder = _directoryService.GetFoldersTillRoot(libraryFolder, filePath).ToList();
         _logger.LogDebug("[LibraryWatcher] Root Folders: {RootFolders}", rootFolder);
->>>>>>> 3cdf8df1
         if (!rootFolder.Any()) return string.Empty;
 
         // Select the first folder and join with library folder, this should give us the folder to scan.
