--- conflicted
+++ resolved
@@ -4,11 +4,8 @@
 using System.Diagnostics;
 using System.IO;
 using System.Linq;
-<<<<<<< HEAD
 using System.Threading.Tasks;
 using API.Data.Metadata;
-=======
->>>>>>> 70b85e06
 using API.Entities;
 using API.Entities.Enums;
 using API.Helpers;
@@ -49,7 +46,6 @@
             _logger = logger;
             _directoryService = directoryService;
             _readingItemService = readingItemService;
-            _eventHub = eventHub;
             _scannedSeries = new ConcurrentDictionary<ParsedSeries, List<ParserInfo>>();
             _defaultParser = new DefaultParser(_directoryService);
         }
@@ -185,12 +181,7 @@
         /// <returns></returns>
         public async Task<Dictionary<ParsedSeries, List<ParserInfo>>> ScanLibrariesForSeries(LibraryType libraryType, IEnumerable<string> folders, string libraryName)
         {
-<<<<<<< HEAD
             await _eventHub.SendMessageAsync(SignalREvents.NotificationProgress, MessageFactory.FileScanProgressEvent("", libraryName, ProgressEventType.Started));
-=======
-            var sw = Stopwatch.StartNew();
-            totalFiles = 0;
->>>>>>> 70b85e06
             foreach (var folderPath in folders)
             {
                 try
@@ -206,13 +197,9 @@
                         {
                             _logger.LogError(exception, "The file {Filename} could not be found", f);
                         }
-<<<<<<< HEAD
                     }
 
                     _directoryService.TraverseTreeParallelForEach(folderPath, Action, Parser.Parser.SupportedExtensions, _logger);
-=======
-                    }, Parser.Parser.SupportedExtensions, _logger);
->>>>>>> 70b85e06
                 }
                 catch (ArgumentException ex)
                 {
