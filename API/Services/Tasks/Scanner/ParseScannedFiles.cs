﻿using System;
using System.Collections.Concurrent;
using System.Collections.Generic;
using System.IO;
using System.Linq;
using System.Threading.Tasks;
using API.Entities;
using API.Entities.Enums;
using API.Extensions;
using API.Services.Tasks.Scanner.Parser;
using API.SignalR;
using ExCSS;
using Kavita.Common.Helpers;
using Microsoft.Extensions.Logging;

namespace API.Services.Tasks.Scanner;
#nullable enable

public class ParsedSeries
{
    /// <summary>
    /// Name of the Series
    /// </summary>
    public required string Name { get; init; }
    /// <summary>
    /// Normalized Name of the Series
    /// </summary>
    public required string NormalizedName { get; init; }
    /// <summary>
    /// Format of the Series
    /// </summary>
    public required MangaFormat Format { get; init; }
}

public class ScanResult
{
    /// <summary>
    /// A list of files in the Folder. Empty if HasChanged = false
    /// </summary>
    public IList<string> Files { get; set; }
    /// <summary>
    /// A nested folder from Library Root (at any level)
    /// </summary>
    public string Folder { get; set; }
    /// <summary>
    /// The library root
    /// </summary>
    public string LibraryRoot { get; set; }
    /// <summary>
    /// Was the Folder scanned or not. If not modified since last scan, this will be false and Files empty
    /// </summary>
    public bool HasChanged { get; set; }
    /// <summary>
    /// Set in Stage 2: Parsed Info from the Files
    /// </summary>
    public IList<ParserInfo> ParserInfos { get; set; }
}

/// <summary>
/// The final product of ParseScannedFiles. This has all the processed parserInfo and is ready for tracking/processing into entities
/// </summary>
public class ScannedSeriesResult
{
    /// <summary>
    /// Was the Folder scanned or not. If not modified since last scan, this will be false and indicates that upstream should count this as skipped
    /// </summary>
    public bool HasChanged { get; set; }
    /// <summary>
    /// The Parsed Series information used for tracking
    /// </summary>
    public ParsedSeries ParsedSeries { get; set; }
    /// <summary>
    /// Parsed files
    /// </summary>
    public IList<ParserInfo> ParsedInfos { get; set; }
}

public class SeriesModified
{
    public required string? FolderPath { get; set; }
    public required string SeriesName { get; set; }
    public DateTime LastScanned { get; set; }
    public MangaFormat Format { get; set; }
    public IEnumerable<string> LibraryRoots { get; set; } = ArraySegment<string>.Empty;
}

/// <summary>
/// Responsible for taking parsed info from ReadingItemService and DirectoryService and combining them to emit DB work
/// on a series by series.
/// </summary>
public class ParseScannedFiles
{
    private readonly ILogger _logger;
    private readonly IDirectoryService _directoryService;
    private readonly IReadingItemService _readingItemService;
    private readonly IEventHub _eventHub;

    /// <summary>
    /// An instance of a pipeline for processing files and returning a Map of Series -> ParserInfos.
    /// Each instance is separate from other threads, allowing for no cross over.
    /// </summary>
    /// <param name="logger">Logger of the parent class that invokes this</param>
    /// <param name="directoryService">Directory Service</param>
    /// <param name="readingItemService">ReadingItemService Service for extracting information on a number of formats</param>
    /// <param name="eventHub">For firing off SignalR events</param>
    public ParseScannedFiles(ILogger logger, IDirectoryService directoryService,
        IReadingItemService readingItemService, IEventHub eventHub)
    {
        _logger = logger;
        _directoryService = directoryService;
        _readingItemService = readingItemService;
        _eventHub = eventHub;
    }


    /// <summary>
    /// This will Scan all files in a folder path. For each folder within the folderPath, FolderAction will be invoked for all files contained
    /// </summary>
    /// <param name="scanDirectoryByDirectory">Scan directory by directory and for each, call folderAction</param>
    /// <param name="seriesPaths">A dictionary mapping a normalized path to a list of <see cref="SeriesModified"/> to help scanner skip I/O</param>
    /// <param name="folderPath">A library folder or series folder</param>
    /// <param name="forceCheck">If we should bypass any folder last write time checks on the scan and force I/O</param>
    public IList<ScanResult> ProcessFiles(string folderPath, bool scanDirectoryByDirectory,
        IDictionary<string, IList<SeriesModified>> seriesPaths, Library library, bool forceCheck = false)
    {
        string normalizedPath;
        var result = new List<ScanResult>();
        var fileExtensions = string.Join("|", library.LibraryFileTypes.Select(l => l.FileTypeGroup.GetRegex()));
        if (scanDirectoryByDirectory)
        {
            // This is used in library scan, so we should check first for a ignore file and use that here as well
            var matcher = new GlobMatcher();
            foreach (var pattern in library.LibraryExcludePatterns.Where(p => !string.IsNullOrEmpty(p.Pattern)))
            {
                matcher.AddExclude(pattern.Pattern);
            }

            var directories = _directoryService.GetDirectories(folderPath, matcher).ToList();
            foreach (var directory in directories)
            {
                // Since this is a loop, we need a list return
                normalizedPath = Parser.Parser.NormalizePath(directory);
                if (HasSeriesFolderNotChangedSinceLastScan(seriesPaths, normalizedPath, forceCheck))
                {
                    result.Add(new ScanResult()
                    {
                        Files = ArraySegment<string>.Empty,
                        Folder = directory,
                        LibraryRoot = folderPath,
                        HasChanged = false
                    });
                }
                else
                {
                    // For a scan, this is doing everything in the directory loop before the folder Action is called...which leads to no progress indication
                    result.Add(new ScanResult()
                    {
                        Files = _directoryService.ScanFiles(directory, fileExtensions, matcher),
                        Folder = directory,
                        LibraryRoot = folderPath,
                        HasChanged = true
                    });
                }
            }

            return result;
        }

        normalizedPath = Parser.Parser.NormalizePath(folderPath);
<<<<<<< HEAD
=======
        var libraryRoot =
            library.Folders.FirstOrDefault(f =>
                Parser.Parser.NormalizePath(folderPath).Contains(Parser.Parser.NormalizePath(f.Path)))?.Path ??
            folderPath;

>>>>>>> 6ed634f5
        if (HasSeriesFolderNotChangedSinceLastScan(seriesPaths, normalizedPath, forceCheck))
        {
            result.Add(new ScanResult()
            {
                Files = ArraySegment<string>.Empty,
                Folder = folderPath,
<<<<<<< HEAD
                LibraryRoot = folderPath,
=======
                LibraryRoot = libraryRoot,
>>>>>>> 6ed634f5
                HasChanged = false
            });
        }

        result.Add(new ScanResult()
        {
            Files = _directoryService.ScanFiles(folderPath, fileExtensions),
            Folder = folderPath,
<<<<<<< HEAD
            LibraryRoot = folderPath,
=======
            LibraryRoot = libraryRoot,
>>>>>>> 6ed634f5
            HasChanged = true
        });

        return result;
    }


    /// <summary>
    /// Attempts to either add a new instance of a series mapping to the _scannedSeries bag or adds to an existing.
    /// This will check if the name matches an existing series name (multiple fields) <see cref="MergeName"/>
    /// </summary>
    /// <param name="scannedSeries">A localized list of a series' parsed infos</param>
    /// <param name="info"></param>
    private void TrackSeries(ConcurrentDictionary<ParsedSeries, List<ParserInfo>> scannedSeries, ParserInfo? info)
    {
        if (info == null || info.Series == string.Empty) return;

        // Check if normalized info.Series already exists and if so, update info to use that name instead
        info.Series = MergeName(scannedSeries, info);

        var normalizedSeries = info.Series.ToNormalized();
        var normalizedSortSeries = info.SeriesSort.ToNormalized();
        var normalizedLocalizedSeries = info.LocalizedSeries.ToNormalized();

        try
        {
            var existingKey = scannedSeries.Keys.SingleOrDefault(ps =>
                ps.Format == info.Format && (ps.NormalizedName.Equals(normalizedSeries)
                                             || ps.NormalizedName.Equals(normalizedLocalizedSeries)
                                             || ps.NormalizedName.Equals(normalizedSortSeries)));
            existingKey ??= new ParsedSeries()
            {
                Format = info.Format,
                Name = info.Series,
                NormalizedName = normalizedSeries
            };

            scannedSeries.AddOrUpdate(existingKey, new List<ParserInfo>() {info}, (_, oldValue) =>
            {
                oldValue ??= new List<ParserInfo>();
                if (!oldValue.Contains(info))
                {
                    oldValue.Add(info);
                }

                return oldValue;
            });
        }
        catch (Exception ex)
        {
            _logger.LogCritical(ex, "[ScannerService] {SeriesName} matches against multiple series in the parsed series. This indicates a critical kavita issue. Key will be skipped", info.Series);
            foreach (var seriesKey in scannedSeries.Keys.Where(ps =>
                         ps.Format == info.Format && (ps.NormalizedName.Equals(normalizedSeries)
                                                      || ps.NormalizedName.Equals(normalizedLocalizedSeries)
                                                      || ps.NormalizedName.Equals(normalizedSortSeries))))
            {
                _logger.LogCritical("[ScannerService] Matches: {SeriesName} matches on {SeriesKey}", info.Series, seriesKey.Name);
            }
        }
    }


    /// <summary>
    /// Using a normalized name from the passed ParserInfo, this checks against all found series so far and if an existing one exists with
    /// same normalized name, it merges into the existing one. This is important as some manga may have a slight difference with punctuation or capitalization.
    /// </summary>
    /// <param name="scannedSeries"></param>
    /// <param name="info"></param>
    /// <returns>Series Name to group this info into</returns>
    private string MergeName(ConcurrentDictionary<ParsedSeries, List<ParserInfo>> scannedSeries, ParserInfo info)
    {
        var normalizedSeries = info.Series.ToNormalized();
        var normalizedLocalSeries = info.LocalizedSeries.ToNormalized();

        try
        {
            var existingName =
                scannedSeries.SingleOrDefault(p =>
                        (p.Key.NormalizedName.ToNormalized().Equals(normalizedSeries) ||
                         p.Key.NormalizedName.ToNormalized().Equals(normalizedLocalSeries)) &&
                        p.Key.Format == info.Format)
                    .Key;

            if (existingName == null)
            {
                return info.Series;
            }

            if (!string.IsNullOrEmpty(existingName.Name))
            {
                return existingName.Name;
            }
        }
        catch (Exception ex)
        {
            _logger.LogCritical(ex, "[ScannerService] Multiple series detected for {SeriesName} ({File})! This is critical to fix! There should only be 1", info.Series, info.FullFilePath);
            var values = scannedSeries.Where(p =>
                (p.Key.NormalizedName.ToNormalized() == normalizedSeries ||
                 p.Key.NormalizedName.ToNormalized() == normalizedLocalSeries) &&
                p.Key.Format == info.Format);
            foreach (var pair in values)
            {
                _logger.LogCritical("[ScannerService] Duplicate Series in DB matches with {SeriesName}: {DuplicateName}", info.Series, pair.Key.Name);
            }

        }

        return info.Series;
    }


    /// <summary>
    /// This will process series by folder groups. This is used solely by ScanSeries
    /// </summary>
    /// <param name="library">This should have the FileTypes included</param>
    /// <param name="folders"></param>
    /// <param name="isLibraryScan">If true, does a directory scan first (resulting in folders being tackled in parallel), else does an immediate scan files</param>
    /// <param name="seriesPaths">A map of Series names -> existing folder paths to handle skipping folders</param>
    /// <param name="forceCheck">Defaults to false</param>
    /// <returns></returns>
    public async Task<IList<ScannedSeriesResult>> ScanLibrariesForSeries(Library library,
        IEnumerable<string> folders, bool isLibraryScan,
        IDictionary<string, IList<SeriesModified>> seriesPaths, bool forceCheck = false)
    {
        await _eventHub.SendMessageAsync(MessageFactory.NotificationProgress, MessageFactory.FileScanProgressEvent("File Scan Starting", library.Name, ProgressEventType.Started));

        var processedScannedSeries = new List<ScannedSeriesResult>();
<<<<<<< HEAD
=======
        //var processedScannedSeries = new ConcurrentBag<ScannedSeriesResult>();
>>>>>>> 6ed634f5
        foreach (var folderPath in folders)
        {
            try
            {
                var scanResults = ProcessFiles(folderPath, isLibraryScan, seriesPaths, library, forceCheck);

                foreach (var scanResult in scanResults)
                {
<<<<<<< HEAD
                    // scanResult is updated with the parsed infos
                    await ProcessScanResult(scanResult, seriesPaths, library);

                    // We now have all the parsed infos from the scan result, perform any merging that is necessary and post processing steps
                    var scannedSeries = new ConcurrentDictionary<ParsedSeries, List<ParserInfo>>();

                    // Merge any series together (like Nagatoro/nagator.cbz, japanesename.cbz) -> Nagator series
                    MergeLocalizedSeriesWithSeries(scanResult.ParserInfos);

                    // Combine everything into scannedSeries
                    foreach (var info in scanResult.ParserInfos)
                    {
                        try
                        {
                            TrackSeries(scannedSeries, info);
                        }
                        catch (Exception ex)
                        {
                            _logger.LogError(ex,
                                "[ScannerService] There was an exception that occurred during tracking {FilePath}. Skipping this file",
                                info?.FullFilePath);
                        }
                    }

                    foreach (var series in scannedSeries.Keys)
                    {
                        if (scannedSeries[series].Count <= 0) continue;

                        UpdateSortOrder(scannedSeries, series);

                        processedScannedSeries.Add(new ScannedSeriesResult()
                        {
                            HasChanged = scanResult.HasChanged,
                            ParsedSeries = series,
                            ParsedInfos = scannedSeries[series]
                        });
                    }
                }

=======
                    await ParseAndTrackSeries(library, seriesPaths, scanResult, processedScannedSeries);
                }

                // This reduced a 1.1k series networked scan by a little more than 1 hour, but the order series were added to Kavita was not alphabetical
                // await Task.WhenAll(scanResults.Select(async scanResult =>
                // {
                //     await ParseAndTrackSeries(library, seriesPaths, scanResult, processedScannedSeries);
                // }));

>>>>>>> 6ed634f5
            }
            catch (ArgumentException ex)
            {
                _logger.LogError(ex, "[ScannerService] The directory '{FolderPath}' does not exist", folderPath);
            }
        }

        await _eventHub.SendMessageAsync(MessageFactory.NotificationProgress, MessageFactory.FileScanProgressEvent("File Scan Done", library.Name, ProgressEventType.Ended));

<<<<<<< HEAD
        return processedScannedSeries;

    }

    /// <summary>
    /// For a given ScanResult, sets the ParserInfos on the result
    /// </summary>
    /// <param name="result"></param>
    /// <param name="seriesPaths"></param>
    /// <param name="library"></param>
    private async Task ProcessScanResult(ScanResult result, IDictionary<string, IList<SeriesModified>> seriesPaths, Library library)
    {
        // If the folder hasn't changed, generate fake ParserInfos for the Series that were in that folder.
        if (!result.HasChanged)
        {
            var normalizedFolder = Parser.Parser.NormalizePath(result.Folder);
            result.ParserInfos = seriesPaths[normalizedFolder].Select(fp => new ParserInfo()
            {
                Series = fp.SeriesName,
                Format = fp.Format,
            }).ToList();

            _logger.LogDebug("[ScannerService] Skipped File Scan for {Folder} as it hasn't changed since last scan", normalizedFolder);
            await _eventHub.SendMessageAsync(MessageFactory.NotificationProgress,
                MessageFactory.FileScanProgressEvent("Skipped " + normalizedFolder, library.Name, ProgressEventType.Updated));
            return;
        }

        var files = result.Files;
        var folder = result.Folder;
        var libraryRoot = result.LibraryRoot;

        // When processing files for a folder and we do enter, we need to parse the information and combine parser infos
        // NOTE: We might want to move the merge step later in the process, like return and combine.
        _logger.LogDebug("[ScannerService] Found {Count} files for {Folder}", files.Count, folder);
        await _eventHub.SendMessageAsync(MessageFactory.NotificationProgress,
            MessageFactory.FileScanProgressEvent($"{files.Count} files in {folder}", library.Name, ProgressEventType.Updated));
        if (files.Count == 0)
        {
            _logger.LogInformation("[ScannerService] {Folder} is empty, no longer in this location, or has no file types that match Library File Types", folder);
            result.ParserInfos = ArraySegment<ParserInfo>.Empty;
            return;
        }

        // Multiple Series can exist within a folder. We should instead put these infos on the result and perform merging above
        IList<ParserInfo> infos = files
            .Select(file => _readingItemService.ParseFile(file, folder, libraryRoot, library))
            .Where(info => info != null)
            .ToList()!;

        result.ParserInfos = infos;
    }


    private void UpdateSortOrder(ConcurrentDictionary<ParsedSeries, List<ParserInfo>> scannedSeries, ParsedSeries series)
    {
        try
        {
            // Set the Sort order per Volume
            var volumes = scannedSeries[series].GroupBy(info => info.Volumes);
            foreach (var volume in volumes)
            {
                var infos = scannedSeries[series].Where(info => info.Volumes == volume.Key).ToList();
                IList<ParserInfo> chapters;
                var specialTreatment = infos.TrueForAll(info => info.IsSpecial);

                if (specialTreatment)
=======
        return processedScannedSeries.ToList();

    }

    private async Task ParseAndTrackSeries(Library library, IDictionary<string, IList<SeriesModified>> seriesPaths, ScanResult scanResult,
        List<ScannedSeriesResult> processedScannedSeries)
    {
        // scanResult is updated with the parsed infos
        await ProcessScanResult(scanResult, seriesPaths, library); // NOTE: This may be able to be parallelized

        // We now have all the parsed infos from the scan result, perform any merging that is necessary and post processing steps
        var scannedSeries = new ConcurrentDictionary<ParsedSeries, List<ParserInfo>>();

        // Merge any series together (like Nagatoro/nagator.cbz, japanesename.cbz) -> Nagator series
        MergeLocalizedSeriesWithSeries(scanResult.ParserInfos);

        // Combine everything into scannedSeries
        foreach (var info in scanResult.ParserInfos)
        {
            try
            {
                TrackSeries(scannedSeries, info);
            }
            catch (Exception ex)
            {
                _logger.LogError(ex,
                    "[ScannerService] There was an exception that occurred during tracking {FilePath}. Skipping this file",
                    info?.FullFilePath);
            }
        }

        foreach (var series in scannedSeries.Keys)
        {
            if (scannedSeries[series].Count <= 0) continue;

            UpdateSortOrder(scannedSeries, series);

            processedScannedSeries.Add(new ScannedSeriesResult()
            {
                HasChanged = scanResult.HasChanged,
                ParsedSeries = series,
                ParsedInfos = scannedSeries[series]
            });
        }
    }

    /// <summary>
    /// For a given ScanResult, sets the ParserInfos on the result
    /// </summary>
    /// <param name="result"></param>
    /// <param name="seriesPaths"></param>
    /// <param name="library"></param>
    private async Task ProcessScanResult(ScanResult result, IDictionary<string, IList<SeriesModified>> seriesPaths, Library library)
    {
        // If the folder hasn't changed, generate fake ParserInfos for the Series that were in that folder.
        if (!result.HasChanged)
        {
            var normalizedFolder = Parser.Parser.NormalizePath(result.Folder);
            result.ParserInfos = seriesPaths[normalizedFolder].Select(fp => new ParserInfo()
            {
                Series = fp.SeriesName,
                Format = fp.Format,
            }).ToList();

            _logger.LogDebug("[ScannerService] Skipped File Scan for {Folder} as it hasn't changed since last scan", normalizedFolder);
            await _eventHub.SendMessageAsync(MessageFactory.NotificationProgress,
                MessageFactory.FileScanProgressEvent("Skipped " + normalizedFolder, library.Name, ProgressEventType.Updated));
            return;
        }

        var files = result.Files;
        var folder = result.Folder;
        var libraryRoot = result.LibraryRoot;

        // When processing files for a folder and we do enter, we need to parse the information and combine parser infos
        // NOTE: We might want to move the merge step later in the process, like return and combine.
        _logger.LogDebug("[ScannerService] Found {Count} files for {Folder}", files.Count, folder);
        await _eventHub.SendMessageAsync(MessageFactory.NotificationProgress,
            MessageFactory.FileScanProgressEvent($"{files.Count} files in {folder}", library.Name, ProgressEventType.Updated));
        if (files.Count == 0)
        {
            _logger.LogInformation("[ScannerService] {Folder} is empty, no longer in this location, or has no file types that match Library File Types", folder);
            result.ParserInfos = ArraySegment<ParserInfo>.Empty;
            return;
        }

        // Multiple Series can exist within a folder. We should instead put these infos on the result and perform merging above
        IList<ParserInfo> infos = files
            .Select(file => _readingItemService.ParseFile(file, folder, libraryRoot, library.Type))
            .Where(info => info != null)
            .ToList()!;

        result.ParserInfos = infos;
    }


    private void UpdateSortOrder(ConcurrentDictionary<ParsedSeries, List<ParserInfo>> scannedSeries, ParsedSeries series)
    {
        try
        {
            // Set the Sort order per Volume
            var volumes = scannedSeries[series].GroupBy(info => info.Volumes);
            foreach (var volume in volumes)
            {
                var infos = scannedSeries[series].Where(info => info.Volumes == volume.Key).ToList();
                IList<ParserInfo> chapters;
                var specialTreatment = infos.TrueForAll(info => info.IsSpecial);
                var hasAnySpMarker = infos.Exists(info => info.SpecialIndex > 0);
                var counter = 0f;

                if (specialTreatment && hasAnySpMarker)
>>>>>>> 6ed634f5
                {
                    chapters = infos
                        .OrderBy(info => info.SpecialIndex)
                        .ToList();
<<<<<<< HEAD
                }
                else
                {
                    chapters = infos
                        .OrderByNatural(info => info.Chapters)
                        .ToList();
                }


                var counter = 0f;
=======

                    foreach (var chapter in chapters)
                    {
                        chapter.IssueOrder = counter;
                        counter++;
                    }
                    return;
                }


                // If everything is a special but we don't have any SpecialIndex, then order naturally and use 0, 1, 2
                if (specialTreatment)
                {
                    chapters = infos
                        .OrderByNatural(info => Parser.Parser.RemoveExtensionIfSupported(info.Filename)!)
                        .ToList();

                    foreach (var chapter in chapters)
                    {
                        chapter.IssueOrder = counter;
                        counter++;
                    }
                    return;
                }

                chapters = infos
                    .OrderByNatural(info => info.Chapters)
                    .ToList();

                counter = 0f;
>>>>>>> 6ed634f5
                var prevIssue = string.Empty;
                foreach (var chapter in chapters)
                {
                    if (float.TryParse(chapter.Chapters, out var parsedChapter))
                    {
                        counter = parsedChapter;
                        if (!string.IsNullOrEmpty(prevIssue) && float.TryParse(prevIssue, out var prevIssueFloat) && parsedChapter.Is(prevIssueFloat))
                        {
                            // Bump by 0.1
                            counter += 0.1f;
                        }
                        chapter.IssueOrder = counter;
                        prevIssue = $"{parsedChapter}";
                    }
                    else
                    {
                        // I need to bump by 0.1f as if the prevIssue matches counter
                        if (!string.IsNullOrEmpty(prevIssue) && prevIssue == counter + "")
                        {
                            // Bump by 0.1
                            counter += 0.1f;
                        }
                        chapter.IssueOrder = counter;
                        counter++;
                        prevIssue = chapter.Chapters;
                    }
                }
            }
        }
        catch (Exception ex)
        {
            _logger.LogError(ex, "There was an issue setting IssueOrder");
        }
    }

    /// <summary>
    /// Checks against all folder paths on file if the last scanned is >= the directory's last write down to the second
    /// </summary>
    /// <param name="seriesPaths"></param>
    /// <param name="normalizedFolder"></param>
    /// <param name="forceCheck"></param>
    /// <returns></returns>
    private bool HasSeriesFolderNotChangedSinceLastScan(IDictionary<string, IList<SeriesModified>> seriesPaths, string normalizedFolder, bool forceCheck = false)
    {
        if (forceCheck) return false;

        return seriesPaths.ContainsKey(normalizedFolder) && seriesPaths[normalizedFolder].All(f => f.LastScanned.Truncate(TimeSpan.TicksPerSecond) >=
            _directoryService.GetLastWriteTime(normalizedFolder).Truncate(TimeSpan.TicksPerSecond));
    }

    /// <summary>
    /// Checks if there are any ParserInfos that have a Series that matches the LocalizedSeries field in any other info. If so,
    /// rewrites the infos with series name instead of the localized name, so they stack.
    /// </summary>
    /// <example>
    /// Accel World v01.cbz has Series "Accel World" and Localized Series "World of Acceleration"
    /// World of Acceleration v02.cbz has Series "World of Acceleration"
    /// After running this code, we'd have:
    /// World of Acceleration v02.cbz having Series "Accel World" and Localized Series of "World of Acceleration"
    /// </example>
    /// <param name="infos">A collection of ParserInfos</param>
    private void MergeLocalizedSeriesWithSeries(IList<ParserInfo> infos)
    {
        var hasLocalizedSeries = infos.Any(i => !string.IsNullOrEmpty(i.LocalizedSeries));
        if (!hasLocalizedSeries) return;

        var localizedSeries = infos
            .Where(i => !i.IsSpecial)
            .Select(i => i.LocalizedSeries)
            .Distinct()
            .FirstOrDefault(i => !string.IsNullOrEmpty(i));
        if (string.IsNullOrEmpty(localizedSeries)) return;

        // NOTE: If we have multiple series in a folder with a localized title, then this will fail. It will group into one series. User needs to fix this themselves.
        string? nonLocalizedSeries;
        // Normalize this as many of the cases is a capitalization difference
        var nonLocalizedSeriesFound = infos
            .Where(i => !i.IsSpecial)
            .Select(i => i.Series).DistinctBy(Parser.Parser.Normalize).ToList();
        if (nonLocalizedSeriesFound.Count == 1)
        {
            nonLocalizedSeries = nonLocalizedSeriesFound[0];
        }
        else
        {
            // There can be a case where there are multiple series in a folder that causes merging.
            if (nonLocalizedSeriesFound.Count > 2)
            {
                _logger.LogError("[ScannerService] There are multiple series within one folder that contain localized series. This will cause them to group incorrectly. Please separate series into their own dedicated folder or ensure there is only 2 potential series (localized and series):  {LocalizedSeries}", string.Join(", ", nonLocalizedSeriesFound));
            }
            nonLocalizedSeries = nonLocalizedSeriesFound.Find(s => !s.Equals(localizedSeries));
        }

        if (nonLocalizedSeries == null) return;

        var normalizedNonLocalizedSeries = nonLocalizedSeries.ToNormalized();
        foreach (var infoNeedingMapping in infos.Where(i =>
                     !i.Series.ToNormalized().Equals(normalizedNonLocalizedSeries)))
        {
            infoNeedingMapping.Series = nonLocalizedSeries;
            infoNeedingMapping.LocalizedSeries = localizedSeries;
        }
    }
}<|MERGE_RESOLUTION|>--- conflicted
+++ resolved
@@ -167,25 +167,18 @@
         }
 
         normalizedPath = Parser.Parser.NormalizePath(folderPath);
-<<<<<<< HEAD
-=======
         var libraryRoot =
             library.Folders.FirstOrDefault(f =>
                 Parser.Parser.NormalizePath(folderPath).Contains(Parser.Parser.NormalizePath(f.Path)))?.Path ??
             folderPath;
 
->>>>>>> 6ed634f5
         if (HasSeriesFolderNotChangedSinceLastScan(seriesPaths, normalizedPath, forceCheck))
         {
             result.Add(new ScanResult()
             {
                 Files = ArraySegment<string>.Empty,
                 Folder = folderPath,
-<<<<<<< HEAD
-                LibraryRoot = folderPath,
-=======
                 LibraryRoot = libraryRoot,
->>>>>>> 6ed634f5
                 HasChanged = false
             });
         }
@@ -194,11 +187,7 @@
         {
             Files = _directoryService.ScanFiles(folderPath, fileExtensions),
             Folder = folderPath,
-<<<<<<< HEAD
-            LibraryRoot = folderPath,
-=======
             LibraryRoot = libraryRoot,
->>>>>>> 6ed634f5
             HasChanged = true
         });
 
@@ -326,10 +315,7 @@
         await _eventHub.SendMessageAsync(MessageFactory.NotificationProgress, MessageFactory.FileScanProgressEvent("File Scan Starting", library.Name, ProgressEventType.Started));
 
         var processedScannedSeries = new List<ScannedSeriesResult>();
-<<<<<<< HEAD
-=======
         //var processedScannedSeries = new ConcurrentBag<ScannedSeriesResult>();
->>>>>>> 6ed634f5
         foreach (var folderPath in folders)
         {
             try
@@ -338,47 +324,6 @@
 
                 foreach (var scanResult in scanResults)
                 {
-<<<<<<< HEAD
-                    // scanResult is updated with the parsed infos
-                    await ProcessScanResult(scanResult, seriesPaths, library);
-
-                    // We now have all the parsed infos from the scan result, perform any merging that is necessary and post processing steps
-                    var scannedSeries = new ConcurrentDictionary<ParsedSeries, List<ParserInfo>>();
-
-                    // Merge any series together (like Nagatoro/nagator.cbz, japanesename.cbz) -> Nagator series
-                    MergeLocalizedSeriesWithSeries(scanResult.ParserInfos);
-
-                    // Combine everything into scannedSeries
-                    foreach (var info in scanResult.ParserInfos)
-                    {
-                        try
-                        {
-                            TrackSeries(scannedSeries, info);
-                        }
-                        catch (Exception ex)
-                        {
-                            _logger.LogError(ex,
-                                "[ScannerService] There was an exception that occurred during tracking {FilePath}. Skipping this file",
-                                info?.FullFilePath);
-                        }
-                    }
-
-                    foreach (var series in scannedSeries.Keys)
-                    {
-                        if (scannedSeries[series].Count <= 0) continue;
-
-                        UpdateSortOrder(scannedSeries, series);
-
-                        processedScannedSeries.Add(new ScannedSeriesResult()
-                        {
-                            HasChanged = scanResult.HasChanged,
-                            ParsedSeries = series,
-                            ParsedInfos = scannedSeries[series]
-                        });
-                    }
-                }
-
-=======
                     await ParseAndTrackSeries(library, seriesPaths, scanResult, processedScannedSeries);
                 }
 
@@ -388,7 +333,6 @@
                 //     await ParseAndTrackSeries(library, seriesPaths, scanResult, processedScannedSeries);
                 // }));
 
->>>>>>> 6ed634f5
             }
             catch (ArgumentException ex)
             {
@@ -398,9 +342,50 @@
 
         await _eventHub.SendMessageAsync(MessageFactory.NotificationProgress, MessageFactory.FileScanProgressEvent("File Scan Done", library.Name, ProgressEventType.Ended));
 
-<<<<<<< HEAD
-        return processedScannedSeries;
-
+        return processedScannedSeries.ToList();
+
+    }
+
+    private async Task ParseAndTrackSeries(Library library, IDictionary<string, IList<SeriesModified>> seriesPaths, ScanResult scanResult,
+        List<ScannedSeriesResult> processedScannedSeries)
+    {
+        // scanResult is updated with the parsed infos
+        await ProcessScanResult(scanResult, seriesPaths, library); // NOTE: This may be able to be parallelized
+
+        // We now have all the parsed infos from the scan result, perform any merging that is necessary and post processing steps
+        var scannedSeries = new ConcurrentDictionary<ParsedSeries, List<ParserInfo>>();
+
+        // Merge any series together (like Nagatoro/nagator.cbz, japanesename.cbz) -> Nagator series
+        MergeLocalizedSeriesWithSeries(scanResult.ParserInfos);
+
+        // Combine everything into scannedSeries
+        foreach (var info in scanResult.ParserInfos)
+        {
+            try
+            {
+                TrackSeries(scannedSeries, info);
+            }
+            catch (Exception ex)
+            {
+                _logger.LogError(ex,
+                    "[ScannerService] There was an exception that occurred during tracking {FilePath}. Skipping this file",
+                    info?.FullFilePath);
+            }
+        }
+
+        foreach (var series in scannedSeries.Keys)
+        {
+            if (scannedSeries[series].Count <= 0) continue;
+
+            UpdateSortOrder(scannedSeries, series);
+
+            processedScannedSeries.Add(new ScannedSeriesResult()
+            {
+                HasChanged = scanResult.HasChanged,
+                ParsedSeries = series,
+                ParsedInfos = scannedSeries[series]
+            });
+        }
     }
 
     /// <summary>
@@ -431,125 +416,12 @@
         var folder = result.Folder;
         var libraryRoot = result.LibraryRoot;
 
-        // When processing files for a folder and we do enter, we need to parse the information and combine parser infos
-        // NOTE: We might want to move the merge step later in the process, like return and combine.
         _logger.LogDebug("[ScannerService] Found {Count} files for {Folder}", files.Count, folder);
         await _eventHub.SendMessageAsync(MessageFactory.NotificationProgress,
             MessageFactory.FileScanProgressEvent($"{files.Count} files in {folder}", library.Name, ProgressEventType.Updated));
         if (files.Count == 0)
         {
-            _logger.LogInformation("[ScannerService] {Folder} is empty, no longer in this location, or has no file types that match Library File Types", folder);
-            result.ParserInfos = ArraySegment<ParserInfo>.Empty;
-            return;
-        }
-
-        // Multiple Series can exist within a folder. We should instead put these infos on the result and perform merging above
-        IList<ParserInfo> infos = files
-            .Select(file => _readingItemService.ParseFile(file, folder, libraryRoot, library))
-            .Where(info => info != null)
-            .ToList()!;
-
-        result.ParserInfos = infos;
-    }
-
-
-    private void UpdateSortOrder(ConcurrentDictionary<ParsedSeries, List<ParserInfo>> scannedSeries, ParsedSeries series)
-    {
-        try
-        {
-            // Set the Sort order per Volume
-            var volumes = scannedSeries[series].GroupBy(info => info.Volumes);
-            foreach (var volume in volumes)
-            {
-                var infos = scannedSeries[series].Where(info => info.Volumes == volume.Key).ToList();
-                IList<ParserInfo> chapters;
-                var specialTreatment = infos.TrueForAll(info => info.IsSpecial);
-
-                if (specialTreatment)
-=======
-        return processedScannedSeries.ToList();
-
-    }
-
-    private async Task ParseAndTrackSeries(Library library, IDictionary<string, IList<SeriesModified>> seriesPaths, ScanResult scanResult,
-        List<ScannedSeriesResult> processedScannedSeries)
-    {
-        // scanResult is updated with the parsed infos
-        await ProcessScanResult(scanResult, seriesPaths, library); // NOTE: This may be able to be parallelized
-
-        // We now have all the parsed infos from the scan result, perform any merging that is necessary and post processing steps
-        var scannedSeries = new ConcurrentDictionary<ParsedSeries, List<ParserInfo>>();
-
-        // Merge any series together (like Nagatoro/nagator.cbz, japanesename.cbz) -> Nagator series
-        MergeLocalizedSeriesWithSeries(scanResult.ParserInfos);
-
-        // Combine everything into scannedSeries
-        foreach (var info in scanResult.ParserInfos)
-        {
-            try
-            {
-                TrackSeries(scannedSeries, info);
-            }
-            catch (Exception ex)
-            {
-                _logger.LogError(ex,
-                    "[ScannerService] There was an exception that occurred during tracking {FilePath}. Skipping this file",
-                    info?.FullFilePath);
-            }
-        }
-
-        foreach (var series in scannedSeries.Keys)
-        {
-            if (scannedSeries[series].Count <= 0) continue;
-
-            UpdateSortOrder(scannedSeries, series);
-
-            processedScannedSeries.Add(new ScannedSeriesResult()
-            {
-                HasChanged = scanResult.HasChanged,
-                ParsedSeries = series,
-                ParsedInfos = scannedSeries[series]
-            });
-        }
-    }
-
-    /// <summary>
-    /// For a given ScanResult, sets the ParserInfos on the result
-    /// </summary>
-    /// <param name="result"></param>
-    /// <param name="seriesPaths"></param>
-    /// <param name="library"></param>
-    private async Task ProcessScanResult(ScanResult result, IDictionary<string, IList<SeriesModified>> seriesPaths, Library library)
-    {
-        // If the folder hasn't changed, generate fake ParserInfos for the Series that were in that folder.
-        if (!result.HasChanged)
-        {
-            var normalizedFolder = Parser.Parser.NormalizePath(result.Folder);
-            result.ParserInfos = seriesPaths[normalizedFolder].Select(fp => new ParserInfo()
-            {
-                Series = fp.SeriesName,
-                Format = fp.Format,
-            }).ToList();
-
-            _logger.LogDebug("[ScannerService] Skipped File Scan for {Folder} as it hasn't changed since last scan", normalizedFolder);
-            await _eventHub.SendMessageAsync(MessageFactory.NotificationProgress,
-                MessageFactory.FileScanProgressEvent("Skipped " + normalizedFolder, library.Name, ProgressEventType.Updated));
-            return;
-        }
-
-        var files = result.Files;
-        var folder = result.Folder;
-        var libraryRoot = result.LibraryRoot;
-
-        // When processing files for a folder and we do enter, we need to parse the information and combine parser infos
-        // NOTE: We might want to move the merge step later in the process, like return and combine.
-        _logger.LogDebug("[ScannerService] Found {Count} files for {Folder}", files.Count, folder);
-        await _eventHub.SendMessageAsync(MessageFactory.NotificationProgress,
-            MessageFactory.FileScanProgressEvent($"{files.Count} files in {folder}", library.Name, ProgressEventType.Updated));
-        if (files.Count == 0)
-        {
-            _logger.LogInformation("[ScannerService] {Folder} is empty, no longer in this location, or has no file types that match Library File Types", folder);
-            result.ParserInfos = ArraySegment<ParserInfo>.Empty;
+            _logger.LogInformation("[ScannerService] {Folder} is empty or is no longer in this location", folder);
             return;
         }
 
@@ -578,23 +450,10 @@
                 var counter = 0f;
 
                 if (specialTreatment && hasAnySpMarker)
->>>>>>> 6ed634f5
                 {
                     chapters = infos
                         .OrderBy(info => info.SpecialIndex)
                         .ToList();
-<<<<<<< HEAD
-                }
-                else
-                {
-                    chapters = infos
-                        .OrderByNatural(info => info.Chapters)
-                        .ToList();
-                }
-
-
-                var counter = 0f;
-=======
 
                     foreach (var chapter in chapters)
                     {
@@ -625,7 +484,6 @@
                     .ToList();
 
                 counter = 0f;
->>>>>>> 6ed634f5
                 var prevIssue = string.Empty;
                 foreach (var chapter in chapters)
                 {
