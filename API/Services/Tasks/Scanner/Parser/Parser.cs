using System;
using System.Collections.Generic;
using System.Collections.Immutable;
using System.IO;
using System.Linq;
using System.Text.RegularExpressions;
using API.Entities.Enums;
using API.Extensions;

namespace API.Services.Tasks.Scanner.Parser;
#nullable enable

public static class Parser
{
    // NOTE: If you change this, don't forget to change in the UI (see Series Detail)
    public const string DefaultChapter = "-100000"; // -2147483648
    public const string LooseLeafVolume = "-100000";
    public const int DefaultChapterNumber = -100_000;
    public const int LooseLeafVolumeNumber = -100_000;
    /// <summary>
    /// The Volume Number of Specials to reside in
    /// </summary>
    public const int SpecialVolumeNumber = 100_000;
    public const string SpecialVolume = "100000";

    public static readonly TimeSpan RegexTimeout = TimeSpan.FromMilliseconds(500);

    public const string ImageFileExtensions = @"^(\.png|\.jpeg|\.jpg|\.webp|\.gif|\.avif)"; // Don't forget to update CoverChooser
    public const string ArchiveFileExtensions = @"\.cbz|\.zip|\.rar|\.cbr|\.tar.gz|\.7zip|\.7z|\.cb7|\.cbt";
    public const string EpubFileExtension = @"\.epub";
    public const string PdfFileExtension = @"\.pdf";
    private const string BookFileExtensions = EpubFileExtension + "|" + PdfFileExtension;
    private const string XmlRegexExtensions = @"\.xml";
    public const string MacOsMetadataFileStartsWith = @"._";

    public const string SupportedExtensions =
        ArchiveFileExtensions + "|" + ImageFileExtensions + "|" + BookFileExtensions;

    private const RegexOptions MatchOptions =
        RegexOptions.IgnoreCase | RegexOptions.Compiled | RegexOptions.CultureInvariant;

    private static readonly ImmutableArray<string> FormatTagSpecialKeywords = ImmutableArray.Create(
        "Special", "Reference", "Director's Cut", "Box Set", "Box-Set", "Annual", "Anthology", "Epilogue",
        "One Shot", "One-Shot", "Prologue", "TPB", "Trade Paper Back", "Omnibus", "Compendium", "Absolute", "Graphic Novel",
        "GN", "FCBD", "Giant Size");

    private static readonly char[] LeadingZeroesTrimChars = new[] { '0' };

    private static readonly char[] SpacesAndSeparators = { '\0', '\t', '\r', ' ', '-', ','};


    private const string Number = @"\d+(\.\d)?";
    private const string NumberRange = Number + @"(-" + Number + @")?";

    /// <summary>
    /// non greedy matching of a string where parenthesis are balanced
    /// </summary>
    public const string BalancedParen = @"(?:[^()]|(?<open>\()|(?<-open>\)))*?(?(open)(?!))";
    /// <summary>
    /// non greedy matching of a string where square brackets are balanced
    /// </summary>
    public const string BalancedBracket = @"(?:[^\[\]]|(?<open>\[)|(?<-open>\]))*?(?(open)(?!))";
    /// <summary>
    /// Matches [Complete], release tags like [kmts] but not [ Complete ] or [kmts ]
    /// </summary>
    private const string TagsInBrackets = $@"\[(?!\s){BalancedBracket}(?<!\s)\]";
    /// <summary>
    /// Common regex patterns present in both Comics and Mangas
    /// </summary>
    private const string CommonSpecial = @"Specials?|One[- ]?Shot|Extra(?:\sChapter)?(?=\s)|Art Collection|Side Stories|Bonus";


    /// <summary>
    /// Matches against font-family css syntax. Does not match if url import has data: starting, as that is binary data
    /// </summary>
    /// <remarks>See here for some examples https://developer.mozilla.org/en-US/docs/Web/CSS/@font-face</remarks>
    public static readonly Regex FontSrcUrlRegex = new Regex(@"(?<Start>(?:src:\s?)?(?:url|local)\((?!data:)" + "(?:[\"']?)" + @"(?!data:))"
                                                             + "(?<Filename>(?!data:)[^\"']+?)" + "(?<End>[\"']?" + @"\);?)",
        MatchOptions, RegexTimeout);
    /// <summary>
    /// https://developer.mozilla.org/en-US/docs/Web/CSS/@import
    /// </summary>
    public static readonly Regex CssImportUrlRegex = new Regex("(@import\\s([\"|']|url\\([\"|']))(?<Filename>[^'\"]+)([\"|']\\)?);",
        MatchOptions | RegexOptions.Multiline, RegexTimeout);
    /// <summary>
    /// Misc css image references, like background-image: url(), border-image, or list-style-image
    /// </summary>
    /// Original prepend: (background|border|list-style)-image:\s?)?
    public static readonly Regex CssImageUrlRegex = new Regex(@"(url\((?!data:).(?!data:))" + "(?<Filename>(?!data:)[^\"']*)" + @"(.\))",
        MatchOptions, RegexTimeout);


    private static readonly Regex ImageRegex = new Regex(ImageFileExtensions,
        MatchOptions, RegexTimeout);
    private static readonly Regex ArchiveFileRegex = new Regex(ArchiveFileExtensions,
        MatchOptions, RegexTimeout);
    private static readonly Regex ComicInfoArchiveRegex = new Regex(@"\.cbz|\.cbr|\.cb7|\.cbt",
        MatchOptions, RegexTimeout);
    private static readonly Regex XmlRegex = new Regex(XmlRegexExtensions,
        MatchOptions, RegexTimeout);
    private static readonly Regex BookFileRegex = new Regex(BookFileExtensions,
        MatchOptions, RegexTimeout);
    private static readonly Regex CoverImageRegex = new Regex(@"(?<![[a-z]\d])(?:!?)(?<!back)(?<!back_)(?<!back-)(cover|folder)(?![\w\d])",
        MatchOptions, RegexTimeout);

    private static readonly Regex NormalizeRegex = new Regex(@"[^\p{L}0-9\+!]",
        MatchOptions, RegexTimeout);

    /// <summary>
    /// Supports Batman (2020) or Batman (2)
    /// </summary>
    private static readonly Regex SeriesAndYearRegex = new Regex(@"^\D+\s\((?<Year>\d+)\)$",
        MatchOptions, RegexTimeout);

    /// <summary>
    /// Recognizes the Special token only
    /// </summary>
    private static readonly Regex SpecialTokenRegex = new Regex(@"SP\d+",
        MatchOptions, RegexTimeout);


    private static readonly Regex[] MangaVolumeRegex = new[]
    {
        // Thai Volume: เล่ม n -> Volume n
        new Regex(
            @"(เล่ม|เล่มที่)(\s)?(\.?)(\s|_)?(?<Volume>\d+(\-\d+)?(\.\d+)?)",
            MatchOptions, RegexTimeout),
        // Dance in the Vampire Bund v16-17
        new Regex(
            @"(?<Series>.*)(\b|_)v(?<Volume>\d+-?\d+)( |_)",
            MatchOptions, RegexTimeout),
        // Nagasarete Airantou - Vol. 30 Ch. 187.5 - Vol.31 Omake
        new Regex(
            @"^(?<Series>.+?)(\s*Chapter\s*\d+)?(\s|_|\-\s)+(Vol(ume)?\.?(\s|_)?)(?<Volume>\d+(\.\d+)?)(.+?|$)",
            MatchOptions, RegexTimeout),
        // Historys Strongest Disciple Kenichi_v11_c90-98.zip or Dance in the Vampire Bund v16-17
        new Regex(
            @"(?<Series>.*)(\b|_)(?!\[)v(?<Volume>" + NumberRange + @")(?!\])",
            MatchOptions, RegexTimeout),
        // Kodomo no Jikan vol. 10, [dmntsf.net] One Piece - Digital Colored Comics Vol. 20.5-21.5 Ch. 177
        new Regex(
            @"(?<Series>.*)(\b|_)(vol\.? ?)(?<Volume>\d+(\.\d)?(-\d+)?(\.\d)?)",
            MatchOptions, RegexTimeout),
        // Killing Bites Vol. 0001 Ch. 0001 - Galactica Scanlations (gb)
        new Regex(
            @"(vol\.? ?)(?<Volume>\d+(\.\d)?)",
            MatchOptions, RegexTimeout),
        // Tonikaku Cawaii [Volume 11].cbz
        new Regex(
            @"(volume )(?<Volume>\d+(\.\d)?)",
            MatchOptions, RegexTimeout),
        // Tower Of God S01 014 (CBT) (digital).cbz
        new Regex(
            @"(?<Series>.*)(\b|_|)(S(?<Volume>\d+))",
            MatchOptions, RegexTimeout),
        // vol_001-1.cbz for MangaPy default naming convention
        new Regex(
            @"(vol_)(?<Volume>\d+(\.\d)?)",
            MatchOptions, RegexTimeout),

        // Chinese Volume: 第n卷 -> Volume n, 第n册 -> Volume n, 幽游白书完全版 第03卷 天下 or 阿衰online 第1册
        new Regex(
            @"第(?<Volume>\d+)(卷|册)",
            MatchOptions, RegexTimeout),
        // Chinese Volume: 卷n -> Volume n, 册n -> Volume n
        new Regex(
            @"(卷|册)(?<Volume>\d+)",
            MatchOptions, RegexTimeout),
        // Korean Volume: 제n화|권|회|장 -> Volume n, n화|권|회|장 -> Volume n, 63권#200.zip -> Volume 63 (no chapter, #200 is just files inside)
        new Regex(
            @"제?(?<Volume>\d+(\.\d)?)(권|회|화|장)",
            MatchOptions, RegexTimeout),
        // Korean Season: 시즌n -> Season n,
        new Regex(
            @"시즌(?<Volume>\d+\-?\d+)",
            MatchOptions, RegexTimeout),
        // Korean Season: 시즌n -> Season n, n시즌 -> season n
        new Regex(
            @"(?<Volume>\d+(\-|~)?\d+?)시즌",
            MatchOptions, RegexTimeout),
        // Korean Season: 시즌n -> Season n, n시즌 -> season n
        new Regex(
            @"시즌(?<Volume>\d+(\-|~)?\d+?)",
            MatchOptions, RegexTimeout),
        // Japanese Volume: n巻 -> Volume n
        new Regex(
            @"(?<Volume>\d+(?:(\-)\d+)?)巻",
            MatchOptions, RegexTimeout),
        // Russian Volume: Том n -> Volume n, Тома n -> Volume
        new Regex(
            @"Том(а?)(\.?)(\s|_)?(?<Volume>\d+(?:(\-)\d+)?)",
            MatchOptions, RegexTimeout),
        // Russian Volume: n Том -> Volume n
        new Regex(
            @"(\s|_)?(?<Volume>\d+(?:(\-)\d+)?)(\s|_)Том(а?)",
            MatchOptions, RegexTimeout),
    };

    private static readonly Regex[] MangaSeriesRegex = new[]
    {
        // Thai Volume: เล่ม n -> Volume n
        new Regex(
            @"(?<Series>.+?)(เล่ม|เล่มที่)(\s)?(\.?)(\s|_)?(?<Volume>\d+(\-\d+)?(\.\d+)?)",
            MatchOptions, RegexTimeout),
        // Russian Volume: Том n -> Volume n, Тома n -> Volume
        new Regex(
            @"(?<Series>.+?)Том(а?)(\.?)(\s|_)?(?<Volume>\d+(?:(\-)\d+)?)",
            MatchOptions, RegexTimeout),
        // Russian Volume: n Том -> Volume n
        new Regex(
            @"(?<Series>.+?)(\s|_)?(?<Volume>\d+(?:(\-)\d+)?)(\s|_)Том(а?)",
            MatchOptions, RegexTimeout),
        // Russian Chapter: n Главa -> Chapter n
        new Regex(
            @"(?<Series>.+?)(?!Том)(?<!Том\.)\s\d+(\s|_)?(?<Chapter>\d+(?:\.\d+|-\d+)?)(\s|_)(Глава|глава|Главы|Глава)",
            MatchOptions, RegexTimeout),
        // Russian Chapter: Главы n -> Chapter n
        new Regex(
            @"(?<Series>.+?)(Глава|глава|Главы|Глава)(\.?)(\s|_)?(?<Chapter>\d+(?:.\d+|-\d+)?)",
            MatchOptions, RegexTimeout),
        // Grand Blue Dreaming - SP02
        new Regex(
            @"(?<Series>.*)(\b|_|-|\s)(?:sp)\d",
            MatchOptions, RegexTimeout),
        // Mad Chimera World - Volume 005 - Chapter 026.cbz (couldn't figure out how to get Volume negative lookaround working on below regex),
        // The Duke of Death and His Black Maid - Vol. 04 Ch. 054.5 - V4 Omake
        new Regex(
            @"(?<Series>.+?)(\s|_|-)+(?:Vol(ume|\.)?(\s|_|-)+\d+)(\s|_|-)+(?:(Ch|Chapter|Ch)\.?)(\s|_|-)+(?<Chapter>\d+)",
            MatchOptions,
            RegexTimeout),
        // [SugoiSugoi]_NEEDLESS_Vol.2_-_Disk_The_Informant_5_[ENG].rar, Yuusha Ga Shinda! - Vol.tbd Chapter 27.001 V2 Infection ①.cbz,
        // Nagasarete Airantou - Vol. 30 Ch. 187.5 - Vol.30 Omake
        new Regex(
            @"^(?<Series>.+?)(\s*Chapter\s*\d+)?(\s|_|\-\s)+Vol(ume)?\.?(\d+|tbd|\s\d).+?",
            MatchOptions, RegexTimeout),
        // Ichiban_Ushiro_no_Daimaou_v04_ch34_[VISCANS].zip, VanDread-v01-c01.zip
        new Regex(
            @"(?<Series>.*)(\b|_)v(?<Volume>\d+-?\d*)(\s|_|-)",
            MatchOptions,
            RegexTimeout),
        // Gokukoku no Brynhildr - c001-008 (v01) [TrinityBAKumA], Black Bullet - v4 c17 [batoto]
        new Regex(
            @"(?<Series>.+?)( - )(?:v|vo|c|chapters)\d",
            MatchOptions, RegexTimeout),
        // Kedouin Makoto - Corpse Party Musume, Chapter 19 [Dametrans].zip
        new Regex(
            @"(?<Series>.*)(?:, Chapter )(?<Chapter>\d+)",
            MatchOptions, RegexTimeout),
        // Please Go Home, Akutsu-San! - Chapter 038.5 - Volume Announcement.cbz, My Charms Are Wasted on Kuroiwa Medaka - Ch. 37.5 - Volume Extras
        new Regex(
            @"(?<Series>.+?)(\s|_|-)(?!Vol)(\s|_|-)((?:Chapter)|(?:Ch\.))(\s|_|-)(?<Chapter>\d+)",
            MatchOptions, RegexTimeout),
        // [dmntsf.net] One Piece - Digital Colored Comics Vol. 20 Ch. 177 - 30 Million vs 81 Million.cbz
        new Regex(
            @"(?<Series>.+?):? (\b|_|-)(vol)\.?(\s|-|_)?\d+",
            MatchOptions, RegexTimeout),
        // [xPearse] Kyochuu Rettou Chapter 001 Volume 1 [English] [Manga] [Volume Scans]
        new Regex(
            @"(?<Series>.+?):?(\s|\b|_|-)Chapter(\s|\b|_|-)\d+(\s|\b|_|-)(vol)(ume)",
            MatchOptions,
            RegexTimeout),

        // [xPearse] Kyochuu Rettou Volume 1 [English] [Manga] [Volume Scans]
        new Regex(
            @"(?<Series>.+?):? (\b|_|-)(vol)(ume)",
            MatchOptions,
            RegexTimeout),
        //Knights of Sidonia c000 (S2 LE BD Omake - BLAME!) [Habanero Scans]
        new Regex(
            @"(?<Series>.*)(\bc\d+\b)",
            MatchOptions, RegexTimeout),
        //Tonikaku Cawaii [Volume 11], Darling in the FranXX - Volume 01.cbz
        new Regex(
            @"(?<Series>.*)(?: _|-|\[|\()\s?vol(ume)?",
            MatchOptions, RegexTimeout),
        // Momo The Blood Taker - Chapter 027 Violent Emotion.cbz, Grand Blue Dreaming - SP02 Extra (2019) (Digital) (danke-Empire).cbz
        new Regex(
            @"^(?<Series>(?!Vol).+?)(?:(ch(apter|\.)(\b|_|-|\s))|sp)\d",
            MatchOptions, RegexTimeout),
        // Historys Strongest Disciple Kenichi_v11_c90-98.zip, Killing Bites Vol. 0001 Ch. 0001 - Galactica Scanlations (gb)
        new Regex(
            @"(?<Series>.*) (\b|_|-)(v|ch\.?|c|s)\d+",
            MatchOptions, RegexTimeout),
        // Hinowa ga CRUSH! 018 (2019) (Digital) (LuCaZ).cbz
        new Regex(
            @"(?<Series>.*)\s+(?<Chapter>\d+)\s+(?:\(\d{4}\))\s",
            MatchOptions, RegexTimeout),
        // Goblin Slayer - Brand New Day 006.5 (2019) (Digital) (danke-Empire)
        new Regex(
            @"(?<Series>.*) (-)?(?<Chapter>\d+(?:.\d+|-\d+)?) \(\d{4}\)",
            MatchOptions, RegexTimeout),
        // Noblesse - Episode 429 (74 Pages).7z
        new Regex(
            @"(?<Series>.*)(\s|_)(?:Episode|Ep\.?)(\s|_)(?<Chapter>\d+(?:.\d+|-\d+)?)",
            MatchOptions, RegexTimeout),
        // Akame ga KILL! ZERO (2016-2019) (Digital) (LuCaZ)
        new Regex(
            @"(?<Series>.*)\(\d",
            MatchOptions, RegexTimeout),
        // Tonikaku Kawaii (Ch 59-67) (Ongoing)
        new Regex(
            @"(?<Series>.*)(\s|_)\((c\s|ch\s|chapter\s)",
            MatchOptions, RegexTimeout),
        // Fullmetal Alchemist chapters 101-108
        new Regex(
            @"(?<Series>.+?)(\s|_|\-)+?chapters(\s|_|\-)+?\d+(\s|_|\-)+?",
            MatchOptions, RegexTimeout),
        // It's Witching Time! 001 (Digital) (Anonymous1234)
        new Regex(
            @"(?<Series>.+?)(\s|_|\-)+?\d+(\s|_|\-)\(",
            MatchOptions, RegexTimeout),
        //Ichinensei_ni_Nacchattara_v01_ch01_[Taruby]_v1.1.zip must be before [Suihei Kiki]_Kasumi_Otoko_no_Ko_[Taruby]_v1.1.zip
        // due to duplicate version identifiers in file.
        new Regex(
            @"(?<Series>.*)(v|s)\d+(-\d+)?(_|\s)",
            MatchOptions, RegexTimeout),
        //[Suihei Kiki]_Kasumi_Otoko_no_Ko_[Taruby]_v1.1.zip
        new Regex(
            @"(?<Series>.*)(v|s)\d+(-\d+)?",
            MatchOptions, RegexTimeout),
        // Black Bullet (This is very loose, keep towards bottom)
        new Regex(
            @"(?<Series>.*)(_)(v|vo|c|volume)( |_)\d+",
            MatchOptions, RegexTimeout),
        // [Hidoi]_Amaenaideyo_MS_vol01_chp02.rar
        new Regex(
            @"(?<Series>.*)( |_)(vol\d+)?( |_)(?:Chp\.? ?\d+)",
            MatchOptions, RegexTimeout),
        // Mahoutsukai to Deshi no Futekisetsu na Kankei Chp. 1
        new Regex(
            @"(?<Series>.*)( |_)(?:Chp.? ?\d+)",
            MatchOptions, RegexTimeout),
        // Corpse Party -The Anthology- Sachikos game of love Hysteric Birthday 2U Chapter 01
        new Regex(
            @"^(?!Vol)(?<Series>.*)( |_)Chapter( |_)(\d+)",
            MatchOptions, RegexTimeout),

        // Fullmetal Alchemist chapters 101-108.cbz
        new Regex(
            @"^(?!vol)(?<Series>.*)( |_)(chapters( |_)?)\d+-?\d*",
            MatchOptions, RegexTimeout),
        // Umineko no Naku Koro ni - Episode 1 - Legend of the Golden Witch #1
        new Regex(
            @"^(?!Vol\.?)(?<Series>.*)( |_|-)(?<!-)(episode|chapter|(ch\.?) ?)\d+-?\d*",
            MatchOptions, RegexTimeout),
        // Baketeriya ch01-05.zip
        new Regex(
            @"^(?!Vol)(?<Series>.*)ch\d+-?\d?",
            MatchOptions, RegexTimeout),
        // Magi - Ch.252-005.cbz
        new Regex(
            @"(?<Series>.*)( ?- ?)Ch\.\d+-?\d*",
            MatchOptions, RegexTimeout),
        // Korean catch all for symbols 죠시라쿠! 2년 후 1권
        new Regex(
            @"^(?!Vol)(?!Chapter)(?<Series>.+?)(-|_|\s|#)\d+(-\d+)?(권|화|話)",
            MatchOptions, RegexTimeout),
        // [BAA]_Darker_than_Black_Omake-1, Bleach 001-002, Kodoja #001 (March 2016)
        new Regex(
            @"^(?!Vol)(?!Chapter)(?<Series>.+?)(-|_|\s|#)\d+(-\d+)?",
            MatchOptions, RegexTimeout),
        // Baketeriya ch01-05.zip, Akiiro Bousou Biyori - 01.jpg, Beelzebub_172_RHS.zip, Cynthia the Mission 29.rar, A Compendium of Ghosts - 031 - The Third Story_ Part 12 (Digital) (Cobalt001)
        new Regex(
            @"^(?!Vol\.?)(?!Chapter)(?<Series>.+?)(\s|_|-)(?<!-)(ch|chapter)?\.?\d+-?\d*",
            MatchOptions, RegexTimeout),
        // [BAA]_Darker_than_Black_c1 (This is very greedy, make sure it's close to last)
        new Regex(
            @"^(?!Vol)(?<Series>.*)( |_|-)(ch?)\d+",
            MatchOptions, RegexTimeout),
        // Japanese Volume: n巻 -> Volume n
        new Regex(
            @"(?<Series>.+?)第(?<Volume>\d+(?:(\-)\d+)?)巻",
            MatchOptions, RegexTimeout),

    };

    private static readonly Regex[] ComicSeriesRegex = new[]
    {
        // Thai Volume: เล่ม n -> Volume n
        new Regex(
            @"(?<Series>.+?)(เล่ม|เล่มที่)(\s)?(\.?)(\s|_)?(?<Volume>\d+(\-\d+)?(\.\d+)?)",
            MatchOptions, RegexTimeout),
        // Russian Volume: Том n -> Volume n, Тома n -> Volume
        new Regex(
            @"(?<Series>.+?)Том(а?)(\.?)(\s|_)?(?<Volume>\d+(?:(\-)\d+)?)",
            MatchOptions, RegexTimeout),
        // Russian Volume: n Том -> Volume n
        new Regex(
            @"(?<Series>.+?)(\s|_)?(?<Volume>\d+(?:(\-)\d+)?)(\s|_)Том(а?)",
            MatchOptions, RegexTimeout),
        // Russian Chapter: n Главa -> Chapter n
        new Regex(
            @"(?<Series>.+?)(?!Том)(?<!Том\.)\s\d+(\s|_)?(?<Chapter>\d+(?:\.\d+|-\d+)?)(\s|_)(Глава|глава|Главы|Глава)",
            MatchOptions, RegexTimeout),
        // Russian Chapter: Главы n -> Chapter n
        new Regex(
            @"(?<Series>.+?)(Глава|глава|Главы|Глава)(\.?)(\s|_)?(?<Chapter>\d+(?:.\d+|-\d+)?)",
            MatchOptions, RegexTimeout),
        // Tintin - T22 Vol 714 pour Sydney
        new Regex(
            @"(?<Series>.+?)\s?(\b|_|-)\s?((vol|tome|t)\.?)(?<Volume>\d+(-\d+)?)",
            MatchOptions, RegexTimeout),
        // Invincible Vol 01 Family matters (2005) (Digital)
        new Regex(
            @"(?<Series>.+?)(\b|_)((vol|tome|t)\.?)(\s|_)(?<Volume>\d+(-\d+)?)",
            MatchOptions, RegexTimeout),
        // Batman Beyond 2.0 001 (2013)
        new Regex(
            @"^(?<Series>.+?\S\.\d) (?<Chapter>\d+)",
            MatchOptions, RegexTimeout),
        // 04 - Asterix the Gladiator (1964) (Digital-Empire) (WebP by Doc MaKS)
        new Regex(
            @"^(?<Volume>\d+)\s(-\s|_)(?<Series>.*(\d{4})?)( |_)(\(|\d+)",
            MatchOptions, RegexTimeout),
        // 01 Spider-Man & Wolverine 01.cbr
        new Regex(
            @"^(?<Volume>\d+)\s(?:-\s)(?<Series>.*) (\d+)?",
            MatchOptions, RegexTimeout),
        // Batman & Wildcat (1 of 3)
        new Regex(
            @"(?<Series>.*(\d{4})?)( |_)(?:\((?<Volume>\d+) of \d+)",
            MatchOptions, RegexTimeout),
        // Teen Titans v1 001 (1966-02) (digital) (OkC.O.M.P.U.T.O.-Novus), Aldebaran-Antares-t6
        new Regex(
            @"^(?<Series>.+?)(?: |_|-)(v|t)\d+",
            MatchOptions, RegexTimeout),
        // Amazing Man Comics chapter 25
        new Regex(
            @"^(?<Series>.+?)(?: |_)c(hapter) \d+",
            MatchOptions, RegexTimeout),
        // Amazing Man Comics issue #25
        new Regex(
            @"^(?<Series>.+?)(?: |_)i(ssue) #\d+",
            MatchOptions, RegexTimeout),
        // Batman Wayne Family Adventures - Ep. 001 - Moving In
        new Regex(
            @"^(?<Series>.+?)(\s|_|-)(?:Ep\.?)(\s|_|-)+\d+",
            MatchOptions, RegexTimeout),
        // Batgirl Vol.2000 #57 (December, 2004)
        new Regex(
            @"^(?<Series>.+?)Vol\.?\s?#?(?:\d+)",
            MatchOptions, RegexTimeout),
        // Batman & Robin the Teen Wonder #0
        new Regex(
            @"^(?<Series>.*)(?: |_)#\d+",
            MatchOptions, RegexTimeout),
        // Batman & Catwoman - Trail of the Gun 01, Batman & Grendel (1996) 01 - Devil's Bones, Teen Titans v1 001 (1966-02) (digital) (OkC.O.M.P.U.T.O.-Novus)
        new Regex(
            @"^(?<Series>.+?)(?: \d+)",
            MatchOptions, RegexTimeout),
        // Scott Pilgrim 02 - Scott Pilgrim vs. The World (2005)
        new Regex(
            @"^(?<Series>.+?)(?: |_)(?<Chapter>\d+)",
            MatchOptions, RegexTimeout),
        // The First Asterix Frieze (WebP by Doc MaKS)
        new Regex(
            @"^(?<Series>.*)(?: |_)(?!\(\d{4}|\d{4}-\d{2}\))\(",
            MatchOptions, RegexTimeout),
        // spawn-123, spawn-chapter-123 (from https://github.com/Girbons/comics-downloader)
        new Regex(
            @"^(?<Series>.+?)-(chapter-)?(?<Chapter>\d+)",
            MatchOptions, RegexTimeout),
        // MUST BE LAST: Batman & Daredevil - King of New York
        new Regex(
            @"^(?<Series>.*)",
            MatchOptions, RegexTimeout),
    };

    private static readonly Regex[] ComicVolumeRegex = new[]
    {
        // Thai Volume: เล่ม n -> Volume n
        new Regex(
            @"(เล่ม|เล่มที่)(\s)?(\.?)(\s|_)?(?<Volume>\d+(\-\d+)?(\.\d+)?)",
            MatchOptions, RegexTimeout),
        // Teen Titans v1 001 (1966-02) (digital) (OkC.O.M.P.U.T.O.-Novus)
        new Regex(
            @"^(?<Series>.+?)(?: |_)(t|v)(?<Volume>" + NumberRange + @")",
            MatchOptions, RegexTimeout),
        // Batgirl Vol.2000 #57 (December, 2004)
        new Regex(
            @"^(?<Series>.+?)(?:\s|_)(v|vol|tome|t)\.?(\s|_)?(?<Volume>\d+)",
            MatchOptions, RegexTimeout),
        // Chinese Volume: 第n卷 -> Volume n, 第n册 -> Volume n, 幽游白书完全版 第03卷 天下 or 阿衰online 第1册
        new Regex(
            @"第(?<Volume>\d+)(卷|册)",
            MatchOptions, RegexTimeout),
        // Chinese Volume: 卷n -> Volume n, 册n -> Volume n
        new Regex(
            @"(卷|册)(?<Volume>\d+)",
            MatchOptions, RegexTimeout),
        // Korean Volume: 제n권 -> Volume n, n권  -> Volume n, 63권#200.zip
        new Regex(
            @"제?(?<Volume>\d+)권",
            MatchOptions, RegexTimeout),
        // Japanese Volume: n巻 -> Volume n
        new Regex(
            @"(?<Volume>\d+(?:(\-)\d+)?)巻",
            MatchOptions, RegexTimeout),
        // Russian Volume: Том n -> Volume n, Тома n -> Volume
        new Regex(
            @"Том(а?)(\.?)(\s|_)?(?<Volume>\d+(?:(\-)\d+)?)",
            MatchOptions, RegexTimeout),
        // Russian Volume: n Том -> Volume n
        new Regex(
            @"(\s|_)?(?<Volume>\d+(?:(\-)\d+)?)(\s|_)Том(а?)",
            MatchOptions, RegexTimeout),
    };

    private static readonly Regex[] ComicChapterRegex = new[]
    {
        // Thai Volume: บทที่ n -> Chapter n, ตอนที่ n -> Chapter n
        new Regex(
            @"(บทที่|ตอนที่)(\s)?(\.?)(\s|_)?(?<Chapter>\d+(\-\d+)?(\.\d+)?)",
            MatchOptions, RegexTimeout),
        // Batman & Wildcat (1 of 3)
        new Regex(
            @"(?<Series>.*(\d{4})?)( |_)(?:\((?<Chapter>\d+) of \d+)",
            MatchOptions, RegexTimeout),
        // Batman Beyond 04 (of 6) (1999)
        new Regex(
            @"(?<Series>.+?)(?<Chapter>\d+)(\s|_|-)?\(of",
            MatchOptions, RegexTimeout),
        // Batman Beyond 2.0 001 (2013)
        new Regex(
            @"^(?<Series>.+?\S\.\d) (?<Chapter>\d+)",
            MatchOptions, RegexTimeout),
        // Teen Titans v1 001 (1966-02) (digital) (OkC.O.M.P.U.T.O.-Novus)
        new Regex(
            @"^(?<Series>.+?)(?: |_)v(?<Volume>\d+)(?: |_)(c? ?)(?<Chapter>(\d+(\.\d)?)-?(\d+(\.\d)?)?)(c? ?)",
            MatchOptions, RegexTimeout),
        // Batman & Robin the Teen Wonder #0
        new Regex(
            @"^(?<Series>.+?)(?:\s|_)#(?<Chapter>\d+)",
            MatchOptions, RegexTimeout),
        // Batman 2016 - Chapter 01, Batman 2016 - Issue 01, Batman 2016 - Issue #01
        new Regex(
            @"^(?<Series>.+?)((c(hapter)?)|issue)(_|\s)#?(?<Chapter>(\d+(\.\d)?)-?(\d+(\.\d)?)?)",
            MatchOptions, RegexTimeout),
        // Invincible 070.5 - Invincible Returns 1 (2010) (digital) (Minutemen-InnerDemons).cbr
        new Regex(
            @"^(?<Series>.+?)(?:\s|_)(c? ?(chapter)?)(?<Chapter>(\d+(\.\d)?)-?(\d+(\.\d)?)?)(c? ?)-",
            MatchOptions, RegexTimeout),
        // Batgirl Vol.2000 #57 (December, 2004)
        new Regex(
            @"^(?<Series>.+?)(?:vol\.?\d+)\s#(?<Chapter>\d+)",
            MatchOptions,
            RegexTimeout),
        // Russian Chapter: Главы n -> Chapter n
        new Regex(
            @"(Глава|глава|Главы|Глава)(\.?)(\s|_)?(?<Chapter>\d+(?:.\d+|-\d+)?)",
            MatchOptions, RegexTimeout),
        // Russian Chapter: n Главa -> Chapter n
        new Regex(
            @"(?!Том)(?<!Том\.)\s\d+(\s|_)?(?<Chapter>\d+(?:\.\d+|-\d+)?)(\s|_)(Глава|глава|Главы|Глава)",
            MatchOptions, RegexTimeout),
        // Batman & Catwoman - Trail of the Gun 01, Batman & Grendel (1996) 01 - Devil's Bones, Teen Titans v1 001 (1966-02) (digital) (OkC.O.M.P.U.T.O.-Novus)
        new Regex(
            @"^(?<Series>.+?)(?: (?<Chapter>\d+))",
            MatchOptions, RegexTimeout),
        // Saga 001 (2012) (Digital) (Empire-Zone)
        new Regex(
            @"(?<Series>.+?)(?: |_)(c? ?)(?<Chapter>(\d+(\.\d)?)-?(\d+(\.\d)?)?)\s\(\d{4}",
            MatchOptions, RegexTimeout),
        // Amazing Man Comics chapter 25
        new Regex(
            @"^(?!Vol)(?<Series>.+?)( |_)c(hapter)( |_)(?<Chapter>\d*)",
            MatchOptions, RegexTimeout),
        // Amazing Man Comics issue #25
        new Regex(
            @"^(?!Vol)(?<Series>.+?)( |_)i(ssue)( |_) #(?<Chapter>\d*)",
            MatchOptions, RegexTimeout),
        // spawn-123, spawn-chapter-123 (from https://github.com/Girbons/comics-downloader)
        new Regex(
            @"^(?<Series>.+?)-(chapter-)?(?<Chapter>\d+)",
            MatchOptions, RegexTimeout),
    };

    private static readonly Regex[] MangaChapterRegex = new[]
    {
        // Thai Chapter: บทที่ n -> Chapter n, ตอนที่ n -> Chapter n, เล่ม n -> Volume n, เล่มที่ n -> Volume n
        new Regex(
            @"(?<Volume>((เล่ม|เล่มที่))?(\s|_)?\.?\d+)(\s|_)(บทที่|ตอนที่)\.?(\s|_)?(?<Chapter>\d+)",
            MatchOptions, RegexTimeout),
        // Historys Strongest Disciple Kenichi_v11_c90-98.zip, ...c90.5-100.5
        new Regex(
            @"(\b|_)(c|ch)(\.?\s?)(?<Chapter>(\d+(\.\d)?)(-c?\d+(\.\d)?)?)",
            MatchOptions, RegexTimeout),
        // [Suihei Kiki]_Kasumi_Otoko_no_Ko_[Taruby]_v1.1.zip
        new Regex(
            @"v\d+\.(\s|_)(?<Chapter>\d+(?:.\d+|-\d+)?)",
            MatchOptions, RegexTimeout),
        // Umineko no Naku Koro ni - Episode 3 - Banquet of the Golden Witch #02.cbz (Rare case, if causes issue remove)
        new Regex(
            @"^(?<Series>.*)(?: |_)#(?<Chapter>\d+)",
            MatchOptions, RegexTimeout),
        // Green Worldz - Chapter 027, Kimi no Koto ga Daidaidaidaidaisuki na 100-nin no Kanojo Chapter 11-10
        new Regex(
            @"^(?!Vol)(?<Series>.*)\s?(?<!vol\. )\sChapter\s(?<Chapter>\d+(?:\.?[\d-]+)?)",
            MatchOptions, RegexTimeout),
        // Russian Chapter: Главы n -> Chapter n
        new Regex(
            @"(Глава|глава|Главы|Глава)(\.?)(\s|_)?(?<Chapter>\d+(?:.\d+|-\d+)?)",
            MatchOptions, RegexTimeout),

        // Hinowa ga CRUSH! 018 (2019) (Digital) (LuCaZ).cbz, Hinowa ga CRUSH! 018.5 (2019) (Digital) (LuCaZ).cbz
        new Regex(
            @"^(?<Series>.+?)(?<!Vol)(?<!Vol.)(?<!Volume)\s(\d\s)?(?<Chapter>\d+(?:\.\d+|-\d+)?)(?:\s\(\d{4}\))?(\b|_|-)",
            MatchOptions, RegexTimeout),
        // Tower Of God S01 014 (CBT) (digital).cbz
        new Regex(
            @"(?<Series>.*)\sS(?<Volume>\d+)\s(?<Chapter>\d+(?:.\d+|-\d+)?)",
            MatchOptions, RegexTimeout),
        // Beelzebub_01_[Noodles].zip, Beelzebub_153b_RHS.zip
        new Regex(
            @"^((?!v|vo|vol|Volume).)*(\s|_)(?<Chapter>\.?\d+(?:.\d+|-\d+)?)(?<Part>b)?(\s|_|\[|\()",
            MatchOptions, RegexTimeout),
        // Yumekui-Merry_DKThias_Chapter21.zip
        new Regex(
            @"Chapter(?<Chapter>\d+(-\d+)?)", //(?:.\d+|-\d+)?
            MatchOptions, RegexTimeout),
        // [Hidoi]_Amaenaideyo_MS_vol01_chp02.rar
        new Regex(
            @"(?<Series>.*)(\s|_)(vol\d+)?(\s|_)Chp\.? ?(?<Chapter>\d+)",
            MatchOptions, RegexTimeout),
        // Vol 1 Chapter 2
        new Regex(
            @"(?<Volume>((vol|volume|v))?(\s|_)?\.?\d+)(\s|_)(Chp|Chapter)\.?(\s|_)?(?<Chapter>\d+)",
            MatchOptions, RegexTimeout),
        // Chinese Chapter: 第n话 -> Chapter n, 【TFO汉化&Petit汉化】迷你偶像漫画第25话
        new Regex(
            @"第(?<Chapter>\d+)话",
            MatchOptions, RegexTimeout),
        // Korean Chapter: 제n화 -> Chapter n, 가디언즈 오브 갤럭시 죽음의 보석.E0008.7화#44
        new Regex(
            @"제?(?<Chapter>\d+\.?\d+)(회|화|장)",
            MatchOptions, RegexTimeout),
        // Korean Chapter: 第10話 -> Chapter n, [ハレム]ナナとカオル ～高校生のSMごっこ～　第1話
        new Regex(
            @"第?(?<Chapter>\d+(?:\.\d+|-\d+)?)話",
            MatchOptions, RegexTimeout),
        // Russian Chapter: n Главa -> Chapter n
        new Regex(
            @"(?!Том)(?<!Том\.)\s\d+(\s|_)?(?<Chapter>\d+(?:\.\d+|-\d+)?)(\s|_)(Глава|глава|Главы|Глава)",
            MatchOptions, RegexTimeout),
    };

    private static readonly Regex MangaEditionRegex = new Regex(
        // Tenjo Tenge {Full Contact Edition} v01 (2011) (Digital) (ASTC).cbz
        // To Love Ru v01 Uncensored (Ch.001-007)
        @"\b(?:Omnibus(?:\s?Edition)?|Uncensored)\b",
        MatchOptions, RegexTimeout
    );

    // Matches anything between balanced parenthesis, tags between brackets, {} and {Complete}
    private static readonly Regex CleanupRegex = new Regex(
        $@"(?:\({BalancedParen}\)|{TagsInBrackets}|\{{\}}|\{{Complete\}})",
        MatchOptions, RegexTimeout
    );

    private static readonly Regex MangaSpecialRegex = new Regex(
    // All Keywords, does not account for checking if contains volume/chapter identification. Parser.Parse() will handle.
        $@"\b(?:{CommonSpecial}|Omake)\b",
        MatchOptions, RegexTimeout
    );

    private static readonly Regex ComicSpecialRegex = new Regex(
    // All Keywords, does not account for checking if contains volume/chapter identification. Parser.Parse() will handle.
        $@"\b(?:{CommonSpecial}|\d.+?(\W|-|^)Annual|Annual(\W|-|$|\s#)|Book \d.+?|Compendium(\W|-|$|\s.+?)|Omnibus(\W|-|$|\s.+?)|FCBD \d.+?|Absolute(\W|-|$|\s.+?)|Preview(\W|-|$|\s.+?)|Hors[ -]S[ée]rie|TPB|HS|THS)\b",
        MatchOptions, RegexTimeout
    );

    private static readonly Regex EuropeanComicRegex = new Regex(
    // All Keywords, does not account for checking if contains volume/chapter identification. Parser.Parse() will handle.
        @"\b(?:Bd[-\s]Fr)\b",
        MatchOptions, RegexTimeout
    );


    // If SP\d+ is in the filename, we force treat it as a special regardless if volume or chapter might have been found.
    private static readonly Regex SpecialMarkerRegex = new Regex(
        @"SP\d+",
        MatchOptions, RegexTimeout
    );

    private static readonly Regex EmptySpaceRegex = new Regex(
        @"\s{2,}",
        MatchOptions, RegexTimeout
    );



    public static MangaFormat ParseFormat(string filePath)
    {
        if (IsArchive(filePath)) return MangaFormat.Archive;
        if (IsImage(filePath)) return MangaFormat.Image;
        if (IsEpub(filePath)) return MangaFormat.Epub;
        if (IsPdf(filePath)) return MangaFormat.Pdf;
        return MangaFormat.Unknown;
    }

    public static string ParseEdition(string filePath)
    {
        filePath = ReplaceUnderscores(filePath);
        var match = MangaEditionRegex.Match(filePath);
        return match.Success ? match.Value : string.Empty;
    }

    /// <summary>
    /// If the file has SP marker.
    /// </summary>
    /// <param name="filePath"></param>
    /// <returns></returns>
    public static bool HasSpecialMarker(string filePath)
    {
        return SpecialMarkerRegex.IsMatch(filePath);
    }

    public static int ParseSpecialIndex(string filePath)
    {
        var match = SpecialMarkerRegex.Match(filePath).Value.Replace("SP", string.Empty);
        if (string.IsNullOrEmpty(match)) return 0;
        return int.Parse(match);
    }

    public static bool IsMangaSpecial(string filePath)
    {
        filePath = ReplaceUnderscores(filePath);
        return  MangaSpecialRegex.IsMatch(filePath);
    }

    public static bool IsComicSpecial(string? filePath)
    {
        if (string.IsNullOrEmpty(filePath)) return false;
        filePath = ReplaceUnderscores(filePath);
        return ComicSpecialRegex.IsMatch(filePath);
    }

    public static string ParseSeries(string filename)
    {
        foreach (var regex in MangaSeriesRegex)
        {
            var matches = regex.Matches(filename);
            var group = matches
                .Select(match => match.Groups["Series"])
                .FirstOrDefault(group => group.Success && group != Match.Empty);
            if (group != null) return CleanTitle(group.Value);
        }

        return string.Empty;
    }
    public static string ParseComicSeries(string filename)
    {
        foreach (var regex in ComicSeriesRegex)
        {
            var matches = regex.Matches(filename);
            var group = matches
                .Select(match => match.Groups["Series"])
                .FirstOrDefault(group => group.Success && group != Match.Empty);
            if (group != null) return CleanTitle(group.Value, true);
        }

        return string.Empty;
    }

    public static string ParseVolume(string filename)
    {
        foreach (var regex in MangaVolumeRegex)
        {
            var matches = regex.Matches(filename);
            foreach (var group in matches.Select(match => match.Groups))
            {
                if (!group["Volume"].Success || group["Volume"] == Match.Empty) continue;

                var value = group["Volume"].Value;
                var hasPart = group["Part"].Success;
                return FormatValue(value, hasPart);
            }
        }

        return LooseLeafVolume;
    }

    public static string ParseComicVolume(string filename)
    {
        foreach (var regex in ComicVolumeRegex)
        {
            var matches = regex.Matches(filename);
            foreach (var group in matches.Select(match => match.Groups))
            {
                if (!group["Volume"].Success || group["Volume"] == Match.Empty) continue;

                var value = group["Volume"].Value;
                var hasPart = group["Part"].Success;
                return FormatValue(value, hasPart);
            }
        }

        return LooseLeafVolume;
    }

    private static string FormatValue(string value, bool hasPart)
    {
        if (!value.Contains('-'))
        {
            return RemoveLeadingZeroes(hasPart ? AddChapterPart(value) : value);
        }

        var tokens = value.Split("-");
        var from = RemoveLeadingZeroes(tokens[0]);
        if (tokens.Length != 2) return from;

        // Occasionally users will use c01-c02 instead of c01-02, clean any leftover c
        if (tokens[1].StartsWith("c", StringComparison.InvariantCultureIgnoreCase))
        {
            tokens[1] = tokens[1].Replace("c", string.Empty, StringComparison.InvariantCultureIgnoreCase);
        }
        var to = RemoveLeadingZeroes(hasPart ? AddChapterPart(tokens[1]) : tokens[1]);
        return $"{from}-{to}";
    }

    public static string ParseChapter(string filename)
    {
        foreach (var regex in MangaChapterRegex)
        {
            var matches = regex.Matches(filename);
            foreach (var groups in matches.Select(match => match.Groups))
            {
                if (!groups["Chapter"].Success || groups["Chapter"] == Match.Empty) continue;

                var value = groups["Chapter"].Value;
                var hasPart = groups["Part"].Success;

                return FormatValue(value, hasPart);
            }
        }

        return DefaultChapter;
    }

    private static string AddChapterPart(string value)
    {
        if (value.Contains('.'))
        {
            return value;
        }

        return $"{value}.5";
    }

    public static string ParseComicChapter(string filename)
    {
        foreach (var regex in ComicChapterRegex)
        {
            var matches = regex.Matches(filename);
            foreach (var groups in matches.Select(match => match.Groups))
            {
                if (!groups["Chapter"].Success || groups["Chapter"] == Match.Empty) continue;
                var value = groups["Chapter"].Value;
                var hasPart = groups["Part"].Success;
                return FormatValue(value, hasPart);

            }
        }

        return DefaultChapter;
    }

    private static string RemoveEditionTagHolders(string title)
    {
        title = CleanupRegex.Replace(title, string.Empty);

        title = MangaEditionRegex.Replace(title, string.Empty);

        return title;
    }

    private static string RemoveMangaSpecialTags(string title)
    {
        return MangaSpecialRegex.Replace(title, string.Empty);
    }

    private static string RemoveEuropeanTags(string title)
    {
        return EuropeanComicRegex.Replace(title, string.Empty);
    }

    private static string RemoveComicSpecialTags(string title)
    {
        return ComicSpecialRegex.Replace(title, string.Empty);
    }



    /// <summary>
    /// Translates _ -> spaces, trims front and back of string, removes release groups
    /// <example>
    /// Hippos_the_Great [Digital], -> Hippos the Great
    /// </example>
    /// </summary>
    /// <param name="title"></param>
    /// <param name="isComic"></param>
    /// <returns></returns>

    public static string CleanTitle(string title, bool isComic = false, bool replaceSpecials = true)
    {

        title = ReplaceUnderscores(title);

        title = RemoveEditionTagHolders(title);

        if (replaceSpecials)
        {
            if (isComic)
            {
                title = RemoveComicSpecialTags(title);
                title = RemoveEuropeanTags(title);
            }
            else
            {
                title = RemoveMangaSpecialTags(title);
            }
        }


        title = title.Trim(SpacesAndSeparators);

        title = EmptySpaceRegex.Replace(title, " ");

        return title;
    }


    /// <summary>
    /// Pads the start of a number string with 0's so ordering works fine if there are over 100 items.
    /// Handles ranges (ie 4-8) -> (004-008).
    /// </summary>
    /// <param name="number"></param>
    /// <returns>A zero padded number</returns>
    public static string PadZeros(string number)
    {
        if (!number.Contains('-')) return PerformPadding(number);

        var tokens = number.Split("-");
        return $"{PerformPadding(tokens[0])}-{PerformPadding(tokens[1])}";
    }

    private static string PerformPadding(string number)
    {
        var num = int.Parse(number);
        return num switch
        {
            < 10 => "00" + num,
            < 100 => "0" + num,
            _ => number
        };
    }

    public static string RemoveLeadingZeroes(string title)
    {
        var ret = title.TrimStart(LeadingZeroesTrimChars);
        return string.IsNullOrEmpty(ret) ? "0" : ret;
    }

    public static bool IsArchive(string filePath)
    {
        return ArchiveFileRegex.IsMatch(Path.GetExtension(filePath));
    }
    public static bool IsComicInfoExtension(string filePath)
    {
        return ComicInfoArchiveRegex.IsMatch(Path.GetExtension(filePath));
    }
    public static bool IsBook(string filePath)
    {
        return BookFileRegex.IsMatch(Path.GetExtension(filePath));
    }

    public static bool IsImage(string filePath)
    {
        return !filePath.StartsWith('.') && ImageRegex.IsMatch(Path.GetExtension(filePath));
    }

    public static bool IsXml(string filePath)
    {
        return XmlRegex.IsMatch(Path.GetExtension(filePath));
    }


    public static float MinNumberFromRange(string range)
    {
        try
        {
            // Check if the range string is not null or empty
            if (string.IsNullOrEmpty(range) || !Regex.IsMatch(range, @"^[\d\-.]+$", MatchOptions, RegexTimeout))
<<<<<<< HEAD
            {
                return 0.0f;
            }

            // Check if there is a range or not
            if (Regex.IsMatch(range, @"\d-{1}\d"))
            {
=======
            {
                return 0.0f;
            }

            // Check if there is a range or not
            if (Regex.IsMatch(range, @"\d-{1}\d"))
            {
>>>>>>> 6ed634f5

                var tokens = range.Replace("_", string.Empty).Split("-", StringSplitOptions.RemoveEmptyEntries);
                return tokens.Min(t => t.AsFloat());
            }

            return float.Parse(range);
        }
        catch (Exception)
        {
            return 0.0f;
        }
    }


    public static float MaxNumberFromRange(string range)
    {
        try
        {
            // Check if the range string is not null or empty
            if (string.IsNullOrEmpty(range) || !Regex.IsMatch(range, @"^[\d\-.]+$", MatchOptions, RegexTimeout))
            {
                return 0.0f;
            }

            // Check if there is a range or not
            if (Regex.IsMatch(range, @"\d-{1}\d"))
            {

                var tokens = range.Replace("_", string.Empty).Split("-", StringSplitOptions.RemoveEmptyEntries);
                return tokens.Max(t => t.AsFloat());
            }

            return float.Parse(range);
        }
        catch (Exception)
        {
            return 0.0f;
        }
    }

    public static string Normalize(string name)
    {
        return NormalizeRegex.Replace(name, string.Empty).Trim().ToLower();
    }

    /// <summary>
    /// Responsible for preparing special title for rendering to the UI. Replaces _ with ' ' and strips out SP\d+
    /// </summary>
    /// <param name="name"></param>
    /// <returns></returns>
    public static string CleanSpecialTitle(string name)
    {
        if (string.IsNullOrEmpty(name)) return name;
        var cleaned = SpecialTokenRegex.Replace(name.Replace('_', ' '), string.Empty).Trim();
        var lastIndex = cleaned.LastIndexOf('.');
        if (lastIndex > 0)
        {
            cleaned = cleaned.Substring(0, cleaned.LastIndexOf('.')).Trim();
        }

        return string.IsNullOrEmpty(cleaned) ? name : cleaned;
    }


    /// <summary>
    /// Tests whether the file is a cover image such that: contains "cover", is named "folder", and is an image
    /// </summary>
    /// <remarks>If the path has "backcover" in it, it will be ignored</remarks>
    /// <param name="filename">Filename with extension</param>
    /// <returns></returns>
    public static bool IsCoverImage(string filename)
    {
        return IsImage(filename) && CoverImageRegex.IsMatch(filename);
    }

    /// <summary>
    /// Validates that a Path doesn't start with certain blacklisted folders, like __MACOSX, @Recently-Snapshot, etc and that if a full path, the filename
    /// doesn't start with ._, which is a metadata file on MACOSX.
    /// </summary>
    /// <param name="path"></param>
    /// <returns></returns>
    public static bool HasBlacklistedFolderInPath(string path)
    {
        return path.Contains("__MACOSX") || path.StartsWith("@Recently-Snapshot") || path.StartsWith("@recycle")
               || path.StartsWith("._") || Path.GetFileName(path).StartsWith("._") || path.Contains(".qpkg")
               || path.StartsWith("#recycle")
               || path.Contains(".caltrash");
    }


    public static bool IsEpub(string filePath)
    {
        return Path.GetExtension(filePath).Equals(".epub", StringComparison.InvariantCultureIgnoreCase);
    }

    public static bool IsPdf(string filePath)
    {
        return Path.GetExtension(filePath).Equals(".pdf", StringComparison.InvariantCultureIgnoreCase);
    }

    /// <summary>
    /// Cleans an author's name
    /// </summary>
    /// <remarks>If the author is Last, First, this will not reverse</remarks>
    /// <param name="author"></param>
    /// <returns></returns>
    public static string CleanAuthor(string author)
    {
        return string.IsNullOrEmpty(author) ? string.Empty : author.Trim();
    }

    /// <summary>
    /// Cleans user query string input
    /// </summary>
    /// <param name="query"></param>
    /// <returns></returns>
    public static string CleanQuery(string query)
    {
        return Uri.UnescapeDataString(query).Trim().Replace(@"%", string.Empty)
            .Replace(":", string.Empty);
    }

    /// <summary>
    /// Normalizes the slashes in a path to be <see cref="Path.AltDirectorySeparatorChar"/>
    /// </summary>
    /// <example>/manga/1\1 -> /manga/1/1</example>
    /// <param name="path"></param>
    /// <returns></returns>
    public static string NormalizePath(string? path)
    {
        return string.IsNullOrEmpty(path) ? string.Empty : path.Replace('\\', Path.AltDirectorySeparatorChar)
            .Replace(@"//", Path.AltDirectorySeparatorChar + string.Empty);
    }

    /// <summary>
    /// Checks against a set of strings to validate if a ComicInfo.Format should receive special treatment
    /// </summary>
    /// <param name="comicInfoFormat"></param>
    /// <returns></returns>
    public static bool HasComicInfoSpecial(string comicInfoFormat)
    {
        return FormatTagSpecialKeywords.Contains(comicInfoFormat);
    }

    private static string ReplaceUnderscores(string name)
    {
        return string.IsNullOrEmpty(name) ? string.Empty : name.Replace('_', ' ');
    }

    public static string? ExtractFilename(string fileUrl)
    {
        var matches = Parser.CssImageUrlRegex.Matches(fileUrl);
        foreach (Match match in matches)
        {
            if (!match.Success) continue;

            // NOTE: This is failing for //localhost:5000/api/book/29919/book-resources?file=OPS/images/tick1.jpg
            var importFile = match.Groups["Filename"].Value;
            if (!importFile.Contains('?')) return importFile;
        }

        return null;
    }

    /// <summary>
    /// If the name matches exactly Series (Volume digits)
    /// </summary>
    /// <param name="name"></param>
    /// <returns></returns>
    public static bool IsSeriesAndYear(string? name)
    {
        return !string.IsNullOrEmpty(name) && SeriesAndYearRegex.IsMatch(name);
    }

    public static string ParseYear(string? name)
    {
        if (string.IsNullOrEmpty(name)) return string.Empty;
        var match = SeriesAndYearRegex.Match(name);
        if (!match.Success) return string.Empty;

        return match.Groups["Year"].Value;
    }

    public static string? RemoveExtensionIfSupported(string? filename)
    {
        if (string.IsNullOrEmpty(filename)) return filename;

        if (Regex.IsMatch(filename, SupportedExtensions))
        {
            return Regex.Replace(filename, SupportedExtensions, string.Empty);
        }
        return filename;
    }
}<|MERGE_RESOLUTION|>--- conflicted
+++ resolved
@@ -991,7 +991,6 @@
         {
             // Check if the range string is not null or empty
             if (string.IsNullOrEmpty(range) || !Regex.IsMatch(range, @"^[\d\-.]+$", MatchOptions, RegexTimeout))
-<<<<<<< HEAD
             {
                 return 0.0f;
             }
@@ -999,15 +998,6 @@
             // Check if there is a range or not
             if (Regex.IsMatch(range, @"\d-{1}\d"))
             {
-=======
-            {
-                return 0.0f;
-            }
-
-            // Check if there is a range or not
-            if (Regex.IsMatch(range, @"\d-{1}\d"))
-            {
->>>>>>> 6ed634f5
 
                 var tokens = range.Replace("_", string.Empty).Split("-", StringSplitOptions.RemoveEmptyEntries);
                 return tokens.Min(t => t.AsFloat());
