--- conflicted
+++ resolved
@@ -12,16 +12,9 @@
 using API.DTOs.ReadingLists.CBL;
 using API.Entities;
 using API.Entities.Enums;
-<<<<<<< HEAD
-using API.Helpers;
-using API.Helpers.Builders;
-using API.Services.Tasks.Scanner.Parser;
-=======
->>>>>>> 30bc7ccc
 using API.SignalR;
 using Kavita.Common;
 using Microsoft.Extensions.Logging;
-using Microsoft.IdentityModel.Tokens;
 
 namespace API.Services;
 
@@ -40,24 +33,12 @@
 
     Task<CblImportSummaryDto> ValidateCblFile(int userId, CblReadingList cblReading);
     Task<CblImportSummaryDto> CreateReadingListFromCbl(int userId, CblReadingList cblReading, bool dryRun = false);
-<<<<<<< HEAD
-    Task CalculateStartAndEndDates(ReadingList readingListWithItems);
-    Task<string> GenerateMergedImage(int readingListId);
-    /// <summary>
-    /// This is expected to be called from ProcessSeries and has the Full Series present. Will generate on the default admin user.
-    /// </summary>
-    /// <param name="series"></param>
-    /// <param name="library"></param>
-    /// <returns></returns>
-    Task CreateReadingListsFromSeries(Series series, Library library);
-=======
->>>>>>> 30bc7ccc
 }
 
 /// <summary>
 /// Methods responsible for management of Reading Lists
 /// </summary>
-/// <remarks>If called from API layer, expected for <see cref="UserHasReadingListAccess(int, String)"/> to be called beforehand</remarks>
+/// <remarks>If called from API layer, expected for <see cref="UserHasReadingListAccess"/> to be called beforehand</remarks>
 public class ReadingListService : IReadingListService
 {
     private readonly IUnitOfWork _unitOfWork;
@@ -135,11 +116,7 @@
             throw new KavitaException("A list of this name already exists");
         }
 
-<<<<<<< HEAD
-        var readingList = new ReadingListBuilder(title).Build();
-=======
         var readingList = DbFactory.ReadingList(title, string.Empty, false);
->>>>>>> 30bc7ccc
         userWithReadingList.ReadingLists.Add(readingList);
 
         if (!_unitOfWork.HasChanges()) throw new KavitaException("There was a problem creating list");
@@ -163,36 +140,10 @@
 
         readingList.Summary = dto.Summary;
         readingList.Title = dto.Title.Trim();
-<<<<<<< HEAD
-        readingList.NormalizedTitle = Parser.Normalize(readingList.Title);
-        readingList.Promoted = dto.Promoted;
-        readingList.CoverImageLocked = dto.CoverImageLocked;
-
-
-        if (NumberHelper.IsValidMonth(dto.StartingMonth))
-        {
-            readingList.StartingMonth = dto.StartingMonth;
-        }
-        if (NumberHelper.IsValidYear(dto.StartingYear))
-        {
-            readingList.StartingYear = dto.StartingYear;
-        }
-        if (NumberHelper.IsValidMonth(dto.EndingMonth))
-        {
-            readingList.EndingMonth = dto.EndingMonth;
-        }
-        if (NumberHelper.IsValidYear(dto.EndingYear))
-        {
-            readingList.EndingYear = dto.EndingYear;
-        }
-
-
-=======
         readingList.NormalizedTitle = Tasks.Scanner.Parser.Parser.Normalize(readingList.Title);
         readingList.Promoted = dto.Promoted;
         readingList.CoverImageLocked = dto.CoverImageLocked;
 
->>>>>>> 30bc7ccc
         if (!dto.CoverImageLocked)
         {
             readingList.CoverImageLocked = false;
@@ -211,7 +162,7 @@
     /// <summary>
     /// Removes all entries that are fully read from the reading list. This commits
     /// </summary>
-    /// <remarks>If called from API layer, expected for <see cref="UserHasReadingListAccess(int, String)"/> to be called beforehand</remarks>
+    /// <remarks>If called from API layer, expected for <see cref="UserHasReadingListAccess"/> to be called beforehand</remarks>
     /// <param name="readingListId">Reading List Id</param>
     /// <param name="user">User</param>
     /// <returns></returns>
@@ -221,9 +172,8 @@
         items = await _unitOfWork.ReadingListRepository.AddReadingProgressModifiers(user.Id, items.ToList());
 
         // Collect all Ids to remove
-        var itemIdsToRemove = items.Where(item => item.PagesRead == item.PagesTotal).Select(item => item.Id).ToList();
-
-        if (!itemIdsToRemove.Any()) return true;
+        var itemIdsToRemove = items.Where(item => item.PagesRead == item.PagesTotal).Select(item => item.Id);
+
         try
         {
             var listItems =
@@ -232,11 +182,10 @@
             _unitOfWork.ReadingListRepository.BulkRemove(listItems);
 
             var readingList = await _unitOfWork.ReadingListRepository.GetReadingListByIdAsync(readingListId);
-            if (readingList == null) return true;
             await CalculateReadingListAgeRating(readingList);
-            await CalculateStartAndEndDates(readingList);
 
             if (!_unitOfWork.HasChanges()) return true;
+
             return await _unitOfWork.CommitAsync();
         }
         catch
@@ -255,28 +204,20 @@
     public async Task<bool> UpdateReadingListItemPosition(UpdateReadingListPosition dto)
     {
         var items = (await _unitOfWork.ReadingListRepository.GetReadingListItemsByIdAsync(dto.ReadingListId)).ToList();
-        ReorderItems(items, dto.ReadingListItemId, dto.ToPosition);
+        var item = items.Find(r => r.Id == dto.ReadingListItemId);
+        items.Remove(item);
+        items.Insert(dto.ToPosition, item);
+
+        for (var i = 0; i < items.Count; i++)
+        {
+            items[i].Order = i;
+        }
 
         if (!_unitOfWork.HasChanges()) return true;
 
         return await _unitOfWork.CommitAsync();
     }
 
-    private static void ReorderItems(List<ReadingListItem> items, int readingListItemId, int toPosition)
-    {
-        var item = items.Find(r => r.Id == readingListItemId);
-        if (item != null)
-        {
-            items.Remove(item);
-            items.Insert(toPosition, item);
-        }
-
-        for (var i = 0; i < items.Count; i++)
-        {
-            items[i].Order = i;
-        }
-    }
-
     /// <summary>
     /// Removes a certain reading list item from a reading list
     /// </summary>
@@ -285,10 +226,6 @@
     public async Task<bool> DeleteReadingListItem(UpdateReadingListPosition dto)
     {
         var readingList = await _unitOfWork.ReadingListRepository.GetReadingListByIdAsync(dto.ReadingListId);
-<<<<<<< HEAD
-        if (readingList == null) return false;
-=======
->>>>>>> 30bc7ccc
         readingList.Items = readingList.Items.Where(r => r.Id != dto.ReadingListItemId).OrderBy(r => r.Order).ToList();
 
         var index = 0;
@@ -299,7 +236,6 @@
         }
 
         await CalculateReadingListAgeRating(readingList);
-        await CalculateStartAndEndDates(readingList);
 
         if (!_unitOfWork.HasChanges()) return true;
 
@@ -313,52 +249,6 @@
     public async Task CalculateReadingListAgeRating(ReadingList readingList)
     {
         await CalculateReadingListAgeRating(readingList, readingList.Items.Select(i => i.SeriesId));
-    }
-
-    /// <summary>
-    /// Calculates the Start month/year and Ending month/year
-    /// </summary>
-    /// <param name="readingListWithItems">Reading list should have all items and Chapters</param>
-    public async Task CalculateStartAndEndDates(ReadingList readingListWithItems)
-    {
-        var items = readingListWithItems.Items;
-        if (readingListWithItems.Items.All(i => i.Chapter == null))
-        {
-            items =
-                (await _unitOfWork.ReadingListRepository.GetReadingListByIdAsync(readingListWithItems.Id, ReadingListIncludes.ItemChapter))?.Items;
-        }
-        if (items == null || items.Count == 0) return;
-
-        if (items.First().Chapter == null)
-        {
-            _logger.LogError("Tried to calculate release dates for Reading List, but missing Chapter entities");
-            return;
-        }
-        var maxReleaseDate = items.Where(item => item.Chapter != null).Max(item => item.Chapter.ReleaseDate);
-        var minReleaseDate = items.Where(item => item.Chapter != null).Min(item => item.Chapter.ReleaseDate);
-        if (maxReleaseDate != DateTime.MinValue)
-        {
-            readingListWithItems.EndingMonth = maxReleaseDate.Month;
-            readingListWithItems.EndingYear = maxReleaseDate.Year;
-        }
-        if (minReleaseDate != DateTime.MinValue)
-        {
-            readingListWithItems.StartingMonth = minReleaseDate.Month;
-            readingListWithItems.StartingYear = minReleaseDate.Year;
-        }
-    }
-
-    public Task<string?> GenerateMergedImage(int readingListId)
-    {
-        throw new NotImplementedException();
-        // var coverImages = (await _unitOfWork.ReadingListRepository.GetFirstFourCoverImagesByReadingListId(readingListId)).ToList();
-        // if (coverImages.Count < 4) return null;
-        // var fullImages = coverImages
-        //     .Select(c => _directoryService.FileSystem.Path.Join(_directoryService.CoverImageDirectory, c)).ToList();
-        //
-        // var combinedFile = ImageService.CreateMergedImage(fullImages, _directoryService.FileSystem.Path.Join(_directoryService.TempDirectory, $"{readingListId}.png"));
-        // // webp needs to be handled
-        // return combinedFile;
     }
 
     /// <summary>
@@ -370,8 +260,7 @@
     private async Task CalculateReadingListAgeRating(ReadingList readingList, IEnumerable<int> seriesIds)
     {
         var ageRating = await _unitOfWork.SeriesRepository.GetMaxAgeRatingFromSeriesAsync(seriesIds);
-        if (ageRating == null) readingList.AgeRating = AgeRating.Unknown;
-        else readingList.AgeRating = (AgeRating) ageRating;
+        readingList.AgeRating = ageRating;
     }
 
     /// <summary>
@@ -385,11 +274,7 @@
         // We need full reading list with items as this is used by many areas that manipulate items
         var user = await _unitOfWork.UserRepository.GetUserByUsernameAsync(username,
             AppUserIncludes.ReadingListsWithItems);
-<<<<<<< HEAD
-        if (user == null || !await UserHasReadingListAccess(readingListId, user))
-=======
         if (!await UserHasReadingListAccess(readingListId, user))
->>>>>>> 30bc7ccc
         {
             return null;
         }
@@ -417,7 +302,6 @@
     public async Task<bool> DeleteReadingList(int readingListId, AppUser user)
     {
         var readingList = await _unitOfWork.ReadingListRepository.GetReadingListByIdAsync(readingListId);
-        if (readingList == null) return true;
         user.ReadingLists.Remove(readingList);
 
         if (!_unitOfWork.HasChanges()) return true;
@@ -438,7 +322,7 @@
         var lastOrder = 0;
         if (readingList.Items.Any())
         {
-            lastOrder = readingList.Items.DefaultIfEmpty().Max(rli => rli!.Order);
+            lastOrder = readingList.Items.DefaultIfEmpty().Max(rli => rli.Order);
         }
 
         var existingChapterExists = readingList.Items.Select(rli => rli.ChapterId).ToHashSet();
@@ -450,7 +334,7 @@
         var index = readingList.Items.Count == 0 ? 0 : lastOrder + 1;
         foreach (var chapter in chaptersForSeries.Where(chapter => !existingChapterExists.Contains(chapter.Id)))
         {
-            readingList.Items.Add(new ReadingListItemBuilder(index, seriesId, chapter.VolumeId, chapter.Id).Build());
+            readingList.Items.Add(DbFactory.ReadingListItem(index, seriesId, chapter.VolumeId, chapter.Id));
             index += 1;
         }
 
@@ -459,109 +343,6 @@
         return index > lastOrder + 1;
     }
 
-<<<<<<< HEAD
-    public async Task CreateReadingListsFromSeries(Series series, Library library)
-    {
-        if (!library.ManageReadingLists) return;
-
-        var hasReadingListMarkers = series.Volumes
-            .SelectMany(c => c.Chapters)
-            .Any(c => !string.IsNullOrEmpty(c.StoryArc) || !string.IsNullOrEmpty(c.AlternateSeries));
-
-        if (!hasReadingListMarkers) return;
-
-        _logger.LogInformation("Processing Reading Lists for {SeriesName}", series.Name);
-        var user = await _unitOfWork.UserRepository.GetDefaultAdminUser();
-        series.Metadata ??= new SeriesMetadataBuilder().Build();
-        foreach (var chapter in series.Volumes.SelectMany(v => v.Chapters))
-        {
-            var pairs = new List<Tuple<string, string>>();
-            if (!string.IsNullOrEmpty(chapter.StoryArc))
-            {
-                pairs.AddRange(GeneratePairs(chapter.Files.FirstOrDefault()!.FilePath, chapter.StoryArc, chapter.StoryArcNumber));
-            }
-            if (!string.IsNullOrEmpty(chapter.AlternateSeries))
-            {
-                pairs.AddRange(GeneratePairs(chapter.Files.FirstOrDefault()!.FilePath, chapter.AlternateSeries, chapter.AlternateNumber));
-            }
-
-            foreach (var arcPair in pairs)
-            {
-                var readingList = await _unitOfWork.ReadingListRepository.GetReadingListByTitleAsync(arcPair.Item1, user.Id);
-                if (readingList == null)
-                {
-                    readingList = new ReadingListBuilder(arcPair.Item1)
-                        .WithAppUserId(user.Id)
-                        .Build();
-                    _unitOfWork.ReadingListRepository.Add(readingList);
-
-                }
-
-                var items = readingList.Items.ToList();
-                var order = int.Parse(arcPair.Item2);
-                var readingListItem = items.FirstOrDefault(item => item.Order == order || item.ChapterId == chapter.Id);
-                if (readingListItem == null)
-                {
-                    // If no number was provided in the reading list, we default to MaxValue and hence we should insert the item at the end of the list
-                    if (order == int.MaxValue)
-                    {
-                        order = items.Count > 0 ? items.Max(item => item.Order) + 1 : 0;
-                    }
-                    items.Add(new ReadingListItemBuilder(order, series.Id, chapter.VolumeId, chapter.Id).Build());
-                }
-                else
-                {
-                    if (order == int.MaxValue)
-                    {
-                        _logger.LogWarning("{Filename} has a missing StoryArcNumber/AlternativeNumber but list already exists with this item. Skipping item", chapter.Files.FirstOrDefault()?.FilePath);
-                    }
-                    else
-                    {
-                        ReorderItems(items, readingListItem.Id, order);
-                    }
-                }
-
-                readingList.Items = items;
-                await CalculateReadingListAgeRating(readingList);
-                if (_unitOfWork.HasChanges())
-                {
-                    await _unitOfWork.CommitAsync();
-                }
-                await CalculateStartAndEndDates(await _unitOfWork.ReadingListRepository.GetReadingListByTitleAsync(arcPair.Item1, user.Id, ReadingListIncludes.Items | ReadingListIncludes.ItemChapter));
-                await _unitOfWork.CommitAsync();
-            }
-        }
-    }
-
-    private IEnumerable<Tuple<string, string>> GeneratePairs(string filename, string storyArc, string storyArcNumbers)
-    {
-        var data = new List<Tuple<string, string>>();
-        if (string.IsNullOrEmpty(storyArc)) return data;
-
-        var arcs = storyArc.Split(",");
-        var arcNumbers = storyArcNumbers.Split(",");
-        if (arcNumbers.Count(s => !string.IsNullOrEmpty(s)) != arcs.Length)
-        {
-            _logger.LogWarning("There is a mismatch on StoryArc and StoryArcNumber for {FileName}. Def", filename);
-        }
-
-        var maxPairs = Math.Min(arcs.Length, arcNumbers.Length);
-        for (var i = 0; i < maxPairs; i++)
-        {
-            // When there is a mismatch on arcs and arc numbers, then we should default to a high number
-            if (string.IsNullOrEmpty(arcNumbers[i]) && !string.IsNullOrEmpty(arcs[i]))
-            {
-                arcNumbers[i] = int.MaxValue.ToString();
-            }
-            if (string.IsNullOrEmpty(arcs[i]) || !int.TryParse(arcNumbers[i], out _)) continue;
-            data.Add(new Tuple<string, string>(arcs[i], arcNumbers[i]));
-        }
-
-        return data;
-    }
-
-=======
->>>>>>> 30bc7ccc
     /// <summary>
     /// Check for File issues like: No entries, Reading List Name collision, Duplicate Series across Libraries
     /// </summary>
@@ -574,24 +355,6 @@
             CblName = cblReading.Name,
             Success = CblImportResult.Success,
             Results = new List<CblBookResult>(),
-<<<<<<< HEAD
-            SuccessfulInserts = new List<CblBookResult>()
-        };
-        if (IsCblEmpty(cblReading, importSummary, out var readingListFromCbl)) return readingListFromCbl;
-
-        // Is there another reading list with the same name?
-        if (await _unitOfWork.ReadingListRepository.ReadingListExists(cblReading.Name))
-        {
-            importSummary.Success = CblImportResult.Fail;
-            importSummary.Results.Add(new CblBookResult()
-            {
-                Reason = CblImportReason.NameConflict,
-                ReadingListName = cblReading.Name
-            });
-        }
-
-        var uniqueSeries = cblReading.Books.Book.Select(b => Tasks.Scanner.Parser.Parser.Normalize(b.Series)).Distinct().ToList();
-=======
             SuccessfulInserts = new List<CblBookResult>(),
             Conflicts = new List<SeriesDto>(),
             Conflicts2 = new List<CblConflictQuestion>()
@@ -599,7 +362,6 @@
         if (IsCblEmpty(cblReading, importSummary, out var readingListFromCbl)) return readingListFromCbl;
 
         var uniqueSeries = cblReading.Books.Book.Select(b => Tasks.Scanner.Parser.Parser.Normalize(b.Series)).Distinct();
->>>>>>> 30bc7ccc
         var userSeries =
             (await _unitOfWork.SeriesRepository.GetAllSeriesByNameAsync(uniqueSeries, userId, SeriesIncludes.Chapters)).ToList();
         if (!userSeries.Any())
@@ -617,18 +379,6 @@
         if (!conflicts.Any()) return importSummary;
 
         importSummary.Success = CblImportResult.Fail;
-<<<<<<< HEAD
-        foreach (var conflict in conflicts)
-        {
-            importSummary.Results.Add(new CblBookResult()
-            {
-                Reason = CblImportReason.SeriesCollision,
-                Series = conflict.Name,
-                LibraryId = conflict.LibraryId,
-                SeriesId = conflict.Id,
-            });
-        }
-=======
         if (conflicts.Count == cblReading.Books.Book.Count)
         {
             importSummary.Results.Add(new CblBookResult()
@@ -647,7 +397,6 @@
                 });
             }
         }
->>>>>>> 30bc7ccc
 
         return importSummary;
     }
@@ -663,11 +412,7 @@
     public async Task<CblImportSummaryDto> CreateReadingListFromCbl(int userId, CblReadingList cblReading, bool dryRun = false)
     {
         var user = await _unitOfWork.UserRepository.GetUserByIdAsync(userId, AppUserIncludes.ReadingListsWithItems);
-<<<<<<< HEAD
-        _logger.LogDebug("Importing {ReadingListName} CBL for User {UserName}", cblReading.Name, user!.UserName);
-=======
         _logger.LogDebug("Importing {ReadingListName} CBL for User {UserName}", cblReading.Name, user.UserName);
->>>>>>> 30bc7ccc
         var importSummary = new CblImportSummaryDto()
         {
             CblName = cblReading.Name,
@@ -676,29 +421,17 @@
             SuccessfulInserts = new List<CblBookResult>()
         };
 
-<<<<<<< HEAD
-        var uniqueSeries = cblReading.Books.Book.Select(b => Tasks.Scanner.Parser.Parser.Normalize(b.Series)).Distinct().ToList();
-        var userSeries =
-            (await _unitOfWork.SeriesRepository.GetAllSeriesByNameAsync(uniqueSeries, userId, SeriesIncludes.Chapters)).ToList();
-        var allSeries = userSeries.ToDictionary(s => Tasks.Scanner.Parser.Parser.Normalize(s.Name));
-        var allSeriesLocalized = userSeries.ToDictionary(s => Tasks.Scanner.Parser.Parser.Normalize(s.LocalizedName));
-=======
         var uniqueSeries = cblReading.Books.Book.Select(b => Tasks.Scanner.Parser.Parser.Normalize(b.Series)).Distinct();
         var userSeries =
             (await _unitOfWork.SeriesRepository.GetAllSeriesByNameAsync(uniqueSeries, userId, SeriesIncludes.Chapters)).ToList();
         var allSeries = userSeries.ToDictionary(s => Tasks.Scanner.Parser.Parser.Normalize(s.Name));
->>>>>>> 30bc7ccc
 
         var readingListNameNormalized = Tasks.Scanner.Parser.Parser.Normalize(cblReading.Name);
         // Get all the user's reading lists
         var allReadingLists = (user.ReadingLists).ToDictionary(s => s.NormalizedTitle);
         if (!allReadingLists.TryGetValue(readingListNameNormalized, out var readingList))
         {
-<<<<<<< HEAD
-            readingList = new ReadingListBuilder(cblReading.Name).WithSummary(cblReading.Summary).Build();
-=======
             readingList = DbFactory.ReadingList(cblReading.Name, string.Empty, false);
->>>>>>> 30bc7ccc
             user.ReadingLists.Add(readingList);
         }
         else
@@ -719,82 +452,38 @@
         foreach (var (book, i) in cblReading.Books.Book.Select((value, i) => ( value, i )))
         {
             var normalizedSeries = Tasks.Scanner.Parser.Parser.Normalize(book.Series);
-<<<<<<< HEAD
-            if (!allSeries.TryGetValue(normalizedSeries, out var bookSeries) && !allSeriesLocalized.TryGetValue(normalizedSeries, out bookSeries))
+            if (!allSeries.TryGetValue(normalizedSeries, out var bookSeries))
             {
                 importSummary.Results.Add(new CblBookResult(book)
                 {
-                    Reason = CblImportReason.SeriesMissing,
-                    Order = i
-=======
-            if (!allSeries.TryGetValue(normalizedSeries, out var bookSeries))
-            {
-                importSummary.Results.Add(new CblBookResult(book)
-                {
                     Reason = CblImportReason.SeriesMissing
->>>>>>> 30bc7ccc
                 });
                 continue;
             }
             // Prioritize lookup by Volume then Chapter, but allow fallback to just Chapter
-<<<<<<< HEAD
-            var bookVolume = string.IsNullOrEmpty(book.Volume)
-                ? Tasks.Scanner.Parser.Parser.DefaultVolume
-                : book.Volume;
-            var matchingVolume = bookSeries.Volumes.FirstOrDefault(v => bookVolume == v.Name) ?? bookSeries.Volumes.FirstOrDefault(v => v.Number == 0);
-=======
             var matchingVolume = bookSeries.Volumes.FirstOrDefault(v => book.Volume == v.Name) ?? bookSeries.Volumes.FirstOrDefault(v => v.Number == 0);
->>>>>>> 30bc7ccc
             if (matchingVolume == null)
             {
                 importSummary.Results.Add(new CblBookResult(book)
                 {
-<<<<<<< HEAD
-                    Reason = CblImportReason.VolumeMissing,
-                    LibraryId = bookSeries.LibraryId,
-                    Order = i
-=======
                     Reason = CblImportReason.VolumeMissing
->>>>>>> 30bc7ccc
                 });
                 continue;
             }
 
-<<<<<<< HEAD
-            // We need to handle chapter 0 or empty string when it's just a volume
-            var bookNumber = string.IsNullOrEmpty(book.Number)
-                ? Tasks.Scanner.Parser.Parser.DefaultChapter
-                : book.Number;
-            var chapter = matchingVolume.Chapters.FirstOrDefault(c => c.Number == bookNumber);
-=======
             var chapter = matchingVolume.Chapters.FirstOrDefault(c => c.Number == book.Number);
->>>>>>> 30bc7ccc
             if (chapter == null)
             {
                 importSummary.Results.Add(new CblBookResult(book)
                 {
-<<<<<<< HEAD
-                    Reason = CblImportReason.ChapterMissing,
-                    LibraryId = bookSeries.LibraryId,
-                    Order = i
-=======
                     Reason = CblImportReason.ChapterMissing
->>>>>>> 30bc7ccc
                 });
                 continue;
             }
 
             // See if a matching item already exists
             ExistsOrAddReadingListItem(readingList, bookSeries.Id, matchingVolume.Id, chapter.Id);
-<<<<<<< HEAD
-            importSummary.SuccessfulInserts.Add(new CblBookResult(book)
-            {
-                Reason = CblImportReason.Success,
-                Order = i
-            });
-=======
             importSummary.SuccessfulInserts.Add(new CblBookResult(book));
->>>>>>> 30bc7ccc
         }
 
         if (importSummary.SuccessfulInserts.Count != cblReading.Books.Book.Count || importSummary.Results.Count > 0)
@@ -802,37 +491,11 @@
             importSummary.Success = CblImportResult.Partial;
         }
 
-<<<<<<< HEAD
-        if (importSummary.SuccessfulInserts.Count == 0 && importSummary.Results.Count == cblReading.Books.Book.Count)
-        {
-            importSummary.Success = CblImportResult.Fail;
-        }
-
-        if (dryRun) return importSummary;
-
         await CalculateReadingListAgeRating(readingList);
-        await CalculateStartAndEndDates(readingList);
-
-        // For CBL Import only we override pre-calculated dates
-        if (NumberHelper.IsValidMonth(cblReading.StartMonth)) readingList.StartingMonth = cblReading.StartMonth;
-        if (NumberHelper.IsValidYear(cblReading.StartYear)) readingList.StartingYear = cblReading.StartYear;
-        if (NumberHelper.IsValidMonth(cblReading.EndMonth)) readingList.EndingMonth = cblReading.EndMonth;
-        if (NumberHelper.IsValidYear(cblReading.EndYear)) readingList.EndingYear = cblReading.EndYear;
-
-        if (!string.IsNullOrEmpty(readingList.Summary?.Trim()))
-        {
-            readingList.Summary = readingList.Summary?.Trim();
-        }
-
-        // If there are no items, don't create a blank list
-        if (!_unitOfWork.HasChanges() || !readingList.Items.Any()) return importSummary;
-=======
-        await CalculateReadingListAgeRating(readingList);
 
         if (!dryRun) return importSummary;
 
         if (!_unitOfWork.HasChanges()) return importSummary;
->>>>>>> 30bc7ccc
         await _unitOfWork.CommitAsync();
 
 
@@ -870,13 +533,8 @@
                 item.SeriesId == seriesId && item.ChapterId == chapterId);
         if (readingListItem != null) return;
 
-<<<<<<< HEAD
-        readingListItem = new ReadingListItemBuilder(readingList.Items.Count, seriesId,
-            volumeId, chapterId).Build();
-=======
         readingListItem = DbFactory.ReadingListItem(readingList.Items.Count, seriesId,
             volumeId, chapterId);
->>>>>>> 30bc7ccc
         readingList.Items.Add(readingListItem);
     }
 
