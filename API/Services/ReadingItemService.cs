--- conflicted
+++ resolved
@@ -1,6 +1,5 @@
 ﻿using System;
 using API.Data.Metadata;
-using API.Entities;
 using API.Entities.Enums;
 using API.Services.Tasks.Scanner.Parser;
 using Microsoft.Extensions.Logging;
@@ -14,11 +13,7 @@
     int GetNumberOfPages(string filePath, MangaFormat format);
     string GetCoverImage(string filePath, string fileName, MangaFormat format, EncodeFormat encodeFormat, CoverImageSize size = CoverImageSize.Default);
     void Extract(string fileFilePath, string targetDirectory, MangaFormat format, int imageCount = 1);
-<<<<<<< HEAD
-    ParserInfo? ParseFile(string path, string rootPath, string libraryRoot, Library library);
-=======
     ParserInfo? ParseFile(string path, string rootPath, string libraryRoot, LibraryType type);
->>>>>>> 6ed634f5
 }
 
 public class ReadingItemService : IReadingItemService
@@ -33,10 +28,6 @@
     private readonly ImageParser _imageParser;
     private readonly BookParser _bookParser;
     private readonly PdfParser _pdfParser;
-<<<<<<< HEAD
-    private readonly GenericLibraryParser _genericLibraryParser;
-=======
->>>>>>> 6ed634f5
 
     public ReadingItemService(IArchiveService archiveService, IBookService bookService, IImageService imageService,
         IDirectoryService directoryService, ILogger<ReadingItemService> logger)
@@ -47,21 +38,12 @@
         _directoryService = directoryService;
         _logger = logger;
 
-<<<<<<< HEAD
-        _comicVineParser = new ComicVineParser(directoryService);
-        _imageParser = new ImageParser(directoryService);
-        _bookParser = new BookParser(directoryService, bookService, _basicParser);
-        _pdfParser = new PdfParser(directoryService);
-        _basicParser = new BasicParser(directoryService, _imageParser);
-        _genericLibraryParser = new GenericLibraryParser(directoryService);
-=======
         _imageParser = new ImageParser(directoryService);
         _basicParser = new BasicParser(directoryService, _imageParser);
         _bookParser = new BookParser(directoryService, bookService, _basicParser);
         _comicVineParser = new ComicVineParser(directoryService);
         _pdfParser = new PdfParser(directoryService);
 
->>>>>>> 6ed634f5
     }
 
     /// <summary>
@@ -90,18 +72,6 @@
     /// <param name="path">Path of a file</param>
     /// <param name="rootPath"></param>
     /// <param name="type">Library type to determine parsing to perform</param>
-<<<<<<< HEAD
-    public ParserInfo? ParseFile(string path, string rootPath, string libraryRoot, Library library)
-    {
-        var info = Parse(path, rootPath, libraryRoot, library);
-        if (info == null)
-        {
-            _logger.LogError("Unable to parse any meaningful information out of file {FilePath}", path);
-            return null;
-        }
-
-        return info;
-=======
     public ParserInfo? ParseFile(string path, string rootPath, string libraryRoot, LibraryType type)
     {
         try
@@ -120,7 +90,6 @@
             _logger.LogError(ex, "There was an exception when parsing file {FilePath}", path);
             return null;
         }
->>>>>>> 6ed634f5
     }
 
     /// <summary>
@@ -206,33 +175,6 @@
     /// <param name="rootPath"></param>
     /// <param name="type"></param>
     /// <returns></returns>
-<<<<<<< HEAD
-    private ParserInfo? Parse(string path, string rootPath, string libraryRoot, Library library)
-    {
-        if (_comicVineParser.IsApplicable(path, library.Type))
-        {
-            return _comicVineParser.Parse(path, rootPath, libraryRoot, library.Type, GetComicInfo(path));
-        }
-        if (_imageParser.IsApplicable(path, library.Type))
-        {
-            return _imageParser.Parse(path, rootPath, libraryRoot, library.Type, GetComicInfo(path));
-        }
-        if (_bookParser.IsApplicable(path, library.Type))
-        {
-            return _bookParser.Parse(path, rootPath, libraryRoot, library.Type, GetComicInfo(path));
-        }
-        if (_genericLibraryParser.IsApplicable(path, library.Type))
-        {
-            return _genericLibraryParser.Parse(path, rootPath, libraryRoot, library.Type, GetComicInfo(path));
-        }
-        if (_pdfParser.IsApplicable(path, library.Type))
-        {
-            return _pdfParser.Parse(path, rootPath, libraryRoot, library.Type, GetComicInfo(path));
-        }
-        if (_basicParser.IsApplicable(path, library.Type))
-        {
-            return _basicParser.Parse(path, rootPath, libraryRoot, library.Type, GetComicInfo(path));
-=======
     private ParserInfo? Parse(string path, string rootPath, string libraryRoot, LibraryType type)
     {
         if (_comicVineParser.IsApplicable(path, type))
@@ -254,7 +196,6 @@
         if (_basicParser.IsApplicable(path, type))
         {
             return _basicParser.Parse(path, rootPath, libraryRoot, type, GetComicInfo(path));
->>>>>>> 6ed634f5
         }
 
         return null;
