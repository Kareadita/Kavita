--- conflicted
+++ resolved
@@ -142,11 +142,7 @@
             BackgroundJob.Enqueue(() => DirectoryService.ClearDirectory(tempDirectory));
         }
 
-<<<<<<< HEAD
-        public void RefreshSeriesMetadata(int libraryId, int seriesId, bool forceUpdate = false)
-=======
         public void RefreshSeriesMetadata(int libraryId, int seriesId, bool forceUpdate = true)
->>>>>>> 4f18519f
         {
             _logger.LogInformation("Enqueuing series metadata refresh for: {SeriesId}", seriesId);
             BackgroundJob.Enqueue(() => _metadataService.RefreshMetadataForSeries(libraryId, seriesId, forceUpdate));
