--- conflicted
+++ resolved
@@ -1,14 +1,11 @@
-﻿using System;
-using System.IO;
+﻿using System.IO;
 using System.Threading.Tasks;
-using API.Configurations.CustomOptions;
 using API.Entities.Enums;
 using API.Helpers.Converters;
 using API.Interfaces;
 using API.Interfaces.Services;
 using Hangfire;
 using Microsoft.Extensions.Logging;
-using Microsoft.Extensions.Options;
 
 namespace API.Services
 {
@@ -22,10 +19,6 @@
         private readonly IBackupService _backupService;
         private readonly ICleanupService _cleanupService;
 
-<<<<<<< HEAD
-        private readonly StatsOptions _statsOptions;
-=======
->>>>>>> 1c9b2572
         private readonly IStatsService _statsService;
 
         public static BackgroundJobServer Client => new BackgroundJobServer();
@@ -33,11 +26,7 @@
 
         public TaskScheduler(ICacheService cacheService, ILogger<TaskScheduler> logger, IScannerService scannerService, 
             IUnitOfWork unitOfWork, IMetadataService metadataService, IBackupService backupService,
-<<<<<<< HEAD
-            ICleanupService cleanupService, IStatsService statsService, IOptions<StatsOptions> options)
-=======
             ICleanupService cleanupService, IStatsService statsService)
->>>>>>> 1c9b2572
         {
             _cacheService = cacheService;
             _logger = logger;
@@ -47,10 +36,6 @@
             _backupService = backupService;
             _cleanupService = cleanupService;
             _statsService = statsService;
-<<<<<<< HEAD
-            _statsOptions = options.Value ?? throw new ArgumentNullException(nameof(options));
-=======
->>>>>>> 1c9b2572
         }
 
         public void ScheduleTasks()
@@ -86,23 +71,6 @@
 
         #region StatsTasks
 
-<<<<<<< HEAD
-        private const string CollectDataTask = "collect-data";
-        private const string SendDataTask = "finalize-stats";
-        public void ScheduleStatsTasks()
-        {
-            _logger.LogDebug("Adding StatsTasks");
-            
-            _logger.LogDebug("Scheduling Collect usage data from server {Setting}",
-                $"{nameof(Cron.Daily)} at {_statsOptions.SendDataHour}:{0}");
-            RecurringJob.AddOrUpdate(CollectDataTask, () => _statsService.CollectRelevantData(),
-                Cron.Daily(_statsOptions.SendDataHour, 0));
-
-            _logger.LogDebug("Scheduling Send data to the Stats server {Setting}",
-                $"{nameof(Cron.Daily)} at {_statsOptions.SendDataAt}");
-            RecurringJob.AddOrUpdate(SendDataTask, () => _statsService.FinalizeStats(),
-                Cron.Daily(_statsOptions.SendDataHour, _statsOptions.SendDataMinute));
-=======
         private const string SendDataTask = "finalize-stats";
         public void ScheduleStatsTasks()
         {
@@ -117,17 +85,12 @@
 
             _logger.LogDebug("Scheduling Send data to the Stats server {Setting}", nameof(Cron.Daily));
             RecurringJob.AddOrUpdate(SendDataTask, () => _statsService.CollectAndSendStatsData(), Cron.Daily);
->>>>>>> 1c9b2572
         }
 
         public void CancelStatsTasks()
         {
             _logger.LogDebug("Cancelling/Removing StatsTasks");
 
-<<<<<<< HEAD
-            RecurringJob.RemoveIfExists(CollectDataTask);
-=======
->>>>>>> 1c9b2572
             RecurringJob.RemoveIfExists(SendDataTask);
         }
 
