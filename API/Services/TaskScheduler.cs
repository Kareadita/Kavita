--- conflicted
+++ resolved
@@ -173,15 +173,13 @@
 
     public void ScanLibrary(int libraryId)
     {
-<<<<<<< HEAD
         // TODO: If a library scan is already queued up for libraryId, don't do anything
-=======
+        _logger.LogInformation("Enqueuing library scan for: {LibraryId}", libraryId);
         if (HasAlreadyEnqueuedTask("ScannerService","ScanLibrary",  new object[] {libraryId}))
         {
             _logger.LogInformation("A duplicate request to scan library for library occured. Skipping");
             return;
         }
->>>>>>> 141d10e6
         _logger.LogInformation("Enqueuing library scan for: {LibraryId}", libraryId);
         BackgroundJob.Enqueue(() => _scannerService.ScanLibrary(libraryId));
         // When we do a scan, force cache to re-unpack in case page numbers change
