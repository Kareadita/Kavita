--- conflicted
+++ resolved
@@ -374,29 +374,9 @@
                    currentFile = file;
 
                    var fileInfo = FileSystem.FileInfo.FromFileName(file);
-<<<<<<< HEAD
-                   if (fileInfo.Exists)
-                   {
-                       // TODO: I need to handle if file already exists and allow either an overwrite or prepend (2) to it
-                       try
-                       {
-                           fileInfo.CopyTo(FileSystem.Path.Join(directoryPath, prepend + fileInfo.Name));
-                       }
-                       catch (IOException ex)
-                       {
-                           _logger.LogError(ex, "File copy, dest already exists. Appending (2)");
-                           fileInfo.CopyTo(FileSystem.Path.Join(directoryPath, prepend + FileSystem.Path.GetFileNameWithoutExtension(fileInfo.Name) + " (2)" + FileSystem.Path.GetExtension(fileInfo.Name)));
-                       }
-                   }
-                   else
-                   {
-                       _logger.LogWarning("Tried to copy {File} but it doesn't exist", file);
-                   }
-=======
                    var targetFile = FileSystem.FileInfo.FromFileName(RenameFileForCopy(file, directoryPath, prepend));
 
                    fileInfo.CopyTo(FileSystem.Path.Join(directoryPath, targetFile.Name));
->>>>>>> 3ec48145
                }
            }
            catch (Exception ex)
