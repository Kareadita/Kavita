--- conflicted
+++ resolved
@@ -21,10 +21,7 @@
        public static readonly string CacheDirectory = Path.Join(Directory.GetCurrentDirectory(), "config", "cache");
        public static readonly string CoverImageDirectory = Path.Join(Directory.GetCurrentDirectory(), "config", "covers");
        public static readonly string BackupDirectory = Path.Join(Directory.GetCurrentDirectory(), "config", "backups");
-<<<<<<< HEAD
-=======
        public static readonly string StatsDirectory = Path.Join(Directory.GetCurrentDirectory(), "config", "stats");
->>>>>>> 2c96bd35
 
        public DirectoryService(ILogger<DirectoryService> logger)
        {
@@ -51,6 +48,7 @@
                 reSearchPattern.IsMatch(Path.GetExtension(file)) && !Path.GetFileName(file).StartsWith(Parser.Parser.MacOsMetadataFileStartsWith));
        }
 
+
        /// <summary>
        /// Returns a list of folders from end of fullPath to rootPath. If a file is passed at the end of the fullPath, it will be ignored.
        ///
@@ -99,7 +97,7 @@
           return di.Exists;
        }
 
-       public static IEnumerable<string> GetFiles(string path, string searchPatternExpression = "",
+       public IEnumerable<string> GetFiles(string path, string searchPatternExpression = "",
           SearchOption searchOption = SearchOption.TopDirectoryOnly)
        {
           if (searchPatternExpression != string.Empty)
@@ -135,10 +133,10 @@
        /// </summary>
        /// <param name="sourceDirName"></param>
        /// <param name="destDirName"></param>
-       /// <param name="searchPattern">Defaults to empty string, meaning all files</param>
+       /// <param name="searchPattern">Defaults to *, meaning all files</param>
        /// <returns></returns>
        /// <exception cref="DirectoryNotFoundException"></exception>
-       public static bool CopyDirectoryToDirectory(string sourceDirName, string destDirName, string searchPattern = "")
+       public bool CopyDirectoryToDirectory(string sourceDirName, string destDirName, string searchPattern = "*")
        {
          if (string.IsNullOrEmpty(sourceDirName)) return false;
 
@@ -180,13 +178,7 @@
 
 
 
-       /// <summary>
-       /// Get files with a file extension
-       /// </summary>
-       /// <param name="path"></param>
-       /// <param name="searchPatternExpression">Regex to use for searching on regex. Defaults to empty string for all files</param>
-       /// <returns></returns>
-       public static string[] GetFilesWithExtension(string path, string searchPatternExpression = "")
+       public string[] GetFilesWithExtension(string path, string searchPatternExpression = "")
        {
           if (searchPatternExpression != string.Empty)
           {
@@ -384,11 +376,8 @@
                IEnumerable<string> subDirs;
                string[] files;
 
-               try
-               {
-                   // Default EnumerationOptions will ignore system and hidden folders
-                   subDirs = Directory.GetDirectories(currentDir, "*", new EnumerationOptions())
-                       .Where(path => ExcludeDirectories.Matches(path).Count == 0);
+               try {
+                  subDirs = Directory.GetDirectories(currentDir).Where(path => ExcludeDirectories.Matches(path).Count == 0);
                }
                // Thrown if we do not have discovery permission on the directory.
                catch (UnauthorizedAccessException e) {
