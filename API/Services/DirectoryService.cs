﻿using System;
using System.Collections.Generic;
using System.Collections.Immutable;
using System.IO;
using System.Linq;
using System.Text.RegularExpressions;
using System.Threading.Tasks;
using API.Interfaces.Services;
using Microsoft.Extensions.Logging;

namespace API.Services
{
    public class DirectoryService : IDirectoryService
    {
       private readonly ILogger<DirectoryService> _logger;
       private static readonly Regex ExcludeDirectories = new Regex(
          @"@eaDir|\.DS_Store",
          RegexOptions.Compiled | RegexOptions.IgnoreCase);
<<<<<<< HEAD
       public static readonly string TempDirectory = Path.Join(Directory.GetCurrentDirectory(), "config", "temp");
       public static readonly string LogDirectory = Path.Join(Directory.GetCurrentDirectory(), "config", "logs");
       public static readonly string CacheDirectory = Path.Join(Directory.GetCurrentDirectory(), "config", "cache");
       public static readonly string CoverImageDirectory = Path.Join(Directory.GetCurrentDirectory(), "config", "covers");
       public static readonly string BackupDirectory = Path.Join(Directory.GetCurrentDirectory(), "config", "backups");
=======
       public static readonly string TempDirectory = Path.Join(Directory.GetCurrentDirectory(), "temp");
       public static readonly string LogDirectory = Path.Join(Directory.GetCurrentDirectory(), "logs");
       public static readonly string CacheDirectory = Path.Join(Directory.GetCurrentDirectory(), "cache");
       public static readonly string CoverImageDirectory = Path.Join(Directory.GetCurrentDirectory(), "covers");
       public static readonly string StatsDirectory = Path.Join(Directory.GetCurrentDirectory(), "stats");
>>>>>>> 66b79e8c

       public DirectoryService(ILogger<DirectoryService> logger)
       {
          _logger = logger;
       }

       /// <summary>
       /// Given a set of regex search criteria, get files in the given path.
       /// </summary>
       /// <remarks>This will always exclude <see cref="Parser.Parser.MacOsMetadataFileStartsWith"/> patterns</remarks>
       /// <param name="path">Directory to search</param>
       /// <param name="searchPatternExpression">Regex version of search pattern (ie \.mp3|\.mp4). Defaults to * meaning all files.</param>
       /// <param name="searchOption">SearchOption to use, defaults to TopDirectoryOnly</param>
       /// <returns>List of file paths</returns>
       private static IEnumerable<string> GetFilesWithCertainExtensions(string path,
          string searchPatternExpression = "",
          SearchOption searchOption = SearchOption.TopDirectoryOnly)
       {
          if (!Directory.Exists(path)) return ImmutableList<string>.Empty;
          var reSearchPattern = new Regex(searchPatternExpression, RegexOptions.IgnoreCase);

          return Directory.EnumerateFiles(path, "*", searchOption)
             .Where(file =>
                reSearchPattern.IsMatch(Path.GetExtension(file)) && !Path.GetFileName(file).StartsWith(Parser.Parser.MacOsMetadataFileStartsWith));
       }

       /// <summary>
       /// Returns a list of folders from end of fullPath to rootPath. If a file is passed at the end of the fullPath, it will be ignored.
       ///
       /// Example) (C:/Manga/, C:/Manga/Love Hina/Specials/Omake/) returns [Omake, Specials, Love Hina]
       /// </summary>
       /// <param name="rootPath"></param>
       /// <param name="fullPath"></param>
       /// <returns></returns>
       public static IEnumerable<string> GetFoldersTillRoot(string rootPath, string fullPath)
       {
           var separator = Path.AltDirectorySeparatorChar;
          if (fullPath.Contains(Path.DirectorySeparatorChar))
          {
             fullPath = fullPath.Replace(Path.DirectorySeparatorChar, Path.AltDirectorySeparatorChar);
          }

          if (rootPath.Contains(Path.DirectorySeparatorChar))
          {
             rootPath = rootPath.Replace(Path.DirectorySeparatorChar, Path.AltDirectorySeparatorChar);
          }



          var path = fullPath.EndsWith(separator) ? fullPath.Substring(0, fullPath.Length - 1) : fullPath;
          var root = rootPath.EndsWith(separator) ? rootPath.Substring(0, rootPath.Length - 1) : rootPath;
          var paths = new List<string>();
          // If a file is at the end of the path, remove it before we start processing folders
          if (Path.GetExtension(path) != string.Empty)
          {
             path = path.Substring(0, path.LastIndexOf(separator));
          }

          while (Path.GetDirectoryName(path) != Path.GetDirectoryName(root))
          {
             var folder = new DirectoryInfo(path).Name;
             paths.Add(folder);
             path = path.Substring(0, path.LastIndexOf(separator));
          }

          return paths;
       }

       public bool Exists(string directory)
       {
          var di = new DirectoryInfo(directory);
          return di.Exists;
       }

       public static IEnumerable<string> GetFiles(string path, string searchPatternExpression = "",
          SearchOption searchOption = SearchOption.TopDirectoryOnly)
       {
          if (searchPatternExpression != string.Empty)
          {
             if (!Directory.Exists(path)) return ImmutableList<string>.Empty;
             var reSearchPattern = new Regex(searchPatternExpression, RegexOptions.IgnoreCase);
             return Directory.EnumerateFiles(path, "*", searchOption)
                .Where(file =>
                   reSearchPattern.IsMatch(file) && !file.StartsWith(Parser.Parser.MacOsMetadataFileStartsWith));
          }

          return !Directory.Exists(path) ? Array.Empty<string>() : Directory.GetFiles(path);
       }

       public void CopyFileToDirectory(string fullFilePath, string targetDirectory)
       {
           try
           {
               var fileInfo = new FileInfo(fullFilePath);
               if (fileInfo.Exists)
               {
                   fileInfo.CopyTo(Path.Join(targetDirectory, fileInfo.Name), true);
               }
           }
           catch (Exception ex)
           {
               _logger.LogError(ex, "There was a critical error when copying {File} to {Directory}", fullFilePath, targetDirectory);
           }
       }

       /// <summary>
       /// Copies a Directory with all files and subdirectories to a target location
       /// </summary>
       /// <param name="sourceDirName"></param>
       /// <param name="destDirName"></param>
       /// <param name="searchPattern">Defaults to empty string, meaning all files</param>
       /// <returns></returns>
       /// <exception cref="DirectoryNotFoundException"></exception>
       public static bool CopyDirectoryToDirectory(string sourceDirName, string destDirName, string searchPattern = "")
       {
         if (string.IsNullOrEmpty(sourceDirName)) return false;

         var di = new DirectoryInfo(sourceDirName);
         if (!di.Exists) return false;

         // Get the subdirectories for the specified directory.
         var dir = new DirectoryInfo(sourceDirName);

         if (!dir.Exists)
         {
           throw new DirectoryNotFoundException(
             "Source directory does not exist or could not be found: "
             + sourceDirName);
         }

         var dirs = dir.GetDirectories();

         // If the destination directory doesn't exist, create it.
         Directory.CreateDirectory(destDirName);

         // Get the files in the directory and copy them to the new location.
         var files = GetFilesWithExtension(dir.FullName, searchPattern).Select(n => new FileInfo(n));
         foreach (var file in files)
         {
           var tempPath = Path.Combine(destDirName, file.Name);
           file.CopyTo(tempPath, false);
         }

         // If copying subdirectories, copy them and their contents to new location.
         foreach (var subDir in dirs)
         {
           var tempPath = Path.Combine(destDirName, subDir.Name);
           CopyDirectoryToDirectory(subDir.FullName, tempPath);
         }

         return true;
       }



       /// <summary>
       /// Get files with a file extension
       /// </summary>
       /// <param name="path"></param>
       /// <param name="searchPatternExpression">Regex to use for searching on regex. Defaults to empty string for all files</param>
       /// <returns></returns>
       public static string[] GetFilesWithExtension(string path, string searchPatternExpression = "")
       {
          if (searchPatternExpression != string.Empty)
          {
             return GetFilesWithCertainExtensions(path, searchPatternExpression).ToArray();
          }

          return !Directory.Exists(path) ? Array.Empty<string>() : Directory.GetFiles(path);
       }

       /// <summary>
       /// Returns the total number of bytes for a given set of full file paths
       /// </summary>
       /// <param name="paths"></param>
       /// <returns>Total bytes</returns>
       public static long GetTotalSize(IEnumerable<string> paths)
       {
          return paths.Sum(path => new FileInfo(path).Length);
       }

       /// <summary>
       /// Returns true if the path exists and is a directory. If path does not exist, this will create it. Returns false in all fail cases.
       /// </summary>
       /// <param name="directoryPath"></param>
       /// <returns></returns>
       public static bool ExistOrCreate(string directoryPath)
       {
          var di = new DirectoryInfo(directoryPath);
          if (di.Exists) return true;
          try
          {
             Directory.CreateDirectory(directoryPath);
          }
          catch (Exception)
          {
             return false;
          }
          return true;
       }

       /// <summary>
       /// Deletes all files within the directory, then the directory itself.
       /// </summary>
       /// <param name="directoryPath"></param>
       public static void ClearAndDeleteDirectory(string directoryPath)
       {
          if (!Directory.Exists(directoryPath)) return;

          DirectoryInfo di = new DirectoryInfo(directoryPath);

          ClearDirectory(directoryPath);

          di.Delete(true);
       }

       /// <summary>
       /// Deletes all files within the directory.
       /// </summary>
       /// <param name="directoryPath"></param>
       /// <returns></returns>
       public static void ClearDirectory(string directoryPath)
       {
          var di = new DirectoryInfo(directoryPath);
          if (!di.Exists) return;

          foreach (var file in di.EnumerateFiles())
          {
             file.Delete();
          }
          foreach (var dir in di.EnumerateDirectories())
          {
             dir.Delete(true);
          }
       }

       /// <summary>
       /// Copies files to a destination directory. If the destination directory doesn't exist, this will create it.
       /// </summary>
       /// <param name="filePaths"></param>
       /// <param name="directoryPath"></param>
       /// <param name="prepend">An optional string to prepend to the target file's name</param>
       /// <returns></returns>
       public bool CopyFilesToDirectory(IEnumerable<string> filePaths, string directoryPath, string prepend = "")
       {
           ExistOrCreate(directoryPath);
           string currentFile = null;
           try
           {
               foreach (var file in filePaths)
               {
                   currentFile = file;
                   var fileInfo = new FileInfo(file);
                   if (fileInfo.Exists)
                   {
                       fileInfo.CopyTo(Path.Join(directoryPath, prepend + fileInfo.Name));
                   }
                   else
                   {
                       _logger.LogWarning("Tried to copy {File} but it doesn't exist", file);
                   }
               }
           }
           catch (Exception ex)
           {
               _logger.LogError(ex, "Unable to copy {File} to {DirectoryPath}", currentFile, directoryPath);
               return false;
           }

           return true;
       }

       public IEnumerable<string> ListDirectory(string rootPath)
        {
           if (!Directory.Exists(rootPath)) return ImmutableList<string>.Empty;

            var di = new DirectoryInfo(rootPath);
            var dirs = di.GetDirectories()
                .Where(dir => !(dir.Attributes.HasFlag(FileAttributes.Hidden) || dir.Attributes.HasFlag(FileAttributes.System)))
                .Select(d => d.Name).ToImmutableList();

            return dirs;
        }

       public async Task<byte[]> ReadFileAsync(string path)
       {
          if (!File.Exists(path)) return Array.Empty<byte>();
          return await File.ReadAllBytesAsync(path);
       }


       /// <summary>
       /// Finds the highest directories from a set of MangaFiles
       /// </summary>
       /// <param name="libraryFolders">List of top level folders which files belong to</param>
       /// <param name="filePaths">List of file paths that belong to libraryFolders</param>
       /// <returns></returns>
       public static Dictionary<string, string> FindHighestDirectoriesFromFiles(IEnumerable<string> libraryFolders, IList<string> filePaths)
       {
           var stopLookingForDirectories = false;
           var dirs = new Dictionary<string, string>();
           foreach (var folder in libraryFolders)
           {
               if (stopLookingForDirectories) break;
               foreach (var file in filePaths)
               {
                   if (!file.Contains(folder)) continue;

                   var parts = GetFoldersTillRoot(folder, file).ToList();
                   if (parts.Count == 0)
                   {
                       // Break from all loops, we done, just scan folder.Path (library root)
                       dirs.Add(folder, string.Empty);
                       stopLookingForDirectories = true;
                       break;
                   }

                   var fullPath = Path.Join(folder, parts.Last());
                   if (!dirs.ContainsKey(fullPath))
                   {
                       dirs.Add(fullPath, string.Empty);
                   }
               }
           }

           return dirs;
       }


       /// <summary>
       /// Recursively scans files and applies an action on them. This uses as many cores the underlying PC has to speed
       /// up processing.
       /// </summary>
       /// <param name="root">Directory to scan</param>
       /// <param name="action">Action to apply on file path</param>
       /// <param name="searchPattern">Regex pattern to search against</param>
       /// <param name="logger"></param>
       /// <exception cref="ArgumentException"></exception>
       public static int TraverseTreeParallelForEach(string root, Action<string> action, string searchPattern, ILogger logger)
       {
          //Count of files traversed and timer for diagnostic output
            var fileCount = 0;

            // Determine whether to parallelize file processing on each folder based on processor count.
            //var procCount = Environment.ProcessorCount;

            // Data structure to hold names of subfolders to be examined for files.
            var dirs = new Stack<string>();

            if (!Directory.Exists(root)) {
                   throw new ArgumentException("The directory doesn't exist");
            }
            dirs.Push(root);

            while (dirs.Count > 0) {
               var currentDir = dirs.Pop();
               IEnumerable<string> subDirs;
               string[] files;

               try
               {
                   // Default EnumerationOptions will ignore system and hidden folders
                   subDirs = Directory.GetDirectories(currentDir, "*", new EnumerationOptions())
                       .Where(path => ExcludeDirectories.Matches(path).Count == 0);
               }
               // Thrown if we do not have discovery permission on the directory.
               catch (UnauthorizedAccessException e) {
                  Console.WriteLine(e.Message);
                  logger.LogError(e, "Unauthorized access on {Directory}", currentDir);
                  continue;
               }
               // Thrown if another process has deleted the directory after we retrieved its name.
               catch (DirectoryNotFoundException e) {
                  Console.WriteLine(e.Message);
                  logger.LogError(e, "Directory not found on {Directory}", currentDir);
                  continue;
               }

               try {
                  files = GetFilesWithCertainExtensions(currentDir, searchPattern)
                     .ToArray();
               }
               catch (UnauthorizedAccessException e) {
                  Console.WriteLine(e.Message);
                  continue;
               }
               catch (DirectoryNotFoundException e) {
                  Console.WriteLine(e.Message);
                  continue;
               }
               catch (IOException e) {
                  Console.WriteLine(e.Message);
                  continue;
               }

               // Execute in parallel if there are enough files in the directory.
               // Otherwise, execute sequentially. Files are opened and processed
               // synchronously but this could be modified to perform async I/O.
               try {
                  // if (files.Length < procCount) {
                  //    foreach (var file in files) {
                  //       action(file);
                  //       fileCount++;
                  //    }
                  // }
                  // else {
                  //    Parallel.ForEach(files, () => 0, (file, _, localCount) =>
                  //                                 { action(file);
                  //                                   return ++localCount;
                  //                                 },
                  //                     (c) => {
                  //                        Interlocked.Add(ref fileCount, c);
                  //                     });
                  // }
                  foreach (var file in files) {
                     action(file);
                     fileCount++;
                  }
               }
               catch (AggregateException ae) {
                  ae.Handle((ex) => {
                               if (ex is UnauthorizedAccessException) {
                                  // Here we just output a message and go on.
                                  Console.WriteLine(ex.Message);
                                  return true;
                               }
                               // Handle other exceptions here if necessary...

                               return false;
                  });
               }

               // Push the subdirectories onto the stack for traversal.
               // This could also be done before handing the files.
               foreach (var str in subDirs)
                  dirs.Push(str);
            }

            return fileCount;
        }

       /// <summary>
       /// Attempts to delete the files passed to it. Swallows exceptions.
       /// </summary>
       /// <param name="files">Full path of files to delete</param>
       public static void DeleteFiles(IEnumerable<string> files)
       {
           foreach (var file in files)
           {
               try
               {
                   new FileInfo(file).Delete();
               }
               catch (Exception)
               {
                   /* Swallow exception */
               }
           }
       }

        /// <summary>
        /// Returns the human-readable file size for an arbitrary, 64-bit file size
        /// <remarks>The default format is "0.## XB", e.g. "4.2 KB" or "1.43 GB"</remarks>
        /// </summary>
        /// https://www.somacon.com/p576.php
        /// <param name="bytes"></param>
        /// <returns></returns>
       public static string GetHumanReadableBytes(long bytes)
       {
           // Get absolute value
           var absoluteBytes = (bytes < 0 ? -bytes : bytes);
           // Determine the suffix and readable value
           string suffix;
           double readable;
           switch (absoluteBytes)
           {
               // Exabyte
               case >= 0x1000000000000000:
                   suffix = "EB";
                   readable = (bytes >> 50);
                   break;
               // Petabyte
               case >= 0x4000000000000:
                   suffix = "PB";
                   readable = (bytes >> 40);
                   break;
               // Terabyte
               case >= 0x10000000000:
                   suffix = "TB";
                   readable = (bytes >> 30);
                   break;
               // Gigabyte
               case >= 0x40000000:
                   suffix = "GB";
                   readable = (bytes >> 20);
                   break;
               // Megabyte
               case >= 0x100000:
                   suffix = "MB";
                   readable = (bytes >> 10);
                   break;
               // Kilobyte
               case >= 0x400:
                   suffix = "KB";
                   readable = bytes;
                   break;
               default:
                   return bytes.ToString("0 B"); // Byte
           }
           // Divide by 1024 to get fractional value
           readable = (readable / 1024);
           // Return formatted number with suffix
           return readable.ToString("0.## ") + suffix;
       }
    }
}<|MERGE_RESOLUTION|>--- conflicted
+++ resolved
@@ -16,19 +16,12 @@
        private static readonly Regex ExcludeDirectories = new Regex(
           @"@eaDir|\.DS_Store",
           RegexOptions.Compiled | RegexOptions.IgnoreCase);
-<<<<<<< HEAD
        public static readonly string TempDirectory = Path.Join(Directory.GetCurrentDirectory(), "config", "temp");
        public static readonly string LogDirectory = Path.Join(Directory.GetCurrentDirectory(), "config", "logs");
        public static readonly string CacheDirectory = Path.Join(Directory.GetCurrentDirectory(), "config", "cache");
        public static readonly string CoverImageDirectory = Path.Join(Directory.GetCurrentDirectory(), "config", "covers");
        public static readonly string BackupDirectory = Path.Join(Directory.GetCurrentDirectory(), "config", "backups");
-=======
-       public static readonly string TempDirectory = Path.Join(Directory.GetCurrentDirectory(), "temp");
-       public static readonly string LogDirectory = Path.Join(Directory.GetCurrentDirectory(), "logs");
-       public static readonly string CacheDirectory = Path.Join(Directory.GetCurrentDirectory(), "cache");
-       public static readonly string CoverImageDirectory = Path.Join(Directory.GetCurrentDirectory(), "covers");
-       public static readonly string StatsDirectory = Path.Join(Directory.GetCurrentDirectory(), "stats");
->>>>>>> 66b79e8c
+       public static readonly string StatsDirectory = Path.Join(Directory.GetCurrentDirectory(), "config", "stats");
 
        public DirectoryService(ILogger<DirectoryService> logger)
        {
