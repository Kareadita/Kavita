--- conflicted
+++ resolved
@@ -525,24 +525,7 @@
         if (currentVolume.IsLooseLeaf() || currentVolume.IsSpecial()) return -1;
         chapterId = currentVolume.Chapters.OrderBy(x => x.SortOrder).Last().Id;
         if (chapterId > 0) return chapterId;
-<<<<<<< HEAD
-
-        return -1;
-    }
-
-    private static int GetPrevChapterId<T>(IEnumerable<T> source, float currentValue, Func<T, float> selector, Func<T, int> idSelector)
-    {
-        var sortedSource = source.OrderBy(selector).ToList();
-        var currentChapterIndex = sortedSource.FindIndex(x => selector(x).Is(currentValue));
-
-        if (currentChapterIndex > 0)
-        {
-            return idSelector(sortedSource[currentChapterIndex - 1]);
-        }
-=======
->>>>>>> 6ed634f5
-
-        // There is no previous chapter
+
         return -1;
     }
 
