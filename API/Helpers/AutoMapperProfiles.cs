--- conflicted
+++ resolved
@@ -133,17 +133,6 @@
                     opt.MapFrom(
                         src => src.People.Where(p => p.Role == PersonRole.Editor).OrderBy(p => p.NormalizedName)))
             .ForMember(dest => dest.Teams,
-<<<<<<< HEAD
-                opt =>
-                    opt.MapFrom(
-                        src => src.People.Where(p => p.Role == PersonRole.Team).OrderBy(p => p.NormalizedName)))
-            .ForMember(dest => dest.Locations,
-                opt =>
-                    opt.MapFrom(
-                        src => src.People.Where(p => p.Role == PersonRole.Location).OrderBy(p => p.NormalizedName)))
-            .ForMember(dest => dest.Genres,
-=======
->>>>>>> 6ed634f5
                 opt =>
                     opt.MapFrom(
                         src => src.People.Where(p => p.Role == PersonRole.Team).OrderBy(p => p.NormalizedName)))
