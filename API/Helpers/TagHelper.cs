﻿using System;
using System.Collections.Concurrent;
using System.Collections.Generic;
using System.Linq;
using API.Data;
using API.DTOs.Metadata;
using API.Entities;
using API.Extensions;

namespace API.Helpers;

public static class TagHelper
{
    /// <summary>
    ///
    /// </summary>
    /// <param name="allTags"></param>
    /// <param name="names"></param>
    /// <param name="action">Callback for every item. Will give said item back and a bool if item was added</param>
    public static void UpdateTag(ICollection<Tag> allTags, IEnumerable<string> names, Action<Tag, bool> action)
    {
        foreach (var name in names)
        {
            if (string.IsNullOrEmpty(name.Trim())) continue;

            var added = false;
            var normalizedName = name.ToNormalized();

            var genre = allTags.FirstOrDefault(p =>
                p.NormalizedTitle.Equals(normalizedName));
            if (genre == null)
            {
                added = true;
                genre = DbFactory.Tag(name);
                allTags.Add(genre);
            }

            action(genre, added);
        }
    }

    public static void KeepOnlySameTagBetweenLists(ICollection<Tag> existingTags, ICollection<Tag> removeAllExcept, Action<Tag>? action = null)
    {
        var existing = existingTags.ToList();
        foreach (var genre in existing)
        {
            var existingPerson = removeAllExcept.FirstOrDefault(g => genre.NormalizedTitle.Equals(g.NormalizedTitle));
            if (existingPerson != null) continue;
            existingTags.Remove(genre);
            action?.Invoke(genre);
        }

    }

    /// <summary>
    /// Adds the tag to the list if it's not already in there. This will ignore the ExternalTag.
    /// </summary>
    /// <param name="metadataTags"></param>
    /// <param name="tag"></param>
    public static void AddTagIfNotExists(ICollection<Tag> metadataTags, Tag tag)
    {
        var existingGenre = metadataTags.FirstOrDefault(p =>
            p.NormalizedTitle == tag.Title.ToNormalized());
        if (existingGenre == null)
        {
            metadataTags.Add(tag);
        }
    }

    public static void AddTagIfNotExists(BlockingCollection<Tag> metadataTags, Tag tag)
    {
        var existingGenre = metadataTags.FirstOrDefault(p =>
            p.NormalizedTitle == tag.Title.ToNormalized());
        if (existingGenre == null)
        {
            metadataTags.Add(tag);
        }
    }

    /// <summary>
    /// Remove tags on a list
    /// </summary>
    /// <remarks>Used to remove before we update/add new tags</remarks>
    /// <param name="existingTags">Existing tags on Entity</param>
    /// <param name="tags">Tags from metadata</param>
    /// <param name="isExternal">Remove external tags?</param>
    /// <param name="action">Callback which will be executed for each tag removed</param>
<<<<<<< HEAD
    public static void RemoveTags(ICollection<Tag> existingTags, IEnumerable<string> tags, bool isExternal, Action<Tag>? action = null)
=======
    public static void RemoveTags(ICollection<Tag> existingTags, IEnumerable<string> tags, Action<Tag> action = null)
>>>>>>> 57de661d
    {
        var normalizedTags = tags.Select(Services.Tasks.Scanner.Parser.Parser.Normalize).ToList();
        foreach (var person in normalizedTags)
        {
            var existingTag = existingTags.FirstOrDefault(p => person.Equals(p.NormalizedTitle));
            if (existingTag == null) continue;

            existingTags.Remove(existingTag);
            action?.Invoke(existingTag);
        }

    }

    public static void UpdateTagList(ICollection<TagDto>? tags, Series series, IReadOnlyCollection<Tag> allTags, Action<Tag> handleAdd, Action onModified)
    {
        if (tags == null) return;

        var isModified = false;
        // I want a union of these 2 lists. Return only elements that are in both lists, but the list types are different
        var existingTags = series.Metadata.Tags.ToList();
        foreach (var existing in existingTags.Where(existing => tags.SingleOrDefault(t => t.Id == existing.Id) == null))
        {
            // Remove tag
            series.Metadata.Tags.Remove(existing);
            isModified = true;
        }

        // At this point, all tags that aren't in dto have been removed.
        foreach (var tagTitle in tags.Select(t => t.Title))
        {
            var normalizedTitle = tagTitle.ToNormalized();
            var existingTag = allTags.SingleOrDefault(t => t.NormalizedTitle.Equals(normalizedTitle));
            if (existingTag != null)
            {
                if (series.Metadata.Tags.All(t => t.NormalizedTitle != normalizedTitle))
                {

                    handleAdd(existingTag);
                    isModified = true;
                }
            }
            else
            {
                // Add new tag
                handleAdd(DbFactory.Tag(tagTitle, false));
                isModified = true;
            }
        }

        if (isModified)
        {
            onModified();
        }
    }
}
<|MERGE_RESOLUTION|>--- conflicted
+++ resolved
@@ -85,11 +85,7 @@
     /// <param name="tags">Tags from metadata</param>
     /// <param name="isExternal">Remove external tags?</param>
     /// <param name="action">Callback which will be executed for each tag removed</param>
-<<<<<<< HEAD
-    public static void RemoveTags(ICollection<Tag> existingTags, IEnumerable<string> tags, bool isExternal, Action<Tag>? action = null)
-=======
-    public static void RemoveTags(ICollection<Tag> existingTags, IEnumerable<string> tags, Action<Tag> action = null)
->>>>>>> 57de661d
+    public static void RemoveTags(ICollection<Tag> existingTags, IEnumerable<string> tags, Action<Tag>? action = null)
     {
         var normalizedTags = tags.Select(Services.Tasks.Scanner.Parser.Parser.Normalize).ToList();
         foreach (var person in normalizedTags)
