﻿namespace API.SignalR
{
    public static class SignalREvents
    {
        public const string UpdateVersion = "UpdateVersion";
        public const string ScanSeries = "ScanSeries";
        /// <summary>
        /// Event during Refresh Metadata for cover image change
        /// </summary>
        public const string RefreshMetadata = "RefreshMetadata";
        /// <summary>
        /// Event sent out during Refresh Metadata for progress tracking
        /// </summary>
        public const string RefreshMetadataProgress = "RefreshMetadataProgress";
        public const string ScanLibrary = "ScanLibrary";
        public const string SeriesAdded = "SeriesAdded";
        public const string SeriesRemoved = "SeriesRemoved";
        public const string ScanLibraryProgress = "ScanLibraryProgress";
        public const string OnlineUsers = "OnlineUsers";
        public const string SeriesAddedToCollection = "SeriesAddedToCollection";
        public const string ScanLibraryError = "ScanLibraryError";
<<<<<<< HEAD
=======
        /// <summary>
        /// Event sent out during backing up the database
        /// </summary>
        public const string BackupDatabaseProgress = "BackupDatabaseProgress";
        /// <summary>
        /// Event sent out during cleaning up temp and cache folders
        /// </summary>
        public const string CleanupProgress = "CleanupProgress";
>>>>>>> 34d34ef2
    }
}<|MERGE_RESOLUTION|>--- conflicted
+++ resolved
@@ -19,8 +19,6 @@
         public const string OnlineUsers = "OnlineUsers";
         public const string SeriesAddedToCollection = "SeriesAddedToCollection";
         public const string ScanLibraryError = "ScanLibraryError";
-<<<<<<< HEAD
-=======
         /// <summary>
         /// Event sent out during backing up the database
         /// </summary>
@@ -29,6 +27,5 @@
         /// Event sent out during cleaning up temp and cache folders
         /// </summary>
         public const string CleanupProgress = "CleanupProgress";
->>>>>>> 34d34ef2
     }
 }