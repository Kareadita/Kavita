--- conflicted
+++ resolved
@@ -26,21 +26,13 @@
 
     public override async Task OnConnectedAsync()
     {
-<<<<<<< HEAD
-        await _tracker.UserConnected(Context.User!.GetUserId(), Context.ConnectionId);
-=======
         await _tracker.UserConnected(Context.User.GetUserId(), Context.ConnectionId);
->>>>>>> 30bc7ccc
         await base.OnConnectedAsync();
     }
 
-    public override async Task OnDisconnectedAsync(Exception? exception)
+    public override async Task OnDisconnectedAsync(Exception exception)
     {
-<<<<<<< HEAD
-        await _tracker.UserDisconnected(Context.User!.GetUserId(), Context.ConnectionId);
-=======
         await _tracker.UserDisconnected(Context.User.GetUserId(), Context.ConnectionId);
->>>>>>> 30bc7ccc
         await base.OnDisconnectedAsync(exception);
     }
 
