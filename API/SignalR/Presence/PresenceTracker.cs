﻿using System.Collections.Generic;
using System.Linq;
using System.Threading.Tasks;
using API.Data;

namespace API.SignalR.Presence;

public interface IPresenceTracker
{
    Task UserConnected(int userId, string connectionId);
    Task UserDisconnected(int userId, string connectionId);
    Task<int[]> GetOnlineAdminIds();
    Task<List<string>> GetConnectionsForUser(int userId);

}

internal class ConnectionDetail
{
    public string UserName { get; set; }
<<<<<<< HEAD
    public List<string> ConnectionIds { get; set; } = new List<string>();
=======
    public List<string> ConnectionIds { get; set; }
>>>>>>> 30bc7ccc
    public bool IsAdmin { get; set; }
}

// TODO: This can respond to UserRoleUpdate events to handle online users
/// <summary>
/// This is a singleton service for tracking what users have a SignalR connection and their difference connectionIds
/// </summary>
public class PresenceTracker : IPresenceTracker
{
    private readonly IUnitOfWork _unitOfWork;
    private static readonly Dictionary<int, ConnectionDetail> OnlineUsers = new Dictionary<int, ConnectionDetail>();

    public PresenceTracker(IUnitOfWork unitOfWork)
    {
        _unitOfWork = unitOfWork;
    }

    public async Task UserConnected(int userId, string connectionId)
    {
        var user = await _unitOfWork.UserRepository.GetUserByIdAsync(userId);
        if (user == null) return;
        var isAdmin = await _unitOfWork.UserRepository.IsUserAdminAsync(user);
        lock (OnlineUsers)
        {
<<<<<<< HEAD
            if (OnlineUsers.TryGetValue(userId, out var detail))
            {
                detail.ConnectionIds.Add(connectionId);
=======
            if (OnlineUsers.ContainsKey(userId))
            {
                OnlineUsers[userId].ConnectionIds.Add(connectionId);
>>>>>>> 30bc7ccc
            }
            else
            {
                OnlineUsers.Add(userId, new ConnectionDetail()
                {
                    UserName = user.UserName,
                    ConnectionIds = new List<string>() {connectionId},
                    IsAdmin = isAdmin
                });
            }
        }

        // Update the last active for the user
        user.UpdateLastActive();
        await _unitOfWork.CommitAsync();
    }

    public Task UserDisconnected(int userId, string connectionId)
    {
        lock (OnlineUsers)
        {
            if (!OnlineUsers.ContainsKey(userId)) return Task.CompletedTask;

            OnlineUsers[userId].ConnectionIds.Remove(connectionId);

            if (OnlineUsers[userId].ConnectionIds.Count == 0)
            {
                OnlineUsers.Remove(userId);
            }
        }
        return Task.CompletedTask;
    }

    public static Task<string[]> GetOnlineUsers()
    {
        string[] onlineUsers;
        lock (OnlineUsers)
        {
            onlineUsers = OnlineUsers.OrderBy(k => k.Value.UserName).Select(k => k.Value.UserName).ToArray();
        }

        return Task.FromResult(onlineUsers);
    }

    public Task<int[]> GetOnlineAdminIds()
    {
        int[] onlineUsers;
        lock (OnlineUsers)
        {
            onlineUsers = OnlineUsers.Where(pair => pair.Value.IsAdmin).OrderBy(k => k.Key).Select(k => k.Key).ToArray();
        }


        return Task.FromResult(onlineUsers);
    }

    public Task<List<string>> GetConnectionsForUser(int userId)
    {
        List<string>? connectionIds;
        lock (OnlineUsers)
        {
            connectionIds = OnlineUsers.GetValueOrDefault(userId)?.ConnectionIds;
        }

        return Task.FromResult(connectionIds ?? new List<string>());
    }
}<|MERGE_RESOLUTION|>--- conflicted
+++ resolved
@@ -1,4 +1,5 @@
-﻿using System.Collections.Generic;
+﻿using System;
+using System.Collections.Generic;
 using System.Linq;
 using System.Threading.Tasks;
 using API.Data;
@@ -17,11 +18,7 @@
 internal class ConnectionDetail
 {
     public string UserName { get; set; }
-<<<<<<< HEAD
-    public List<string> ConnectionIds { get; set; } = new List<string>();
-=======
     public List<string> ConnectionIds { get; set; }
->>>>>>> 30bc7ccc
     public bool IsAdmin { get; set; }
 }
 
@@ -46,15 +43,9 @@
         var isAdmin = await _unitOfWork.UserRepository.IsUserAdminAsync(user);
         lock (OnlineUsers)
         {
-<<<<<<< HEAD
-            if (OnlineUsers.TryGetValue(userId, out var detail))
-            {
-                detail.ConnectionIds.Add(connectionId);
-=======
             if (OnlineUsers.ContainsKey(userId))
             {
                 OnlineUsers[userId].ConnectionIds.Add(connectionId);
->>>>>>> 30bc7ccc
             }
             else
             {
@@ -113,7 +104,7 @@
 
     public Task<List<string>> GetConnectionsForUser(int userId)
     {
-        List<string>? connectionIds;
+        List<string> connectionIds;
         lock (OnlineUsers)
         {
             connectionIds = OnlineUsers.GetValueOrDefault(userId)?.ConnectionIds;
