﻿using System;
using System.Collections.Generic;
using System.IO;
using System.Linq;
using System.Threading.Tasks;
using API.Data;
using API.DTOs.Downloads;
using API.Entities;
using API.Extensions;
using API.Services;
using API.SignalR;
using Kavita.Common;
using Microsoft.AspNetCore.Authorization;
using Microsoft.AspNetCore.Mvc;
using Microsoft.Extensions.Logging;

namespace API.Controllers;

/// <summary>
/// All APIs related to downloading entities from the system. Requires Download Role or Admin Role.
/// </summary>
[Authorize(Policy="RequireDownloadRole")]
public class DownloadController : BaseApiController
{
    private readonly IUnitOfWork _unitOfWork;
    private readonly IArchiveService _archiveService;
    private readonly IDirectoryService _directoryService;
    private readonly IDownloadService _downloadService;
    private readonly IEventHub _eventHub;
    private readonly ILogger<DownloadController> _logger;
    private readonly IBookmarkService _bookmarkService;
    private readonly IAccountService _accountService;
    private const string DefaultContentType = "application/octet-stream";

    public DownloadController(IUnitOfWork unitOfWork, IArchiveService archiveService, IDirectoryService directoryService,
        IDownloadService downloadService, IEventHub eventHub, ILogger<DownloadController> logger, IBookmarkService bookmarkService,
        IAccountService accountService)
    {
        _unitOfWork = unitOfWork;
        _archiveService = archiveService;
        _directoryService = directoryService;
        _downloadService = downloadService;
        _eventHub = eventHub;
        _logger = logger;
        _bookmarkService = bookmarkService;
        _accountService = accountService;
    }

    /// <summary>
    /// For a given volume, return the size in bytes
    /// </summary>
    /// <param name="volumeId"></param>
    /// <returns></returns>
    [HttpGet("volume-size")]
    public async Task<ActionResult<long>> GetVolumeSize(int volumeId)
    {
        var files = await _unitOfWork.VolumeRepository.GetFilesForVolume(volumeId);
        return Ok(_directoryService.GetTotalSize(files.Select(c => c.FilePath)));
    }

    /// <summary>
    /// For a given chapter, return the size in bytes
    /// </summary>
    /// <param name="chapterId"></param>
    /// <returns></returns>
    [HttpGet("chapter-size")]
    public async Task<ActionResult<long>> GetChapterSize(int chapterId)
    {
        var files = await _unitOfWork.ChapterRepository.GetFilesForChapterAsync(chapterId);
        return Ok(_directoryService.GetTotalSize(files.Select(c => c.FilePath)));
    }

    /// <summary>
    /// For a series, return the size in bytes
    /// </summary>
    /// <param name="seriesId"></param>
    /// <returns></returns>
    [HttpGet("series-size")]
    public async Task<ActionResult<long>> GetSeriesSize(int seriesId)
    {
        var files = await _unitOfWork.SeriesRepository.GetFilesForSeries(seriesId);
        return Ok(_directoryService.GetTotalSize(files.Select(c => c.FilePath)));
    }


    /// <summary>
    /// Downloads all chapters within a volume. If the chapters are multiple zips, they will all be zipped up.
    /// </summary>
    /// <param name="volumeId"></param>
    /// <returns></returns>
    [Authorize(Policy="RequireDownloadRole")]
    [HttpGet("volume")]
    public async Task<ActionResult> DownloadVolume(int volumeId)
    {
        if (!await HasDownloadPermission()) return BadRequest("You do not have permission");
        var volume = await _unitOfWork.VolumeRepository.GetVolumeByIdAsync(volumeId);
        if (volume == null) return BadRequest("Volume doesn't exist");
        var files = await _unitOfWork.VolumeRepository.GetFilesForVolume(volumeId);
        var series = await _unitOfWork.SeriesRepository.GetSeriesByIdAsync(volume.SeriesId);
        try
        {
            return await DownloadFiles(files, $"download_{User.GetUsername()}_v{volumeId}", $"{series!.Name} - Volume {volume.Number}.zip");
        }
        catch (KavitaException ex)
        {
            return BadRequest(ex.Message);
        }
    }

    private async Task<bool> HasDownloadPermission()
    {
        var user = await _unitOfWork.UserRepository.GetUserByUsernameAsync(User.GetUsername());
        if (user == null) return false;
        return await _accountService.HasDownloadPermission(user);
    }

    private ActionResult GetFirstFileDownload(IEnumerable<MangaFile> files)
    {
        var (zipFile, contentType, fileDownloadName) = _downloadService.GetFirstFileDownload(files);
        return PhysicalFile(zipFile, contentType, fileDownloadName, true);
    }

    /// <summary>
    /// Returns the zip for a single chapter. If the chapter contains multiple files, they will be zipped.
    /// </summary>
    /// <param name="chapterId"></param>
    /// <returns></returns>
    [HttpGet("chapter")]
    public async Task<ActionResult> DownloadChapter(int chapterId)
    {
        if (!await HasDownloadPermission()) return BadRequest("You do not have permission");
        var files = await _unitOfWork.ChapterRepository.GetFilesForChapterAsync(chapterId);
        var chapter = await _unitOfWork.ChapterRepository.GetChapterAsync(chapterId);
        if (chapter == null) return BadRequest("Invalid chapter");
        var volume = await _unitOfWork.VolumeRepository.GetVolumeByIdAsync(chapter.VolumeId);
        var series = await _unitOfWork.SeriesRepository.GetSeriesByIdAsync(volume!.SeriesId);
        try
        {
            return await DownloadFiles(files, $"download_{User.GetUsername()}_c{chapterId}", $"{series!.Name} - Chapter {chapter.Number}.zip");
        }
        catch (KavitaException ex)
        {
            return BadRequest(ex.Message);
        }
    }

    private async Task<ActionResult> DownloadFiles(ICollection<MangaFile> files, string tempFolder, string downloadName)
    {
        try
        {
            await _eventHub.SendMessageAsync(MessageFactory.NotificationProgress,
                MessageFactory.DownloadProgressEvent(User.GetUsername(),
                    Path.GetFileNameWithoutExtension(downloadName), 0F, "started"));
            if (files.Count == 1)
            {
                await _eventHub.SendMessageAsync(MessageFactory.NotificationProgress,
                    MessageFactory.DownloadProgressEvent(User.GetUsername(),
                        Path.GetFileNameWithoutExtension(downloadName), 1F, "ended"));
                return GetFirstFileDownload(files);
            }

            var filePath = _archiveService.CreateZipForDownload(files.Select(c => c.FilePath), tempFolder);
            await _eventHub.SendMessageAsync(MessageFactory.NotificationProgress,
                MessageFactory.DownloadProgressEvent(User.GetUsername(),
                    Path.GetFileNameWithoutExtension(downloadName), 1F, "ended"));
            return PhysicalFile(filePath, DefaultContentType, downloadName, true);
        }
        catch (Exception ex)
        {
            _logger.LogError(ex, "There was an exception when trying to download files");
            await _eventHub.SendMessageAsync(MessageFactory.NotificationProgress,
                MessageFactory.DownloadProgressEvent(User.GetUsername(),
                    Path.GetFileNameWithoutExtension(downloadName), 1F, "ended"));
            throw;
        }
    }

    [HttpGet("series")]
    public async Task<ActionResult> DownloadSeries(int seriesId)
    {
        if (!await HasDownloadPermission()) return BadRequest("You do not have permission");
        var series = await _unitOfWork.SeriesRepository.GetSeriesByIdAsync(seriesId);
        if (series == null) return BadRequest("Invalid Series");
        var files = await _unitOfWork.SeriesRepository.GetFilesForSeries(seriesId);
        try
        {
            return await DownloadFiles(files, $"download_{User.GetUsername()}_s{seriesId}", $"{series.Name}.zip");
        }
        catch (KavitaException ex)
        {
            return BadRequest(ex.Message);
        }
    }

    /// <summary>
    /// Downloads all bookmarks in a zip for
    /// </summary>
    /// <param name="downloadBookmarkDto"></param>
    /// <returns></returns>
    [HttpPost("bookmarks")]
    public async Task<ActionResult> DownloadBookmarkPages(DownloadBookmarkDto downloadBookmarkDto)
    {
        if (!await HasDownloadPermission()) return BadRequest("You do not have permission");
        if (!downloadBookmarkDto.Bookmarks.Any()) return BadRequest("Bookmarks cannot be empty");

        // We know that all bookmarks will be for one single seriesId
<<<<<<< HEAD
        var userId = User.GetUserId()!;
        var username = User.GetUsername()!;
=======
        var userId = User.GetUserId();
        var username = User.GetUsername();
>>>>>>> 90c9e495
        var series = await _unitOfWork.SeriesRepository.GetSeriesByIdAsync(downloadBookmarkDto.Bookmarks.First().SeriesId);

        var files = await _bookmarkService.GetBookmarkFilesById(downloadBookmarkDto.Bookmarks.Select(b => b.Id));

        var filename = $"{series!.Name} - Bookmarks.zip";
        await _eventHub.SendMessageAsync(MessageFactory.NotificationProgress,
            MessageFactory.DownloadProgressEvent(username, Path.GetFileNameWithoutExtension(filename), 0F));
        var seriesIds = string.Join("_", downloadBookmarkDto.Bookmarks.Select(b => b.SeriesId).Distinct());
        var filePath =  _archiveService.CreateZipForDownload(files,
            $"download_{userId}_{seriesIds}_bookmarks");
        await _eventHub.SendMessageAsync(MessageFactory.NotificationProgress,
            MessageFactory.DownloadProgressEvent(username, Path.GetFileNameWithoutExtension(filename), 1F));


        return PhysicalFile(filePath, DefaultContentType, filename, true);
    }

}<|MERGE_RESOLUTION|>--- conflicted
+++ resolved
@@ -3,6 +3,7 @@
 using System.IO;
 using System.Linq;
 using System.Threading.Tasks;
+using API.Constants;
 using API.Data;
 using API.DTOs.Downloads;
 using API.Entities;
@@ -11,6 +12,7 @@
 using API.SignalR;
 using Kavita.Common;
 using Microsoft.AspNetCore.Authorization;
+using Microsoft.AspNetCore.Identity;
 using Microsoft.AspNetCore.Mvc;
 using Microsoft.Extensions.Logging;
 
@@ -204,13 +206,8 @@
         if (!downloadBookmarkDto.Bookmarks.Any()) return BadRequest("Bookmarks cannot be empty");
 
         // We know that all bookmarks will be for one single seriesId
-<<<<<<< HEAD
         var userId = User.GetUserId()!;
         var username = User.GetUsername()!;
-=======
-        var userId = User.GetUserId();
-        var username = User.GetUsername();
->>>>>>> 90c9e495
         var series = await _unitOfWork.SeriesRepository.GetSeriesByIdAsync(downloadBookmarkDto.Bookmarks.First().SeriesId);
 
         var files = await _bookmarkService.GetBookmarkFilesById(downloadBookmarkDto.Bookmarks.Select(b => b.Id));
