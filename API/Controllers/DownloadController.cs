--- conflicted
+++ resolved
@@ -26,30 +26,18 @@
         private readonly IDirectoryService _directoryService;
         private readonly IDownloadService _downloadService;
         private readonly IEventHub _eventHub;
-<<<<<<< HEAD
-        private readonly UserManager<AppUser> _userManager;
-=======
->>>>>>> 3ec48145
         private readonly ILogger<DownloadController> _logger;
         private readonly IBookmarkService _bookmarkService;
         private const string DefaultContentType = "application/octet-stream";
 
         public DownloadController(IUnitOfWork unitOfWork, IArchiveService archiveService, IDirectoryService directoryService,
-<<<<<<< HEAD
-            IDownloadService downloadService, IEventHub eventHub, UserManager<AppUser> userManager, ILogger<DownloadController> logger, IBookmarkService bookmarkService)
-=======
             IDownloadService downloadService, IEventHub eventHub, ILogger<DownloadController> logger, IBookmarkService bookmarkService)
->>>>>>> 3ec48145
         {
             _unitOfWork = unitOfWork;
             _archiveService = archiveService;
             _directoryService = directoryService;
             _downloadService = downloadService;
             _eventHub = eventHub;
-<<<<<<< HEAD
-            _userManager = userManager;
-=======
->>>>>>> 3ec48145
             _logger = logger;
             _bookmarkService = bookmarkService;
         }
