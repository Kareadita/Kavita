﻿using System;
using System.Collections.Generic;
using System.IO;
using System.Linq;
using System.Threading.Tasks;
using System.Xml.Serialization;
using API.Comparators;
using API.Data;
using API.Data.Repositories;
using API.DTOs;
using API.DTOs.CollectionTags;
using API.DTOs.Filtering;
using API.DTOs.OPDS;
using API.DTOs.Search;
using API.Entities;
using API.Entities.Enums;
using API.Extensions;
using API.Helpers;
using API.Services;
using Kavita.Common;
using Microsoft.AspNetCore.Authorization;
using Microsoft.AspNetCore.Mvc;
using MimeTypes;

namespace API.Controllers;

[AllowAnonymous]
public class OpdsController : BaseApiController
{
    private readonly IUnitOfWork _unitOfWork;
    private readonly IDownloadService _downloadService;
    private readonly IDirectoryService _directoryService;
    private readonly ICacheService _cacheService;
    private readonly IReaderService _readerService;
    private readonly ISeriesService _seriesService;
    private readonly IAccountService _accountService;


    private readonly XmlSerializer _xmlSerializer;
    private readonly XmlSerializer _xmlOpenSearchSerializer;
    private readonly FilterDto _filterDto = new FilterDto()
    {
        Formats = new List<MangaFormat>(),
        Character = new List<int>(),
        Colorist = new List<int>(),
        Editor = new List<int>(),
        Genres = new List<int>(),
        Inker = new List<int>(),
        Languages = new List<string>(),
        Letterer = new List<int>(),
        Penciller = new List<int>(),
        Libraries = new List<int>(),
        Publisher = new List<int>(),
        Rating = 0,
        Tags = new List<int>(),
        Translators = new List<int>(),
        Writers = new List<int>(),
        AgeRating = new List<AgeRating>(),
        CollectionTags = new List<int>(),
        CoverArtist = new List<int>(),
        ReadStatus = new ReadStatus(),
        SortOptions = null,
        PublicationStatus = new List<PublicationStatus>()
    };
    private readonly ChapterSortComparer _chapterSortComparer = ChapterSortComparer.Default;
    private const int PageSize = 20;

    public OpdsController(IUnitOfWork unitOfWork, IDownloadService downloadService,
        IDirectoryService directoryService, ICacheService cacheService,
        IReaderService readerService, ISeriesService seriesService,
        IAccountService accountService)
    {
        _unitOfWork = unitOfWork;
        _downloadService = downloadService;
        _directoryService = directoryService;
        _cacheService = cacheService;
        _readerService = readerService;
        _seriesService = seriesService;
        _accountService = accountService;

        _xmlSerializer = new XmlSerializer(typeof(Feed));
        _xmlOpenSearchSerializer = new XmlSerializer(typeof(OpenSearchDescription));
    }

    [HttpPost("{apiKey}")]
    [HttpGet("{apiKey}")]
    [Produces("application/xml")]
    public async Task<IActionResult> Get(string apiKey)
    {
        if (!(await _unitOfWork.SettingsRepository.GetSettingsDtoAsync()).EnableOpds)
            return BadRequest("OPDS is not enabled on this server");

        var (baseUrl, prefix) = await GetPrefix();

        var feed = CreateFeed("Kavita", string.Empty, apiKey, prefix, baseUrl);
        SetFeedId(feed, "root");
        feed.Entries.Add(new FeedEntry()
        {
            Id = "onDeck",
            Title = "On Deck",
            Content = new FeedEntryContent()
            {
                Text = "Browse by On Deck"
            },
            Links = new List<FeedLink>()
            {
                CreateLink(FeedLinkRelation.SubSection, FeedLinkType.AtomNavigation, $"{prefix}{apiKey}/on-deck"),
            }
        });
        feed.Entries.Add(new FeedEntry()
        {
            Id = "recentlyAdded",
            Title = "Recently Added",
            Content = new FeedEntryContent()
            {
                Text = "Browse by Recently Added"
            },
            Links = new List<FeedLink>()
            {
                CreateLink(FeedLinkRelation.SubSection, FeedLinkType.AtomNavigation, $"{prefix}{apiKey}/recently-added"),
            }
        });
        feed.Entries.Add(new FeedEntry()
        {
            Id = "readingList",
            Title = "Reading Lists",
            Content = new FeedEntryContent()
            {
                Text = "Browse by Reading Lists"
            },
            Links = new List<FeedLink>()
            {
                CreateLink(FeedLinkRelation.SubSection, FeedLinkType.AtomNavigation, $"{prefix}{apiKey}/reading-list"),
            }
        });
        feed.Entries.Add(new FeedEntry()
        {
            Id = "allLibraries",
            Title = "All Libraries",
            Content = new FeedEntryContent()
            {
                Text = "Browse by Libraries"
            },
            Links = new List<FeedLink>()
            {
                CreateLink(FeedLinkRelation.SubSection, FeedLinkType.AtomNavigation, $"{prefix}{apiKey}/libraries"),
            }
        });
        feed.Entries.Add(new FeedEntry()
        {
            Id = "allCollections",
            Title = "All Collections",
            Content = new FeedEntryContent()
            {
                Text = "Browse by Collections"
            },
            Links = new List<FeedLink>()
            {
                CreateLink(FeedLinkRelation.SubSection, FeedLinkType.AtomNavigation, $"{prefix}{apiKey}/collections"),
            }
        });
        return CreateXmlResult(SerializeXml(feed));
    }

    private async Task<Tuple<string, string>> GetPrefix()
    {
        var baseUrl = (await _unitOfWork.SettingsRepository.GetSettingAsync(ServerSettingKey.BaseUrl)).Value;
        var prefix = "/api/opds/";
        if (!Configuration.DefaultBaseUrl.Equals(baseUrl))
        {
            // We need to update the Prefix to account for baseUrl
            prefix = baseUrl + "api/opds/";
        }

        return new Tuple<string, string>(baseUrl, prefix);
    }


    [HttpGet("{apiKey}/libraries")]
    [Produces("application/xml")]
    public async Task<IActionResult> GetLibraries(string apiKey)
    {
        if (!(await _unitOfWork.SettingsRepository.GetSettingsDtoAsync()).EnableOpds)
            return BadRequest("OPDS is not enabled on this server");
        var (baseUrl, prefix) = await GetPrefix();
        var userId = await GetUser(apiKey);
        var libraries = await _unitOfWork.LibraryRepository.GetLibrariesForUserIdAsync(userId);
        var feed = CreateFeed("All Libraries", $"{prefix}{apiKey}/libraries", apiKey, prefix, baseUrl);
        SetFeedId(feed, "libraries");
        foreach (var library in libraries)
        {
            feed.Entries.Add(new FeedEntry()
            {
                Id = library.Id.ToString(),
                Title = library.Name,
                Links = new List<FeedLink>()
                {
                    CreateLink(FeedLinkRelation.SubSection, FeedLinkType.AtomNavigation, $"{prefix}{apiKey}/libraries/{library.Id}"),
                }
            });
        }

        return CreateXmlResult(SerializeXml(feed));
    }

    [HttpGet("{apiKey}/collections")]
    [Produces("application/xml")]
    public async Task<IActionResult> GetCollections(string apiKey)
    {
        if (!(await _unitOfWork.SettingsRepository.GetSettingsDtoAsync()).EnableOpds)
            return BadRequest("OPDS is not enabled on this server");
        var (baseUrl, prefix) = await GetPrefix();
        var userId = await GetUser(apiKey);
        var user = await _unitOfWork.UserRepository.GetUserByIdAsync(userId);
        if (user == null) return Unauthorized();
        var isAdmin = await _unitOfWork.UserRepository.IsUserAdminAsync(user);

        var tags = isAdmin ? (await _unitOfWork.CollectionTagRepository.GetAllTagDtosAsync())
            : (await _unitOfWork.CollectionTagRepository.GetAllPromotedTagDtosAsync(userId));


        var feed = CreateFeed("All Collections", $"{prefix}{apiKey}/collections", apiKey, prefix, baseUrl);
        SetFeedId(feed, "collections");
        foreach (var tag in tags)
        {
            feed.Entries.Add(new FeedEntry()
            {
                Id = tag.Id.ToString(),
                Title = tag.Title,
                Summary = tag.Summary,
                Links = new List<FeedLink>()
                {
                    CreateLink(FeedLinkRelation.SubSection, FeedLinkType.AtomNavigation,  $"{prefix}{apiKey}/collections/{tag.Id}"),
                    CreateLink(FeedLinkRelation.Image, FeedLinkType.Image, $"{baseUrl}api/image/collection-cover?collectionId={tag.Id}&apiKey={apiKey}"),
                    CreateLink(FeedLinkRelation.Thumbnail, FeedLinkType.Image, $"{baseUrl}api/image/collection-cover?collectionId={tag.Id}&apiKey={apiKey}")
                }
            });
        }

        return CreateXmlResult(SerializeXml(feed));
    }


    [HttpGet("{apiKey}/collections/{collectionId}")]
    [Produces("application/xml")]
    public async Task<IActionResult> GetCollection(int collectionId, string apiKey, [FromQuery] int pageNumber = 0)
    {
        if (!(await _unitOfWork.SettingsRepository.GetSettingsDtoAsync()).EnableOpds)
            return BadRequest("OPDS is not enabled on this server");
        var (baseUrl, prefix) = await GetPrefix();
        var userId = await GetUser(apiKey);
        var user = await _unitOfWork.UserRepository.GetUserByIdAsync(userId);
        if (user == null) return Unauthorized();
        var isAdmin = await _unitOfWork.UserRepository.IsUserAdminAsync(user);

        IEnumerable <CollectionTagDto> tags;
        if (isAdmin)
        {
            tags = await _unitOfWork.CollectionTagRepository.GetAllTagDtosAsync();
        }
        else
        {
            tags = await _unitOfWork.CollectionTagRepository.GetAllPromotedTagDtosAsync(userId);
        }

        var tag = tags.SingleOrDefault(t => t.Id == collectionId);
        if (tag == null)
        {
            return BadRequest("Collection does not exist or you don't have access");
        }

<<<<<<< HEAD
        var series = await _unitOfWork.SeriesRepository.GetSeriesDtoForCollectionAsync(collectionId, userId, GetUserParams(pageNumber));
=======
        var series = await _unitOfWork.SeriesRepository.GetSeriesDtoForCollectionAsync(collectionId, userId, new UserParams()
        {
            PageNumber = pageNumber,
            PageSize = 20
        });
>>>>>>> 30bc7ccc
        var seriesMetadatas = await _unitOfWork.SeriesRepository.GetSeriesMetadataForIds(series.Select(s => s.Id));

        var feed = CreateFeed(tag.Title + " Collection", $"{prefix}{apiKey}/collections/{collectionId}", apiKey, prefix, baseUrl);
        SetFeedId(feed, $"collections-{collectionId}");
        AddPagination(feed, series, $"{prefix}{apiKey}/collections/{collectionId}");

        foreach (var seriesDto in series)
        {
<<<<<<< HEAD
            feed.Entries.Add(CreateSeries(seriesDto, seriesMetadatas.First(s => s.SeriesId == seriesDto.Id), apiKey, prefix, baseUrl));
=======
            feed.Entries.Add(CreateSeries(seriesDto, seriesMetadatas.First(s => s.SeriesId == seriesDto.Id), apiKey));
>>>>>>> 30bc7ccc
        }


        return CreateXmlResult(SerializeXml(feed));
    }

    [HttpGet("{apiKey}/reading-list")]
    [Produces("application/xml")]
    public async Task<IActionResult> GetReadingLists(string apiKey, [FromQuery] int pageNumber = 0)
    {
        if (!(await _unitOfWork.SettingsRepository.GetSettingsDtoAsync()).EnableOpds)
            return BadRequest("OPDS is not enabled on this server");
        var (baseUrl, prefix) = await GetPrefix();
        var userId = await GetUser(apiKey);

        var readingLists = await _unitOfWork.ReadingListRepository.GetReadingListDtosForUserAsync(userId,
            true, GetUserParams(pageNumber), false);


        var feed = CreateFeed("All Reading Lists", $"{prefix}{apiKey}/reading-list", apiKey, prefix, baseUrl);
        SetFeedId(feed, "reading-list");
        foreach (var readingListDto in readingLists)
        {
            feed.Entries.Add(new FeedEntry()
            {
                Id = readingListDto.Id.ToString(),
                Title = readingListDto.Title,
                Summary = readingListDto.Summary,
                Links = new List<FeedLink>()
                {
                    CreateLink(FeedLinkRelation.SubSection, FeedLinkType.AtomNavigation, $"{prefix}{apiKey}/reading-list/{readingListDto.Id}"),
                }
            });
        }

        return CreateXmlResult(SerializeXml(feed));
    }

    private static UserParams GetUserParams(int pageNumber)
    {
        return new UserParams()
        {
            PageNumber = pageNumber,
            PageSize = PageSize
        };
    }

    [HttpGet("{apiKey}/reading-list/{readingListId}")]
    [Produces("application/xml")]
    public async Task<IActionResult> GetReadingListItems(int readingListId, string apiKey)
    {
        if (!(await _unitOfWork.SettingsRepository.GetSettingsDtoAsync()).EnableOpds)
            return BadRequest("OPDS is not enabled on this server");
        var (baseUrl, prefix) = await GetPrefix();
        var userId = await GetUser(apiKey);
        var user = await _unitOfWork.UserRepository.GetUserByIdAsync(userId);

        var userWithLists = await _unitOfWork.UserRepository.GetUserByUsernameAsync(user!.UserName!, AppUserIncludes.ReadingListsWithItems);
        if (userWithLists == null) return Unauthorized();
        var readingList = userWithLists.ReadingLists.SingleOrDefault(t => t.Id == readingListId);
        if (readingList == null)
        {
            return BadRequest("Reading list does not exist or you don't have access");
        }

        var feed = CreateFeed(readingList.Title + " Reading List", $"{prefix}{apiKey}/reading-list/{readingListId}", apiKey, prefix, baseUrl);
        SetFeedId(feed, $"reading-list-{readingListId}");

        var items = (await _unitOfWork.ReadingListRepository.GetReadingListItemDtosByIdAsync(readingListId, userId)).ToList();
        foreach (var item in items)
        {
<<<<<<< HEAD
            feed.Entries.Add(
                CreateChapter(apiKey, $"{item.Order} - {item.SeriesName}: {item.Title}",
                    string.Empty, item.ChapterId, item.VolumeId, item.SeriesId, prefix, baseUrl));
=======
            feed.Entries.Add(CreateChapter(apiKey, $"{item.Order} - {item.SeriesName}: {item.Title}", string.Empty, item.ChapterId, item.VolumeId, item.SeriesId));
>>>>>>> 30bc7ccc
        }
        return CreateXmlResult(SerializeXml(feed));
    }

    [HttpGet("{apiKey}/libraries/{libraryId}")]
    [Produces("application/xml")]
    public async Task<IActionResult> GetSeriesForLibrary(int libraryId, string apiKey, [FromQuery] int pageNumber = 0)
    {
        if (!(await _unitOfWork.SettingsRepository.GetSettingsDtoAsync()).EnableOpds)
            return BadRequest("OPDS is not enabled on this server");
        var (baseUrl, prefix) = await GetPrefix();
        var userId = await GetUser(apiKey);
        var library =
            (await _unitOfWork.LibraryRepository.GetLibrariesForUserIdAsync(userId)).SingleOrDefault(l =>
                l.Id == libraryId);
        if (library == null)
        {
            return BadRequest("User does not have access to this library");
        }

<<<<<<< HEAD
        var series = await _unitOfWork.SeriesRepository.GetSeriesDtoForLibraryIdAsync(libraryId, userId, GetUserParams(pageNumber), _filterDto);
=======
        var series = await _unitOfWork.SeriesRepository.GetSeriesDtoForLibraryIdAsync(libraryId, userId, new UserParams()
        {
            PageNumber = pageNumber,
            PageSize = 20
        }, _filterDto);
>>>>>>> 30bc7ccc
        var seriesMetadatas = await _unitOfWork.SeriesRepository.GetSeriesMetadataForIds(series.Select(s => s.Id));

        var feed = CreateFeed(library.Name, $"{apiKey}/libraries/{libraryId}", apiKey, prefix, baseUrl);
        SetFeedId(feed, $"library-{library.Name}");
        AddPagination(feed, series, $"{prefix}{apiKey}/libraries/{libraryId}");

        foreach (var seriesDto in series)
        {
<<<<<<< HEAD
            feed.Entries.Add(CreateSeries(seriesDto, seriesMetadatas.First(s => s.SeriesId == seriesDto.Id), apiKey, prefix, baseUrl));
=======
            feed.Entries.Add(CreateSeries(seriesDto, seriesMetadatas.First(s => s.SeriesId == seriesDto.Id), apiKey));
>>>>>>> 30bc7ccc
        }

        return CreateXmlResult(SerializeXml(feed));
    }

    [HttpGet("{apiKey}/recently-added")]
    [Produces("application/xml")]
    public async Task<IActionResult> GetRecentlyAdded(string apiKey, [FromQuery] int pageNumber = 1)
    {
        if (!(await _unitOfWork.SettingsRepository.GetSettingsDtoAsync()).EnableOpds)
            return BadRequest("OPDS is not enabled on this server");
        var (baseUrl, prefix) = await GetPrefix();
        var userId = await GetUser(apiKey);
<<<<<<< HEAD
        var recentlyAdded = await _unitOfWork.SeriesRepository.GetRecentlyAdded(0, userId, GetUserParams(pageNumber), _filterDto);
=======
        var recentlyAdded = await _unitOfWork.SeriesRepository.GetRecentlyAdded(0, userId, new UserParams()
        {
            PageNumber = pageNumber,
            PageSize = 20
        }, _filterDto);
>>>>>>> 30bc7ccc
        var seriesMetadatas = await _unitOfWork.SeriesRepository.GetSeriesMetadataForIds(recentlyAdded.Select(s => s.Id));

        var feed = CreateFeed("Recently Added", $"{prefix}{apiKey}/recently-added", apiKey, prefix, baseUrl);
        SetFeedId(feed, "recently-added");
        AddPagination(feed, recentlyAdded, $"{prefix}{apiKey}/recently-added");

        foreach (var seriesDto in recentlyAdded)
        {
<<<<<<< HEAD
            feed.Entries.Add(CreateSeries(seriesDto, seriesMetadatas.First(s => s.SeriesId == seriesDto.Id), apiKey, prefix, baseUrl));
=======
            feed.Entries.Add(CreateSeries(seriesDto, seriesMetadatas.First(s => s.SeriesId == seriesDto.Id), apiKey));
>>>>>>> 30bc7ccc
        }

        return CreateXmlResult(SerializeXml(feed));
    }

    [HttpGet("{apiKey}/on-deck")]
    [Produces("application/xml")]
    public async Task<IActionResult> GetOnDeck(string apiKey, [FromQuery] int pageNumber = 1)
    {
        if (!(await _unitOfWork.SettingsRepository.GetSettingsDtoAsync()).EnableOpds)
            return BadRequest("OPDS is not enabled on this server");

        var (baseUrl, prefix) = await GetPrefix();

        var userId = await GetUser(apiKey);
        var userParams = GetUserParams(pageNumber);
        var pagedList = await _unitOfWork.SeriesRepository.GetOnDeck(userId, 0, userParams, _filterDto);
        var seriesMetadatas = await _unitOfWork.SeriesRepository.GetSeriesMetadataForIds(pagedList.Select(s => s.Id));

        Response.AddPaginationHeader(pagedList.CurrentPage, pagedList.PageSize, pagedList.TotalCount, pagedList.TotalPages);

        var feed = CreateFeed("On Deck", $"{prefix}{apiKey}/on-deck", apiKey, prefix, baseUrl);
        SetFeedId(feed, "on-deck");
        AddPagination(feed, pagedList, $"{prefix}{apiKey}/on-deck");

        foreach (var seriesDto in pagedList)
        {
<<<<<<< HEAD
            feed.Entries.Add(CreateSeries(seriesDto, seriesMetadatas.First(s => s.SeriesId == seriesDto.Id), apiKey, prefix, baseUrl));
=======
            feed.Entries.Add(CreateSeries(seriesDto, seriesMetadatas.First(s => s.SeriesId == seriesDto.Id), apiKey));
>>>>>>> 30bc7ccc
        }

        return CreateXmlResult(SerializeXml(feed));
    }

    [HttpGet("{apiKey}/series")]
    [Produces("application/xml")]
    public async Task<IActionResult> SearchSeries(string apiKey, [FromQuery] string query)
    {
        if (!(await _unitOfWork.SettingsRepository.GetSettingsDtoAsync()).EnableOpds)
            return BadRequest("OPDS is not enabled on this server");
        var (baseUrl, prefix) = await GetPrefix();
        var userId = await GetUser(apiKey);
        var user = await _unitOfWork.UserRepository.GetUserByIdAsync(userId);

        if (string.IsNullOrEmpty(query))
        {
            return BadRequest("You must pass a query parameter");
        }
        query = query.Replace(@"%", string.Empty);
        // Get libraries user has access to
        var libraries = (await _unitOfWork.LibraryRepository.GetLibrariesForUserIdAsync(userId)).ToList();
        if (!libraries.Any()) return BadRequest("User does not have access to any libraries");

        var isAdmin = await _unitOfWork.UserRepository.IsUserAdminAsync(user);

        var series = await _unitOfWork.SeriesRepository.SearchSeries(userId, isAdmin, libraries.Select(l => l.Id).ToArray(), query);

        var feed = CreateFeed(query, $"{prefix}{apiKey}/series?query=" + query, apiKey, prefix, baseUrl);
        SetFeedId(feed, "search-series");
        foreach (var seriesDto in series.Series)
        {
            feed.Entries.Add(CreateSeries(seriesDto, apiKey, prefix, baseUrl));
        }

        foreach (var collection in series.Collections)
        {
            feed.Entries.Add(new FeedEntry()
            {
                Id = collection.Id.ToString(),
                Title = collection.Title,
                Summary = collection.Summary,
                Links = new List<FeedLink>()
                {
                    CreateLink(FeedLinkRelation.SubSection, FeedLinkType.AtomNavigation,
                        $"{prefix}{apiKey}/collections/{collection.Id}"),
                    CreateLink(FeedLinkRelation.Image, FeedLinkType.Image,
                        $"{baseUrl}api/image/collection-cover?collectionId={collection.Id}&apiKey={apiKey}"),
                    CreateLink(FeedLinkRelation.Thumbnail, FeedLinkType.Image,
                        $"{baseUrl}api/image/collection-cover?collectionId={collection.Id}&apiKey={apiKey}")
                }
            });
        }

        foreach (var readingListDto in series.ReadingLists)
        {
            feed.Entries.Add(new FeedEntry()
            {
                Id = readingListDto.Id.ToString(),
                Title = readingListDto.Title,
                Summary = readingListDto.Summary,
                Links = new List<FeedLink>()
                {
                    CreateLink(FeedLinkRelation.SubSection, FeedLinkType.AtomNavigation, $"{prefix}{apiKey}/reading-list/{readingListDto.Id}"),
                }
            });
        }


        return CreateXmlResult(SerializeXml(feed));
    }

    private static void SetFeedId(Feed feed, string id)
    {
        feed.Id = id;
    }

    [HttpGet("{apiKey}/search")]
    [Produces("application/xml")]
    public async Task<IActionResult> GetSearchDescriptor(string apiKey)
    {
        if (!(await _unitOfWork.SettingsRepository.GetSettingsDtoAsync()).EnableOpds)
            return BadRequest("OPDS is not enabled on this server");
        var (baseUrl, prefix) = await GetPrefix();
        var feed = new OpenSearchDescription()
        {
            ShortName = "Search",
            Description = "Search for Series, Collections, or Reading Lists",
            Url = new SearchLink()
            {
                Type = FeedLinkType.AtomAcquisition,
                Template = $"{prefix}{apiKey}/series?query=" + "{searchTerms}"
            }
        };

        await using var sm = new StringWriter();
        _xmlOpenSearchSerializer.Serialize(sm, feed);

        return CreateXmlResult(sm.ToString().Replace("utf-16", "utf-8"));
    }

    [HttpGet("{apiKey}/series/{seriesId}")]
    [Produces("application/xml")]
    public async Task<IActionResult> GetSeries(string apiKey, int seriesId)
    {
        if (!(await _unitOfWork.SettingsRepository.GetSettingsDtoAsync()).EnableOpds)
            return BadRequest("OPDS is not enabled on this server");
        var (baseUrl, prefix) = await GetPrefix();
        var userId = await GetUser(apiKey);
        var series = await _unitOfWork.SeriesRepository.GetSeriesDtoByIdAsync(seriesId, userId);

        var feed = CreateFeed(series.Name + " - Storyline", $"{prefix}{apiKey}/series/{series.Id}", apiKey, prefix, baseUrl);
        SetFeedId(feed, $"series-{series.Id}");
        feed.Links.Add(CreateLink(FeedLinkRelation.Image, FeedLinkType.Image, $"{baseUrl}api/image/series-cover?seriesId={seriesId}&apiKey={apiKey}"));

        var seriesDetail =  await _seriesService.GetSeriesDetail(seriesId, userId);
        foreach (var volume in seriesDetail.Volumes)
        {
<<<<<<< HEAD
            var chapters = (await _unitOfWork.ChapterRepository.GetChaptersAsync(volume.Id)).OrderBy(x => double.Parse(x.Number),
        _chapterSortComparer);

            foreach (var chapter in chapters)
=======
            // If there is only one chapter to the Volume, we will emulate a volume to flatten the amount of hops a user must go through
            if (volume.Chapters.Count == 1)
            {
                var firstChapter = volume.Chapters.First();
                var chapter = CreateChapter(apiKey, volume.Name, firstChapter.Summary, firstChapter.Id, volume.Id, seriesId);
                chapter.Id = firstChapter.Id.ToString();
                feed.Entries.Add(chapter);
            }
            else
>>>>>>> 30bc7ccc
            {
                var files = await _unitOfWork.ChapterRepository.GetFilesForChapterAsync(chapter.Id);
                var chapterTest = await _unitOfWork.ChapterRepository.GetChapterDtoAsync(chapter.Id);
                foreach (var mangaFile in files)
                {
                    feed.Entries.Add(await CreateChapterWithFile(seriesId, volume.Id, chapter.Id, mangaFile, series, chapterTest, apiKey, prefix, baseUrl));
                }
            }

        }

        foreach (var storylineChapter in seriesDetail.StorylineChapters.Where(c => !c.IsSpecial))
        {
<<<<<<< HEAD
            var files = await _unitOfWork.ChapterRepository.GetFilesForChapterAsync(storylineChapter.Id);
            var chapterTest = await _unitOfWork.ChapterRepository.GetChapterDtoAsync(storylineChapter.Id);
            foreach (var mangaFile in files)
            {
                feed.Entries.Add(await CreateChapterWithFile(seriesId, storylineChapter.VolumeId, storylineChapter.Id, mangaFile, series, chapterTest, apiKey, prefix, baseUrl));
            }
=======
            feed.Entries.Add(CreateChapter(apiKey, storylineChapter.Title, storylineChapter.Summary,  storylineChapter.Id, storylineChapter.VolumeId, seriesId));
>>>>>>> 30bc7ccc
        }

        foreach (var special in seriesDetail.Specials)
        {
<<<<<<< HEAD
            var files = await _unitOfWork.ChapterRepository.GetFilesForChapterAsync(special.Id);
            var chapterTest = await _unitOfWork.ChapterRepository.GetChapterDtoAsync(special.Id);
            foreach (var mangaFile in files)
            {
                feed.Entries.Add(await CreateChapterWithFile(seriesId, special.VolumeId, special.Id, mangaFile, series, chapterTest, apiKey, prefix, baseUrl));
            }
=======
            feed.Entries.Add(CreateChapter(apiKey, special.Title, special.Summary,  special.Id, special.VolumeId, seriesId));
>>>>>>> 30bc7ccc
        }

        return CreateXmlResult(SerializeXml(feed));
    }

    [HttpGet("{apiKey}/series/{seriesId}/volume/{volumeId}")]
    [Produces("application/xml")]
    public async Task<IActionResult> GetVolume(string apiKey, int seriesId, int volumeId)
    {
        if (!(await _unitOfWork.SettingsRepository.GetSettingsDtoAsync()).EnableOpds)
            return BadRequest("OPDS is not enabled on this server");
        var (baseUrl, prefix) = await GetPrefix();
        var userId = await GetUser(apiKey);
        var series = await _unitOfWork.SeriesRepository.GetSeriesDtoByIdAsync(seriesId, userId);
        var libraryType = await _unitOfWork.LibraryRepository.GetLibraryTypeAsync(series.LibraryId);
        var volume = await _unitOfWork.VolumeRepository.GetVolumeAsync(volumeId);
        var chapters =
            (await _unitOfWork.ChapterRepository.GetChaptersAsync(volumeId)).OrderBy(x => double.Parse(x.Number),
                _chapterSortComparer);
        var feed = CreateFeed(series.Name + " - Volume " + volume!.Name + $" - {SeriesService.FormatChapterName(libraryType)}s ",
            $"{prefix}{apiKey}/series/{seriesId}/volume/{volumeId}", apiKey, prefix, baseUrl);
        SetFeedId(feed, $"series-{series.Id}-volume-{volume.Id}-{SeriesService.FormatChapterName(libraryType)}s");
        foreach (var chapter in chapters)
        {
            var files = await _unitOfWork.ChapterRepository.GetFilesForChapterAsync(chapter.Id);
            var chapterTest = await _unitOfWork.ChapterRepository.GetChapterDtoAsync(chapter.Id);
            foreach (var mangaFile in files)
            {
                feed.Entries.Add(await CreateChapterWithFile(seriesId, volumeId, chapter.Id, mangaFile, series, chapterTest, apiKey, prefix, baseUrl));
            }
        }

        return CreateXmlResult(SerializeXml(feed));
    }

    [HttpGet("{apiKey}/series/{seriesId}/volume/{volumeId}/chapter/{chapterId}")]
    [Produces("application/xml")]
    public async Task<IActionResult> GetChapter(string apiKey, int seriesId, int volumeId, int chapterId)
    {
        if (!(await _unitOfWork.SettingsRepository.GetSettingsDtoAsync()).EnableOpds)
            return BadRequest("OPDS is not enabled on this server");
        var (baseUrl, prefix) = await GetPrefix();
        var userId = await GetUser(apiKey);
        var series = await _unitOfWork.SeriesRepository.GetSeriesDtoByIdAsync(seriesId, userId);
        var libraryType = await _unitOfWork.LibraryRepository.GetLibraryTypeAsync(series.LibraryId);
        var chapter = await _unitOfWork.ChapterRepository.GetChapterDtoAsync(chapterId);
        if (chapter == null) return BadRequest("Chapter doesn't exist");
        var volume = await _unitOfWork.VolumeRepository.GetVolumeAsync(volumeId);
        var files = await _unitOfWork.ChapterRepository.GetFilesForChapterAsync(chapterId);

        var feed = CreateFeed(series.Name + " - Volume " + volume!.Name + $" - {SeriesService.FormatChapterName(libraryType)}s",
            $"{prefix}{apiKey}/series/{seriesId}/volume/{volumeId}/chapter/{chapterId}", apiKey, prefix, baseUrl);
        SetFeedId(feed, $"series-{series.Id}-volume-{volumeId}-{SeriesService.FormatChapterName(libraryType)}-{chapterId}-files");
        foreach (var mangaFile in files)
        {
            feed.Entries.Add(await CreateChapterWithFile(seriesId, volumeId, chapterId, mangaFile, series, chapter, apiKey, prefix, baseUrl));
        }

        return CreateXmlResult(SerializeXml(feed));
    }

    /// <summary>
    /// Downloads a file
    /// </summary>
    /// <param name="apiKey">User's API Key</param>
    /// <param name="seriesId"></param>
    /// <param name="volumeId"></param>
    /// <param name="chapterId"></param>
    /// <param name="filename">Not used. Only for Chunky to allow download links</param>
    /// <returns></returns>
    [HttpGet("{apiKey}/series/{seriesId}/volume/{volumeId}/chapter/{chapterId}/download/{filename}")]
    public async Task<ActionResult> DownloadFile(string apiKey, int seriesId, int volumeId, int chapterId, string filename)
    {
        if (!(await _unitOfWork.SettingsRepository.GetSettingsDtoAsync()).EnableOpds)
            return BadRequest("OPDS is not enabled on this server");
        var user = await _unitOfWork.UserRepository.GetUserByIdAsync(await GetUser(apiKey));
        if (!await _accountService.HasDownloadPermission(user))
        {
            return BadRequest("User does not have download permissions");
        }

        var files = await _unitOfWork.ChapterRepository.GetFilesForChapterAsync(chapterId);
        var (zipFile, contentType, fileDownloadName) = _downloadService.GetFirstFileDownload(files);
        return PhysicalFile(zipFile, contentType, fileDownloadName, true);
    }

    private static ContentResult CreateXmlResult(string xml)
    {
        return new ContentResult
        {
            ContentType = "application/xml",
            Content = xml,
            StatusCode = 200
        };
    }

    private static void AddPagination(Feed feed, PagedList<SeriesDto> list, string href)
    {
        var url = href;
        if (href.Contains('?'))
        {
            url += "&amp;";
        }
        else
        {
            url += "?";
        }

        var pageNumber = Math.Max(list.CurrentPage, 1);

        if (pageNumber > 1)
        {
            feed.Links.Add(CreateLink(FeedLinkRelation.Prev, FeedLinkType.AtomNavigation, url + "pageNumber=" + (pageNumber - 1)));
        }

        if (pageNumber + 1 <= list.TotalPages)
        {
            feed.Links.Add(CreateLink(FeedLinkRelation.Next, FeedLinkType.AtomNavigation, url + "pageNumber=" + (pageNumber + 1)));
        }

        // Update self to point to current page
        var selfLink = feed.Links.SingleOrDefault(l => l.Rel == FeedLinkRelation.Self);
        if (selfLink != null)
        {
            selfLink.Href = url + "pageNumber=" + pageNumber;
        }


        feed.Total = list.TotalCount;
        feed.ItemsPerPage = list.PageSize;
        feed.StartIndex = (Math.Max(list.CurrentPage - 1, 0) * list.PageSize) + 1;
    }

<<<<<<< HEAD
    private static FeedEntry CreateSeries(SeriesDto seriesDto, SeriesMetadataDto metadata, string apiKey, string prefix, string baseUrl)
=======
    private static FeedEntry CreateSeries(SeriesDto seriesDto, SeriesMetadataDto metadata, string apiKey)
>>>>>>> 30bc7ccc
    {
        return new FeedEntry()
        {
            Id = seriesDto.Id.ToString(),
            Title = $"{seriesDto.Name} ({seriesDto.Format})",
            Summary = seriesDto.Summary,
            Authors = metadata.Writers.Select(p => new FeedAuthor()
            {
                Name = p.Name,
<<<<<<< HEAD
                Uri = "http://opds-spec.org/author/" + p.Id
=======
                Uri = "http://opds-spec.org/author"
>>>>>>> 30bc7ccc
            }).ToList(),
            Categories = metadata.Genres.Select(g => new FeedCategory()
            {
                Label = g.Title,
                Term = string.Empty
            }).ToList(),
            Links = new List<FeedLink>()
            {
                CreateLink(FeedLinkRelation.SubSection, FeedLinkType.AtomNavigation,  $"{prefix}{apiKey}/series/{seriesDto.Id}"),
                CreateLink(FeedLinkRelation.Image, FeedLinkType.Image, $"{baseUrl}api/image/series-cover?seriesId={seriesDto.Id}&apiKey={apiKey}"),
                CreateLink(FeedLinkRelation.Thumbnail, FeedLinkType.Image, $"{baseUrl}api/image/series-cover?seriesId={seriesDto.Id}&apiKey={apiKey}")
            }
        };
    }

    private static FeedEntry CreateSeries(SearchResultDto searchResultDto, string apiKey, string prefix, string baseUrl)
    {
        return new FeedEntry()
        {
            Id = searchResultDto.SeriesId.ToString(),
            Title = $"{searchResultDto.Name} ({searchResultDto.Format})",
            Links = new List<FeedLink>()
            {
                CreateLink(FeedLinkRelation.SubSection, FeedLinkType.AtomNavigation, $"{prefix}{apiKey}/series/{searchResultDto.SeriesId}"),
                CreateLink(FeedLinkRelation.Image, FeedLinkType.Image, $"{baseUrl}api/image/series-cover?seriesId={searchResultDto.SeriesId}&apiKey={apiKey}"),
                CreateLink(FeedLinkRelation.Thumbnail, FeedLinkType.Image, $"{baseUrl}api/image/series-cover?seriesId={searchResultDto.SeriesId}&apiKey={apiKey}")
            }
        };
    }

<<<<<<< HEAD
    private static FeedEntry CreateChapter(string apiKey, string title, string summary, int chapterId, int volumeId, int seriesId, string prefix, string baseUrl)
=======
    private static FeedEntry CreateVolume(VolumeDto volumeDto, int seriesId, string apiKey)
    {
        return new FeedEntry()
        {
            Id = volumeDto.Id.ToString(),
            Title = volumeDto.Name,
            Summary = volumeDto.Chapters.First().Summary ?? string.Empty,
            Links = new List<FeedLink>()
            {
                CreateLink(FeedLinkRelation.SubSection, FeedLinkType.AtomNavigation,
                    Prefix + $"{apiKey}/series/{seriesId}/volume/{volumeDto.Id}"),
                CreateLink(FeedLinkRelation.Image, FeedLinkType.Image,
                    $"/api/image/volume-cover?volumeId={volumeDto.Id}"),
                CreateLink(FeedLinkRelation.Thumbnail, FeedLinkType.Image,
                    $"/api/image/volume-cover?volumeId={volumeDto.Id}")
            }
        };
    }

    private static FeedEntry CreateChapter(string apiKey, string title, string summary, int chapterId, int volumeId, int seriesId)
>>>>>>> 30bc7ccc
    {
        return new FeedEntry()
        {
            Id = chapterId.ToString(),
            Title = title,
            Summary = summary ?? string.Empty,
            Links = new List<FeedLink>()
            {
                CreateLink(FeedLinkRelation.SubSection, FeedLinkType.AtomNavigation,
                     $"{prefix}{apiKey}/series/{seriesId}/volume/{volumeId}/chapter/{chapterId}"),
                CreateLink(FeedLinkRelation.Image, FeedLinkType.Image,
                    $"{baseUrl}api/image/chapter-cover?chapterId={chapterId}&apiKey={apiKey}"),
                CreateLink(FeedLinkRelation.Thumbnail, FeedLinkType.Image,
                    $"{baseUrl}api/image/chapter-cover?chapterId={chapterId}&apiKey={apiKey}")
            }
        };
    }

    private async Task<FeedEntry> CreateChapterWithFile(int seriesId, int volumeId, int chapterId, MangaFile mangaFile, SeriesDto series, ChapterDto chapter, string apiKey, string prefix, string baseUrl)
    {
        var fileSize =
            mangaFile.Bytes > 0 ? DirectoryService.GetHumanReadableBytes(mangaFile.Bytes) :
            DirectoryService.GetHumanReadableBytes(_directoryService.GetTotalSize(new List<string>()
                {mangaFile.FilePath}));
        var fileType = _downloadService.GetContentTypeFromFile(mangaFile.FilePath);
        var filename = Uri.EscapeDataString(Path.GetFileName(mangaFile.FilePath));
        var libraryType = await _unitOfWork.LibraryRepository.GetLibraryTypeAsync(series.LibraryId);
        var volume = await _unitOfWork.VolumeRepository.GetVolumeDtoAsync(volumeId, await GetUser(apiKey));


        var title = $"{series.Name}";

        if (volume!.Chapters.Count == 1)
        {
            SeriesService.RenameVolumeName(volume.Chapters.First(), volume, libraryType);
            if (volume.Name != "0")
            {
                title += $" - {volume.Name}";
            }
        }
        else if (volume.Number != 0)
        {
            title = $"{series.Name} - Volume {volume.Name} - {SeriesService.FormatChapterTitle(chapter, libraryType)}";
        }
        else
        {
            title = $"{series.Name} - {SeriesService.FormatChapterTitle(chapter, libraryType)}";
        }

        // Chunky requires a file at the end. Our API ignores this
        var accLink =
                CreateLink(FeedLinkRelation.Acquisition, fileType,
                    $"{prefix}{apiKey}/series/{seriesId}/volume/{volumeId}/chapter/{chapterId}/download/{filename}",
                    filename);
        accLink.TotalPages = chapter.Pages;

        var entry = new FeedEntry()
        {
            Id = mangaFile.Id.ToString(),
            Title = title,
            Extent = fileSize,
            Summary = $"{fileType.Split("/")[1]} - {fileSize}",
            Format = mangaFile.Format.ToString(),
            Links = new List<FeedLink>()
            {
                CreateLink(FeedLinkRelation.Image, FeedLinkType.Image, $"{baseUrl}api/image/chapter-cover?chapterId={chapterId}&apiKey={apiKey}"),
                CreateLink(FeedLinkRelation.Thumbnail, FeedLinkType.Image, $"{baseUrl}api/image/chapter-cover?chapterId={chapterId}&apiKey={apiKey}"),
                // We can't not include acc link in the feed, panels doesn't work with just page streaming option. We have to block download directly
                accLink,
<<<<<<< HEAD
                await CreatePageStreamLink(series.LibraryId, seriesId, volumeId, chapterId, mangaFile, apiKey, prefix)
=======
                CreatePageStreamLink(series.LibraryId,seriesId, volumeId, chapterId, mangaFile, apiKey)
>>>>>>> 30bc7ccc
            },
            Content = new FeedEntryContent()
            {
                Text = fileType,
                Type = "text"
            }
        };

        return entry;
    }

    /// <summary>
    /// This returns a streamed image following OPDS-PS v1.2
    /// </summary>
    /// <param name="apiKey"></param>
    /// <param name="libraryId"></param>
    /// <param name="seriesId"></param>
    /// <param name="volumeId"></param>
    /// <param name="chapterId"></param>
    /// <param name="pageNumber"></param>
    /// <returns></returns>
    [HttpGet("{apiKey}/image")]
    public async Task<ActionResult> GetPageStreamedImage(string apiKey, [FromQuery] int libraryId, [FromQuery] int seriesId, [FromQuery] int volumeId,[FromQuery] int chapterId, [FromQuery] int pageNumber)
    {
        if (pageNumber < 0) return BadRequest("Page cannot be less than 0");
        var chapter = await _cacheService.Ensure(chapterId);
        if (chapter == null) return BadRequest("There was an issue finding image file for reading");

        try
        {
            var path = _cacheService.GetCachedPagePath(chapter.Id, pageNumber);
            if (string.IsNullOrEmpty(path) || !System.IO.File.Exists(path)) return BadRequest($"No such image for page {pageNumber}");

            var content = await _directoryService.ReadFileAsync(path);
<<<<<<< HEAD
            var format = Path.GetExtension(path);
=======
            var format = Path.GetExtension(path).Replace(".", string.Empty);
>>>>>>> 30bc7ccc

            // Calculates SHA1 Hash for byte[]
            Response.AddCacheHeader(content);

            // Save progress for the user
            await _readerService.SaveReadingProgress(new ProgressDto()
            {
                ChapterId = chapterId,
                PageNum = pageNumber,
                SeriesId = seriesId,
                VolumeId = volumeId,
                LibraryId =libraryId
            }, await GetUser(apiKey));

            return File(content, MimeTypeMap.GetMimeType(format));
        }
        catch (Exception)
        {
            _cacheService.CleanupChapters(new []{ chapterId });
            throw;
        }
    }

    [HttpGet("{apiKey}/favicon")]
    [ResponseCache(Duration = 60 * 60, Location = ResponseCacheLocation.Client, NoStore = false)]
    public async Task<ActionResult> GetFavicon(string apiKey)
    {
        var files = _directoryService.GetFilesWithExtension(Path.Join(Directory.GetCurrentDirectory(), ".."), @"\.ico");
        if (files.Length == 0) return BadRequest("Cannot find icon");
        var path = files[0];
        var content = await _directoryService.ReadFileAsync(path);
<<<<<<< HEAD
        var format = Path.GetExtension(path);
=======
        var format = Path.GetExtension(path).Replace(".", string.Empty);
>>>>>>> 30bc7ccc

        return File(content, MimeTypeMap.GetMimeType(format));
    }

    /// <summary>
    /// Gets the user from the API key
    /// </summary>
    /// <returns></returns>
    private async Task<int> GetUser(string apiKey)
    {
        try
        {
            var user = await _unitOfWork.UserRepository.GetUserIdByApiKeyAsync(apiKey);
            return user;
        }
        catch
        {
            /* Do nothing */
        }
        throw new KavitaException("User does not exist");
    }

<<<<<<< HEAD
    private async Task<FeedLink> CreatePageStreamLink(int libraryId, int seriesId, int volumeId, int chapterId, MangaFile mangaFile, string apiKey, string prefix)
    {
        var userId = await GetUser(apiKey);
        var progress = await _unitOfWork.AppUserProgressRepository.GetUserProgressDtoAsync(chapterId, userId);

        // TODO: Type could be wrong
        var link = CreateLink(FeedLinkRelation.Stream, "image/jpeg",
            $"{prefix}{apiKey}/image?libraryId={libraryId}&seriesId={seriesId}&volumeId={volumeId}&chapterId={chapterId}&pageNumber=" + "{pageNumber}");
=======
    private static FeedLink CreatePageStreamLink(int libraryId, int seriesId, int volumeId, int chapterId, MangaFile mangaFile, string apiKey)
    {
        var link = CreateLink(FeedLinkRelation.Stream, "image/jpeg", $"{Prefix}{apiKey}/image?libraryId={libraryId}&seriesId={seriesId}&volumeId={volumeId}&chapterId={chapterId}&pageNumber=" + "{pageNumber}");
>>>>>>> 30bc7ccc
        link.TotalPages = mangaFile.Pages;
        if (progress != null)
        {
            link.LastRead = progress.PageNum;
            link.LastReadDate = progress.LastModifiedUtc;
        }
        link.IsPageStream = true;
        return link;
    }

    private static FeedLink CreateLink(string rel, string type, string href, string? title = null)
    {
        return new FeedLink()
        {
            Rel = rel,
            Href = href,
            Type = type,
            Title = string.IsNullOrEmpty(title) ? string.Empty : title
        };
    }

    private static Feed CreateFeed(string title, string href, string apiKey, string prefix, string baseUrl)
    {
        var link = CreateLink(FeedLinkRelation.Self, string.IsNullOrEmpty(href) ?
            FeedLinkType.AtomNavigation :
            FeedLinkType.AtomAcquisition, prefix + href);

        return new Feed()
        {
            Title = title,
            Icon = $"{prefix}{apiKey}/favicon",
            Links = new List<FeedLink>()
            {
                link,
                CreateLink(FeedLinkRelation.Start, FeedLinkType.AtomNavigation, $"{prefix}{apiKey}"),
                CreateLink(FeedLinkRelation.Search, FeedLinkType.AtomSearch, $"{prefix}{apiKey}/search")
            },
        };
    }

    private string SerializeXml(Feed feed)
    {
        if (feed == null) return string.Empty;
        using var sm = new StringWriter();
        _xmlSerializer.Serialize(sm, feed);
        return sm.ToString().Replace("utf-16", "utf-8"); // Chunky cannot accept UTF-16 feeds
    }
}<|MERGE_RESOLUTION|>--- conflicted
+++ resolved
@@ -20,7 +20,6 @@
 using Kavita.Common;
 using Microsoft.AspNetCore.Authorization;
 using Microsoft.AspNetCore.Mvc;
-using MimeTypes;
 
 namespace API.Controllers;
 
@@ -38,6 +37,7 @@
 
     private readonly XmlSerializer _xmlSerializer;
     private readonly XmlSerializer _xmlOpenSearchSerializer;
+    private const string Prefix = "/api/opds/";
     private readonly FilterDto _filterDto = new FilterDto()
     {
         Formats = new List<MangaFormat>(),
@@ -62,8 +62,7 @@
         SortOptions = null,
         PublicationStatus = new List<PublicationStatus>()
     };
-    private readonly ChapterSortComparer _chapterSortComparer = ChapterSortComparer.Default;
-    private const int PageSize = 20;
+    private readonly ChapterSortComparer _chapterSortComparer = new ChapterSortComparer();
 
     public OpdsController(IUnitOfWork unitOfWork, IDownloadService downloadService,
         IDirectoryService directoryService, ICacheService cacheService,
@@ -80,6 +79,7 @@
 
         _xmlSerializer = new XmlSerializer(typeof(Feed));
         _xmlOpenSearchSerializer = new XmlSerializer(typeof(OpenSearchDescription));
+
     }
 
     [HttpPost("{apiKey}")]
@@ -89,10 +89,7 @@
     {
         if (!(await _unitOfWork.SettingsRepository.GetSettingsDtoAsync()).EnableOpds)
             return BadRequest("OPDS is not enabled on this server");
-
-        var (baseUrl, prefix) = await GetPrefix();
-
-        var feed = CreateFeed("Kavita", string.Empty, apiKey, prefix, baseUrl);
+        var feed = CreateFeed("Kavita", string.Empty, apiKey);
         SetFeedId(feed, "root");
         feed.Entries.Add(new FeedEntry()
         {
@@ -104,7 +101,7 @@
             },
             Links = new List<FeedLink>()
             {
-                CreateLink(FeedLinkRelation.SubSection, FeedLinkType.AtomNavigation, $"{prefix}{apiKey}/on-deck"),
+                CreateLink(FeedLinkRelation.SubSection, FeedLinkType.AtomNavigation, Prefix + $"{apiKey}/on-deck"),
             }
         });
         feed.Entries.Add(new FeedEntry()
@@ -117,7 +114,7 @@
             },
             Links = new List<FeedLink>()
             {
-                CreateLink(FeedLinkRelation.SubSection, FeedLinkType.AtomNavigation, $"{prefix}{apiKey}/recently-added"),
+                CreateLink(FeedLinkRelation.SubSection, FeedLinkType.AtomNavigation, Prefix + $"{apiKey}/recently-added"),
             }
         });
         feed.Entries.Add(new FeedEntry()
@@ -130,7 +127,7 @@
             },
             Links = new List<FeedLink>()
             {
-                CreateLink(FeedLinkRelation.SubSection, FeedLinkType.AtomNavigation, $"{prefix}{apiKey}/reading-list"),
+                CreateLink(FeedLinkRelation.SubSection, FeedLinkType.AtomNavigation, Prefix + $"{apiKey}/reading-list"),
             }
         });
         feed.Entries.Add(new FeedEntry()
@@ -143,7 +140,7 @@
             },
             Links = new List<FeedLink>()
             {
-                CreateLink(FeedLinkRelation.SubSection, FeedLinkType.AtomNavigation, $"{prefix}{apiKey}/libraries"),
+                CreateLink(FeedLinkRelation.SubSection, FeedLinkType.AtomNavigation, Prefix + $"{apiKey}/libraries"),
             }
         });
         feed.Entries.Add(new FeedEntry()
@@ -156,25 +153,12 @@
             },
             Links = new List<FeedLink>()
             {
-                CreateLink(FeedLinkRelation.SubSection, FeedLinkType.AtomNavigation, $"{prefix}{apiKey}/collections"),
+                CreateLink(FeedLinkRelation.SubSection, FeedLinkType.AtomNavigation, Prefix + $"{apiKey}/collections"),
             }
         });
         return CreateXmlResult(SerializeXml(feed));
     }
 
-    private async Task<Tuple<string, string>> GetPrefix()
-    {
-        var baseUrl = (await _unitOfWork.SettingsRepository.GetSettingAsync(ServerSettingKey.BaseUrl)).Value;
-        var prefix = "/api/opds/";
-        if (!Configuration.DefaultBaseUrl.Equals(baseUrl))
-        {
-            // We need to update the Prefix to account for baseUrl
-            prefix = baseUrl + "api/opds/";
-        }
-
-        return new Tuple<string, string>(baseUrl, prefix);
-    }
-
 
     [HttpGet("{apiKey}/libraries")]
     [Produces("application/xml")]
@@ -182,10 +166,9 @@
     {
         if (!(await _unitOfWork.SettingsRepository.GetSettingsDtoAsync()).EnableOpds)
             return BadRequest("OPDS is not enabled on this server");
-        var (baseUrl, prefix) = await GetPrefix();
         var userId = await GetUser(apiKey);
         var libraries = await _unitOfWork.LibraryRepository.GetLibrariesForUserIdAsync(userId);
-        var feed = CreateFeed("All Libraries", $"{prefix}{apiKey}/libraries", apiKey, prefix, baseUrl);
+        var feed = CreateFeed("All Libraries", $"{apiKey}/libraries", apiKey);
         SetFeedId(feed, "libraries");
         foreach (var library in libraries)
         {
@@ -195,7 +178,7 @@
                 Title = library.Name,
                 Links = new List<FeedLink>()
                 {
-                    CreateLink(FeedLinkRelation.SubSection, FeedLinkType.AtomNavigation, $"{prefix}{apiKey}/libraries/{library.Id}"),
+                    CreateLink(FeedLinkRelation.SubSection, FeedLinkType.AtomNavigation, Prefix + $"{apiKey}/libraries/{library.Id}"),
                 }
             });
         }
@@ -209,17 +192,15 @@
     {
         if (!(await _unitOfWork.SettingsRepository.GetSettingsDtoAsync()).EnableOpds)
             return BadRequest("OPDS is not enabled on this server");
-        var (baseUrl, prefix) = await GetPrefix();
         var userId = await GetUser(apiKey);
         var user = await _unitOfWork.UserRepository.GetUserByIdAsync(userId);
-        if (user == null) return Unauthorized();
         var isAdmin = await _unitOfWork.UserRepository.IsUserAdminAsync(user);
 
-        var tags = isAdmin ? (await _unitOfWork.CollectionTagRepository.GetAllTagDtosAsync())
+        IEnumerable<CollectionTagDto> tags = isAdmin ? (await _unitOfWork.CollectionTagRepository.GetAllTagDtosAsync())
             : (await _unitOfWork.CollectionTagRepository.GetAllPromotedTagDtosAsync(userId));
 
 
-        var feed = CreateFeed("All Collections", $"{prefix}{apiKey}/collections", apiKey, prefix, baseUrl);
+        var feed = CreateFeed("All Collections", $"{apiKey}/collections", apiKey);
         SetFeedId(feed, "collections");
         foreach (var tag in tags)
         {
@@ -230,9 +211,9 @@
                 Summary = tag.Summary,
                 Links = new List<FeedLink>()
                 {
-                    CreateLink(FeedLinkRelation.SubSection, FeedLinkType.AtomNavigation,  $"{prefix}{apiKey}/collections/{tag.Id}"),
-                    CreateLink(FeedLinkRelation.Image, FeedLinkType.Image, $"{baseUrl}api/image/collection-cover?collectionId={tag.Id}&apiKey={apiKey}"),
-                    CreateLink(FeedLinkRelation.Thumbnail, FeedLinkType.Image, $"{baseUrl}api/image/collection-cover?collectionId={tag.Id}&apiKey={apiKey}")
+                    CreateLink(FeedLinkRelation.SubSection, FeedLinkType.AtomNavigation, Prefix + $"{apiKey}/collections/{tag.Id}"),
+                    CreateLink(FeedLinkRelation.Image, FeedLinkType.Image, $"/api/image/collection-cover?collectionId={tag.Id}"),
+                    CreateLink(FeedLinkRelation.Thumbnail, FeedLinkType.Image, $"/api/image/collection-cover?collectionId={tag.Id}")
                 }
             });
         }
@@ -247,10 +228,8 @@
     {
         if (!(await _unitOfWork.SettingsRepository.GetSettingsDtoAsync()).EnableOpds)
             return BadRequest("OPDS is not enabled on this server");
-        var (baseUrl, prefix) = await GetPrefix();
         var userId = await GetUser(apiKey);
         var user = await _unitOfWork.UserRepository.GetUserByIdAsync(userId);
-        if (user == null) return Unauthorized();
         var isAdmin = await _unitOfWork.UserRepository.IsUserAdminAsync(user);
 
         IEnumerable <CollectionTagDto> tags;
@@ -269,28 +248,20 @@
             return BadRequest("Collection does not exist or you don't have access");
         }
 
-<<<<<<< HEAD
-        var series = await _unitOfWork.SeriesRepository.GetSeriesDtoForCollectionAsync(collectionId, userId, GetUserParams(pageNumber));
-=======
         var series = await _unitOfWork.SeriesRepository.GetSeriesDtoForCollectionAsync(collectionId, userId, new UserParams()
         {
             PageNumber = pageNumber,
             PageSize = 20
         });
->>>>>>> 30bc7ccc
         var seriesMetadatas = await _unitOfWork.SeriesRepository.GetSeriesMetadataForIds(series.Select(s => s.Id));
 
-        var feed = CreateFeed(tag.Title + " Collection", $"{prefix}{apiKey}/collections/{collectionId}", apiKey, prefix, baseUrl);
+        var feed = CreateFeed(tag.Title + " Collection", $"{apiKey}/collections/{collectionId}", apiKey);
         SetFeedId(feed, $"collections-{collectionId}");
-        AddPagination(feed, series, $"{prefix}{apiKey}/collections/{collectionId}");
+        AddPagination(feed, series, $"{Prefix}{apiKey}/collections/{collectionId}");
 
         foreach (var seriesDto in series)
         {
-<<<<<<< HEAD
-            feed.Entries.Add(CreateSeries(seriesDto, seriesMetadatas.First(s => s.SeriesId == seriesDto.Id), apiKey, prefix, baseUrl));
-=======
             feed.Entries.Add(CreateSeries(seriesDto, seriesMetadatas.First(s => s.SeriesId == seriesDto.Id), apiKey));
->>>>>>> 30bc7ccc
         }
 
 
@@ -303,14 +274,15 @@
     {
         if (!(await _unitOfWork.SettingsRepository.GetSettingsDtoAsync()).EnableOpds)
             return BadRequest("OPDS is not enabled on this server");
-        var (baseUrl, prefix) = await GetPrefix();
-        var userId = await GetUser(apiKey);
-
-        var readingLists = await _unitOfWork.ReadingListRepository.GetReadingListDtosForUserAsync(userId,
-            true, GetUserParams(pageNumber), false);
-
-
-        var feed = CreateFeed("All Reading Lists", $"{prefix}{apiKey}/reading-list", apiKey, prefix, baseUrl);
+        var userId = await GetUser(apiKey);
+
+        var readingLists = await _unitOfWork.ReadingListRepository.GetReadingListDtosForUserAsync(userId, true, new UserParams()
+        {
+            PageNumber = pageNumber
+        });
+
+
+        var feed = CreateFeed("All Reading Lists", $"{apiKey}/reading-list", apiKey);
         SetFeedId(feed, "reading-list");
         foreach (var readingListDto in readingLists)
         {
@@ -321,7 +293,7 @@
                 Summary = readingListDto.Summary,
                 Links = new List<FeedLink>()
                 {
-                    CreateLink(FeedLinkRelation.SubSection, FeedLinkType.AtomNavigation, $"{prefix}{apiKey}/reading-list/{readingListDto.Id}"),
+                    CreateLink(FeedLinkRelation.SubSection, FeedLinkType.AtomNavigation, Prefix + $"{apiKey}/reading-list/{readingListDto.Id}"),
                 }
             });
         }
@@ -329,46 +301,29 @@
         return CreateXmlResult(SerializeXml(feed));
     }
 
-    private static UserParams GetUserParams(int pageNumber)
-    {
-        return new UserParams()
-        {
-            PageNumber = pageNumber,
-            PageSize = PageSize
-        };
-    }
-
     [HttpGet("{apiKey}/reading-list/{readingListId}")]
     [Produces("application/xml")]
     public async Task<IActionResult> GetReadingListItems(int readingListId, string apiKey)
     {
         if (!(await _unitOfWork.SettingsRepository.GetSettingsDtoAsync()).EnableOpds)
             return BadRequest("OPDS is not enabled on this server");
-        var (baseUrl, prefix) = await GetPrefix();
         var userId = await GetUser(apiKey);
         var user = await _unitOfWork.UserRepository.GetUserByIdAsync(userId);
 
-        var userWithLists = await _unitOfWork.UserRepository.GetUserByUsernameAsync(user!.UserName!, AppUserIncludes.ReadingListsWithItems);
-        if (userWithLists == null) return Unauthorized();
+        var userWithLists = await _unitOfWork.UserRepository.GetUserByUsernameAsync(user.UserName, AppUserIncludes.ReadingListsWithItems);
         var readingList = userWithLists.ReadingLists.SingleOrDefault(t => t.Id == readingListId);
         if (readingList == null)
         {
             return BadRequest("Reading list does not exist or you don't have access");
         }
 
-        var feed = CreateFeed(readingList.Title + " Reading List", $"{prefix}{apiKey}/reading-list/{readingListId}", apiKey, prefix, baseUrl);
+        var feed = CreateFeed(readingList.Title + " Reading List", $"{apiKey}/reading-list/{readingListId}", apiKey);
         SetFeedId(feed, $"reading-list-{readingListId}");
 
         var items = (await _unitOfWork.ReadingListRepository.GetReadingListItemDtosByIdAsync(readingListId, userId)).ToList();
         foreach (var item in items)
         {
-<<<<<<< HEAD
-            feed.Entries.Add(
-                CreateChapter(apiKey, $"{item.Order} - {item.SeriesName}: {item.Title}",
-                    string.Empty, item.ChapterId, item.VolumeId, item.SeriesId, prefix, baseUrl));
-=======
             feed.Entries.Add(CreateChapter(apiKey, $"{item.Order} - {item.SeriesName}: {item.Title}", string.Empty, item.ChapterId, item.VolumeId, item.SeriesId));
->>>>>>> 30bc7ccc
         }
         return CreateXmlResult(SerializeXml(feed));
     }
@@ -379,7 +334,6 @@
     {
         if (!(await _unitOfWork.SettingsRepository.GetSettingsDtoAsync()).EnableOpds)
             return BadRequest("OPDS is not enabled on this server");
-        var (baseUrl, prefix) = await GetPrefix();
         var userId = await GetUser(apiKey);
         var library =
             (await _unitOfWork.LibraryRepository.GetLibrariesForUserIdAsync(userId)).SingleOrDefault(l =>
@@ -389,28 +343,20 @@
             return BadRequest("User does not have access to this library");
         }
 
-<<<<<<< HEAD
-        var series = await _unitOfWork.SeriesRepository.GetSeriesDtoForLibraryIdAsync(libraryId, userId, GetUserParams(pageNumber), _filterDto);
-=======
         var series = await _unitOfWork.SeriesRepository.GetSeriesDtoForLibraryIdAsync(libraryId, userId, new UserParams()
         {
             PageNumber = pageNumber,
             PageSize = 20
         }, _filterDto);
->>>>>>> 30bc7ccc
         var seriesMetadatas = await _unitOfWork.SeriesRepository.GetSeriesMetadataForIds(series.Select(s => s.Id));
 
-        var feed = CreateFeed(library.Name, $"{apiKey}/libraries/{libraryId}", apiKey, prefix, baseUrl);
+        var feed = CreateFeed(library.Name, $"{apiKey}/libraries/{libraryId}", apiKey);
         SetFeedId(feed, $"library-{library.Name}");
-        AddPagination(feed, series, $"{prefix}{apiKey}/libraries/{libraryId}");
+        AddPagination(feed, series, $"{Prefix}{apiKey}/libraries/{libraryId}");
 
         foreach (var seriesDto in series)
         {
-<<<<<<< HEAD
-            feed.Entries.Add(CreateSeries(seriesDto, seriesMetadatas.First(s => s.SeriesId == seriesDto.Id), apiKey, prefix, baseUrl));
-=======
             feed.Entries.Add(CreateSeries(seriesDto, seriesMetadatas.First(s => s.SeriesId == seriesDto.Id), apiKey));
->>>>>>> 30bc7ccc
         }
 
         return CreateXmlResult(SerializeXml(feed));
@@ -422,30 +368,21 @@
     {
         if (!(await _unitOfWork.SettingsRepository.GetSettingsDtoAsync()).EnableOpds)
             return BadRequest("OPDS is not enabled on this server");
-        var (baseUrl, prefix) = await GetPrefix();
-        var userId = await GetUser(apiKey);
-<<<<<<< HEAD
-        var recentlyAdded = await _unitOfWork.SeriesRepository.GetRecentlyAdded(0, userId, GetUserParams(pageNumber), _filterDto);
-=======
+        var userId = await GetUser(apiKey);
         var recentlyAdded = await _unitOfWork.SeriesRepository.GetRecentlyAdded(0, userId, new UserParams()
         {
             PageNumber = pageNumber,
             PageSize = 20
         }, _filterDto);
->>>>>>> 30bc7ccc
         var seriesMetadatas = await _unitOfWork.SeriesRepository.GetSeriesMetadataForIds(recentlyAdded.Select(s => s.Id));
 
-        var feed = CreateFeed("Recently Added", $"{prefix}{apiKey}/recently-added", apiKey, prefix, baseUrl);
+        var feed = CreateFeed("Recently Added", $"{apiKey}/recently-added", apiKey);
         SetFeedId(feed, "recently-added");
-        AddPagination(feed, recentlyAdded, $"{prefix}{apiKey}/recently-added");
+        AddPagination(feed, recentlyAdded, $"{Prefix}{apiKey}/recently-added");
 
         foreach (var seriesDto in recentlyAdded)
         {
-<<<<<<< HEAD
-            feed.Entries.Add(CreateSeries(seriesDto, seriesMetadatas.First(s => s.SeriesId == seriesDto.Id), apiKey, prefix, baseUrl));
-=======
             feed.Entries.Add(CreateSeries(seriesDto, seriesMetadatas.First(s => s.SeriesId == seriesDto.Id), apiKey));
->>>>>>> 30bc7ccc
         }
 
         return CreateXmlResult(SerializeXml(feed));
@@ -457,27 +394,23 @@
     {
         if (!(await _unitOfWork.SettingsRepository.GetSettingsDtoAsync()).EnableOpds)
             return BadRequest("OPDS is not enabled on this server");
-
-        var (baseUrl, prefix) = await GetPrefix();
-
-        var userId = await GetUser(apiKey);
-        var userParams = GetUserParams(pageNumber);
+        var userId = await GetUser(apiKey);
+        var userParams = new UserParams()
+        {
+            PageNumber = pageNumber,
+        };
         var pagedList = await _unitOfWork.SeriesRepository.GetOnDeck(userId, 0, userParams, _filterDto);
         var seriesMetadatas = await _unitOfWork.SeriesRepository.GetSeriesMetadataForIds(pagedList.Select(s => s.Id));
 
         Response.AddPaginationHeader(pagedList.CurrentPage, pagedList.PageSize, pagedList.TotalCount, pagedList.TotalPages);
 
-        var feed = CreateFeed("On Deck", $"{prefix}{apiKey}/on-deck", apiKey, prefix, baseUrl);
+        var feed = CreateFeed("On Deck", $"{apiKey}/on-deck", apiKey);
         SetFeedId(feed, "on-deck");
-        AddPagination(feed, pagedList, $"{prefix}{apiKey}/on-deck");
+        AddPagination(feed, pagedList, $"{Prefix}{apiKey}/on-deck");
 
         foreach (var seriesDto in pagedList)
         {
-<<<<<<< HEAD
-            feed.Entries.Add(CreateSeries(seriesDto, seriesMetadatas.First(s => s.SeriesId == seriesDto.Id), apiKey, prefix, baseUrl));
-=======
             feed.Entries.Add(CreateSeries(seriesDto, seriesMetadatas.First(s => s.SeriesId == seriesDto.Id), apiKey));
->>>>>>> 30bc7ccc
         }
 
         return CreateXmlResult(SerializeXml(feed));
@@ -489,7 +422,6 @@
     {
         if (!(await _unitOfWork.SettingsRepository.GetSettingsDtoAsync()).EnableOpds)
             return BadRequest("OPDS is not enabled on this server");
-        var (baseUrl, prefix) = await GetPrefix();
         var userId = await GetUser(apiKey);
         var user = await _unitOfWork.UserRepository.GetUserByIdAsync(userId);
 
@@ -500,17 +432,18 @@
         query = query.Replace(@"%", string.Empty);
         // Get libraries user has access to
         var libraries = (await _unitOfWork.LibraryRepository.GetLibrariesForUserIdAsync(userId)).ToList();
+
         if (!libraries.Any()) return BadRequest("User does not have access to any libraries");
 
         var isAdmin = await _unitOfWork.UserRepository.IsUserAdminAsync(user);
 
         var series = await _unitOfWork.SeriesRepository.SearchSeries(userId, isAdmin, libraries.Select(l => l.Id).ToArray(), query);
 
-        var feed = CreateFeed(query, $"{prefix}{apiKey}/series?query=" + query, apiKey, prefix, baseUrl);
+        var feed = CreateFeed(query, $"{apiKey}/series?query=" + query, apiKey);
         SetFeedId(feed, "search-series");
         foreach (var seriesDto in series.Series)
         {
-            feed.Entries.Add(CreateSeries(seriesDto, apiKey, prefix, baseUrl));
+            feed.Entries.Add(CreateSeries(seriesDto, apiKey));
         }
 
         foreach (var collection in series.Collections)
@@ -523,11 +456,11 @@
                 Links = new List<FeedLink>()
                 {
                     CreateLink(FeedLinkRelation.SubSection, FeedLinkType.AtomNavigation,
-                        $"{prefix}{apiKey}/collections/{collection.Id}"),
+                        Prefix + $"{apiKey}/collections/{collection.Id}"),
                     CreateLink(FeedLinkRelation.Image, FeedLinkType.Image,
-                        $"{baseUrl}api/image/collection-cover?collectionId={collection.Id}&apiKey={apiKey}"),
+                        $"/api/image/collection-cover?collectionId={collection.Id}"),
                     CreateLink(FeedLinkRelation.Thumbnail, FeedLinkType.Image,
-                        $"{baseUrl}api/image/collection-cover?collectionId={collection.Id}&apiKey={apiKey}")
+                        $"/api/image/collection-cover?collectionId={collection.Id}")
                 }
             });
         }
@@ -541,7 +474,7 @@
                 Summary = readingListDto.Summary,
                 Links = new List<FeedLink>()
                 {
-                    CreateLink(FeedLinkRelation.SubSection, FeedLinkType.AtomNavigation, $"{prefix}{apiKey}/reading-list/{readingListDto.Id}"),
+                    CreateLink(FeedLinkRelation.SubSection, FeedLinkType.AtomNavigation, Prefix + $"{apiKey}/reading-list/{readingListDto.Id}"),
                 }
             });
         }
@@ -561,7 +494,6 @@
     {
         if (!(await _unitOfWork.SettingsRepository.GetSettingsDtoAsync()).EnableOpds)
             return BadRequest("OPDS is not enabled on this server");
-        var (baseUrl, prefix) = await GetPrefix();
         var feed = new OpenSearchDescription()
         {
             ShortName = "Search",
@@ -569,7 +501,7 @@
             Url = new SearchLink()
             {
                 Type = FeedLinkType.AtomAcquisition,
-                Template = $"{prefix}{apiKey}/series?query=" + "{searchTerms}"
+                Template = $"{Prefix}{apiKey}/series?query=" + "{searchTerms}"
             }
         };
 
@@ -585,23 +517,16 @@
     {
         if (!(await _unitOfWork.SettingsRepository.GetSettingsDtoAsync()).EnableOpds)
             return BadRequest("OPDS is not enabled on this server");
-        var (baseUrl, prefix) = await GetPrefix();
         var userId = await GetUser(apiKey);
         var series = await _unitOfWork.SeriesRepository.GetSeriesDtoByIdAsync(seriesId, userId);
 
-        var feed = CreateFeed(series.Name + " - Storyline", $"{prefix}{apiKey}/series/{series.Id}", apiKey, prefix, baseUrl);
+        var feed = CreateFeed(series.Name + " - Storyline", $"{apiKey}/series/{series.Id}", apiKey);
         SetFeedId(feed, $"series-{series.Id}");
-        feed.Links.Add(CreateLink(FeedLinkRelation.Image, FeedLinkType.Image, $"{baseUrl}api/image/series-cover?seriesId={seriesId}&apiKey={apiKey}"));
+        feed.Links.Add(CreateLink(FeedLinkRelation.Image, FeedLinkType.Image, $"/api/image/series-cover?seriesId={seriesId}"));
 
         var seriesDetail =  await _seriesService.GetSeriesDetail(seriesId, userId);
         foreach (var volume in seriesDetail.Volumes)
         {
-<<<<<<< HEAD
-            var chapters = (await _unitOfWork.ChapterRepository.GetChaptersAsync(volume.Id)).OrderBy(x => double.Parse(x.Number),
-        _chapterSortComparer);
-
-            foreach (var chapter in chapters)
-=======
             // If there is only one chapter to the Volume, we will emulate a volume to flatten the amount of hops a user must go through
             if (volume.Chapters.Count == 1)
             {
@@ -611,44 +536,20 @@
                 feed.Entries.Add(chapter);
             }
             else
->>>>>>> 30bc7ccc
-            {
-                var files = await _unitOfWork.ChapterRepository.GetFilesForChapterAsync(chapter.Id);
-                var chapterTest = await _unitOfWork.ChapterRepository.GetChapterDtoAsync(chapter.Id);
-                foreach (var mangaFile in files)
-                {
-                    feed.Entries.Add(await CreateChapterWithFile(seriesId, volume.Id, chapter.Id, mangaFile, series, chapterTest, apiKey, prefix, baseUrl));
-                }
+            {
+                feed.Entries.Add(CreateVolume(volume, seriesId, apiKey));
             }
 
         }
 
         foreach (var storylineChapter in seriesDetail.StorylineChapters.Where(c => !c.IsSpecial))
         {
-<<<<<<< HEAD
-            var files = await _unitOfWork.ChapterRepository.GetFilesForChapterAsync(storylineChapter.Id);
-            var chapterTest = await _unitOfWork.ChapterRepository.GetChapterDtoAsync(storylineChapter.Id);
-            foreach (var mangaFile in files)
-            {
-                feed.Entries.Add(await CreateChapterWithFile(seriesId, storylineChapter.VolumeId, storylineChapter.Id, mangaFile, series, chapterTest, apiKey, prefix, baseUrl));
-            }
-=======
             feed.Entries.Add(CreateChapter(apiKey, storylineChapter.Title, storylineChapter.Summary,  storylineChapter.Id, storylineChapter.VolumeId, seriesId));
->>>>>>> 30bc7ccc
         }
 
         foreach (var special in seriesDetail.Specials)
         {
-<<<<<<< HEAD
-            var files = await _unitOfWork.ChapterRepository.GetFilesForChapterAsync(special.Id);
-            var chapterTest = await _unitOfWork.ChapterRepository.GetChapterDtoAsync(special.Id);
-            foreach (var mangaFile in files)
-            {
-                feed.Entries.Add(await CreateChapterWithFile(seriesId, special.VolumeId, special.Id, mangaFile, series, chapterTest, apiKey, prefix, baseUrl));
-            }
-=======
             feed.Entries.Add(CreateChapter(apiKey, special.Title, special.Summary,  special.Id, special.VolumeId, seriesId));
->>>>>>> 30bc7ccc
         }
 
         return CreateXmlResult(SerializeXml(feed));
@@ -660,7 +561,6 @@
     {
         if (!(await _unitOfWork.SettingsRepository.GetSettingsDtoAsync()).EnableOpds)
             return BadRequest("OPDS is not enabled on this server");
-        var (baseUrl, prefix) = await GetPrefix();
         var userId = await GetUser(apiKey);
         var series = await _unitOfWork.SeriesRepository.GetSeriesDtoByIdAsync(seriesId, userId);
         var libraryType = await _unitOfWork.LibraryRepository.GetLibraryTypeAsync(series.LibraryId);
@@ -668,17 +568,21 @@
         var chapters =
             (await _unitOfWork.ChapterRepository.GetChaptersAsync(volumeId)).OrderBy(x => double.Parse(x.Number),
                 _chapterSortComparer);
-        var feed = CreateFeed(series.Name + " - Volume " + volume!.Name + $" - {SeriesService.FormatChapterName(libraryType)}s ",
-            $"{prefix}{apiKey}/series/{seriesId}/volume/{volumeId}", apiKey, prefix, baseUrl);
+
+        var feed = CreateFeed(series.Name + " - Volume " + volume.Name + $" - {SeriesService.FormatChapterName(libraryType)}s ", $"{apiKey}/series/{seriesId}/volume/{volumeId}", apiKey);
         SetFeedId(feed, $"series-{series.Id}-volume-{volume.Id}-{SeriesService.FormatChapterName(libraryType)}s");
         foreach (var chapter in chapters)
         {
-            var files = await _unitOfWork.ChapterRepository.GetFilesForChapterAsync(chapter.Id);
-            var chapterTest = await _unitOfWork.ChapterRepository.GetChapterDtoAsync(chapter.Id);
-            foreach (var mangaFile in files)
-            {
-                feed.Entries.Add(await CreateChapterWithFile(seriesId, volumeId, chapter.Id, mangaFile, series, chapterTest, apiKey, prefix, baseUrl));
-            }
+            feed.Entries.Add(new FeedEntry()
+            {
+                Id = chapter.Id.ToString(),
+                Title = SeriesService.FormatChapterTitle(chapter, libraryType),
+                Links = new List<FeedLink>()
+                {
+                    CreateLink(FeedLinkRelation.SubSection, FeedLinkType.AtomNavigation, Prefix + $"{apiKey}/series/{seriesId}/volume/{volumeId}/chapter/{chapter.Id}"),
+                    CreateLink(FeedLinkRelation.Image, FeedLinkType.Image, $"/api/image/chapter-cover?chapterId={chapter.Id}")
+                }
+            });
         }
 
         return CreateXmlResult(SerializeXml(feed));
@@ -690,21 +594,18 @@
     {
         if (!(await _unitOfWork.SettingsRepository.GetSettingsDtoAsync()).EnableOpds)
             return BadRequest("OPDS is not enabled on this server");
-        var (baseUrl, prefix) = await GetPrefix();
         var userId = await GetUser(apiKey);
         var series = await _unitOfWork.SeriesRepository.GetSeriesDtoByIdAsync(seriesId, userId);
         var libraryType = await _unitOfWork.LibraryRepository.GetLibraryTypeAsync(series.LibraryId);
+        var volume = await _unitOfWork.VolumeRepository.GetVolumeAsync(volumeId);
         var chapter = await _unitOfWork.ChapterRepository.GetChapterDtoAsync(chapterId);
-        if (chapter == null) return BadRequest("Chapter doesn't exist");
-        var volume = await _unitOfWork.VolumeRepository.GetVolumeAsync(volumeId);
         var files = await _unitOfWork.ChapterRepository.GetFilesForChapterAsync(chapterId);
 
-        var feed = CreateFeed(series.Name + " - Volume " + volume!.Name + $" - {SeriesService.FormatChapterName(libraryType)}s",
-            $"{prefix}{apiKey}/series/{seriesId}/volume/{volumeId}/chapter/{chapterId}", apiKey, prefix, baseUrl);
+        var feed = CreateFeed(series.Name + " - Volume " + volume.Name + $" - {SeriesService.FormatChapterName(libraryType)}s", $"{apiKey}/series/{seriesId}/volume/{volumeId}/chapter/{chapterId}", apiKey);
         SetFeedId(feed, $"series-{series.Id}-volume-{volumeId}-{SeriesService.FormatChapterName(libraryType)}-{chapterId}-files");
         foreach (var mangaFile in files)
         {
-            feed.Entries.Add(await CreateChapterWithFile(seriesId, volumeId, chapterId, mangaFile, series, chapter, apiKey, prefix, baseUrl));
+            feed.Entries.Add(await CreateChapterWithFile(seriesId, volumeId, chapterId, mangaFile, series, chapter, apiKey));
         }
 
         return CreateXmlResult(SerializeXml(feed));
@@ -782,11 +683,7 @@
         feed.StartIndex = (Math.Max(list.CurrentPage - 1, 0) * list.PageSize) + 1;
     }
 
-<<<<<<< HEAD
-    private static FeedEntry CreateSeries(SeriesDto seriesDto, SeriesMetadataDto metadata, string apiKey, string prefix, string baseUrl)
-=======
     private static FeedEntry CreateSeries(SeriesDto seriesDto, SeriesMetadataDto metadata, string apiKey)
->>>>>>> 30bc7ccc
     {
         return new FeedEntry()
         {
@@ -796,11 +693,7 @@
             Authors = metadata.Writers.Select(p => new FeedAuthor()
             {
                 Name = p.Name,
-<<<<<<< HEAD
-                Uri = "http://opds-spec.org/author/" + p.Id
-=======
                 Uri = "http://opds-spec.org/author"
->>>>>>> 30bc7ccc
             }).ToList(),
             Categories = metadata.Genres.Select(g => new FeedCategory()
             {
@@ -809,14 +702,14 @@
             }).ToList(),
             Links = new List<FeedLink>()
             {
-                CreateLink(FeedLinkRelation.SubSection, FeedLinkType.AtomNavigation,  $"{prefix}{apiKey}/series/{seriesDto.Id}"),
-                CreateLink(FeedLinkRelation.Image, FeedLinkType.Image, $"{baseUrl}api/image/series-cover?seriesId={seriesDto.Id}&apiKey={apiKey}"),
-                CreateLink(FeedLinkRelation.Thumbnail, FeedLinkType.Image, $"{baseUrl}api/image/series-cover?seriesId={seriesDto.Id}&apiKey={apiKey}")
+                CreateLink(FeedLinkRelation.SubSection, FeedLinkType.AtomNavigation, Prefix + $"{apiKey}/series/{seriesDto.Id}"),
+                CreateLink(FeedLinkRelation.Image, FeedLinkType.Image, $"/api/image/series-cover?seriesId={seriesDto.Id}"),
+                CreateLink(FeedLinkRelation.Thumbnail, FeedLinkType.Image, $"/api/image/series-cover?seriesId={seriesDto.Id}")
             }
         };
     }
 
-    private static FeedEntry CreateSeries(SearchResultDto searchResultDto, string apiKey, string prefix, string baseUrl)
+    private static FeedEntry CreateSeries(SearchResultDto searchResultDto, string apiKey)
     {
         return new FeedEntry()
         {
@@ -824,16 +717,13 @@
             Title = $"{searchResultDto.Name} ({searchResultDto.Format})",
             Links = new List<FeedLink>()
             {
-                CreateLink(FeedLinkRelation.SubSection, FeedLinkType.AtomNavigation, $"{prefix}{apiKey}/series/{searchResultDto.SeriesId}"),
-                CreateLink(FeedLinkRelation.Image, FeedLinkType.Image, $"{baseUrl}api/image/series-cover?seriesId={searchResultDto.SeriesId}&apiKey={apiKey}"),
-                CreateLink(FeedLinkRelation.Thumbnail, FeedLinkType.Image, $"{baseUrl}api/image/series-cover?seriesId={searchResultDto.SeriesId}&apiKey={apiKey}")
+                CreateLink(FeedLinkRelation.SubSection, FeedLinkType.AtomNavigation, Prefix + $"{apiKey}/series/{searchResultDto.SeriesId}"),
+                CreateLink(FeedLinkRelation.Image, FeedLinkType.Image, $"/api/image/series-cover?seriesId={searchResultDto.SeriesId}"),
+                CreateLink(FeedLinkRelation.Thumbnail, FeedLinkType.Image, $"/api/image/series-cover?seriesId={searchResultDto.SeriesId}")
             }
         };
     }
 
-<<<<<<< HEAD
-    private static FeedEntry CreateChapter(string apiKey, string title, string summary, int chapterId, int volumeId, int seriesId, string prefix, string baseUrl)
-=======
     private static FeedEntry CreateVolume(VolumeDto volumeDto, int seriesId, string apiKey)
     {
         return new FeedEntry()
@@ -854,7 +744,6 @@
     }
 
     private static FeedEntry CreateChapter(string apiKey, string title, string summary, int chapterId, int volumeId, int seriesId)
->>>>>>> 30bc7ccc
     {
         return new FeedEntry()
         {
@@ -864,40 +753,30 @@
             Links = new List<FeedLink>()
             {
                 CreateLink(FeedLinkRelation.SubSection, FeedLinkType.AtomNavigation,
-                     $"{prefix}{apiKey}/series/{seriesId}/volume/{volumeId}/chapter/{chapterId}"),
+                    Prefix + $"{apiKey}/series/{seriesId}/volume/{volumeId}/chapter/{chapterId}"),
                 CreateLink(FeedLinkRelation.Image, FeedLinkType.Image,
-                    $"{baseUrl}api/image/chapter-cover?chapterId={chapterId}&apiKey={apiKey}"),
+                    $"/api/image/chapter-cover?chapterId={chapterId}"),
                 CreateLink(FeedLinkRelation.Thumbnail, FeedLinkType.Image,
-                    $"{baseUrl}api/image/chapter-cover?chapterId={chapterId}&apiKey={apiKey}")
+                    $"/api/image/chapter-cover?chapterId={chapterId}")
             }
         };
     }
 
-    private async Task<FeedEntry> CreateChapterWithFile(int seriesId, int volumeId, int chapterId, MangaFile mangaFile, SeriesDto series, ChapterDto chapter, string apiKey, string prefix, string baseUrl)
+    private async Task<FeedEntry> CreateChapterWithFile(int seriesId, int volumeId, int chapterId, MangaFile mangaFile, SeriesDto series, ChapterDto chapter, string apiKey)
     {
         var fileSize =
-            mangaFile.Bytes > 0 ? DirectoryService.GetHumanReadableBytes(mangaFile.Bytes) :
             DirectoryService.GetHumanReadableBytes(_directoryService.GetTotalSize(new List<string>()
                 {mangaFile.FilePath}));
         var fileType = _downloadService.GetContentTypeFromFile(mangaFile.FilePath);
-        var filename = Uri.EscapeDataString(Path.GetFileName(mangaFile.FilePath));
+        var filename = Uri.EscapeDataString(Path.GetFileName(mangaFile.FilePath) ?? string.Empty);
         var libraryType = await _unitOfWork.LibraryRepository.GetLibraryTypeAsync(series.LibraryId);
         var volume = await _unitOfWork.VolumeRepository.GetVolumeDtoAsync(volumeId, await GetUser(apiKey));
 
-
-        var title = $"{series.Name}";
-
-        if (volume!.Chapters.Count == 1)
+        var title = $"{series.Name} - ";
+        if (volume.Chapters.Count == 1)
         {
             SeriesService.RenameVolumeName(volume.Chapters.First(), volume, libraryType);
-            if (volume.Name != "0")
-            {
-                title += $" - {volume.Name}";
-            }
-        }
-        else if (volume.Number != 0)
-        {
-            title = $"{series.Name} - Volume {volume.Name} - {SeriesService.FormatChapterTitle(chapter, libraryType)}";
+            title += $"{volume.Name}";
         }
         else
         {
@@ -907,7 +786,7 @@
         // Chunky requires a file at the end. Our API ignores this
         var accLink =
                 CreateLink(FeedLinkRelation.Acquisition, fileType,
-                    $"{prefix}{apiKey}/series/{seriesId}/volume/{volumeId}/chapter/{chapterId}/download/{filename}",
+                    $"{Prefix}{apiKey}/series/{seriesId}/volume/{volumeId}/chapter/{chapterId}/download/{filename}",
                     filename);
         accLink.TotalPages = chapter.Pages;
 
@@ -920,15 +799,11 @@
             Format = mangaFile.Format.ToString(),
             Links = new List<FeedLink>()
             {
-                CreateLink(FeedLinkRelation.Image, FeedLinkType.Image, $"{baseUrl}api/image/chapter-cover?chapterId={chapterId}&apiKey={apiKey}"),
-                CreateLink(FeedLinkRelation.Thumbnail, FeedLinkType.Image, $"{baseUrl}api/image/chapter-cover?chapterId={chapterId}&apiKey={apiKey}"),
+                CreateLink(FeedLinkRelation.Image, FeedLinkType.Image, $"/api/image/chapter-cover?chapterId={chapterId}"),
+                CreateLink(FeedLinkRelation.Thumbnail, FeedLinkType.Image, $"/api/image/chapter-cover?chapterId={chapterId}"),
                 // We can't not include acc link in the feed, panels doesn't work with just page streaming option. We have to block download directly
                 accLink,
-<<<<<<< HEAD
-                await CreatePageStreamLink(series.LibraryId, seriesId, volumeId, chapterId, mangaFile, apiKey, prefix)
-=======
                 CreatePageStreamLink(series.LibraryId,seriesId, volumeId, chapterId, mangaFile, apiKey)
->>>>>>> 30bc7ccc
             },
             Content = new FeedEntryContent()
             {
@@ -940,16 +815,6 @@
         return entry;
     }
 
-    /// <summary>
-    /// This returns a streamed image following OPDS-PS v1.2
-    /// </summary>
-    /// <param name="apiKey"></param>
-    /// <param name="libraryId"></param>
-    /// <param name="seriesId"></param>
-    /// <param name="volumeId"></param>
-    /// <param name="chapterId"></param>
-    /// <param name="pageNumber"></param>
-    /// <returns></returns>
     [HttpGet("{apiKey}/image")]
     public async Task<ActionResult> GetPageStreamedImage(string apiKey, [FromQuery] int libraryId, [FromQuery] int seriesId, [FromQuery] int volumeId,[FromQuery] int chapterId, [FromQuery] int pageNumber)
     {
@@ -963,11 +828,7 @@
             if (string.IsNullOrEmpty(path) || !System.IO.File.Exists(path)) return BadRequest($"No such image for page {pageNumber}");
 
             var content = await _directoryService.ReadFileAsync(path);
-<<<<<<< HEAD
-            var format = Path.GetExtension(path);
-=======
             var format = Path.GetExtension(path).Replace(".", string.Empty);
->>>>>>> 30bc7ccc
 
             // Calculates SHA1 Hash for byte[]
             Response.AddCacheHeader(content);
@@ -982,7 +843,7 @@
                 LibraryId =libraryId
             }, await GetUser(apiKey));
 
-            return File(content, MimeTypeMap.GetMimeType(format));
+            return File(content, "image/" + format);
         }
         catch (Exception)
         {
@@ -999,13 +860,9 @@
         if (files.Length == 0) return BadRequest("Cannot find icon");
         var path = files[0];
         var content = await _directoryService.ReadFileAsync(path);
-<<<<<<< HEAD
-        var format = Path.GetExtension(path);
-=======
         var format = Path.GetExtension(path).Replace(".", string.Empty);
->>>>>>> 30bc7ccc
-
-        return File(content, MimeTypeMap.GetMimeType(format));
+
+        return File(content, "image/" + format);
     }
 
     /// <summary>
@@ -1026,31 +883,14 @@
         throw new KavitaException("User does not exist");
     }
 
-<<<<<<< HEAD
-    private async Task<FeedLink> CreatePageStreamLink(int libraryId, int seriesId, int volumeId, int chapterId, MangaFile mangaFile, string apiKey, string prefix)
-    {
-        var userId = await GetUser(apiKey);
-        var progress = await _unitOfWork.AppUserProgressRepository.GetUserProgressDtoAsync(chapterId, userId);
-
-        // TODO: Type could be wrong
-        var link = CreateLink(FeedLinkRelation.Stream, "image/jpeg",
-            $"{prefix}{apiKey}/image?libraryId={libraryId}&seriesId={seriesId}&volumeId={volumeId}&chapterId={chapterId}&pageNumber=" + "{pageNumber}");
-=======
     private static FeedLink CreatePageStreamLink(int libraryId, int seriesId, int volumeId, int chapterId, MangaFile mangaFile, string apiKey)
     {
         var link = CreateLink(FeedLinkRelation.Stream, "image/jpeg", $"{Prefix}{apiKey}/image?libraryId={libraryId}&seriesId={seriesId}&volumeId={volumeId}&chapterId={chapterId}&pageNumber=" + "{pageNumber}");
->>>>>>> 30bc7ccc
         link.TotalPages = mangaFile.Pages;
-        if (progress != null)
-        {
-            link.LastRead = progress.PageNum;
-            link.LastReadDate = progress.LastModifiedUtc;
-        }
-        link.IsPageStream = true;
         return link;
     }
 
-    private static FeedLink CreateLink(string rel, string type, string href, string? title = null)
+    private static FeedLink CreateLink(string rel, string type, string href, string title = null)
     {
         return new FeedLink()
         {
@@ -1061,21 +901,21 @@
         };
     }
 
-    private static Feed CreateFeed(string title, string href, string apiKey, string prefix, string baseUrl)
+    private static Feed CreateFeed(string title, string href, string apiKey)
     {
         var link = CreateLink(FeedLinkRelation.Self, string.IsNullOrEmpty(href) ?
             FeedLinkType.AtomNavigation :
-            FeedLinkType.AtomAcquisition, prefix + href);
+            FeedLinkType.AtomAcquisition, Prefix + href);
 
         return new Feed()
         {
             Title = title,
-            Icon = $"{prefix}{apiKey}/favicon",
+            Icon = Prefix + $"{apiKey}/favicon",
             Links = new List<FeedLink>()
             {
                 link,
-                CreateLink(FeedLinkRelation.Start, FeedLinkType.AtomNavigation, $"{prefix}{apiKey}"),
-                CreateLink(FeedLinkRelation.Search, FeedLinkType.AtomSearch, $"{prefix}{apiKey}/search")
+                CreateLink(FeedLinkRelation.Start, FeedLinkType.AtomNavigation, Prefix + apiKey),
+                CreateLink(FeedLinkRelation.Search, FeedLinkType.AtomSearch, Prefix + $"{apiKey}/search")
             },
         };
     }
