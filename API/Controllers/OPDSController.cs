--- conflicted
+++ resolved
@@ -432,12 +432,7 @@
         {
             return BadRequest("You must pass a query parameter");
         }
-<<<<<<< HEAD
-        query = query.Replace(@"%", "");
-
-=======
         query = query.Replace(@"%", string.Empty);
->>>>>>> 5613d1a9
         // Get libraries user has access to
         var libraries = (await _unitOfWork.LibraryRepository.GetLibrariesForUserIdAsync(userId)).ToList();
         if (!libraries.Any()) return BadRequest("User does not have access to any libraries");
