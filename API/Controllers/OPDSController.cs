--- conflicted
+++ resolved
@@ -520,7 +520,6 @@
 
         var seriesDetail =  await _seriesService.GetSeriesDetail(seriesId, userId);
         foreach (var volume in seriesDetail.Volumes)
-<<<<<<< HEAD
         {
             // If there is only one chapter to the Volume, we will emulate a volume to flatten the amount of hops a user must go through
             if (volume.Chapters.Count == 1)
@@ -539,26 +538,6 @@
 
         foreach (var storylineChapter in seriesDetail.StorylineChapters.Where(c => !c.IsSpecial))
         {
-=======
-        {
-            // If there is only one chapter to the Volume, we will emulate a volume to flatten the amount of hops a user must go through
-            if (volume.Chapters.Count == 1)
-            {
-                var firstChapter = volume.Chapters.First();
-                var chapter = CreateChapter(apiKey, volume.Name, firstChapter.Id, volume.Id, seriesId);
-                chapter.Id = firstChapter.Id.ToString();
-                feed.Entries.Add(chapter);
-            }
-            else
-            {
-                feed.Entries.Add(CreateVolume(volume, seriesId, apiKey));
-            }
-
-        }
-
-        foreach (var storylineChapter in seriesDetail.StorylineChapters.Where(c => !c.IsSpecial))
-        {
->>>>>>> 3ec48145
             feed.Entries.Add(CreateChapter(apiKey, storylineChapter.Title, storylineChapter.Id, storylineChapter.VolumeId, seriesId));
         }
 
@@ -734,7 +713,6 @@
         {
             Id = volumeDto.Id.ToString(),
             Title = volumeDto.Name,
-<<<<<<< HEAD
             Links = new List<FeedLink>()
             {
                 CreateLink(FeedLinkRelation.SubSection, FeedLinkType.AtomNavigation,
@@ -765,38 +743,6 @@
         };
     }
 
-=======
-            Links = new List<FeedLink>()
-            {
-                CreateLink(FeedLinkRelation.SubSection, FeedLinkType.AtomNavigation,
-                    Prefix + $"{apiKey}/series/{seriesId}/volume/{volumeDto.Id}"),
-                CreateLink(FeedLinkRelation.Image, FeedLinkType.Image,
-                    $"/api/image/volume-cover?volumeId={volumeDto.Id}"),
-                CreateLink(FeedLinkRelation.Thumbnail, FeedLinkType.Image,
-                    $"/api/image/volume-cover?volumeId={volumeDto.Id}")
-            }
-        };
-    }
-
-    private static FeedEntry CreateChapter(string apiKey, string title, int chapterId, int volumeId, int seriesId)
-    {
-        return new FeedEntry()
-        {
-            Id = chapterId.ToString(),
-            Title = title,
-            Links = new List<FeedLink>()
-            {
-                CreateLink(FeedLinkRelation.SubSection, FeedLinkType.AtomNavigation,
-                    Prefix + $"{apiKey}/series/{seriesId}/volume/{volumeId}/chapter/{chapterId}"),
-                CreateLink(FeedLinkRelation.Image, FeedLinkType.Image,
-                    $"/api/image/chapter-cover?chapterId={chapterId}"),
-                CreateLink(FeedLinkRelation.Thumbnail, FeedLinkType.Image,
-                    $"/api/image/chapter-cover?chapterId={chapterId}")
-            }
-        };
-    }
-
->>>>>>> 3ec48145
     private async Task<FeedEntry> CreateChapterWithFile(int seriesId, int volumeId, int chapterId, MangaFile mangaFile, SeriesDto series, ChapterDto chapter, string apiKey)
     {
         var fileSize =
@@ -836,10 +782,7 @@
             {
                 CreateLink(FeedLinkRelation.Image, FeedLinkType.Image, $"/api/image/chapter-cover?chapterId={chapterId}"),
                 CreateLink(FeedLinkRelation.Thumbnail, FeedLinkType.Image, $"/api/image/chapter-cover?chapterId={chapterId}"),
-<<<<<<< HEAD
-=======
                 // We can't not include acc link in the feed, panels doesn't work with just page streaming option. We have to block download directly
->>>>>>> 3ec48145
                 accLink,
                 CreatePageStreamLink(seriesId, volumeId, chapterId, mangaFile, apiKey)
             },
@@ -850,17 +793,6 @@
             }
         };
 
-<<<<<<< HEAD
-        // We can't not show acc link in the feed, panels wont work like that. We have to block download directly
-        // var user = await _unitOfWork.UserRepository.GetUserByIdAsync(await GetUser(apiKey));
-        // if (await _downloadService.HasDownloadPermission(user))
-        // {
-        //     entry.Links.Add(accLink);
-        // }
-
-
-=======
->>>>>>> 3ec48145
         return entry;
     }
 
