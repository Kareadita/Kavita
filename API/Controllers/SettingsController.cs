﻿using System;
using System.Collections.Generic;
using System.IO;
using System.Linq;
using System.Threading.Tasks;
using API.Data;
<<<<<<< HEAD
=======
using API.DTOs.Email;
>>>>>>> d7450497
using API.DTOs.Settings;
using API.Entities.Enums;
using API.Extensions;
using API.Helpers.Converters;
using API.Services;
using AutoMapper;
<<<<<<< HEAD
=======
using Flurl.Http;
>>>>>>> d7450497
using Kavita.Common;
using Kavita.Common.Extensions;
using Kavita.Common.Helpers;
using Microsoft.AspNetCore.Authorization;
using Microsoft.AspNetCore.Mvc;
using Microsoft.Extensions.Logging;

namespace API.Controllers
{
    public class SettingsController : BaseApiController
    {
        private readonly ILogger<SettingsController> _logger;
        private readonly IUnitOfWork _unitOfWork;
        private readonly ITaskScheduler _taskScheduler;
<<<<<<< HEAD
        private readonly IAccountService _accountService;
        private readonly IDirectoryService _directoryService;
        private readonly IMapper _mapper;

        public SettingsController(ILogger<SettingsController> logger, IUnitOfWork unitOfWork, ITaskScheduler taskScheduler,
            IAccountService accountService, IDirectoryService directoryService, IMapper mapper)
=======
        private readonly IDirectoryService _directoryService;
        private readonly IMapper _mapper;
        private readonly IEmailService _emailService;

        public SettingsController(ILogger<SettingsController> logger, IUnitOfWork unitOfWork, ITaskScheduler taskScheduler,
            IDirectoryService directoryService, IMapper mapper, IEmailService emailService)
>>>>>>> d7450497
        {
            _logger = logger;
            _unitOfWork = unitOfWork;
            _taskScheduler = taskScheduler;
<<<<<<< HEAD
            _accountService = accountService;
            _directoryService = directoryService;
            _mapper = mapper;
=======
            _directoryService = directoryService;
            _mapper = mapper;
            _emailService = emailService;
>>>>>>> d7450497
        }

        [AllowAnonymous]
        [HttpGet("base-url")]
        public async Task<ActionResult<string>> GetBaseUrl()
        {
            var settingsDto = await _unitOfWork.SettingsRepository.GetSettingsDtoAsync();
            return Ok(settingsDto.BaseUrl);
        }

        [Authorize(Policy = "RequireAdminRole")]
        [HttpGet]
        public async Task<ActionResult<ServerSettingDto>> GetSettings()
        {
            var settingsDto = await _unitOfWork.SettingsRepository.GetSettingsDtoAsync();
            // TODO: Is this needed as it gets updated in the DB on startup
            settingsDto.Port = Configuration.Port;
            settingsDto.LoggingLevel = Configuration.LogLevel;
            return Ok(settingsDto);
        }

        [Authorize(Policy = "RequireAdminRole")]
        [HttpPost("reset")]
        public async Task<ActionResult<ServerSettingDto>> ResetSettings()
        {
            _logger.LogInformation("{UserName} is resetting Server Settings", User.GetUsername());

            return await UpdateSettings(_mapper.Map<ServerSettingDto>(Seed.DefaultSettings));
        }

<<<<<<< HEAD
=======
        /// <summary>
        /// Resets the email service url
        /// </summary>
        /// <returns></returns>
        [Authorize(Policy = "RequireAdminRole")]
        [HttpPost("reset-email-url")]
        public async Task<ActionResult<ServerSettingDto>> ResetEmailServiceUrlSettings()
        {
            _logger.LogInformation("{UserName} is resetting Email Service Url Setting", User.GetUsername());
            var emailSetting = await _unitOfWork.SettingsRepository.GetSettingAsync(ServerSettingKey.EmailServiceUrl);
            emailSetting.Value = EmailService.DefaultApiUrl;
            _unitOfWork.SettingsRepository.Update(emailSetting);

            if (!await _unitOfWork.CommitAsync())
            {
                await _unitOfWork.RollbackAsync();
            }

            return Ok(await _unitOfWork.SettingsRepository.GetSettingsDtoAsync());
        }

        [Authorize(Policy = "RequireAdminRole")]
        [HttpPost("test-email-url")]
        public async Task<ActionResult<EmailTestResultDto>> TestEmailServiceUrl(TestEmailDto dto)
        {
            return Ok(await _emailService.TestConnectivity(dto.Url));
        }



>>>>>>> d7450497
        [Authorize(Policy = "RequireAdminRole")]
        [HttpPost]
        public async Task<ActionResult<ServerSettingDto>> UpdateSettings(ServerSettingDto updateSettingsDto)
        {
            _logger.LogInformation("{UserName}  is updating Server Settings", User.GetUsername());

            if (updateSettingsDto.CacheDirectory.Equals(string.Empty))
            {
                return BadRequest("Cache Directory cannot be empty");
            }

            if (!Directory.Exists(updateSettingsDto.CacheDirectory))
            {
                return BadRequest("Directory does not exist or is not accessible.");
            }

            // We do not allow CacheDirectory changes, so we will ignore.
            var currentSettings = await _unitOfWork.SettingsRepository.GetSettingsAsync();
<<<<<<< HEAD
            var updateAuthentication = false;
=======
>>>>>>> d7450497
            var updateBookmarks = false;
            var originalBookmarkDirectory = _directoryService.BookmarkDirectory;

            var bookmarkDirectory = updateSettingsDto.BookmarksDirectory;
            if (!updateSettingsDto.BookmarksDirectory.EndsWith("bookmarks") &&
                !updateSettingsDto.BookmarksDirectory.EndsWith("bookmarks/"))
            {
                bookmarkDirectory = _directoryService.FileSystem.Path.Join(updateSettingsDto.BookmarksDirectory, "bookmarks");
            }

            if (string.IsNullOrEmpty(updateSettingsDto.BookmarksDirectory))
            {
                bookmarkDirectory = _directoryService.BookmarkDirectory;
            }

            foreach (var setting in currentSettings)
            {
                if (setting.Key == ServerSettingKey.TaskBackup && updateSettingsDto.TaskBackup != setting.Value)
                {
                    setting.Value = updateSettingsDto.TaskBackup;
                    _unitOfWork.SettingsRepository.Update(setting);
                }

                if (setting.Key == ServerSettingKey.TaskScan && updateSettingsDto.TaskScan != setting.Value)
                {
                    setting.Value = updateSettingsDto.TaskScan;
                    _unitOfWork.SettingsRepository.Update(setting);
                }

                if (setting.Key == ServerSettingKey.Port && updateSettingsDto.Port + string.Empty != setting.Value)
                {
                    setting.Value = updateSettingsDto.Port + string.Empty;
                    // Port is managed in appSetting.json
                    Configuration.Port = updateSettingsDto.Port;
                    _unitOfWork.SettingsRepository.Update(setting);
                }

                if (setting.Key == ServerSettingKey.BaseUrl && updateSettingsDto.BaseUrl + string.Empty != setting.Value)
                {
                    var path = !updateSettingsDto.BaseUrl.StartsWith("/")
                        ? $"/{updateSettingsDto.BaseUrl}"
                        : updateSettingsDto.BaseUrl;
                    path = !path.EndsWith("/")
                        ? $"{path}/"
                        : path;
                    setting.Value = path;
                    _unitOfWork.SettingsRepository.Update(setting);
                }

                if (setting.Key == ServerSettingKey.LoggingLevel && updateSettingsDto.LoggingLevel + string.Empty != setting.Value)
                {
                    setting.Value = updateSettingsDto.LoggingLevel + string.Empty;
                    Configuration.LogLevel = updateSettingsDto.LoggingLevel;
                    _unitOfWork.SettingsRepository.Update(setting);
                }

                if (setting.Key == ServerSettingKey.EnableOpds && updateSettingsDto.EnableOpds + string.Empty != setting.Value)
                {
                    setting.Value = updateSettingsDto.EnableOpds + string.Empty;
                    _unitOfWork.SettingsRepository.Update(setting);
                }

                if (setting.Key == ServerSettingKey.BookmarkDirectory && bookmarkDirectory != setting.Value)
<<<<<<< HEAD
                {
                    // Validate new directory can be used
                    if (!await _directoryService.CheckWriteAccess(bookmarkDirectory))
                    {
                        return BadRequest("Bookmark Directory does not have correct permissions for Kavita to use");
                    }

                    originalBookmarkDirectory = setting.Value;
                    // Normalize the path deliminators. Just to look nice in DB, no functionality
                    setting.Value = _directoryService.FileSystem.Path.GetFullPath(bookmarkDirectory);
                    _unitOfWork.SettingsRepository.Update(setting);
                    updateBookmarks = true;

                }

                if (setting.Key == ServerSettingKey.EnableAuthentication && updateSettingsDto.EnableAuthentication + string.Empty != setting.Value)
=======
>>>>>>> d7450497
                {
                    // Validate new directory can be used
                    if (!await _directoryService.CheckWriteAccess(bookmarkDirectory))
                    {
                        return BadRequest("Bookmark Directory does not have correct permissions for Kavita to use");
                    }

                    originalBookmarkDirectory = setting.Value;
                    // Normalize the path deliminators. Just to look nice in DB, no functionality
                    setting.Value = _directoryService.FileSystem.Path.GetFullPath(bookmarkDirectory);
                    _unitOfWork.SettingsRepository.Update(setting);
                    updateBookmarks = true;

                }

                if (setting.Key == ServerSettingKey.AllowStatCollection && updateSettingsDto.AllowStatCollection + string.Empty != setting.Value)
                {
                    setting.Value = updateSettingsDto.AllowStatCollection + string.Empty;
                    _unitOfWork.SettingsRepository.Update(setting);
                    if (!updateSettingsDto.AllowStatCollection)
                    {
                        _taskScheduler.CancelStatsTasks();
                    }
                    else
                    {
                        await _taskScheduler.ScheduleStatsTasks();
                    }
                }

                if (setting.Key == ServerSettingKey.EmailServiceUrl && updateSettingsDto.EmailServiceUrl + string.Empty != setting.Value)
                {
                    setting.Value = string.IsNullOrEmpty(updateSettingsDto.EmailServiceUrl) ? EmailService.DefaultApiUrl : updateSettingsDto.EmailServiceUrl;
                    FlurlHttp.ConfigureClient(setting.Value, cli =>
                        cli.Settings.HttpClientFactory = new UntrustedCertClientFactory());

                    _unitOfWork.SettingsRepository.Update(setting);
                }
            }

            if (!_unitOfWork.HasChanges()) return Ok(updateSettingsDto);

            try
            {
                await _unitOfWork.CommitAsync();

                if (updateBookmarks)
                {
                    _directoryService.ExistOrCreate(bookmarkDirectory);
                    _directoryService.CopyDirectoryToDirectory(originalBookmarkDirectory, bookmarkDirectory);
                    _directoryService.ClearAndDeleteDirectory(originalBookmarkDirectory);
                }

                if (updateBookmarks)
                {
                    _directoryService.ExistOrCreate(bookmarkDirectory);
                    _directoryService.CopyDirectoryToDirectory(originalBookmarkDirectory, bookmarkDirectory);
                    _directoryService.ClearAndDeleteDirectory(originalBookmarkDirectory);
                }
            }
            catch (Exception ex)
            {
                _logger.LogError(ex, "There was an exception when updating server settings");
                await _unitOfWork.RollbackAsync();
                return BadRequest("There was a critical issue. Please try again.");
            }


            _logger.LogInformation("Server Settings updated");
            await _taskScheduler.ScheduleTasks();
            return Ok(updateSettingsDto);
        }

        [Authorize(Policy = "RequireAdminRole")]
        [HttpGet("task-frequencies")]
        public ActionResult<IEnumerable<string>> GetTaskFrequencies()
        {
            return Ok(CronConverter.Options);
        }

        [Authorize(Policy = "RequireAdminRole")]
        [HttpGet("library-types")]
        public ActionResult<IEnumerable<string>> GetLibraryTypes()
        {
          return Ok(Enum.GetValues<LibraryType>().Select(t => t.ToDescription()));
        }

        [Authorize(Policy = "RequireAdminRole")]
        [HttpGet("log-levels")]
        public ActionResult<IEnumerable<string>> GetLogLevels()
        {
            return Ok(new [] {"Trace", "Debug", "Information", "Warning", "Critical"});
        }

        [HttpGet("opds-enabled")]
        public async Task<ActionResult<bool>> GetOpdsEnabled()
        {
            var settingsDto = await _unitOfWork.SettingsRepository.GetSettingsDtoAsync();
            return Ok(settingsDto.EnableOpds);
        }
    }
}<|MERGE_RESOLUTION|>--- conflicted
+++ resolved
@@ -4,20 +4,14 @@
 using System.Linq;
 using System.Threading.Tasks;
 using API.Data;
-<<<<<<< HEAD
-=======
 using API.DTOs.Email;
->>>>>>> d7450497
 using API.DTOs.Settings;
 using API.Entities.Enums;
 using API.Extensions;
 using API.Helpers.Converters;
 using API.Services;
 using AutoMapper;
-<<<<<<< HEAD
-=======
 using Flurl.Http;
->>>>>>> d7450497
 using Kavita.Common;
 using Kavita.Common.Extensions;
 using Kavita.Common.Helpers;
@@ -32,34 +26,19 @@
         private readonly ILogger<SettingsController> _logger;
         private readonly IUnitOfWork _unitOfWork;
         private readonly ITaskScheduler _taskScheduler;
-<<<<<<< HEAD
-        private readonly IAccountService _accountService;
-        private readonly IDirectoryService _directoryService;
-        private readonly IMapper _mapper;
-
-        public SettingsController(ILogger<SettingsController> logger, IUnitOfWork unitOfWork, ITaskScheduler taskScheduler,
-            IAccountService accountService, IDirectoryService directoryService, IMapper mapper)
-=======
         private readonly IDirectoryService _directoryService;
         private readonly IMapper _mapper;
         private readonly IEmailService _emailService;
 
         public SettingsController(ILogger<SettingsController> logger, IUnitOfWork unitOfWork, ITaskScheduler taskScheduler,
             IDirectoryService directoryService, IMapper mapper, IEmailService emailService)
->>>>>>> d7450497
         {
             _logger = logger;
             _unitOfWork = unitOfWork;
             _taskScheduler = taskScheduler;
-<<<<<<< HEAD
-            _accountService = accountService;
-            _directoryService = directoryService;
-            _mapper = mapper;
-=======
             _directoryService = directoryService;
             _mapper = mapper;
             _emailService = emailService;
->>>>>>> d7450497
         }
 
         [AllowAnonymous]
@@ -90,8 +69,6 @@
             return await UpdateSettings(_mapper.Map<ServerSettingDto>(Seed.DefaultSettings));
         }
 
-<<<<<<< HEAD
-=======
         /// <summary>
         /// Resets the email service url
         /// </summary>
@@ -122,7 +99,6 @@
 
 
 
->>>>>>> d7450497
         [Authorize(Policy = "RequireAdminRole")]
         [HttpPost]
         public async Task<ActionResult<ServerSettingDto>> UpdateSettings(ServerSettingDto updateSettingsDto)
@@ -141,10 +117,6 @@
 
             // We do not allow CacheDirectory changes, so we will ignore.
             var currentSettings = await _unitOfWork.SettingsRepository.GetSettingsAsync();
-<<<<<<< HEAD
-            var updateAuthentication = false;
-=======
->>>>>>> d7450497
             var updateBookmarks = false;
             var originalBookmarkDirectory = _directoryService.BookmarkDirectory;
 
@@ -208,25 +180,6 @@
                 }
 
                 if (setting.Key == ServerSettingKey.BookmarkDirectory && bookmarkDirectory != setting.Value)
-<<<<<<< HEAD
-                {
-                    // Validate new directory can be used
-                    if (!await _directoryService.CheckWriteAccess(bookmarkDirectory))
-                    {
-                        return BadRequest("Bookmark Directory does not have correct permissions for Kavita to use");
-                    }
-
-                    originalBookmarkDirectory = setting.Value;
-                    // Normalize the path deliminators. Just to look nice in DB, no functionality
-                    setting.Value = _directoryService.FileSystem.Path.GetFullPath(bookmarkDirectory);
-                    _unitOfWork.SettingsRepository.Update(setting);
-                    updateBookmarks = true;
-
-                }
-
-                if (setting.Key == ServerSettingKey.EnableAuthentication && updateSettingsDto.EnableAuthentication + string.Empty != setting.Value)
-=======
->>>>>>> d7450497
                 {
                     // Validate new directory can be used
                     if (!await _directoryService.CheckWriteAccess(bookmarkDirectory))
@@ -278,13 +231,6 @@
                     _directoryService.CopyDirectoryToDirectory(originalBookmarkDirectory, bookmarkDirectory);
                     _directoryService.ClearAndDeleteDirectory(originalBookmarkDirectory);
                 }
-
-                if (updateBookmarks)
-                {
-                    _directoryService.ExistOrCreate(bookmarkDirectory);
-                    _directoryService.CopyDirectoryToDirectory(originalBookmarkDirectory, bookmarkDirectory);
-                    _directoryService.ClearAndDeleteDirectory(originalBookmarkDirectory);
-                }
             }
             catch (Exception ex)
             {
