﻿using System.Collections.Generic;
using System.Linq;
using System.Threading.Tasks;
using API.Data;
using API.Data.Repositories;
using API.DTOs;
using API.Extensions;
using API.SignalR;
using AutoMapper;
using Microsoft.AspNetCore.Authorization;
using Microsoft.AspNetCore.Mvc;

namespace API.Controllers;

[Authorize]
public class UsersController : BaseApiController
{
    private readonly IUnitOfWork _unitOfWork;
    private readonly IMapper _mapper;
    private readonly IEventHub _eventHub;

    public UsersController(IUnitOfWork unitOfWork, IMapper mapper, IEventHub eventHub)
    {
        _unitOfWork = unitOfWork;
        _mapper = mapper;
        _eventHub = eventHub;
    }

    [Authorize(Policy = "RequireAdminRole")]
    [HttpDelete("delete-user")]
    public async Task<ActionResult> DeleteUser(string username)
    {
        var user = await _unitOfWork.UserRepository.GetUserByUsernameAsync(username);
        _unitOfWork.UserRepository.Delete(user);

        if (await _unitOfWork.CommitAsync()) return Ok();

        return BadRequest("Could not delete the user.");
    }

    /// <summary>
    /// Returns all users of this server
    /// </summary>
    /// <param name="includePending">This will include pending members</param>
    /// <returns></returns>
    [Authorize(Policy = "RequireAdminRole")]
    [HttpGet]
    public async Task<ActionResult<IEnumerable<MemberDto>>> GetUsers(bool includePending = false)
    {
        return Ok(await _unitOfWork.UserRepository.GetEmailConfirmedMemberDtosAsync(!includePending));
    }

    [HttpGet("myself")]
    public async Task<ActionResult<IEnumerable<MemberDto>>> GetMyself()
    {
        var users = await _unitOfWork.UserRepository.GetAllUsersAsync();
        return Ok(users.Where(u => u.UserName == User.GetUsername()).DefaultIfEmpty().Select(u => _mapper.Map<MemberDto>(u)).SingleOrDefault());
    }

    [HttpGet("myself")]
    public async Task<ActionResult<IEnumerable<MemberDto>>> GetMyself()
    {
        var users = await _unitOfWork.UserRepository.GetAllUsersAsync();
        return Ok(users.Where(u => u.UserName == User.GetUsername()).DefaultIfEmpty().Select(u => _mapper.Map<MemberDto>(u)).SingleOrDefault());
    }


    [HttpGet("has-reading-progress")]
    public async Task<ActionResult<bool>> HasReadingProgress(int libraryId)
    {
        var userId = await _unitOfWork.UserRepository.GetUserIdByUsernameAsync(User.GetUsername());
        var library = await _unitOfWork.LibraryRepository.GetLibraryForIdAsync(libraryId);
<<<<<<< HEAD
        if (library == null) return BadRequest("Library does not exist");
=======
>>>>>>> 30bc7ccc
        return Ok(await _unitOfWork.AppUserProgressRepository.UserHasProgress(library.Type, userId));
    }

    [HttpGet("has-library-access")]
    public async Task<ActionResult<bool>> HasLibraryAccess(int libraryId)
    {
        var libs = await _unitOfWork.LibraryRepository.GetLibraryDtosForUsernameAsync(User.GetUsername());
        return Ok(libs.Any(x => x.Id == libraryId));
    }

    [HttpPost("update-preferences")]
    public async Task<ActionResult<UserPreferencesDto>> UpdatePreferences(UserPreferencesDto preferencesDto)
    {
        var user = await _unitOfWork.UserRepository.GetUserByUsernameAsync(User.GetUsername(),
            AppUserIncludes.UserPreferences);
        if (user == null) return Unauthorized();
        var existingPreferences = user!.UserPreferences;

        existingPreferences.ReadingDirection = preferencesDto.ReadingDirection;
        existingPreferences.ScalingOption = preferencesDto.ScalingOption;
        existingPreferences.PageSplitOption = preferencesDto.PageSplitOption;
        existingPreferences.AutoCloseMenu = preferencesDto.AutoCloseMenu;
        existingPreferences.ShowScreenHints = preferencesDto.ShowScreenHints;
        existingPreferences.EmulateBook = preferencesDto.EmulateBook;
        existingPreferences.ReaderMode = preferencesDto.ReaderMode;
        existingPreferences.LayoutMode = preferencesDto.LayoutMode;
        existingPreferences.BackgroundColor = string.IsNullOrEmpty(preferencesDto.BackgroundColor) ? "#000000" : preferencesDto.BackgroundColor;
        existingPreferences.BookReaderMargin = preferencesDto.BookReaderMargin;
        existingPreferences.BookReaderLineSpacing = preferencesDto.BookReaderLineSpacing;
        existingPreferences.BookReaderFontFamily = preferencesDto.BookReaderFontFamily;
        existingPreferences.BookReaderFontSize = preferencesDto.BookReaderFontSize;
        existingPreferences.BookReaderTapToPaginate = preferencesDto.BookReaderTapToPaginate;
        existingPreferences.BookReaderReadingDirection = preferencesDto.BookReaderReadingDirection;
        existingPreferences.BookReaderWritingStyle = preferencesDto.BookReaderWritingStyle;
        existingPreferences.BookThemeName = preferencesDto.BookReaderThemeName;
        existingPreferences.BookReaderLayoutMode = preferencesDto.BookReaderLayoutMode;
        existingPreferences.BookReaderImmersiveMode = preferencesDto.BookReaderImmersiveMode;
        existingPreferences.GlobalPageLayoutMode = preferencesDto.GlobalPageLayoutMode;
        existingPreferences.BlurUnreadSummaries = preferencesDto.BlurUnreadSummaries;
        existingPreferences.LayoutMode = preferencesDto.LayoutMode;
        existingPreferences.Theme = preferencesDto.Theme ?? await _unitOfWork.SiteThemeRepository.GetDefaultTheme();
        existingPreferences.PromptForDownloadSize = preferencesDto.PromptForDownloadSize;
        existingPreferences.NoTransitions = preferencesDto.NoTransitions;
        existingPreferences.SwipeToPaginate = preferencesDto.SwipeToPaginate;
<<<<<<< HEAD
        existingPreferences.CollapseSeriesRelationships = preferencesDto.CollapseSeriesRelationships;
=======
>>>>>>> 30bc7ccc

        _unitOfWork.UserRepository.Update(existingPreferences);

        if (await _unitOfWork.CommitAsync())
        {
            await _eventHub.SendMessageToAsync(MessageFactory.UserUpdate, MessageFactory.UserUpdateEvent(user.Id, user.UserName!), user.Id);
            return Ok(preferencesDto);
        }

        return BadRequest("There was an issue saving preferences.");
    }

    /// <summary>
    /// Returns the preferences of the user
    /// </summary>
    /// <returns></returns>
    [HttpGet("get-preferences")]
    public async Task<ActionResult<UserPreferencesDto>> GetPreferences()
    {
        return _mapper.Map<UserPreferencesDto>(
            await _unitOfWork.UserRepository.GetPreferencesAsync(User.GetUsername()));

    }

    /// <summary>
    /// Returns a list of the user names within the system
    /// </summary>
    /// <returns></returns>
    [Authorize(Policy = "RequireAdminRole")]
    [HttpGet("names")]
    public async Task<ActionResult<IEnumerable<string>>> GetUserNames()
    {
        return Ok((await _unitOfWork.UserRepository.GetAllUsersAsync()).Select(u => u.UserName));
    }
}<|MERGE_RESOLUTION|>--- conflicted
+++ resolved
@@ -4,7 +4,10 @@
 using API.Data;
 using API.Data.Repositories;
 using API.DTOs;
+using API.DTOs.Filtering;
+using API.Entities.Enums;
 using API.Extensions;
+using API.Helpers;
 using API.SignalR;
 using AutoMapper;
 using Microsoft.AspNetCore.Authorization;
@@ -38,23 +41,18 @@
         return BadRequest("Could not delete the user.");
     }
 
-    /// <summary>
-    /// Returns all users of this server
-    /// </summary>
-    /// <param name="includePending">This will include pending members</param>
-    /// <returns></returns>
     [Authorize(Policy = "RequireAdminRole")]
     [HttpGet]
-    public async Task<ActionResult<IEnumerable<MemberDto>>> GetUsers(bool includePending = false)
+    public async Task<ActionResult<IEnumerable<MemberDto>>> GetUsers()
     {
-        return Ok(await _unitOfWork.UserRepository.GetEmailConfirmedMemberDtosAsync(!includePending));
+        return Ok(await _unitOfWork.UserRepository.GetEmailConfirmedMemberDtosAsync());
     }
 
-    [HttpGet("myself")]
-    public async Task<ActionResult<IEnumerable<MemberDto>>> GetMyself()
+    [Authorize(Policy = "RequireAdminRole")]
+    [HttpGet("pending")]
+    public async Task<ActionResult<IEnumerable<MemberDto>>> GetPendingUsers()
     {
-        var users = await _unitOfWork.UserRepository.GetAllUsersAsync();
-        return Ok(users.Where(u => u.UserName == User.GetUsername()).DefaultIfEmpty().Select(u => _mapper.Map<MemberDto>(u)).SingleOrDefault());
+        return Ok(await _unitOfWork.UserRepository.GetPendingMemberDtosAsync());
     }
 
     [HttpGet("myself")]
@@ -70,10 +68,6 @@
     {
         var userId = await _unitOfWork.UserRepository.GetUserIdByUsernameAsync(User.GetUsername());
         var library = await _unitOfWork.LibraryRepository.GetLibraryForIdAsync(libraryId);
-<<<<<<< HEAD
-        if (library == null) return BadRequest("Library does not exist");
-=======
->>>>>>> 30bc7ccc
         return Ok(await _unitOfWork.AppUserProgressRepository.UserHasProgress(library.Type, userId));
     }
 
@@ -89,8 +83,9 @@
     {
         var user = await _unitOfWork.UserRepository.GetUserByUsernameAsync(User.GetUsername(),
             AppUserIncludes.UserPreferences);
-        if (user == null) return Unauthorized();
-        var existingPreferences = user!.UserPreferences;
+        var existingPreferences = user.UserPreferences;
+
+        preferencesDto.Theme ??= await _unitOfWork.SiteThemeRepository.GetDefaultTheme();
 
         existingPreferences.ReadingDirection = preferencesDto.ReadingDirection;
         existingPreferences.ScalingOption = preferencesDto.ScalingOption;
@@ -107,27 +102,22 @@
         existingPreferences.BookReaderFontSize = preferencesDto.BookReaderFontSize;
         existingPreferences.BookReaderTapToPaginate = preferencesDto.BookReaderTapToPaginate;
         existingPreferences.BookReaderReadingDirection = preferencesDto.BookReaderReadingDirection;
-        existingPreferences.BookReaderWritingStyle = preferencesDto.BookReaderWritingStyle;
         existingPreferences.BookThemeName = preferencesDto.BookReaderThemeName;
         existingPreferences.BookReaderLayoutMode = preferencesDto.BookReaderLayoutMode;
         existingPreferences.BookReaderImmersiveMode = preferencesDto.BookReaderImmersiveMode;
         existingPreferences.GlobalPageLayoutMode = preferencesDto.GlobalPageLayoutMode;
         existingPreferences.BlurUnreadSummaries = preferencesDto.BlurUnreadSummaries;
+        existingPreferences.Theme = await _unitOfWork.SiteThemeRepository.GetThemeById(preferencesDto.Theme.Id);
         existingPreferences.LayoutMode = preferencesDto.LayoutMode;
-        existingPreferences.Theme = preferencesDto.Theme ?? await _unitOfWork.SiteThemeRepository.GetDefaultTheme();
         existingPreferences.PromptForDownloadSize = preferencesDto.PromptForDownloadSize;
         existingPreferences.NoTransitions = preferencesDto.NoTransitions;
         existingPreferences.SwipeToPaginate = preferencesDto.SwipeToPaginate;
-<<<<<<< HEAD
-        existingPreferences.CollapseSeriesRelationships = preferencesDto.CollapseSeriesRelationships;
-=======
->>>>>>> 30bc7ccc
 
         _unitOfWork.UserRepository.Update(existingPreferences);
 
         if (await _unitOfWork.CommitAsync())
         {
-            await _eventHub.SendMessageToAsync(MessageFactory.UserUpdate, MessageFactory.UserUpdateEvent(user.Id, user.UserName!), user.Id);
+            await _eventHub.SendMessageToAsync(MessageFactory.UserUpdate, MessageFactory.UserUpdateEvent(user.Id, user.UserName), user.Id);
             return Ok(preferencesDto);
         }
 
