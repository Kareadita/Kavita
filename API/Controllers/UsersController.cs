﻿using System.Collections.Generic;
using System.Linq;
using System.Threading.Tasks;
using API.Data;
using API.Data.Repositories;
using API.DTOs;
using API.Entities.Enums;
using API.Extensions;
using AutoMapper;
using Microsoft.AspNetCore.Authorization;
using Microsoft.AspNetCore.Mvc;

namespace API.Controllers
{
    [Authorize]
    public class UsersController : BaseApiController
    {
        private readonly IUnitOfWork _unitOfWork;
        private readonly IMapper _mapper;

        public UsersController(IUnitOfWork unitOfWork, IMapper mapper)
        {
            _unitOfWork = unitOfWork;
            _mapper = mapper;
        }

        [Authorize(Policy = "RequireAdminRole")]
        [HttpDelete("delete-user")]
        public async Task<ActionResult> DeleteUser(string username)
        {
            var user = await _unitOfWork.UserRepository.GetUserByUsernameAsync(username);
            _unitOfWork.UserRepository.Delete(user);

            if (await _unitOfWork.CommitAsync()) return Ok();

            return BadRequest("Could not delete the user.");
        }

        [Authorize(Policy = "RequireAdminRole")]
        [HttpGet]
        public async Task<ActionResult<IEnumerable<MemberDto>>> GetUsers()
        {
            return Ok(await _unitOfWork.UserRepository.GetEmailConfirmedMemberDtosAsync());
        }

        [Authorize(Policy = "RequireAdminRole")]
        [HttpGet("pending")]
        public async Task<ActionResult<IEnumerable<MemberDto>>> GetPendingUsers()
        {
            return Ok(await _unitOfWork.UserRepository.GetPendingMemberDtosAsync());
        }


        [HttpGet("has-reading-progress")]
        public async Task<ActionResult<bool>> HasReadingProgress(int libraryId)
        {
            var userId = await _unitOfWork.UserRepository.GetUserIdByUsernameAsync(User.GetUsername());
            var library = await _unitOfWork.LibraryRepository.GetLibraryForIdAsync(libraryId, LibraryIncludes.None);
            return Ok(await _unitOfWork.AppUserProgressRepository.UserHasProgress(library.Type, userId));
        }

        [HttpGet("has-library-access")]
        public async Task<ActionResult<bool>> HasLibraryAccess(int libraryId)
        {
            var libs = await _unitOfWork.LibraryRepository.GetLibraryDtosForUsernameAsync(User.GetUsername());
            return Ok(libs.Any(x => x.Id == libraryId));
        }

        [HttpPost("update-preferences")]
        public async Task<ActionResult<UserPreferencesDto>> UpdatePreferences(UserPreferencesDto preferencesDto)
        {
            var existingPreferences = await _unitOfWork.UserRepository.GetPreferencesAsync(User.GetUsername());

            existingPreferences.ReadingDirection = preferencesDto.ReadingDirection;
            existingPreferences.ScalingOption = preferencesDto.ScalingOption;
            existingPreferences.PageSplitOption = preferencesDto.PageSplitOption;
            existingPreferences.AutoCloseMenu = preferencesDto.AutoCloseMenu;
            existingPreferences.ShowScreenHints = preferencesDto.ShowScreenHints;
            existingPreferences.ReaderMode = preferencesDto.ReaderMode;
            existingPreferences.LayoutMode = preferencesDto.LayoutMode;
            existingPreferences.BackgroundColor = string.IsNullOrEmpty(preferencesDto.BackgroundColor) ? "#000000" : preferencesDto.BackgroundColor;
            existingPreferences.BookReaderMargin = preferencesDto.BookReaderMargin;
            existingPreferences.BookReaderLineSpacing = preferencesDto.BookReaderLineSpacing;
            existingPreferences.BookReaderFontFamily = preferencesDto.BookReaderFontFamily;
            existingPreferences.BookReaderFontSize = preferencesDto.BookReaderFontSize;
            existingPreferences.BookReaderTapToPaginate = preferencesDto.BookReaderTapToPaginate;
            existingPreferences.BookReaderReadingDirection = preferencesDto.BookReaderReadingDirection;
<<<<<<< HEAD
            preferencesDto.Theme ??= await _unitOfWork.SiteThemeRepository.GetDefaultTheme();
=======
            existingPreferences.BookThemeName = preferencesDto.BookReaderThemeName;
            existingPreferences.PageLayoutMode = preferencesDto.BookReaderLayoutMode;
>>>>>>> 38de67bf
            existingPreferences.Theme = await _unitOfWork.SiteThemeRepository.GetThemeById(preferencesDto.Theme.Id);

            // TODO: Remove this code - this overrides layout mode to be single until the mode is released
            existingPreferences.LayoutMode = LayoutMode.Single;

            _unitOfWork.UserRepository.Update(existingPreferences);

            if (await _unitOfWork.CommitAsync())
            {
                return Ok(preferencesDto);
            }

            return BadRequest("There was an issue saving preferences.");
        }

        [HttpGet("get-preferences")]
        public async Task<ActionResult<UserPreferencesDto>> GetPreferences()
        {
            return _mapper.Map<UserPreferencesDto>(
                await _unitOfWork.UserRepository.GetPreferencesAsync(User.GetUsername()));

        }
    }
}<|MERGE_RESOLUTION|>--- conflicted
+++ resolved
@@ -85,12 +85,9 @@
             existingPreferences.BookReaderFontSize = preferencesDto.BookReaderFontSize;
             existingPreferences.BookReaderTapToPaginate = preferencesDto.BookReaderTapToPaginate;
             existingPreferences.BookReaderReadingDirection = preferencesDto.BookReaderReadingDirection;
-<<<<<<< HEAD
             preferencesDto.Theme ??= await _unitOfWork.SiteThemeRepository.GetDefaultTheme();
-=======
             existingPreferences.BookThemeName = preferencesDto.BookReaderThemeName;
             existingPreferences.PageLayoutMode = preferencesDto.BookReaderLayoutMode;
->>>>>>> 38de67bf
             existingPreferences.Theme = await _unitOfWork.SiteThemeRepository.GetThemeById(preferencesDto.Theme.Id);
 
             // TODO: Remove this code - this overrides layout mode to be single until the mode is released
