﻿using System;
using System.Threading.Tasks;
using API.Data;
using API.DTOs.Uploads;
using API.Extensions;
using API.Services;
using API.SignalR;
using Flurl.Http;
using Microsoft.AspNetCore.Authorization;
using Microsoft.AspNetCore.Mvc;
using Microsoft.Extensions.Logging;

namespace API.Controllers;

/// <summary>
///
/// </summary>
public class UploadController : BaseApiController
{
    private readonly IUnitOfWork _unitOfWork;
    private readonly IImageService _imageService;
    private readonly ILogger<UploadController> _logger;
    private readonly ITaskScheduler _taskScheduler;
    private readonly IDirectoryService _directoryService;
    private readonly IEventHub _eventHub;
    private readonly IReadingListService _readingListService;

    /// <inheritdoc />
    public UploadController(IUnitOfWork unitOfWork, IImageService imageService, ILogger<UploadController> logger,
        ITaskScheduler taskScheduler, IDirectoryService directoryService, IEventHub eventHub, IReadingListService readingListService)
    {
        _unitOfWork = unitOfWork;
        _imageService = imageService;
        _logger = logger;
        _taskScheduler = taskScheduler;
        _directoryService = directoryService;
        _eventHub = eventHub;
        _readingListService = readingListService;
    }

    /// <summary>
    /// This stores a file (image) in temp directory for use in a cover image replacement flow.
    /// This is automatically cleaned up.
    /// </summary>
    /// <param name="dto">Escaped url to download from</param>
    /// <returns>filename</returns>
    [Authorize(Policy = "RequireAdminRole")]
    [HttpPost("upload-by-url")]
    public async Task<ActionResult<string>> GetImageFromFile(UploadUrlDto dto)
    {
        var dateString = $"{DateTime.UtcNow.ToShortDateString()}_{DateTime.UtcNow.ToLongTimeString()}".Replace('/', '_').Replace(':', '_');
        var format = _directoryService.FileSystem.Path.GetExtension(dto.Url.Split('?')[0]).Replace(".", string.Empty);
        try
        {
            var path = await dto.Url
                .DownloadFileAsync(_directoryService.TempDirectory, $"coverupload_{dateString}.{format}");

            if (string.IsNullOrEmpty(path) || !_directoryService.FileSystem.File.Exists(path))
                return BadRequest($"Could not download file");

            if (!await _imageService.IsImage(path)) return BadRequest("Url does not return a valid image");

            return $"coverupload_{dateString}.{format}";
        }
        catch (FlurlHttpException ex)
        {
            // Unauthorized
            if (ex.StatusCode == 401)
                return BadRequest("The server requires authentication to load the url externally");
        }

        return BadRequest("Unable to download image, please use another url or upload by file");
    }

    /// <summary>
    /// Replaces series cover image and locks it with a base64 encoded image
    /// </summary>
    /// <param name="uploadFileDto"></param>
    /// <returns></returns>
    [Authorize(Policy = "RequireAdminRole")]
    [RequestSizeLimit(8_000_000)]
    [HttpPost("series")]
    public async Task<ActionResult> UploadSeriesCoverImageFromUrl(UploadFileDto uploadFileDto)
    {
        // Check if Url is non empty, request the image and place in temp, then ask image service to handle it.
        // See if we can do this all in memory without touching underlying system
        if (string.IsNullOrEmpty(uploadFileDto.Url))
        {
            return BadRequest("You must pass a url to use");
        }

        try
        {
            var series = await _unitOfWork.SeriesRepository.GetSeriesByIdAsync(uploadFileDto.Id);
            if (series == null) return BadRequest("Invalid Series");
            var filePath = await CreateThumbnail(uploadFileDto, $"{ImageService.GetSeriesFormat(uploadFileDto.Id)}");

            if (!string.IsNullOrEmpty(filePath))
            {
                series.CoverImage = filePath;
                series.CoverImageLocked = true;
                _unitOfWork.SeriesRepository.Update(series);
            }

            if (_unitOfWork.HasChanges())
            {
                await _eventHub.SendMessageAsync(MessageFactory.CoverUpdate,
                    MessageFactory.CoverUpdateEvent(series.Id, MessageFactoryEntityTypes.Series), false);
                await _unitOfWork.CommitAsync();
                return Ok();
            }

        }
        catch (Exception e)
        {
            _logger.LogError(e, "There was an issue uploading cover image for Series {Id}", uploadFileDto.Id);
            await _unitOfWork.RollbackAsync();
        }

        return BadRequest("Unable to save cover image to Series");
    }

    /// <summary>
    /// Replaces collection tag cover image and locks it with a base64 encoded image
    /// </summary>
    /// <param name="uploadFileDto"></param>
    /// <returns></returns>
    [Authorize(Policy = "RequireAdminRole")]
    [RequestSizeLimit(8_000_000)]
    [HttpPost("collection")]
    public async Task<ActionResult> UploadCollectionCoverImageFromUrl(UploadFileDto uploadFileDto)
    {
        // Check if Url is non empty, request the image and place in temp, then ask image service to handle it.
        // See if we can do this all in memory without touching underlying system
        if (string.IsNullOrEmpty(uploadFileDto.Url))
        {
            return BadRequest("You must pass a url to use");
        }

        try
        {
            var tag = await _unitOfWork.CollectionTagRepository.GetTagAsync(uploadFileDto.Id);
            if (tag == null) return BadRequest("Invalid Tag id");
            var filePath = await CreateThumbnail(uploadFileDto, $"{ImageService.GetCollectionTagFormat(uploadFileDto.Id)}");

            if (!string.IsNullOrEmpty(filePath))
            {
                tag.CoverImage = filePath;
                tag.CoverImageLocked = true;
                _unitOfWork.CollectionTagRepository.Update(tag);
            }

            if (_unitOfWork.HasChanges())
            {
                await _unitOfWork.CommitAsync();
                await _eventHub.SendMessageAsync(MessageFactory.CoverUpdate,
                    MessageFactory.CoverUpdateEvent(tag.Id, MessageFactoryEntityTypes.CollectionTag), false);
                return Ok();
            }

        }
        catch (Exception e)
        {
            _logger.LogError(e, "There was an issue uploading cover image for Collection Tag {Id}", uploadFileDto.Id);
            await _unitOfWork.RollbackAsync();
        }

        return BadRequest("Unable to save cover image to Collection Tag");
    }

    /// <summary>
    /// Replaces reading list cover image and locks it with a base64 encoded image
    /// </summary>
    /// <remarks>This is the only API that can be called by non-admins, but the authenticated user must have a readinglist permission</remarks>
    /// <param name="uploadFileDto"></param>
    /// <returns></returns>
    [RequestSizeLimit(8_000_000)]
    [HttpPost("reading-list")]
    public async Task<ActionResult> UploadReadingListCoverImageFromUrl(UploadFileDto uploadFileDto)
    {
        // Check if Url is non empty, request the image and place in temp, then ask image service to handle it.
        // See if we can do this all in memory without touching underlying system
        if (string.IsNullOrEmpty(uploadFileDto.Url))
        {
            return BadRequest("You must pass a url to use");
        }

        if (_readingListService.UserHasReadingListAccess(uploadFileDto.Id, User.GetUsername()) == null)
            return Unauthorized("You do not have access");

        try
        {
            var readingList = await _unitOfWork.ReadingListRepository.GetReadingListByIdAsync(uploadFileDto.Id);
            if (readingList == null) return BadRequest("Reading list is not valid");
            var filePath = await CreateThumbnail(uploadFileDto, $"{ImageService.GetReadingListFormat(uploadFileDto.Id)}");

            if (!string.IsNullOrEmpty(filePath))
            {
                readingList.CoverImage = filePath;
                readingList.CoverImageLocked = true;
                _unitOfWork.ReadingListRepository.Update(readingList);
            }

            if (_unitOfWork.HasChanges())
            {
                await _unitOfWork.CommitAsync();
                await _eventHub.SendMessageAsync(MessageFactory.CoverUpdate,
                    MessageFactory.CoverUpdateEvent(readingList.Id, MessageFactoryEntityTypes.ReadingList), false);
                return Ok();
            }

        }
        catch (Exception e)
        {
            _logger.LogError(e, "There was an issue uploading cover image for Reading List {Id}", uploadFileDto.Id);
            await _unitOfWork.RollbackAsync();
        }

        return BadRequest("Unable to save cover image to Reading List");
    }

    private async Task<string> CreateThumbnail(UploadFileDto uploadFileDto, string filename, int thumbnailSize = 0)
    {
        var convertToWebP = (await _unitOfWork.SettingsRepository.GetSettingsDtoAsync()).ConvertCoverToWebP;
        if (thumbnailSize > 0)
        {
            return _imageService.CreateThumbnailFromBase64(uploadFileDto.Url,
                filename, convertToWebP, thumbnailSize);
        }

        return _imageService.CreateThumbnailFromBase64(uploadFileDto.Url,
            filename, convertToWebP);
    }

    /// <summary>
    /// Replaces chapter cover image and locks it with a base64 encoded image. This will update the parent volume's cover image.
    /// </summary>
    /// <param name="uploadFileDto"></param>
    /// <returns></returns>
    [Authorize(Policy = "RequireAdminRole")]
    [RequestSizeLimit(8_000_000)]
    [HttpPost("chapter")]
    public async Task<ActionResult> UploadChapterCoverImageFromUrl(UploadFileDto uploadFileDto)
    {
        // Check if Url is non empty, request the image and place in temp, then ask image service to handle it.
        // See if we can do this all in memory without touching underlying system
        if (string.IsNullOrEmpty(uploadFileDto.Url))
        {
            return BadRequest("You must pass a url to use");
        }

        try
        {
            var chapter = await _unitOfWork.ChapterRepository.GetChapterAsync(uploadFileDto.Id);
            if (chapter == null) return BadRequest("Invalid Chapter");
            var filePath = await CreateThumbnail(uploadFileDto, $"{ImageService.GetChapterFormat(uploadFileDto.Id, chapter.VolumeId)}");

            if (!string.IsNullOrEmpty(filePath))
            {
                chapter.CoverImage = filePath;
                chapter.CoverImageLocked = true;
                _unitOfWork.ChapterRepository.Update(chapter);
                var volume = await _unitOfWork.VolumeRepository.GetVolumeAsync(chapter.VolumeId);
                if (volume != null)
                {
                    volume.CoverImage = chapter.CoverImage;
                    _unitOfWork.VolumeRepository.Update(volume);
                }
            }

            if (_unitOfWork.HasChanges())
            {
                await _unitOfWork.CommitAsync();
                await _eventHub.SendMessageAsync(MessageFactory.CoverUpdate,
                    MessageFactory.CoverUpdateEvent(chapter.VolumeId, MessageFactoryEntityTypes.Volume), false);
                await _eventHub.SendMessageAsync(MessageFactory.CoverUpdate,
                    MessageFactory.CoverUpdateEvent(chapter.Id, MessageFactoryEntityTypes.Chapter), false);
                return Ok();
            }

        }
        catch (Exception e)
        {
            _logger.LogError(e, "There was an issue uploading cover image for Chapter {Id}", uploadFileDto.Id);
            await _unitOfWork.RollbackAsync();
        }

        return BadRequest("Unable to save cover image to Chapter");
    }

    /// <summary>
    /// Replaces library cover image with a base64 encoded image. If empty string passed, will reset to null.
    /// </summary>
    /// <param name="uploadFileDto"></param>
    /// <returns></returns>
    [Authorize(Policy = "RequireAdminRole")]
    [RequestSizeLimit(8_000_000)]
    [HttpPost("library")]
    public async Task<ActionResult> UploadLibraryCoverImageFromUrl(UploadFileDto uploadFileDto)
    {
        var library = await _unitOfWork.LibraryRepository.GetLibraryForIdAsync(uploadFileDto.Id);
        if (library == null) return BadRequest("This library does not exist");

        // Check if Url is non empty, request the image and place in temp, then ask image service to handle it.
        // See if we can do this all in memory without touching underlying system
        if (string.IsNullOrEmpty(uploadFileDto.Url))
        {
            library.CoverImage = null;
            _unitOfWork.LibraryRepository.Update(library);
            if (_unitOfWork.HasChanges())
            {
                await _unitOfWork.CommitAsync();
                await _eventHub.SendMessageAsync(MessageFactory.CoverUpdate,
                    MessageFactory.CoverUpdateEvent(library.Id, MessageFactoryEntityTypes.Library), false);
            }

            return Ok();
        }

        try
        {
<<<<<<< HEAD
            var filePath = await CreateThumbnail(uploadFileDto, $"{ImageService.GetLibraryFormat(uploadFileDto.Id)}", ImageService.LibraryThumbnailWidth);
=======
            var filePath = _imageService.CreateThumbnailFromBase64(uploadFileDto.Url,
                $"{ImageService.GetLibraryFormat(uploadFileDto.Id)}", ImageService.LibraryThumbnailWidth);
>>>>>>> 30bc7ccc

            if (!string.IsNullOrEmpty(filePath))
            {
                library.CoverImage = filePath;
                _unitOfWork.LibraryRepository.Update(library);
            }

            if (_unitOfWork.HasChanges())
            {
                await _unitOfWork.CommitAsync();
                await _eventHub.SendMessageAsync(MessageFactory.CoverUpdate,
                    MessageFactory.CoverUpdateEvent(library.Id, MessageFactoryEntityTypes.Library), false);
                return Ok();
            }

        }
        catch (Exception e)
        {
            _logger.LogError(e, "There was an issue uploading cover image for Library {Id}", uploadFileDto.Id);
            await _unitOfWork.RollbackAsync();
        }

        return BadRequest("Unable to save cover image to Library");
    }

    /// <summary>
    /// Replaces chapter cover image and locks it with a base64 encoded image. This will update the parent volume's cover image.
    /// </summary>
    /// <param name="uploadFileDto">Does not use Url property</param>
    /// <returns></returns>
    [Authorize(Policy = "RequireAdminRole")]
    [HttpPost("reset-chapter-lock")]
    public async Task<ActionResult> ResetChapterLock(UploadFileDto uploadFileDto)
    {
        try
        {
            var chapter = await _unitOfWork.ChapterRepository.GetChapterAsync(uploadFileDto.Id);
            if (chapter == null) return BadRequest("Chapter no longer exists");
            var originalFile = chapter.CoverImage;
            chapter.CoverImage = string.Empty;
            chapter.CoverImageLocked = false;
            _unitOfWork.ChapterRepository.Update(chapter);
            var volume = (await _unitOfWork.VolumeRepository.GetVolumeAsync(chapter.VolumeId))!;
            volume.CoverImage = chapter.CoverImage;
            _unitOfWork.VolumeRepository.Update(volume);
            var series = (await _unitOfWork.SeriesRepository.GetSeriesByIdAsync(volume.SeriesId))!;

            if (_unitOfWork.HasChanges())
            {
                await _unitOfWork.CommitAsync();
                if (originalFile != null) System.IO.File.Delete(originalFile);
                _taskScheduler.RefreshSeriesMetadata(series.LibraryId, series.Id, true);
                return Ok();
            }

        }
        catch (Exception e)
        {
            _logger.LogError(e, "There was an issue resetting cover lock for Chapter {Id}", uploadFileDto.Id);
            await _unitOfWork.RollbackAsync();
        }

        return BadRequest("Unable to resetting cover lock for Chapter");
    }

}<|MERGE_RESOLUTION|>--- conflicted
+++ resolved
@@ -1,4 +1,5 @@
 ﻿using System;
+using System.IO;
 using System.Threading.Tasks;
 using API.Data;
 using API.DTOs.Uploads;
@@ -9,6 +10,7 @@
 using Microsoft.AspNetCore.Authorization;
 using Microsoft.AspNetCore.Mvc;
 using Microsoft.Extensions.Logging;
+using NetVips;
 
 namespace API.Controllers;
 
@@ -91,9 +93,8 @@
 
         try
         {
+            var filePath = _imageService.CreateThumbnailFromBase64(uploadFileDto.Url, ImageService.GetSeriesFormat(uploadFileDto.Id));
             var series = await _unitOfWork.SeriesRepository.GetSeriesByIdAsync(uploadFileDto.Id);
-            if (series == null) return BadRequest("Invalid Series");
-            var filePath = await CreateThumbnail(uploadFileDto, $"{ImageService.GetSeriesFormat(uploadFileDto.Id)}");
 
             if (!string.IsNullOrEmpty(filePath))
             {
@@ -139,9 +140,8 @@
 
         try
         {
+            var filePath = _imageService.CreateThumbnailFromBase64(uploadFileDto.Url, $"{ImageService.GetCollectionTagFormat(uploadFileDto.Id)}");
             var tag = await _unitOfWork.CollectionTagRepository.GetTagAsync(uploadFileDto.Id);
-            if (tag == null) return BadRequest("Invalid Tag id");
-            var filePath = await CreateThumbnail(uploadFileDto, $"{ImageService.GetCollectionTagFormat(uploadFileDto.Id)}");
 
             if (!string.IsNullOrEmpty(filePath))
             {
@@ -190,9 +190,8 @@
 
         try
         {
+            var filePath = _imageService.CreateThumbnailFromBase64(uploadFileDto.Url, $"{ImageService.GetReadingListFormat(uploadFileDto.Id)}");
             var readingList = await _unitOfWork.ReadingListRepository.GetReadingListByIdAsync(uploadFileDto.Id);
-            if (readingList == null) return BadRequest("Reading list is not valid");
-            var filePath = await CreateThumbnail(uploadFileDto, $"{ImageService.GetReadingListFormat(uploadFileDto.Id)}");
 
             if (!string.IsNullOrEmpty(filePath))
             {
@@ -219,19 +218,6 @@
         return BadRequest("Unable to save cover image to Reading List");
     }
 
-    private async Task<string> CreateThumbnail(UploadFileDto uploadFileDto, string filename, int thumbnailSize = 0)
-    {
-        var convertToWebP = (await _unitOfWork.SettingsRepository.GetSettingsDtoAsync()).ConvertCoverToWebP;
-        if (thumbnailSize > 0)
-        {
-            return _imageService.CreateThumbnailFromBase64(uploadFileDto.Url,
-                filename, convertToWebP, thumbnailSize);
-        }
-
-        return _imageService.CreateThumbnailFromBase64(uploadFileDto.Url,
-            filename, convertToWebP);
-    }
-
     /// <summary>
     /// Replaces chapter cover image and locks it with a base64 encoded image. This will update the parent volume's cover image.
     /// </summary>
@@ -252,8 +238,7 @@
         try
         {
             var chapter = await _unitOfWork.ChapterRepository.GetChapterAsync(uploadFileDto.Id);
-            if (chapter == null) return BadRequest("Invalid Chapter");
-            var filePath = await CreateThumbnail(uploadFileDto, $"{ImageService.GetChapterFormat(uploadFileDto.Id, chapter.VolumeId)}");
+            var filePath = _imageService.CreateThumbnailFromBase64(uploadFileDto.Url, $"{ImageService.GetChapterFormat(uploadFileDto.Id, chapter.VolumeId)}");
 
             if (!string.IsNullOrEmpty(filePath))
             {
@@ -261,11 +246,8 @@
                 chapter.CoverImageLocked = true;
                 _unitOfWork.ChapterRepository.Update(chapter);
                 var volume = await _unitOfWork.VolumeRepository.GetVolumeAsync(chapter.VolumeId);
-                if (volume != null)
-                {
-                    volume.CoverImage = chapter.CoverImage;
-                    _unitOfWork.VolumeRepository.Update(volume);
-                }
+                volume.CoverImage = chapter.CoverImage;
+                _unitOfWork.VolumeRepository.Update(volume);
             }
 
             if (_unitOfWork.HasChanges())
@@ -319,12 +301,8 @@
 
         try
         {
-<<<<<<< HEAD
-            var filePath = await CreateThumbnail(uploadFileDto, $"{ImageService.GetLibraryFormat(uploadFileDto.Id)}", ImageService.LibraryThumbnailWidth);
-=======
             var filePath = _imageService.CreateThumbnailFromBase64(uploadFileDto.Url,
                 $"{ImageService.GetLibraryFormat(uploadFileDto.Id)}", ImageService.LibraryThumbnailWidth);
->>>>>>> 30bc7ccc
 
             if (!string.IsNullOrEmpty(filePath))
             {
@@ -362,20 +340,19 @@
         try
         {
             var chapter = await _unitOfWork.ChapterRepository.GetChapterAsync(uploadFileDto.Id);
-            if (chapter == null) return BadRequest("Chapter no longer exists");
             var originalFile = chapter.CoverImage;
             chapter.CoverImage = string.Empty;
             chapter.CoverImageLocked = false;
             _unitOfWork.ChapterRepository.Update(chapter);
-            var volume = (await _unitOfWork.VolumeRepository.GetVolumeAsync(chapter.VolumeId))!;
+            var volume = await _unitOfWork.VolumeRepository.GetVolumeAsync(chapter.VolumeId);
             volume.CoverImage = chapter.CoverImage;
             _unitOfWork.VolumeRepository.Update(volume);
-            var series = (await _unitOfWork.SeriesRepository.GetSeriesByIdAsync(volume.SeriesId))!;
-
-            if (_unitOfWork.HasChanges())
-            {
-                await _unitOfWork.CommitAsync();
-                if (originalFile != null) System.IO.File.Delete(originalFile);
+            var series = await _unitOfWork.SeriesRepository.GetSeriesByIdAsync(volume.SeriesId);
+
+            if (_unitOfWork.HasChanges())
+            {
+                await _unitOfWork.CommitAsync();
+                System.IO.File.Delete(originalFile);
                 _taskScheduler.RefreshSeriesMetadata(series.LibraryId, series.Id, true);
                 return Ok();
             }
