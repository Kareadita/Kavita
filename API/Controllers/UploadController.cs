--- conflicted
+++ resolved
@@ -1,9 +1,4 @@
 ﻿using System;
-<<<<<<< HEAD
-using System.IO;
-=======
-using System.Linq;
->>>>>>> 5934d516
 using System.Threading.Tasks;
 using API.Constants;
 using API.Data;
@@ -334,15 +329,18 @@
             {
                 chapter.CoverImage = filePath;
                 chapter.CoverImageLocked = true;
+                _imageService.UpdateColorScape(chapter);
                 _unitOfWork.ChapterRepository.Update(chapter);
 
                 volume.CoverImage = chapter.CoverImage;
+                _imageService.UpdateColorScape(volume);
                 _unitOfWork.VolumeRepository.Update(volume);
             }
 
             if (_unitOfWork.HasChanges())
             {
                 await _unitOfWork.CommitAsync();
+
                 await _eventHub.SendMessageAsync(MessageFactory.CoverUpdate,
                     MessageFactory.CoverUpdateEvent(chapter.VolumeId, MessageFactoryEntityTypes.Volume), false);
                 await _eventHub.SendMessageAsync(MessageFactory.CoverUpdate,
