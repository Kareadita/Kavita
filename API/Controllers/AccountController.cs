--- conflicted
+++ resolved
@@ -17,11 +17,7 @@
 using API.Services;
 using AutoMapper;
 using Kavita.Common;
-<<<<<<< HEAD
-using MediatR;
-=======
 using Microsoft.AspNetCore.Authorization;
->>>>>>> 70b85e06
 using Microsoft.AspNetCore.Identity;
 using Microsoft.AspNetCore.Mvc;
 using Microsoft.EntityFrameworkCore;
@@ -42,23 +38,15 @@
         private readonly ILogger<AccountController> _logger;
         private readonly IMapper _mapper;
         private readonly IAccountService _accountService;
-<<<<<<< HEAD
-        private readonly IMediator _mediator;
-=======
         private readonly IEmailService _emailService;
         private readonly IHostEnvironment _environment;
->>>>>>> 70b85e06
 
         /// <inheritdoc />
         public AccountController(UserManager<AppUser> userManager,
             SignInManager<AppUser> signInManager,
             ITokenService tokenService, IUnitOfWork unitOfWork,
             ILogger<AccountController> logger,
-<<<<<<< HEAD
-            IMapper mapper, IAccountService accountService, IMediator mediator)
-=======
             IMapper mapper, IAccountService accountService, IEmailService emailService, IHostEnvironment environment)
->>>>>>> 70b85e06
         {
             _userManager = userManager;
             _signInManager = signInManager;
@@ -67,12 +55,8 @@
             _logger = logger;
             _mapper = mapper;
             _accountService = accountService;
-<<<<<<< HEAD
-            _mediator = mediator;
-=======
             _emailService = emailService;
             _environment = environment;
->>>>>>> 70b85e06
         }
 
         /// <summary>
@@ -251,32 +235,11 @@
         [HttpPost("reset-api-key")]
         public async Task<ActionResult<string>> ResetApiKey()
         {
-<<<<<<< HEAD
-
-            var successful = await _mediator.Send(new UpdateUserRole
-            {
-                Roles = updateRbsDto.Roles,
-                Username = updateRbsDto.Username
-            });
-
-            if (!successful)
-            {
-                return BadRequest("Something went wrong, unable to update user's roles");
-            }
-
-            var user = await _userManager.Users
-                .Include(u => u.UserPreferences)
-                .SingleOrDefaultAsync(x => x.NormalizedUserName == updateRbsDto.Username.ToUpper());
-
-            if (updateRbsDto.Roles.Contains(PolicyConstants.AdminRole) ||
-                updateRbsDto.Roles.Contains(PolicyConstants.PlebRole))
-=======
             var user = await _unitOfWork.UserRepository.GetUserByUsernameAsync(User.GetUsername());
 
             user.ApiKey = HashUtil.ApiKey();
 
             if (_unitOfWork.HasChanges() && await _unitOfWork.CommitAsync())
->>>>>>> 70b85e06
             {
                 return Ok(user.ApiKey);
             }
