--- conflicted
+++ resolved
@@ -3,6 +3,7 @@
 using System.Linq;
 using System.Reflection;
 using System.Threading.Tasks;
+using System.Web;
 using API.Constants;
 using API.Data;
 using API.Data.Repositories;
@@ -13,19 +14,16 @@
 using API.Entities.Enums;
 using API.Errors;
 using API.Extensions;
-using API.Helpers.Builders;
-using API.Middleware.RateLimit;
 using API.Services;
 using API.SignalR;
 using AutoMapper;
-using Hangfire;
 using Kavita.Common;
 using Kavita.Common.EnvironmentInfo;
 using Microsoft.AspNetCore.Authorization;
 using Microsoft.AspNetCore.Identity;
 using Microsoft.AspNetCore.Mvc;
-using Microsoft.AspNetCore.RateLimiting;
 using Microsoft.EntityFrameworkCore;
+using Microsoft.Extensions.Hosting;
 using Microsoft.Extensions.Logging;
 
 namespace API.Controllers;
@@ -127,9 +125,16 @@
                 return BadRequest(usernameValidation);
             }
 
-            var user = new AppUserBuilder(registerDto.Username, registerDto.Email,
-                await _unitOfWork.SiteThemeRepository.GetDefaultTheme()).Build();
-
+            var user = new AppUser()
+            {
+                UserName = registerDto.Username,
+                Email = registerDto.Email,
+                UserPreferences = new AppUserPreferences
+                {
+                    Theme = await _unitOfWork.SiteThemeRepository.GetDefaultTheme()
+                },
+                ApiKey = HashUtil.ApiKey()
+            };
 
             var result = await _userManager.CreateAsync(user, registerDto.Password);
             if (!result.Succeeded) return BadRequest(result.Errors);
@@ -141,7 +146,6 @@
 
             var roleResult = await _userManager.AddToRoleAsync(user, PolicyConstants.AdminRole);
             if (!roleResult.Succeeded) return BadRequest(result.Errors);
-            await _userManager.AddToRoleAsync(user, PolicyConstants.LoginRole);
 
             return new UserDto
             {
@@ -150,8 +154,7 @@
                 Token = await _tokenService.CreateToken(user),
                 RefreshToken = await _tokenService.CreateRefreshToken(user),
                 ApiKey = user.ApiKey,
-                Preferences = _mapper.Map<UserPreferencesDto>(user.UserPreferences),
-                KavitaVersion = (await _unitOfWork.SettingsRepository.GetSettingAsync(ServerSettingKey.InstallVersion)).Value
+                Preferences = _mapper.Map<UserPreferencesDto>(user.UserPreferences)
             };
         }
         catch (Exception ex)
@@ -181,8 +184,6 @@
             .SingleOrDefaultAsync(x => x.NormalizedUserName == loginDto.Username.ToUpper());
 
         if (user == null) return Unauthorized("Your credentials are not correct");
-        var roles = await _userManager.GetRolesAsync(user);
-        if (!roles.Contains(PolicyConstants.LoginRole)) return Unauthorized("Your account is disabled. Contact the server admin.");
 
         var result = await _signInManager
             .CheckPasswordSignInAsync(user, loginDto.Password, true);
@@ -199,11 +200,6 @@
 
         // Update LastActive on account
         user.UpdateLastActive();
-<<<<<<< HEAD
-
-        // NOTE: This can likely be removed
-=======
->>>>>>> 30bc7ccc
         user.UserPreferences ??= new AppUserPreferences
         {
             Theme = await _unitOfWork.SiteThemeRepository.GetDefaultTheme()
@@ -217,15 +213,10 @@
         var dto = _mapper.Map<UserDto>(user);
         dto.Token = await _tokenService.CreateToken(user);
         dto.RefreshToken = await _tokenService.CreateRefreshToken(user);
-        dto.KavitaVersion = (await _unitOfWork.SettingsRepository.GetSettingAsync(ServerSettingKey.InstallVersion))
-            .Value;
-        var pref = await _unitOfWork.UserRepository.GetPreferencesAsync(user.UserName!);
-        if (pref == null) return Ok(dto);
-
+        var pref = await _unitOfWork.UserRepository.GetPreferencesAsync(user.UserName);
         pref.Theme ??= await _unitOfWork.SiteThemeRepository.GetDefaultTheme();
         dto.Preferences = _mapper.Map<UserPreferencesDto>(pref);
-
-        return Ok(dto);
+        return dto;
     }
 
     /// <summary>
@@ -257,7 +248,7 @@
             .GetFields(BindingFlags.Public | BindingFlags.Static)
             .Where(f => f.FieldType == typeof(string))
             .ToDictionary(f => f.Name,
-                f => (string) f.GetValue(null)!).Values.ToList();
+                f => (string) f.GetValue(null)).Values.ToList();
     }
 
 
@@ -269,7 +260,6 @@
     public async Task<ActionResult<string>> ResetApiKey()
     {
         var user = await _unitOfWork.UserRepository.GetUserByUsernameAsync(User.GetUsername());
-        if (user == null) return Unauthorized();
 
         user.ApiKey = HashUtil.ApiKey();
 
@@ -291,7 +281,7 @@
     /// <param name="dto"></param>
     /// <returns>Returns just if the email was sent or server isn't reachable</returns>
     [HttpPost("update/email")]
-    public async Task<ActionResult> UpdateEmail(UpdateEmailDto? dto)
+    public async Task<ActionResult> UpdateEmail(UpdateEmailDto dto)
     {
         var user = await _unitOfWork.UserRepository.GetUserByUsernameAsync(User.GetUsername());
         if (user == null) return Unauthorized("You do not have permission");
@@ -307,7 +297,7 @@
         }
 
         // Validate no other users exist with this email
-        if (user.Email!.Equals(dto.Email)) return Ok("Nothing to do");
+        if (user.Email.Equals(dto.Email)) return Ok("Nothing to do");
 
         // Check if email is used by another user
         var existingUserEmail = await _unitOfWork.UserRepository.GetUserByEmailAsync(dto.Email);
@@ -345,7 +335,7 @@
                     {
                         EmailAddress = string.IsNullOrEmpty(user.Email) ? dto.Email : user.Email,
                         InstallId = BuildInfo.Version.ToString(),
-                        InvitingUser = (await _unitOfWork.UserRepository.GetAdminUsersAsync()).First().UserName!,
+                        InvitingUser = (await _unitOfWork.UserRepository.GetAdminUsersAsync()).First().UserName,
                         ServerConfirmationLink = emailLink
                     });
                 }
@@ -367,7 +357,7 @@
         }
 
 
-        await _eventHub.SendMessageToAsync(MessageFactory.UserUpdate, MessageFactory.UserUpdateEvent(user.Id, user.UserName!), user.Id);
+        await _eventHub.SendMessageToAsync(MessageFactory.UserUpdate, MessageFactory.UserUpdateEvent(user.Id, user.UserName), user.Id);
 
         return Ok();
     }
@@ -377,9 +367,9 @@
     {
         var user = await _unitOfWork.UserRepository.GetUserByUsernameAsync(User.GetUsername());
         if (user == null) return Unauthorized("You do not have permission");
+        if (dto == null) return BadRequest("Invalid payload");
 
         var isAdmin = await _unitOfWork.UserRepository.IsUserAdminAsync(user);
-        if (!await _accountService.HasChangeRestrictionRole(user)) return BadRequest("You do not have permission");
 
         user.AgeRestriction = isAdmin ? AgeRating.NotApplicable : dto.AgeRating;
         user.AgeRestrictionIncludeUnknowns = isAdmin || dto.IncludeUnknowns;
@@ -397,7 +387,7 @@
             return BadRequest("There was an error updating the age restriction");
         }
 
-        await _eventHub.SendMessageToAsync(MessageFactory.UserUpdate, MessageFactory.UserUpdateEvent(user.Id, user.UserName!), user.Id);
+        await _eventHub.SendMessageToAsync(MessageFactory.UserUpdate, MessageFactory.UserUpdateEvent(user.Id, user.UserName), user.Id);
 
         return Ok();
     }
@@ -412,14 +402,13 @@
     public async Task<ActionResult> UpdateAccount(UpdateUserDto dto)
     {
         var adminUser = await _unitOfWork.UserRepository.GetUserByUsernameAsync(User.GetUsername());
-        if (adminUser == null) return Unauthorized();
         if (!await _unitOfWork.UserRepository.IsUserAdminAsync(adminUser)) return Unauthorized("You do not have permission");
 
         var user = await _unitOfWork.UserRepository.GetUserByIdAsync(dto.UserId);
         if (user == null) return BadRequest("User does not exist");
 
         // Check if username is changing
-        if (!user.UserName!.Equals(dto.Username))
+        if (!user.UserName.Equals(dto.Username))
         {
             // Validate username change
             var errors = await _accountService.ValidateUsername(dto.Username);
@@ -499,17 +488,12 @@
     public async Task<ActionResult<string>> GetInviteUrl(int userId, bool withBaseUrl)
     {
         var user = await _unitOfWork.UserRepository.GetUserByIdAsync(userId);
-        if (user == null) return Unauthorized();
         if (user.EmailConfirmed)
             return BadRequest("User is already confirmed");
         if (string.IsNullOrEmpty(user.ConfirmationToken))
             return BadRequest("Manual setup is unable to be completed. Please cancel and recreate the invite.");
 
-<<<<<<< HEAD
-        return await _accountService.GenerateEmailLink(Request, user.ConfirmationToken, "confirm-email", user.Email!, withBaseUrl);
-=======
         return await _accountService.GenerateEmailLink(Request, user.ConfirmationToken, "confirm-email", user.Email, withBaseUrl);
->>>>>>> 30bc7ccc
     }
 
 
@@ -536,14 +520,23 @@
             if (emailValidationErrors.Any())
             {
                 var invitedUser = await _unitOfWork.UserRepository.GetUserByEmailAsync(dto.Email);
-                if (await _userManager.IsEmailConfirmedAsync(invitedUser!))
-                    return BadRequest($"User is already registered as {invitedUser!.UserName}");
+                if (await _userManager.IsEmailConfirmedAsync(invitedUser))
+                    return BadRequest($"User is already registered as {invitedUser.UserName}");
                 return BadRequest("User is already invited under this email and has yet to accepted invite.");
             }
         }
 
         // Create a new user
-        var user = new AppUserBuilder(dto.Email, dto.Email, await _unitOfWork.SiteThemeRepository.GetDefaultTheme()).Build();
+        var user = new AppUser()
+        {
+            UserName = dto.Email,
+            Email = dto.Email,
+            ApiKey = HashUtil.ApiKey(),
+            UserPreferences = new AppUserPreferences
+            {
+                Theme = await _unitOfWork.SiteThemeRepository.GetDefaultTheme()
+            }
+        };
 
         try
         {
@@ -614,14 +607,19 @@
             var accessible = await _accountService.CheckIfAccessible(Request);
             if (accessible)
             {
-                // Do the email send on a background thread to ensure UI can move forward without having to wait for a timeout when users use fake emails
-                BackgroundJob.Enqueue(() => _emailService.SendConfirmationEmail(new ConfirmationEmailDto()
+                try
                 {
-                    EmailAddress = dto.Email,
-                    InvitingUser = adminUser.UserName!,
-                    ServerConfirmationLink = emailLink
-                }));
-
+                    await _emailService.SendConfirmationEmail(new ConfirmationEmailDto()
+                    {
+                        EmailAddress = dto.Email,
+                        InvitingUser = adminUser.UserName,
+                        ServerConfirmationLink = emailLink
+                    });
+                }
+                catch (Exception)
+                {
+                    /* Swallow exception */
+                }
             }
 
             return Ok(new InviteUserResponse
@@ -657,11 +655,7 @@
 
         // Validate Password and Username
         var validationErrors = new List<ApiException>();
-        // This allows users that use a fake email with the same username to continue setting up the account
-        if (!dto.Username.Equals(dto.Email) && !user.UserName!.Equals(dto.Username))
-        {
-            validationErrors.AddRange(await _accountService.ValidateUsername(dto.Username));
-        }
+        validationErrors.AddRange(await _accountService.ValidateUsername(dto.Username));
         validationErrors.AddRange(await _accountService.ValidatePassword(user, dto.Password));
 
         if (validationErrors.Any())
@@ -686,19 +680,18 @@
         await _unitOfWork.CommitAsync();
 
 
-        user = (await _unitOfWork.UserRepository.GetUserByUsernameAsync(user.UserName,
-            AppUserIncludes.UserPreferences))!;
+        user = await _unitOfWork.UserRepository.GetUserByUsernameAsync(user.UserName,
+            AppUserIncludes.UserPreferences);
 
         // Perform Login code
         return new UserDto
         {
-            Username = user.UserName!,
-            Email = user.Email!,
+            Username = user.UserName,
+            Email = user.Email,
             Token = await _tokenService.CreateToken(user),
             RefreshToken = await _tokenService.CreateRefreshToken(user),
             ApiKey = user.ApiKey,
-            Preferences = _mapper.Map<UserPreferencesDto>(user.UserPreferences),
-            KavitaVersion = (await _unitOfWork.SettingsRepository.GetSettingAsync(ServerSettingKey.InstallVersion)).Value
+            Preferences = _mapper.Map<UserPreferencesDto>(user.UserPreferences)
         };
     }
 
@@ -738,7 +731,7 @@
 
         // For the user's connected devices to pull the new information in
         await _eventHub.SendMessageToAsync(MessageFactory.UserUpdate,
-            MessageFactory.UserUpdateEvent(user.Id, user.UserName!), user.Id);
+            MessageFactory.UserUpdateEvent(user.Id, user.UserName), user.Id);
 
         // Perform Login code
         return Ok();
@@ -782,7 +775,6 @@
     /// <returns></returns>
     [AllowAnonymous]
     [HttpPost("forgot-password")]
-    [EnableRateLimiting("Authentication")]
     public async Task<ActionResult<string>> ForgotPassword([FromQuery] string email)
     {
         var user = await _unitOfWork.UserRepository.GetUserByEmailAsync(email);
@@ -840,19 +832,18 @@
 
         await _unitOfWork.CommitAsync();
 
-        user = await _unitOfWork.UserRepository.GetUserByUsernameAsync(user.UserName!,
+        user = await _unitOfWork.UserRepository.GetUserByUsernameAsync(user.UserName,
             AppUserIncludes.UserPreferences);
 
         // Perform Login code
         return new UserDto
         {
-            Username = user!.UserName!,
-            Email = user.Email!,
+            Username = user.UserName,
+            Email = user.Email,
             Token = await _tokenService.CreateToken(user),
             RefreshToken = await _tokenService.CreateRefreshToken(user),
             ApiKey = user.ApiKey,
-            Preferences = _mapper.Map<UserPreferencesDto>(user.UserPreferences),
-            KavitaVersion = (await _unitOfWork.SettingsRepository.GetSettingAsync(ServerSettingKey.InstallVersion)).Value
+            Preferences = _mapper.Map<UserPreferencesDto>(user.UserPreferences)
         };
     }
 
@@ -862,7 +853,6 @@
     /// <param name="userId"></param>
     /// <returns></returns>
     [HttpPost("resend-confirmation-email")]
-    [EnableRateLimiting("Authentication")]
     public async Task<ActionResult<string>> ResendConfirmationSendEmail([FromQuery] int userId)
     {
         var user = await _unitOfWork.UserRepository.GetUserByIdAsync(userId);
@@ -883,13 +873,8 @@
             {
                 await _emailService.SendMigrationEmail(new EmailMigrationDto()
                 {
-<<<<<<< HEAD
-                    EmailAddress = user.Email!,
-                    Username = user.UserName!,
-=======
                     EmailAddress = user.Email,
                     Username = user.UserName,
->>>>>>> 30bc7ccc
                     ServerConfirmationLink = emailLink,
                     InstallId = (await _unitOfWork.SettingsRepository.GetSettingAsync(ServerSettingKey.InstallId)).Value
                 });
@@ -923,8 +908,8 @@
         if (emailValidationErrors.Any())
         {
             var invitedUser = await _unitOfWork.UserRepository.GetUserByEmailAsync(dto.Email);
-            if (await _userManager.IsEmailConfirmedAsync(invitedUser!))
-                return BadRequest($"User is already registered as {invitedUser!.UserName}");
+            if (await _userManager.IsEmailConfirmedAsync(invitedUser))
+                return BadRequest($"User is already registered as {invitedUser.UserName}");
 
             _logger.LogInformation("A user is attempting to login, but hasn't accepted email invite");
             return BadRequest("User is already invited under this email and has yet to accepted invite.");
