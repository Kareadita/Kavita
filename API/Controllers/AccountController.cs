--- conflicted
+++ resolved
@@ -185,18 +185,6 @@
             // Check if the user has an email, if not, inform them so they can migrate
             var validPassword = await _signInManager.UserManager.CheckPasswordAsync(user, loginDto.Password);
             if (string.IsNullOrEmpty(user.Email) && !user.EmailConfirmed && validPassword)
-<<<<<<< HEAD
-=======
-            {
-                _logger.LogCritical("User {UserName} does not have an email. Providing a one time migration", user.UserName);
-                return Unauthorized(
-                    "You are missing an email on your account. Please wait while we migrate your account.");
-            }
-
-            var isAdmin = await _unitOfWork.UserRepository.IsUserAdminAsync(user);
-            var settings = await _unitOfWork.SettingsRepository.GetSettingsDtoAsync();
-            if (!settings.EnableAuthentication && !isAdmin)
->>>>>>> 1a72c537
             {
                 _logger.LogCritical("User {UserName} does not have an email. Providing a one time migration", user.UserName);
                 return Unauthorized(
@@ -435,11 +423,7 @@
             try
             {
                 var result = await _userManager.CreateAsync(user, AccountService.DefaultPassword);
-<<<<<<< HEAD
-                if (!result.Succeeded) return BadRequest(result.Errors); // TODO: Rollback creation?
-=======
                 if (!result.Succeeded) return BadRequest(result.Errors);
->>>>>>> 1a72c537
 
                 // Assign Roles
                 var roles = dto.Roles;
@@ -519,10 +503,6 @@
 
             if (validationErrors.Any())
             {
-<<<<<<< HEAD
-                // TODO: Figure out how to throw validation errors to UI properly
-=======
->>>>>>> 1a72c537
                 return BadRequest(validationErrors);
             }
 
@@ -659,10 +639,7 @@
             }
             catch (Exception ex)
             {
-<<<<<<< HEAD
-=======
                 _logger.LogError(ex, "There was an issue during email migration. Contact support");
->>>>>>> 1a72c537
                 _unitOfWork.UserRepository.Delete(user);
                 await _unitOfWork.CommitAsync();
             }
@@ -675,10 +652,6 @@
             var result = await _userManager.ConfirmEmailAsync(user, token);
             if (!result.Succeeded)
             {
-<<<<<<< HEAD
-                // TODO: Throw exceptions
-=======
->>>>>>> 1a72c537
                 _logger.LogCritical("Email validation failed");
                 if (result.Errors.Any())
                 {
