﻿using System;
using System.Collections.Generic;
using System.Linq;
using System.Reflection;
using System.Threading.Tasks;
using API.Constants;
using API.Data;
using API.Data.Repositories;
using API.DTOs;
using API.DTOs.Account;
using API.DTOs.Email;
using API.Entities;
using API.Entities.Enums;
using API.Errors;
using API.Extensions;
using API.Helpers.Builders;
using API.Middleware.RateLimit;
using API.Services;
using API.Services.Plus;
using API.SignalR;
using AutoMapper;
using EasyCaching.Core;
using Hangfire;
using Kavita.Common;
using Kavita.Common.EnvironmentInfo;
using Microsoft.AspNetCore.Authorization;
using Microsoft.AspNetCore.Identity;
using Microsoft.AspNetCore.Mvc;
using Microsoft.AspNetCore.RateLimiting;
using Microsoft.EntityFrameworkCore;
using Microsoft.Extensions.Logging;

namespace API.Controllers;

/// <summary>
/// All Account matters
/// </summary>
public class AccountController : BaseApiController
{
    private readonly UserManager<AppUser> _userManager;
    private readonly SignInManager<AppUser> _signInManager;
    private readonly ITokenService _tokenService;
    private readonly IUnitOfWork _unitOfWork;
    private readonly ILogger<AccountController> _logger;
    private readonly IMapper _mapper;
    private readonly IAccountService _accountService;
    private readonly IEmailService _emailService;
    private readonly IEventHub _eventHub;
<<<<<<< HEAD
    private readonly ILicenseService _licenseService;
=======
    private readonly IEasyCachingProviderFactory _cacheFactory;
>>>>>>> 5a959114

    /// <inheritdoc />
    public AccountController(UserManager<AppUser> userManager,
        SignInManager<AppUser> signInManager,
        ITokenService tokenService, IUnitOfWork unitOfWork,
        ILogger<AccountController> logger,
        IMapper mapper, IAccountService accountService,
        IEmailService emailService, IEventHub eventHub,
<<<<<<< HEAD
        ILicenseService licenseService)
=======
        IEasyCachingProviderFactory cacheFactory)
>>>>>>> 5a959114
    {
        _userManager = userManager;
        _signInManager = signInManager;
        _tokenService = tokenService;
        _unitOfWork = unitOfWork;
        _logger = logger;
        _mapper = mapper;
        _accountService = accountService;
        _emailService = emailService;
        _eventHub = eventHub;
<<<<<<< HEAD
        _licenseService = licenseService;
=======
        _cacheFactory = cacheFactory;
>>>>>>> 5a959114
    }

    /// <summary>
    /// Update a user's password
    /// </summary>
    /// <param name="resetPasswordDto"></param>
    /// <returns></returns>
    [AllowAnonymous]
    [HttpPost("reset-password")]
    public async Task<ActionResult> UpdatePassword(ResetPasswordDto resetPasswordDto)
    {
        // TODO: Log this request to Audit Table
        _logger.LogInformation("{UserName} is changing {ResetUser}'s password", User.GetUsername(), resetPasswordDto.UserName);

        var user = await _userManager.Users.SingleOrDefaultAsync(x => x.UserName == resetPasswordDto.UserName);
        if (user == null) return Ok(); // Don't report BadRequest as that would allow brute forcing to find accounts on system
        var isAdmin = User.IsInRole(PolicyConstants.AdminRole);


        if (resetPasswordDto.UserName == User.GetUsername() && !(User.IsInRole(PolicyConstants.ChangePasswordRole) || isAdmin))
            return Unauthorized("You are not permitted to this operation.");

        if (resetPasswordDto.UserName != User.GetUsername() && !isAdmin)
            return Unauthorized("You are not permitted to this operation.");

        if (string.IsNullOrEmpty(resetPasswordDto.OldPassword) && !isAdmin)
            return BadRequest(new ApiException(400, "You must enter your existing password to change your account unless you're an admin"));

        // If you're an admin and the username isn't yours, you don't need to validate the password
        var isResettingOtherUser = (resetPasswordDto.UserName != User.GetUsername() && isAdmin);
        if (!isResettingOtherUser && !await _userManager.CheckPasswordAsync(user, resetPasswordDto.OldPassword))
        {
            return BadRequest("Invalid Password");
        }

        var errors = await _accountService.ChangeUserPassword(user, resetPasswordDto.Password);
        if (errors.Any())
        {
            return BadRequest(errors);
        }

        _logger.LogInformation("{User}'s Password has been reset", resetPasswordDto.UserName);
        return Ok();
    }

    /// <summary>
    /// Register the first user (admin) on the server. Will not do anything if an admin is already confirmed
    /// </summary>
    /// <param name="registerDto"></param>
    /// <returns></returns>
    [AllowAnonymous]
    [HttpPost("register")]
    public async Task<ActionResult<UserDto>> RegisterFirstUser(RegisterDto registerDto)
    {
        var admins = await _userManager.GetUsersInRoleAsync("Admin");
        if (admins.Count > 0) return BadRequest("Not allowed");

        try
        {
            var usernameValidation = await _accountService.ValidateUsername(registerDto.Username);
            if (usernameValidation.Any())
            {
                return BadRequest(usernameValidation);
            }

            var user = new AppUserBuilder(registerDto.Username, registerDto.Email,
                await _unitOfWork.SiteThemeRepository.GetDefaultTheme()).Build();


            var result = await _userManager.CreateAsync(user, registerDto.Password);
            if (!result.Succeeded) return BadRequest(result.Errors);

            var token = await _userManager.GenerateEmailConfirmationTokenAsync(user);
            if (string.IsNullOrEmpty(token)) return BadRequest("There was an issue generating a confirmation token.");
            if (!await ConfirmEmailToken(token, user)) return BadRequest($"There was an issue validating your email: {token}");


            var roleResult = await _userManager.AddToRoleAsync(user, PolicyConstants.AdminRole);
            if (!roleResult.Succeeded) return BadRequest(result.Errors);
            await _userManager.AddToRoleAsync(user, PolicyConstants.LoginRole);

            return new UserDto
            {
                Username = user.UserName,
                Email = user.Email,
                Token = await _tokenService.CreateToken(user),
                RefreshToken = await _tokenService.CreateRefreshToken(user),
                ApiKey = user.ApiKey,
                Preferences = _mapper.Map<UserPreferencesDto>(user.UserPreferences),
                KavitaVersion = (await _unitOfWork.SettingsRepository.GetSettingAsync(ServerSettingKey.InstallVersion)).Value
            };
        }
        catch (Exception ex)
        {
            _logger.LogError(ex, "Something went wrong when registering user");
            // We need to manually delete the User as we've already committed
            var user = await _unitOfWork.UserRepository.GetUserByUsernameAsync(registerDto.Username);
            _unitOfWork.UserRepository.Delete(user);
            await _unitOfWork.CommitAsync();
        }

        return BadRequest("Something went wrong when registering user");
    }


    /// <summary>
    /// Perform a login. Will send JWT Token of the logged in user back.
    /// </summary>
    /// <param name="loginDto"></param>
    /// <returns></returns>
    [AllowAnonymous]
    [HttpPost("login")]
    public async Task<ActionResult<UserDto>> Login(LoginDto loginDto)
    {
        var user = await _userManager.Users
            .Include(u => u.UserPreferences)
            .SingleOrDefaultAsync(x => x.NormalizedUserName == loginDto.Username.ToUpper());

        if (user == null) return Unauthorized("Your credentials are not correct");
        var roles = await _userManager.GetRolesAsync(user);
        if (!roles.Contains(PolicyConstants.LoginRole)) return Unauthorized("Your account is disabled. Contact the server admin.");

        var result = await _signInManager
            .CheckPasswordSignInAsync(user, loginDto.Password, true);

        if (result.IsLockedOut) // result.IsLockedOut
        {
            await _userManager.UpdateSecurityStampAsync(user);
            return Unauthorized("You've been locked out from too many authorization attempts. Please wait 10 minutes.");
        }

        if (!result.Succeeded)
        {
            return Unauthorized(result.IsNotAllowed ? "You must confirm your email first" : "Your credentials are not correct");
        }

        // Update LastActive on account
        user.UpdateLastActive();

        // NOTE: This can likely be removed
        user.UserPreferences ??= new AppUserPreferences
        {
            Theme = await _unitOfWork.SiteThemeRepository.GetDefaultTheme()
        };

        _unitOfWork.UserRepository.Update(user);
        await _unitOfWork.CommitAsync();

        _logger.LogInformation("{UserName} logged in at {Time}", user.UserName, user.LastActive);

        var dto = _mapper.Map<UserDto>(user);
        dto.Token = await _tokenService.CreateToken(user);
        dto.RefreshToken = await _tokenService.CreateRefreshToken(user);
        dto.KavitaVersion = (await _unitOfWork.SettingsRepository.GetSettingAsync(ServerSettingKey.InstallVersion))
            .Value;
        var pref = await _unitOfWork.UserRepository.GetPreferencesAsync(user.UserName!);
        if (pref == null) return Ok(dto);

        pref.Theme ??= await _unitOfWork.SiteThemeRepository.GetDefaultTheme();
        dto.Preferences = _mapper.Map<UserPreferencesDto>(pref);

        return Ok(dto);
    }

    /// <summary>
    /// Refreshes the user's JWT token
    /// </summary>
    /// <param name="tokenRequestDto"></param>
    /// <returns></returns>
    [AllowAnonymous]
    [HttpPost("refresh-token")]
    public async Task<ActionResult<TokenRequestDto>> RefreshToken([FromBody] TokenRequestDto tokenRequestDto)
    {
        var token = await _tokenService.ValidateRefreshToken(tokenRequestDto);
        if (token == null)
        {
            return Unauthorized(new { message = "Invalid token" });
        }

        return Ok(token);
    }

    /// <summary>
    /// Get All Roles back. See <see cref="PolicyConstants"/>
    /// </summary>
    /// <returns></returns>
    [HttpGet("roles")]
    public ActionResult<IList<string>> GetRoles()
    {
        return typeof(PolicyConstants)
            .GetFields(BindingFlags.Public | BindingFlags.Static)
            .Where(f => f.FieldType == typeof(string))
            .ToDictionary(f => f.Name,
                f => (string) f.GetValue(null)!).Values.ToList();
    }


    /// <summary>
    /// Resets the API Key assigned with a user
    /// </summary>
    /// <returns></returns>
    [HttpPost("reset-api-key")]
    public async Task<ActionResult<string>> ResetApiKey()
    {
        var user = await _unitOfWork.UserRepository.GetUserByUsernameAsync(User.GetUsername());
        if (user == null) return Unauthorized();

        user.ApiKey = HashUtil.ApiKey();

        if (_unitOfWork.HasChanges() && await _unitOfWork.CommitAsync())
        {
            return Ok(user.ApiKey);
        }

        await _unitOfWork.RollbackAsync();
        return BadRequest("Something went wrong, unable to reset key");

    }


    /// <summary>
    /// Initiates the flow to update a user's email address. The email address is not changed in this API. A confirmation link is sent/dumped which will
    /// validate the email. It must be confirmed for the email to update.
    /// </summary>
    /// <param name="dto"></param>
    /// <returns>Returns just if the email was sent or server isn't reachable</returns>
    [HttpPost("update/email")]
    public async Task<ActionResult> UpdateEmail(UpdateEmailDto? dto)
    {
        var user = await _unitOfWork.UserRepository.GetUserByUsernameAsync(User.GetUsername());
        if (user == null) return Unauthorized("You do not have permission");

        if (dto == null || string.IsNullOrEmpty(dto.Email) || string.IsNullOrEmpty(dto.Password)) return BadRequest("Invalid payload");


        // Validate this user's password
        if (! await _userManager.CheckPasswordAsync(user, dto.Password))
        {
            _logger.LogCritical("A user tried to change {UserName}'s email, but password didn't validate", user.UserName);
            return BadRequest("You do not have permission");
        }

        // Validate no other users exist with this email
        if (user.Email!.Equals(dto.Email)) return Ok("Nothing to do");

        // Check if email is used by another user
        var existingUserEmail = await _unitOfWork.UserRepository.GetUserByEmailAsync(dto.Email);
        if (existingUserEmail != null)
        {
            return BadRequest("You cannot share emails across multiple accounts");
        }

        // All validations complete, generate a new token and email it to the user at the new address. Confirm email link will update the email
        var token = await _userManager.GenerateEmailConfirmationTokenAsync(user);
        if (string.IsNullOrEmpty(token))
        {
            _logger.LogError("There was an issue generating a token for the email");
            return BadRequest("There was an issue creating a confirmation email token. See logs.");
        }

        user.EmailConfirmed = false;
        user.ConfirmationToken = token;
        await _userManager.UpdateAsync(user);

        // Send a confirmation email
        try
        {
            var emailLink = await _accountService.GenerateEmailLink(Request, user.ConfirmationToken, "confirm-email-update", dto.Email);
            _logger.LogCritical("[Update Email]: Email Link for {UserName}: {Link}", user.UserName, emailLink);


            var accessible = await _accountService.CheckIfAccessible(Request);
            if (accessible)
            {
                try
                {
                    // Email the old address of the update change
                    await _emailService.SendEmailChangeEmail(new ConfirmationEmailDto()
                    {
                        EmailAddress = string.IsNullOrEmpty(user.Email) ? dto.Email : user.Email,
                        InstallId = BuildInfo.Version.ToString(),
                        InvitingUser = (await _unitOfWork.UserRepository.GetAdminUsersAsync()).First().UserName!,
                        ServerConfirmationLink = emailLink
                    });
                }
                catch (Exception)
                {
                    /* Swallow exception */
                }
            }

            return Ok(new InviteUserResponse
            {
                EmailLink = string.Empty,
                EmailSent = accessible
            });
        }
        catch (Exception ex)
        {
            _logger.LogError(ex, "There was an error during invite user flow, unable to send an email");
        }


        await _eventHub.SendMessageToAsync(MessageFactory.UserUpdate, MessageFactory.UserUpdateEvent(user.Id, user.UserName!), user.Id);

        return Ok();
    }

    [HttpPost("update/age-restriction")]
    public async Task<ActionResult> UpdateAgeRestriction(UpdateAgeRestrictionDto dto)
    {
        var user = await _unitOfWork.UserRepository.GetUserByUsernameAsync(User.GetUsername());
        if (user == null) return Unauthorized("You do not have permission");

        var isAdmin = await _unitOfWork.UserRepository.IsUserAdminAsync(user);
        if (!await _accountService.HasChangeRestrictionRole(user)) return BadRequest("You do not have permission");

        user.AgeRestriction = isAdmin ? AgeRating.NotApplicable : dto.AgeRating;
        user.AgeRestrictionIncludeUnknowns = isAdmin || dto.IncludeUnknowns;

        _unitOfWork.UserRepository.Update(user);

        if (!_unitOfWork.HasChanges()) return Ok();
        try
        {
            await _unitOfWork.CommitAsync();
        }
        catch (Exception ex)
        {
            _logger.LogError(ex, "There was an error updating the age restriction");
            return BadRequest("There was an error updating the age restriction");
        }

        await _eventHub.SendMessageToAsync(MessageFactory.UserUpdate, MessageFactory.UserUpdateEvent(user.Id, user.UserName!), user.Id);

        return Ok();
    }

    /// <summary>
    /// Update the user account. This can only affect Username, Email (will require confirming), Roles, and Library access.
    /// </summary>
    /// <param name="dto"></param>
    /// <returns></returns>
    [Authorize(Policy = "RequireAdminRole")]
    [HttpPost("update")]
    public async Task<ActionResult> UpdateAccount(UpdateUserDto dto)
    {
        var adminUser = await _unitOfWork.UserRepository.GetUserByUsernameAsync(User.GetUsername());
        if (adminUser == null) return Unauthorized();
        if (!await _unitOfWork.UserRepository.IsUserAdminAsync(adminUser)) return Unauthorized("You do not have permission");

        var user = await _unitOfWork.UserRepository.GetUserByIdAsync(dto.UserId);
        if (user == null) return BadRequest("User does not exist");

        // Check if username is changing
        if (!user.UserName!.Equals(dto.Username))
        {
            // Validate username change
            var errors = await _accountService.ValidateUsername(dto.Username);
            if (errors.Any()) return BadRequest("Username already taken");
            user.UserName = dto.Username;
            _unitOfWork.UserRepository.Update(user);
        }

        // Update roles
        var existingRoles = await _userManager.GetRolesAsync(user);
        var hasAdminRole = dto.Roles.Contains(PolicyConstants.AdminRole);
        if (!hasAdminRole)
        {
            dto.Roles.Add(PolicyConstants.PlebRole);
        }

        if (existingRoles.Except(dto.Roles).Any() || dto.Roles.Except(existingRoles).Any())
        {
            var roles = dto.Roles;

            var roleResult = await _userManager.RemoveFromRolesAsync(user, existingRoles);
            if (!roleResult.Succeeded) return BadRequest(roleResult.Errors);
            roleResult = await _userManager.AddToRolesAsync(user, roles);
            if (!roleResult.Succeeded) return BadRequest(roleResult.Errors);
        }

        // We might want to check if they had admin and no longer, if so:
        // await _userManager.UpdateSecurityStampAsync(user); to force them to re-authenticate


        var allLibraries = (await _unitOfWork.LibraryRepository.GetLibrariesAsync()).ToList();
        List<Library> libraries;
        if (hasAdminRole)
        {
            _logger.LogInformation("{UserName} is being registered as admin. Granting access to all libraries",
                user.UserName);
            libraries = allLibraries;
        }
        else
        {
            // Remove user from all libraries
            foreach (var lib in allLibraries)
            {
                lib.AppUsers ??= new List<AppUser>();
                lib.AppUsers.Remove(user);
            }

            libraries = (await _unitOfWork.LibraryRepository.GetLibraryForIdsAsync(dto.Libraries, LibraryIncludes.AppUser)).ToList();
        }

        foreach (var lib in libraries)
        {
            lib.AppUsers ??= new List<AppUser>();
            lib.AppUsers.Add(user);
        }

        user.AgeRestriction = hasAdminRole ? AgeRating.NotApplicable : dto.AgeRestriction.AgeRating;
        user.AgeRestrictionIncludeUnknowns = hasAdminRole || dto.AgeRestriction.IncludeUnknowns;

        _unitOfWork.UserRepository.Update(user);

        if (!_unitOfWork.HasChanges() || await _unitOfWork.CommitAsync())
        {
            await _eventHub.SendMessageToAsync(MessageFactory.UserUpdate, MessageFactory.UserUpdateEvent(user.Id, user.UserName), user.Id);
            return Ok();
        }

        await _unitOfWork.RollbackAsync();
        return BadRequest("There was an exception when updating the user");
    }

    /// <summary>
    /// Requests the Invite Url for the UserId. Will return error if user is already validated.
    /// </summary>
    /// <param name="userId"></param>
    /// <param name="withBaseUrl">Include the "https://ip:port/" in the generated link</param>
    /// <returns></returns>
    [Authorize(Policy = "RequireAdminRole")]
    [HttpGet("invite-url")]
    public async Task<ActionResult<string>> GetInviteUrl(int userId, bool withBaseUrl)
    {
        var user = await _unitOfWork.UserRepository.GetUserByIdAsync(userId);
        if (user == null) return Unauthorized();
        if (user.EmailConfirmed)
            return BadRequest("User is already confirmed");
        if (string.IsNullOrEmpty(user.ConfirmationToken))
            return BadRequest("Manual setup is unable to be completed. Please cancel and recreate the invite.");

        return await _accountService.GenerateEmailLink(Request, user.ConfirmationToken, "confirm-email", user.Email!, withBaseUrl);
    }


    /// <summary>
    /// Invites a user to the server. Will generate a setup link for continuing setup. If the server is not accessible, no
    /// email will be sent.
    /// </summary>
    /// <param name="dto"></param>
    /// <returns></returns>
    [Authorize(Policy = "RequireAdminRole")]
    [HttpPost("invite")]
    public async Task<ActionResult<string>> InviteUser(InviteUserDto dto)
    {
        var adminUser = await _unitOfWork.UserRepository.GetUserByUsernameAsync(User.GetUsername());
        if (adminUser == null) return Unauthorized("You are not permitted");

        _logger.LogInformation("{User} is inviting {Email} to the server", adminUser.UserName, dto.Email);

        // Check if there is an existing invite
        if (!string.IsNullOrEmpty(dto.Email))
        {
            dto.Email = dto.Email.Trim();
            var emailValidationErrors = await _accountService.ValidateEmail(dto.Email);
            if (emailValidationErrors.Any())
            {
                var invitedUser = await _unitOfWork.UserRepository.GetUserByEmailAsync(dto.Email);
                if (await _userManager.IsEmailConfirmedAsync(invitedUser!))
                    return BadRequest($"User is already registered as {invitedUser!.UserName}");
                return BadRequest("User is already invited under this email and has yet to accepted invite.");
            }
        }

        // Create a new user
        var user = new AppUserBuilder(dto.Email, dto.Email, await _unitOfWork.SiteThemeRepository.GetDefaultTheme()).Build();

        try
        {
            var result = await _userManager.CreateAsync(user, AccountService.DefaultPassword);
            if (!result.Succeeded) return BadRequest(result.Errors);

            // Assign Roles
            var roles = dto.Roles;
            var hasAdminRole = dto.Roles.Contains(PolicyConstants.AdminRole);
            if (!hasAdminRole)
            {
                roles.Add(PolicyConstants.PlebRole);
            }

            foreach (var role in roles)
            {
                if (!PolicyConstants.ValidRoles.Contains(role)) continue;
                var roleResult = await _userManager.AddToRoleAsync(user, role);
                if (!roleResult.Succeeded)
                    return
                        BadRequest(roleResult.Errors);
            }

            // Grant access to libraries
            List<Library> libraries;
            if (hasAdminRole)
            {
                _logger.LogInformation("{UserName} is being registered as admin. Granting access to all libraries",
                    user.UserName);
                libraries = (await _unitOfWork.LibraryRepository.GetLibrariesAsync(LibraryIncludes.AppUser)).ToList();
            }
            else
            {
                libraries = (await _unitOfWork.LibraryRepository.GetLibraryForIdsAsync(dto.Libraries, LibraryIncludes.AppUser)).ToList();
            }

            foreach (var lib in libraries)
            {
                lib.AppUsers ??= new List<AppUser>();
                lib.AppUsers.Add(user);
            }

            user.AgeRestriction = hasAdminRole ? AgeRating.NotApplicable : dto.AgeRestriction.AgeRating;
            user.AgeRestrictionIncludeUnknowns = hasAdminRole || dto.AgeRestriction.IncludeUnknowns;

            var token = await _userManager.GenerateEmailConfirmationTokenAsync(user);
            if (string.IsNullOrEmpty(token))
            {
                _logger.LogError("There was an issue generating a token for the email");
                return BadRequest("There was an creating the invite user");
            }

            user.ConfirmationToken = token;
            await _unitOfWork.CommitAsync();
        }
        catch (Exception ex)
        {
            _logger.LogError(ex, "There was an error during invite user flow, unable to create user. Deleting user for retry");
            _unitOfWork.UserRepository.Delete(user);
            await _unitOfWork.CommitAsync();
        }

        try
        {
            var emailLink = await _accountService.GenerateEmailLink(Request, user.ConfirmationToken, "confirm-email", dto.Email);
            _logger.LogCritical("[Invite User]: Email Link for {UserName}: {Link}", user.UserName, emailLink);
            _logger.LogCritical("[Invite User]: Token {UserName}: {Token}", user.UserName, user.ConfirmationToken);
            var accessible = await _accountService.CheckIfAccessible(Request);
            if (accessible)
            {
                // Do the email send on a background thread to ensure UI can move forward without having to wait for a timeout when users use fake emails
                BackgroundJob.Enqueue(() => _emailService.SendConfirmationEmail(new ConfirmationEmailDto()
                {
                    EmailAddress = dto.Email,
                    InvitingUser = adminUser.UserName!,
                    ServerConfirmationLink = emailLink
                }));

            }

            return Ok(new InviteUserResponse
            {
                EmailLink = emailLink,
                EmailSent = accessible
            });
        }
        catch (Exception ex)
        {
            _logger.LogError(ex, "There was an error during invite user flow, unable to send an email");
        }

        return BadRequest("There was an error setting up your account. Please check the logs");
    }

    /// <summary>
    /// Last step in authentication flow, confirms the email token for email
    /// </summary>
    /// <param name="dto"></param>
    /// <returns></returns>
    [AllowAnonymous]
    [HttpPost("confirm-email")]
    public async Task<ActionResult<UserDto>> ConfirmEmail(ConfirmEmailDto dto)
    {
        var user = await _unitOfWork.UserRepository.GetUserByEmailAsync(dto.Email);

        if (user == null)
        {
            _logger.LogInformation("confirm-email failed from invalid registered email: {Email}", dto.Email);
            return BadRequest("Invalid email confirmation");
        }

        // Validate Password and Username
        var validationErrors = new List<ApiException>();
        // This allows users that use a fake email with the same username to continue setting up the account
        if (!dto.Username.Equals(dto.Email) && !user.UserName!.Equals(dto.Username))
        {
            validationErrors.AddRange(await _accountService.ValidateUsername(dto.Username));
        }
        validationErrors.AddRange(await _accountService.ValidatePassword(user, dto.Password));

        if (validationErrors.Any())
        {
            return BadRequest(validationErrors);
        }


        if (!await ConfirmEmailToken(dto.Token, user))
        {
            _logger.LogInformation("confirm-email failed from invalid token: {Token}", dto.Token);
            return BadRequest("Invalid email confirmation");
        }

        user.UserName = dto.Username;
        user.ConfirmationToken = null;
        var errors = await _accountService.ChangeUserPassword(user, dto.Password);
        if (errors.Any())
        {
            return BadRequest(errors);
        }
        await _unitOfWork.CommitAsync();


        user = (await _unitOfWork.UserRepository.GetUserByUsernameAsync(user.UserName,
            AppUserIncludes.UserPreferences))!;

        // Perform Login code
        return new UserDto
        {
            Username = user.UserName!,
            Email = user.Email!,
            Token = await _tokenService.CreateToken(user),
            RefreshToken = await _tokenService.CreateRefreshToken(user),
            ApiKey = user.ApiKey,
            Preferences = _mapper.Map<UserPreferencesDto>(user.UserPreferences),
            KavitaVersion = (await _unitOfWork.SettingsRepository.GetSettingAsync(ServerSettingKey.InstallVersion)).Value
        };
    }

    /// <summary>
    /// Final step in email update change. Given a confirmation token and the email, this will finish the email change.
    /// </summary>
    /// <remarks>This will force connected clients to re-authenticate</remarks>
    /// <param name="dto"></param>
    /// <returns></returns>
    [AllowAnonymous]
    [HttpPost("confirm-email-update")]
    public async Task<ActionResult> ConfirmEmailUpdate(ConfirmEmailUpdateDto dto)
    {
        var user = await _unitOfWork.UserRepository.GetUserByConfirmationToken(dto.Token);
        if (user == null)
        {
            _logger.LogInformation("confirm-email failed from invalid registered email: {Email}", dto.Email);
            return BadRequest("Invalid email confirmation");
        }

        if (!await ConfirmEmailToken(dto.Token, user))
        {
            _logger.LogInformation("confirm-email failed from invalid token: {Token}", dto.Token);
            return BadRequest("Invalid email confirmation");
        }

        _logger.LogInformation("User is updating email from {OldEmail} to {NewEmail}", user.Email, dto.Email);
        var result = await _userManager.SetEmailAsync(user, dto.Email);
        if (!result.Succeeded)
        {
            _logger.LogError("Unable to update email for users: {Errors}", result.Errors.Select(e => e.Description));
            return BadRequest("Unable to update email for user. Check logs");
        }
        user.ConfirmationToken = null;
        await _unitOfWork.CommitAsync();


        // For the user's connected devices to pull the new information in
        await _eventHub.SendMessageToAsync(MessageFactory.UserUpdate,
            MessageFactory.UserUpdateEvent(user.Id, user.UserName!), user.Id);

        // Perform Login code
        return Ok();
    }

    [AllowAnonymous]
    [HttpPost("confirm-password-reset")]
    public async Task<ActionResult<string>> ConfirmForgotPassword(ConfirmPasswordResetDto dto)
    {
        try
        {
            var user = await _unitOfWork.UserRepository.GetUserByEmailAsync(dto.Email);
            if (user == null)
            {
                return BadRequest("Invalid credentials");
            }

            var result = await _userManager.VerifyUserTokenAsync(user, TokenOptions.DefaultProvider,
                "ResetPassword", dto.Token);
            if (!result)
            {
                _logger.LogInformation("Unable to reset password, your email token is not correct: {@Dto}", dto);
                return BadRequest("Invalid credentials");
            }

            var errors = await _accountService.ChangeUserPassword(user, dto.Password);
            return errors.Any() ? BadRequest(errors) : Ok("Password updated");
        }
        catch (Exception ex)
        {
            _logger.LogError(ex, "There was an unexpected error when confirming new password");
            return BadRequest("There was an unexpected error when confirming new password");
        }
    }


    /// <summary>
    /// Will send user a link to update their password to their email or prompt them if not accessible
    /// </summary>
    /// <param name="email"></param>
    /// <returns></returns>
    [AllowAnonymous]
    [HttpPost("forgot-password")]
    [EnableRateLimiting("Authentication")]
    public async Task<ActionResult<string>> ForgotPassword([FromQuery] string email)
    {
        var user = await _unitOfWork.UserRepository.GetUserByEmailAsync(email);
        if (user == null)
        {
            _logger.LogError("There are no users with email: {Email} but user is requesting password reset", email);
            return Ok("An email will be sent to the email if it exists in our database");
        }

        var roles = await _userManager.GetRolesAsync(user);
        if (!roles.Any(r => r is PolicyConstants.AdminRole or PolicyConstants.ChangePasswordRole))
            return Unauthorized("You are not permitted to this operation.");

        if (string.IsNullOrEmpty(user.Email) || !user.EmailConfirmed)
            return BadRequest("You do not have an email on account or it has not been confirmed");

        var token = await _userManager.GeneratePasswordResetTokenAsync(user);
        var emailLink = await _accountService.GenerateEmailLink(Request, token, "confirm-reset-password", user.Email);
        _logger.LogCritical("[Forgot Password]: Email Link for {UserName}: {Link}", user.UserName, emailLink);
        if (await _accountService.CheckIfAccessible(Request))
        {
            await _emailService.SendPasswordResetEmail(new PasswordResetEmailDto()
            {
                EmailAddress = user.Email,
                ServerConfirmationLink = emailLink,
                InstallId = (await _unitOfWork.SettingsRepository.GetSettingAsync(ServerSettingKey.InstallId)).Value
            });
            return Ok("Email sent");
        }

        return Ok("Your server is not accessible. The Link to reset your password is in the logs.");
    }

    [HttpGet("email-confirmed")]
    public async Task<ActionResult<bool>> IsEmailConfirmed()
    {
        var user = await _unitOfWork.UserRepository.GetUserByUsernameAsync(User.GetUsername());
        if (user == null) return Unauthorized();

        return Ok(user.EmailConfirmed);
    }

    [AllowAnonymous]
    [HttpPost("confirm-migration-email")]
    public async Task<ActionResult<UserDto>> ConfirmMigrationEmail(ConfirmMigrationEmailDto dto)
    {
        var user = await _unitOfWork.UserRepository.GetUserByEmailAsync(dto.Email);
        if (user == null) return BadRequest("Invalid credentials");

        if (!await ConfirmEmailToken(dto.Token, user))
        {
            _logger.LogInformation("confirm-migration-email email token is invalid");
            return BadRequest("Invalid credentials");
        }

        await _unitOfWork.CommitAsync();

        user = await _unitOfWork.UserRepository.GetUserByUsernameAsync(user.UserName!,
            AppUserIncludes.UserPreferences);

        // Perform Login code
        return new UserDto
        {
            Username = user!.UserName!,
            Email = user.Email!,
            Token = await _tokenService.CreateToken(user),
            RefreshToken = await _tokenService.CreateRefreshToken(user),
            ApiKey = user.ApiKey,
            Preferences = _mapper.Map<UserPreferencesDto>(user.UserPreferences),
            KavitaVersion = (await _unitOfWork.SettingsRepository.GetSettingAsync(ServerSettingKey.InstallVersion)).Value
        };
    }

    /// <summary>
    /// Resend an invite to a user already invited
    /// </summary>
    /// <param name="userId"></param>
    /// <returns></returns>
    [HttpPost("resend-confirmation-email")]
    [EnableRateLimiting("Authentication")]
    public async Task<ActionResult<string>> ResendConfirmationSendEmail([FromQuery] int userId)
    {
        var user = await _unitOfWork.UserRepository.GetUserByIdAsync(userId);
        if (user == null) return BadRequest("User does not exist");

        if (string.IsNullOrEmpty(user.Email))
            return BadRequest(
                "This user needs to migrate. Have them log out and login to trigger a migration flow");
        if (user.EmailConfirmed) return BadRequest("User already confirmed");

        var token = await _userManager.GenerateEmailConfirmationTokenAsync(user);
        var emailLink = await _accountService.GenerateEmailLink(Request, token, "confirm-email", user.Email);
        _logger.LogCritical("[Email Migration]: Email Link: {Link}", emailLink);
        _logger.LogCritical("[Email Migration]: Token {UserName}: {Token}", user.UserName, token);
        if (await _accountService.CheckIfAccessible(Request))
        {
            try
            {
                await _emailService.SendMigrationEmail(new EmailMigrationDto()
                {
                    EmailAddress = user.Email!,
                    Username = user.UserName!,
                    ServerConfirmationLink = emailLink,
                    InstallId = (await _unitOfWork.SettingsRepository.GetSettingAsync(ServerSettingKey.InstallId)).Value
                });
            }
            catch (Exception ex)
            {
                _logger.LogError(ex, "There was an issue resending invite email");
                return BadRequest("There was an issue resending invite email");
            }
            return Ok(emailLink);
        }

        return Ok("The server is not accessible externally");
    }

    /// <summary>
    /// This is similar to invite. Essentially we authenticate the user's password then go through invite email flow
    /// </summary>
    /// <param name="dto"></param>
    /// <returns></returns>
    [AllowAnonymous]
    [HttpPost("migrate-email")]
    public async Task<ActionResult<string>> MigrateEmail(MigrateUserEmailDto dto)
    {
        // If there is an admin account already, return
        var users = await _unitOfWork.UserRepository.GetAdminUsersAsync();
        if (users.Any()) return BadRequest("Admin already exists");

        // Check if there is an existing invite
        var emailValidationErrors = await _accountService.ValidateEmail(dto.Email);
        if (emailValidationErrors.Any())
        {
            var invitedUser = await _unitOfWork.UserRepository.GetUserByEmailAsync(dto.Email);
            if (await _userManager.IsEmailConfirmedAsync(invitedUser!))
                return BadRequest($"User is already registered as {invitedUser!.UserName}");

            _logger.LogInformation("A user is attempting to login, but hasn't accepted email invite");
            return BadRequest("User is already invited under this email and has yet to accepted invite.");
        }


        var user = await _userManager.Users
            .Include(u => u.UserPreferences)
            .SingleOrDefaultAsync(x => x.NormalizedUserName == dto.Username.ToUpper());
        if (user == null) return BadRequest("Invalid username");

        var validPassword = await _signInManager.UserManager.CheckPasswordAsync(user, dto.Password);
        if (!validPassword) return BadRequest("Your credentials are not correct");

        try
        {
            var token = await _userManager.GenerateEmailConfirmationTokenAsync(user);

            user.Email = dto.Email;
            if (!await ConfirmEmailToken(token, user)) return BadRequest("There was a critical error during migration");
            _unitOfWork.UserRepository.Update(user);

            await _unitOfWork.CommitAsync();

            return Ok();
        }
        catch (Exception ex)
        {
            _logger.LogError(ex, "There was an issue during email migration. Contact support");
            _unitOfWork.UserRepository.Delete(user);
            await _unitOfWork.CommitAsync();
        }

        return BadRequest("There was an error setting up your account. Please check the logs");
    }

    [HttpGet("valid-license")]
    public async Task<ActionResult<bool>> HasValidLicense()
    {
        return Ok(await _licenseService.HasActiveLicense(User.GetUserId()));
    }

    /// <summary>
    /// Only the user can get their own license. An admin cannot peep at user's license keys
    /// </summary>
    /// <returns></returns>
    [HttpGet("license")]
    public async Task<ActionResult<string>> GetLicense()
    {
        var user = await _unitOfWork.UserRepository.GetUserByUsernameAsync(User.GetUsername());
        return Ok(user?.License);
    }

    /// <summary>
    /// Updates user's license. Returns true if updated and valid
    /// </summary>
    /// <returns></returns>
    [HttpPost("license")]
    public async Task<ActionResult<string>> UpdateLicense(UpdateLicenseDto dto)
    {
        var user = await _unitOfWork.UserRepository.GetUserByUsernameAsync(User.GetUsername());
        if (user == null) return Unauthorized();

        var encrypted = await _licenseService.EncryptLicense(dto.License);
        user.License = encrypted;
        _unitOfWork.UserRepository.Update(user);
        await _unitOfWork.CommitAsync();
        return Ok(await _licenseService.HasActiveLicense(user.Id));
    }

    private async Task<bool> ConfirmEmailToken(string token, AppUser user)
    {
        var result = await _userManager.ConfirmEmailAsync(user, token);
        if (result.Succeeded) return true;



        _logger.LogCritical("[Account] Email validation failed");
        if (!result.Errors.Any()) return false;

        foreach (var error in result.Errors)
        {
            _logger.LogCritical("[Account] Email validation error: {Message}", error.Description);
        }

        return false;
    }
}<|MERGE_RESOLUTION|>--- conflicted
+++ resolved
@@ -46,11 +46,8 @@
     private readonly IAccountService _accountService;
     private readonly IEmailService _emailService;
     private readonly IEventHub _eventHub;
-<<<<<<< HEAD
+    private readonly IEasyCachingProviderFactory _cacheFactory;
     private readonly ILicenseService _licenseService;
-=======
-    private readonly IEasyCachingProviderFactory _cacheFactory;
->>>>>>> 5a959114
 
     /// <inheritdoc />
     public AccountController(UserManager<AppUser> userManager,
@@ -59,11 +56,8 @@
         ILogger<AccountController> logger,
         IMapper mapper, IAccountService accountService,
         IEmailService emailService, IEventHub eventHub,
-<<<<<<< HEAD
+        IEasyCachingProviderFactory cacheFactory,
         ILicenseService licenseService)
-=======
-        IEasyCachingProviderFactory cacheFactory)
->>>>>>> 5a959114
     {
         _userManager = userManager;
         _signInManager = signInManager;
@@ -74,11 +68,8 @@
         _accountService = accountService;
         _emailService = emailService;
         _eventHub = eventHub;
-<<<<<<< HEAD
+        _cacheFactory = cacheFactory;
         _licenseService = licenseService;
-=======
-        _cacheFactory = cacheFactory;
->>>>>>> 5a959114
     }
 
     /// <summary>
@@ -204,7 +195,7 @@
         var result = await _signInManager
             .CheckPasswordSignInAsync(user, loginDto.Password, true);
 
-        if (result.IsLockedOut) // result.IsLockedOut
+        if (result.IsLockedOut)
         {
             await _userManager.UpdateSecurityStampAsync(user);
             return Unauthorized("You've been locked out from too many authorization attempts. Please wait 10 minutes.");
