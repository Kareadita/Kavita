﻿using System;
using System.Collections.Generic;
using System.Linq;
using System.Reflection;
using System.Threading.Tasks;
using System.Web;
using API.Constants;
using API.Data;
using API.Data.Repositories;
using API.DTOs;
using API.DTOs.Account;
using API.DTOs.Email;
using API.Entities;
using API.Entities.Enums;
using API.Errors;
using API.Extensions;
using API.Services;
using AutoMapper;
using Kavita.Common;
using Microsoft.AspNetCore.Authorization;
using Microsoft.AspNetCore.Identity;
using Microsoft.AspNetCore.Mvc;
using Microsoft.EntityFrameworkCore;
using Microsoft.Extensions.Hosting;
using Microsoft.Extensions.Logging;

namespace API.Controllers
{
    /// <summary>
    /// All Account matters
    /// </summary>
    public class AccountController : BaseApiController
    {
        private readonly UserManager<AppUser> _userManager;
        private readonly SignInManager<AppUser> _signInManager;
        private readonly ITokenService _tokenService;
        private readonly IUnitOfWork _unitOfWork;
        private readonly ILogger<AccountController> _logger;
        private readonly IMapper _mapper;
        private readonly IAccountService _accountService;
        private readonly IEmailService _emailService;
        private readonly IHostEnvironment _environment;

        /// <inheritdoc />
        public AccountController(UserManager<AppUser> userManager,
            SignInManager<AppUser> signInManager,
            ITokenService tokenService, IUnitOfWork unitOfWork,
            ILogger<AccountController> logger,
            IMapper mapper, IAccountService accountService, IEmailService emailService, IHostEnvironment environment)
        {
            _userManager = userManager;
            _signInManager = signInManager;
            _tokenService = tokenService;
            _unitOfWork = unitOfWork;
            _logger = logger;
            _mapper = mapper;
            _accountService = accountService;
            _emailService = emailService;
            _environment = environment;
        }

        /// <summary>
        /// Update a user's password
        /// </summary>
        /// <param name="resetPasswordDto"></param>
        /// <returns></returns>
        [HttpPost("reset-password")]
        public async Task<ActionResult> UpdatePassword(ResetPasswordDto resetPasswordDto)
        {
            _logger.LogInformation("{UserName} is changing {ResetUser}'s password", User.GetUsername(), resetPasswordDto.UserName);
            var user = await _userManager.Users.SingleAsync(x => x.UserName == resetPasswordDto.UserName);

            if (resetPasswordDto.UserName != User.GetUsername() && !(User.IsInRole(PolicyConstants.AdminRole) || User.IsInRole(PolicyConstants.ChangePasswordRole)))
                return Unauthorized("You are not permitted to this operation.");

            var errors = await _accountService.ChangeUserPassword(user, resetPasswordDto.Password);
            if (errors.Any())
            {
                return BadRequest(errors);
            }

            _logger.LogInformation("{User}'s Password has been reset", resetPasswordDto.UserName);
            return Ok();
        }

        /// <summary>
        /// Register the first user (admin) on the server. Will not do anything if an admin is already confirmed
        /// </summary>
        /// <param name="registerDto"></param>
        /// <returns></returns>
        [HttpPost("register")]
        public async Task<ActionResult<UserDto>> RegisterFirstUser(RegisterDto registerDto)
        {
            var admins = await _userManager.GetUsersInRoleAsync("Admin");
            if (admins.Count > 0) return BadRequest("Not allowed");

            try
            {
                var usernameValidation = await _accountService.ValidateUsername(registerDto.Username);
                if (usernameValidation.Any())
                {
                    return BadRequest(usernameValidation);
                }

                var user = new AppUser()
                {
                    UserName = registerDto.Username,
                    Email = registerDto.Email,
                    UserPreferences = new AppUserPreferences
                    {
                        Theme = await _unitOfWork.SiteThemeRepository.GetDefaultTheme()
                    },
                    ApiKey = HashUtil.ApiKey()
                };

                var result = await _userManager.CreateAsync(user, registerDto.Password);
                if (!result.Succeeded) return BadRequest(result.Errors);

                var token = await _userManager.GenerateEmailConfirmationTokenAsync(user);
                if (string.IsNullOrEmpty(token)) return BadRequest("There was an issue generating a confirmation token.");
                if (!await ConfirmEmailToken(token, user)) return BadRequest($"There was an issue validating your email: {token}");


                var roleResult = await _userManager.AddToRoleAsync(user, PolicyConstants.AdminRole);
                if (!roleResult.Succeeded) return BadRequest(result.Errors);

                return new UserDto
                {
                    Username = user.UserName,
                    Email = user.Email,
                    Token = await _tokenService.CreateToken(user),
                    RefreshToken = await _tokenService.CreateRefreshToken(user),
                    ApiKey = user.ApiKey,
                    Preferences = _mapper.Map<UserPreferencesDto>(user.UserPreferences)
                };
            }
            catch (Exception ex)
            {
                _logger.LogError(ex, "Something went wrong when registering user");
                await _unitOfWork.RollbackAsync();
            }

            return BadRequest("Something went wrong when registering user");
        }


        /// <summary>
        /// Perform a login. Will send JWT Token of the logged in user back.
        /// </summary>
        /// <param name="loginDto"></param>
        /// <returns></returns>
        [HttpPost("login")]
        public async Task<ActionResult<UserDto>> Login(LoginDto loginDto)
        {
            var user = await _userManager.Users
                .Include(u => u.UserPreferences)
                .SingleOrDefaultAsync(x => x.NormalizedUserName == loginDto.Username.ToUpper());

            if (user == null) return Unauthorized("Invalid username");

            // Check if the user has an email, if not, inform them so they can migrate
            var validPassword = await _signInManager.UserManager.CheckPasswordAsync(user, loginDto.Password);
            if (string.IsNullOrEmpty(user.Email) && !user.EmailConfirmed && validPassword)
            {
                _logger.LogCritical("User {UserName} does not have an email. Providing a one time migration", user.UserName);
                return Unauthorized(
                    "You are missing an email on your account. Please wait while we migrate your account.");
            }

            if (!validPassword)
            {
                return Unauthorized("Your credentials are not correct");
            }

            var result = await _signInManager
                .CheckPasswordSignInAsync(user, loginDto.Password, false);

            if (!result.Succeeded)
            {
                return Unauthorized(result.IsNotAllowed ? "You must confirm your email first" : "Your credentials are not correct.");
            }

            // Update LastActive on account
            user.LastActive = DateTime.Now;
            user.UserPreferences ??= new AppUserPreferences
            {
                Theme = await _unitOfWork.SiteThemeRepository.GetDefaultTheme()
            };

            _unitOfWork.UserRepository.Update(user);
            await _unitOfWork.CommitAsync();

            _logger.LogInformation("{UserName} logged in at {Time}", user.UserName, user.LastActive);

            var dto = _mapper.Map<UserDto>(user);
            dto.Token = await _tokenService.CreateToken(user);
            dto.RefreshToken = await _tokenService.CreateRefreshToken(user);
            var pref = await _unitOfWork.UserRepository.GetPreferencesAsync(user.UserName);
            pref.Theme ??= await _unitOfWork.SiteThemeRepository.GetDefaultTheme();
            dto.Preferences = _mapper.Map<UserPreferencesDto>(pref);
            return dto;
        }

        [HttpPost("refresh-token")]
        public async Task<ActionResult<TokenRequestDto>> RefreshToken([FromBody] TokenRequestDto tokenRequestDto)
        {
            var token = await _tokenService.ValidateRefreshToken(tokenRequestDto);
            if (token == null)
            {
                return Unauthorized(new { message = "Invalid token" });
            }

            return Ok(token);
        }

        /// <summary>
        /// Get All Roles back. See <see cref="PolicyConstants"/>
        /// </summary>
        /// <returns></returns>
        [HttpGet("roles")]
        public ActionResult<IList<string>> GetRoles()
        {
            return typeof(PolicyConstants)
                .GetFields(BindingFlags.Public | BindingFlags.Static)
                .Where(f => f.FieldType == typeof(string))
                .ToDictionary(f => f.Name,
                    f => (string) f.GetValue(null)).Values.ToList();
        }


        /// <summary>
        /// Resets the API Key assigned with a user
        /// </summary>
        /// <returns></returns>
        [HttpPost("reset-api-key")]
        public async Task<ActionResult<string>> ResetApiKey()
        {
            var user = await _unitOfWork.UserRepository.GetUserByUsernameAsync(User.GetUsername());

            user.ApiKey = HashUtil.ApiKey();

            if (_unitOfWork.HasChanges() && await _unitOfWork.CommitAsync())
            {
                return Ok(user.ApiKey);
            }

            await _unitOfWork.RollbackAsync();
            return BadRequest("Something went wrong, unable to reset key");

        }

        /// <summary>
        /// Update the user account. This can only affect Username, Email (will require confirming), Roles, and Library access.
        /// </summary>
        /// <param name="dto"></param>
        /// <returns></returns>
        [Authorize(Policy = "RequireAdminRole")]
        [HttpPost("update")]
        public async Task<ActionResult> UpdateAccount(UpdateUserDto dto)
        {
            var adminUser = await _unitOfWork.UserRepository.GetUserByUsernameAsync(User.GetUsername());
            if (!await _unitOfWork.UserRepository.IsUserAdminAsync(adminUser)) return Unauthorized("You do not have permission");

            var user = await _unitOfWork.UserRepository.GetUserByIdAsync(dto.UserId);
            if (user == null) return BadRequest("User does not exist");

            // Check if username is changing
            if (!user.UserName.Equals(dto.Username))
            {
                // Validate username change
                var errors = await _accountService.ValidateUsername(dto.Username);
                if (errors.Any()) return BadRequest("Username already taken");
                user.UserName = dto.Username;
                _unitOfWork.UserRepository.Update(user);
            }

            if (!user.Email.Equals(dto.Email))
            {
                // Validate username change
                var errors = await _accountService.ValidateEmail(dto.Email);
                if (errors.Any()) return BadRequest("Email already registered");
                // NOTE: This needs to be handled differently, like save it in a temp variable in DB until email is validated. For now, I wont allow it
            }

            // Update roles
            var existingRoles = await _userManager.GetRolesAsync(user);
            var hasAdminRole = dto.Roles.Contains(PolicyConstants.AdminRole);
            if (!hasAdminRole)
            {
                dto.Roles.Add(PolicyConstants.PlebRole);
            }
            if (existingRoles.Except(dto.Roles).Any() || dto.Roles.Except(existingRoles).Any())
            {
                var roles = dto.Roles;

                var roleResult = await _userManager.RemoveFromRolesAsync(user, existingRoles);
                if (!roleResult.Succeeded) return BadRequest(roleResult.Errors);
                roleResult = await _userManager.AddToRolesAsync(user, roles);
                if (!roleResult.Succeeded) return BadRequest(roleResult.Errors);
            }


            var allLibraries = (await _unitOfWork.LibraryRepository.GetLibrariesAsync()).ToList();
            List<Library> libraries;
            if (hasAdminRole)
            {
                _logger.LogInformation("{UserName} is being registered as admin. Granting access to all libraries",
                    user.UserName);
                libraries = allLibraries;
            }
            else
            {
                // Remove user from all libraries
                foreach (var lib in allLibraries)
                {
                    lib.AppUsers ??= new List<AppUser>();
                    lib.AppUsers.Remove(user);
                }

                libraries = (await _unitOfWork.LibraryRepository.GetLibraryForIdsAsync(dto.Libraries)).ToList();
            }

            foreach (var lib in libraries)
            {
                lib.AppUsers ??= new List<AppUser>();
                lib.AppUsers.Add(user);
            }

            if (!_unitOfWork.HasChanges()) return Ok();
            if (await _unitOfWork.CommitAsync())
            {
                return Ok();
            }

            await _unitOfWork.RollbackAsync();
            return BadRequest("There was an exception when updating the user");
        }



        /// <summary>
        /// Invites a user to the server. Will generate a setup link for continuing setup. If the server is not accessible, no
        /// email will be sent.
        /// </summary>
        /// <param name="dto"></param>
        /// <returns></returns>
        [Authorize(Policy = "RequireAdminRole")]
        [HttpPost("invite")]
        public async Task<ActionResult<string>> InviteUser(InviteUserDto dto)
        {
            var adminUser = await _unitOfWork.UserRepository.GetUserByUsernameAsync(User.GetUsername());
            if (adminUser == null) return Unauthorized("You need to login");
            _logger.LogInformation("{User} is inviting {Email} to the server", adminUser.UserName, dto.Email);

            // Check if there is an existing invite
            var emailValidationErrors = await _accountService.ValidateEmail(dto.Email);
            if (emailValidationErrors.Any())
            {
                var invitedUser = await _unitOfWork.UserRepository.GetUserByEmailAsync(dto.Email);
                if (await _userManager.IsEmailConfirmedAsync(invitedUser))
                    return BadRequest($"User is already registered as {invitedUser.UserName}");
                return BadRequest("User is already invited under this email and has yet to accepted invite.");
            }

            // Create a new user
            var user = new AppUser()
            {
                UserName = dto.Email,
                Email = dto.Email,
                ApiKey = HashUtil.ApiKey(),
                UserPreferences = new AppUserPreferences
                {
                    Theme = await _unitOfWork.SiteThemeRepository.GetDefaultTheme()
                }
            };

            try
            {
                var result = await _userManager.CreateAsync(user, AccountService.DefaultPassword);
                if (!result.Succeeded) return BadRequest(result.Errors);

                // Assign Roles
                var roles = dto.Roles;
                var hasAdminRole = dto.Roles.Contains(PolicyConstants.AdminRole);
                if (!hasAdminRole)
                {
                    roles.Add(PolicyConstants.PlebRole);
                }

                foreach (var role in roles)
                {
                    if (!PolicyConstants.ValidRoles.Contains(role)) continue;
                    var roleResult = await _userManager.AddToRoleAsync(user, role);
                    if (!roleResult.Succeeded)
                        return
                            BadRequest(roleResult.Errors);
                }

                // Grant access to libraries
                List<Library> libraries;
                if (hasAdminRole)
                {
                    _logger.LogInformation("{UserName} is being registered as admin. Granting access to all libraries",
                        user.UserName);
                    libraries = (await _unitOfWork.LibraryRepository.GetLibrariesAsync()).ToList();
                }
                else
                {
                    libraries = (await _unitOfWork.LibraryRepository.GetLibraryForIdsAsync(dto.Libraries)).ToList();
                }

                foreach (var lib in libraries)
                {
                    lib.AppUsers ??= new List<AppUser>();
                    lib.AppUsers.Add(user);
                }

                await _unitOfWork.CommitAsync();


                var token = await _userManager.GenerateEmailConfirmationTokenAsync(user);
                if (string.IsNullOrEmpty(token)) return BadRequest("There was an issue sending email");

                var emailLink = GenerateEmailLink(token, "confirm-email", dto.Email);
                _logger.LogCritical("[Invite User]: Email Link for {UserName}: {Link}", user.UserName, emailLink);
<<<<<<< HEAD

=======
>>>>>>> 3ec48145
                var host = _environment.IsDevelopment() ? "localhost:4200" : Request.Host.ToString();
                var accessible = await _emailService.CheckIfAccessible(host);
                if (accessible)
                {
                    await _emailService.SendConfirmationEmail(new ConfirmationEmailDto()
                    {
                        EmailAddress = dto.Email,
                        InvitingUser = adminUser.UserName,
                        ServerConfirmationLink = emailLink
                    });
                }
                return Ok(new InviteUserResponse
                {
                    EmailLink = emailLink,
                    EmailSent = accessible
                });
            }
            catch (Exception)
            {
                _unitOfWork.UserRepository.Delete(user);
                await _unitOfWork.CommitAsync();
            }

            return BadRequest("There was an error setting up your account. Please check the logs");
        }

        [HttpPost("confirm-email")]
        public async Task<ActionResult<UserDto>> ConfirmEmail(ConfirmEmailDto dto)
        {
            var user = await _unitOfWork.UserRepository.GetUserByEmailAsync(dto.Email);

            // Validate Password and Username
            var validationErrors = new List<ApiException>();
            validationErrors.AddRange(await _accountService.ValidateUsername(dto.Username));
            validationErrors.AddRange(await _accountService.ValidatePassword(user, dto.Password));

            if (validationErrors.Any())
            {
                return BadRequest(validationErrors);
            }


            if (!await ConfirmEmailToken(dto.Token, user)) return BadRequest("Invalid Email Token");

            user.UserName = dto.Username;
            var errors = await _accountService.ChangeUserPassword(user, dto.Password);
            if (errors.Any())
            {
                return BadRequest(errors);
            }
            await _unitOfWork.CommitAsync();


            user = await _unitOfWork.UserRepository.GetUserByUsernameAsync(user.UserName,
                AppUserIncludes.UserPreferences);

            // Perform Login code
            return new UserDto
            {
                Username = user.UserName,
                Email = user.Email,
                Token = await _tokenService.CreateToken(user),
                RefreshToken = await _tokenService.CreateRefreshToken(user),
                ApiKey = user.ApiKey,
                Preferences = _mapper.Map<UserPreferencesDto>(user.UserPreferences)
            };
        }

        [AllowAnonymous]
        [HttpPost("confirm-password-reset")]
        public async Task<ActionResult<string>> ConfirmForgotPassword(ConfirmPasswordResetDto dto)
        {
            var user = await _unitOfWork.UserRepository.GetUserByEmailAsync(dto.Email);
            if (user == null)
            {
                return BadRequest("Invalid Details");
            }

            var result = await _userManager.VerifyUserTokenAsync(user, TokenOptions.DefaultProvider, "ResetPassword", dto.Token);
            if (!result) return BadRequest("Unable to reset password, your email token is not correct.");

            var errors = await _accountService.ChangeUserPassword(user, dto.Password);
            return errors.Any() ? BadRequest(errors) : Ok("Password updated");
        }


        /// <summary>
        /// Will send user a link to update their password to their email or prompt them if not accessible
        /// </summary>
        /// <param name="email"></param>
        /// <returns></returns>
        [AllowAnonymous]
        [HttpPost("forgot-password")]
        public async Task<ActionResult<string>> ForgotPassword([FromQuery] string email)
        {
            var user = await _unitOfWork.UserRepository.GetUserByEmailAsync(email);
            if (user == null)
            {
                _logger.LogError("There are no users with email: {Email} but user is requesting password reset", email);
                return Ok("An email will be sent to the email if it exists in our database");
            }

            var roles = await _userManager.GetRolesAsync(user);


            if (!roles.Any(r => r is PolicyConstants.AdminRole or PolicyConstants.ChangePasswordRole))
                return Unauthorized("You are not permitted to this operation.");

            var emailLink = GenerateEmailLink(await _userManager.GeneratePasswordResetTokenAsync(user), "confirm-reset-password", user.Email);
            _logger.LogCritical("[Forgot Password]: Email Link for {UserName}: {Link}", user.UserName, emailLink);
            var host = _environment.IsDevelopment() ? "localhost:4200" : Request.Host.ToString();
            if (await _emailService.CheckIfAccessible(host))
            {
                await _emailService.SendPasswordResetEmail(new PasswordResetEmailDto()
                {
                    EmailAddress = user.Email,
                    ServerConfirmationLink = emailLink,
                    InstallId = (await _unitOfWork.SettingsRepository.GetSettingAsync(ServerSettingKey.InstallId)).Value
                });
                return Ok("Email sent");
            }

            return Ok("Your server is not accessible. The Link to reset your password is in the logs.");
        }

        [AllowAnonymous]
        [HttpPost("confirm-migration-email")]
        public async Task<ActionResult<UserDto>> ConfirmMigrationEmail(ConfirmMigrationEmailDto dto)
        {
            var user = await _unitOfWork.UserRepository.GetUserByEmailAsync(dto.Email);
            if (user == null) return BadRequest("This email is not on system");

            if (!await ConfirmEmailToken(dto.Token, user)) return BadRequest("Invalid Email Token");

            await _unitOfWork.CommitAsync();

            user = await _unitOfWork.UserRepository.GetUserByUsernameAsync(user.UserName,
                AppUserIncludes.UserPreferences);

            // Perform Login code
            return new UserDto
            {
                Username = user.UserName,
                Email = user.Email,
                Token = await _tokenService.CreateToken(user),
                RefreshToken = await _tokenService.CreateRefreshToken(user),
                ApiKey = user.ApiKey,
                Preferences = _mapper.Map<UserPreferencesDto>(user.UserPreferences)
            };
        }

        [HttpPost("resend-confirmation-email")]
        public async Task<ActionResult<string>> ResendConfirmationSendEmail([FromQuery] int userId)
        {
            var user = await _unitOfWork.UserRepository.GetUserByIdAsync(userId);
            if (user == null) return BadRequest("User does not exist");

            if (string.IsNullOrEmpty(user.Email))
                return BadRequest(
                    "This user needs to migrate. Have them log out and login to trigger a migration flow");
            if (user.EmailConfirmed) return BadRequest("User already confirmed");

            var emailLink = GenerateEmailLink(await _userManager.GenerateEmailConfirmationTokenAsync(user), "confirm-email", user.Email);
            _logger.LogCritical("[Email Migration]: Email Link: {Link}", emailLink);
            await _emailService.SendMigrationEmail(new EmailMigrationDto()
            {
                EmailAddress = user.Email,
                Username = user.UserName,
                ServerConfirmationLink = emailLink,
                InstallId = (await _unitOfWork.SettingsRepository.GetSettingAsync(ServerSettingKey.InstallId)).Value
            });


            return Ok(emailLink);
        }

        private string GenerateEmailLink(string token, string routePart, string email)
        {
            var host = _environment.IsDevelopment() ? "localhost:4200" : Request.Host.ToString();
            var emailLink =
                $"{Request.Scheme}://{host}{Request.PathBase}/registration/{routePart}?token={HttpUtility.UrlEncode(token)}&email={HttpUtility.UrlEncode(email)}";
            return emailLink;
        }

        /// <summary>
        /// This is similar to invite. Essentially we authenticate the user's password then go through invite email flow
        /// </summary>
        /// <param name="dto"></param>
        /// <returns></returns>
        [AllowAnonymous]
        [HttpPost("migrate-email")]
        public async Task<ActionResult<string>> MigrateEmail(MigrateUserEmailDto dto)
        {
            // Check if there is an existing invite
            var emailValidationErrors = await _accountService.ValidateEmail(dto.Email);
            if (emailValidationErrors.Any())
            {
                var invitedUser = await _unitOfWork.UserRepository.GetUserByEmailAsync(dto.Email);
                if (await _userManager.IsEmailConfirmedAsync(invitedUser))
                    return BadRequest($"User is already registered as {invitedUser.UserName}");

                _logger.LogInformation("A user is attempting to login, but hasn't accepted email invite");
                return BadRequest("User is already invited under this email and has yet to accepted invite.");
            }


            var user = await _userManager.Users
                .Include(u => u.UserPreferences)
                .SingleOrDefaultAsync(x => x.NormalizedUserName == dto.Username.ToUpper());
            if (user == null) return BadRequest("Invalid username");

            var validPassword = await _signInManager.UserManager.CheckPasswordAsync(user, dto.Password);
            if (!validPassword) return BadRequest("Your credentials are not correct");

            try
            {
                var token = await _userManager.GenerateEmailConfirmationTokenAsync(user);
                //if (string.IsNullOrEmpty(token)) return BadRequest("There was an issue sending email");
                user.Email = dto.Email;
                if (!await ConfirmEmailToken(token, user)) return BadRequest("There was a critical error during migration");
                _unitOfWork.UserRepository.Update(user);

                await _unitOfWork.CommitAsync();

                //var emailLink = GenerateEmailLink(await _userManager.GenerateEmailConfirmationTokenAsync(user), "confirm-migration-email", user.Email);
                // _logger.LogCritical("[Email Migration]: Email Link for {UserName}: {Link}", dto.Username, emailLink);
                // // Always send an email, even if the user can't click it just to get them conformable with the system
                // await _emailService.SendMigrationEmail(new EmailMigrationDto()
                // {
                //     EmailAddress = dto.Email,
                //     Username = user.UserName,
                //     ServerConfirmationLink = emailLink
                // });
                return Ok();
            }
            catch (Exception ex)
            {
                _logger.LogError(ex, "There was an issue during email migration. Contact support");
                _unitOfWork.UserRepository.Delete(user);
                await _unitOfWork.CommitAsync();
            }

            return BadRequest("There was an error setting up your account. Please check the logs");
        }

        private async Task<bool> ConfirmEmailToken(string token, AppUser user)
        {
            var result = await _userManager.ConfirmEmailAsync(user, token);
            if (!result.Succeeded)
            {
                _logger.LogCritical("Email validation failed");
                if (result.Errors.Any())
                {
                    foreach (var error in result.Errors)
                    {
                        _logger.LogCritical("Email validation error: {Message}", error.Description);
                    }
                }

                return false;
            }

            return true;
        }
    }
}<|MERGE_RESOLUTION|>--- conflicted
+++ resolved
@@ -423,10 +423,6 @@
 
                 var emailLink = GenerateEmailLink(token, "confirm-email", dto.Email);
                 _logger.LogCritical("[Invite User]: Email Link for {UserName}: {Link}", user.UserName, emailLink);
-<<<<<<< HEAD
-
-=======
->>>>>>> 3ec48145
                 var host = _environment.IsDevelopment() ? "localhost:4200" : Request.Host.ToString();
                 var accessible = await _emailService.CheckIfAccessible(host);
                 if (accessible)
