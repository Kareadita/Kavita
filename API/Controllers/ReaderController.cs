using System;
using System.Collections.Generic;
using System.IO;
using System.Linq;
using System.Threading.Tasks;
using API.Constants;
using API.Data;
using API.Data.Repositories;
using API.DTOs;
using API.DTOs.Filtering;
using API.DTOs.Reader;
using API.Entities;
using API.Entities.Enums;
using API.Extensions;
using API.Services;
using API.SignalR;
using Hangfire;
using Microsoft.AspNetCore.Authorization;
using Microsoft.AspNetCore.Mvc;
using Microsoft.Extensions.Logging;
using Microsoft.IdentityModel.Tokens;
using MimeTypes;

namespace API.Controllers;

/// <summary>
/// For all things regarding reading, mainly focusing on non-Book related entities
/// </summary>
public class ReaderController : BaseApiController
{
    private readonly ICacheService _cacheService;
    private readonly IUnitOfWork _unitOfWork;
    private readonly ILogger<ReaderController> _logger;
    private readonly IReaderService _readerService;
    private readonly IBookmarkService _bookmarkService;
    private readonly IAccountService _accountService;
    private readonly IEventHub _eventHub;

    /// <inheritdoc />
    public ReaderController(ICacheService cacheService,
        IUnitOfWork unitOfWork, ILogger<ReaderController> logger,
        IReaderService readerService, IBookmarkService bookmarkService,
        IAccountService accountService, IEventHub eventHub)
    {
        _cacheService = cacheService;
        _unitOfWork = unitOfWork;
        _logger = logger;
        _readerService = readerService;
        _bookmarkService = bookmarkService;
        _accountService = accountService;
        _eventHub = eventHub;
    }

    /// <summary>
    /// Returns the PDF for the chapterId.
    /// </summary>
    /// <param name="chapterId"></param>
    /// <returns></returns>
    [HttpGet("pdf")]
<<<<<<< HEAD
    [ResponseCache(CacheProfileName = ResponseCacheProfiles.Hour, VaryByQueryKeys = new []{"chapterId", "apiKey"})]
    public async Task<ActionResult> GetPdf(int chapterId, string apiKey)
=======
    [ResponseCache(CacheProfileName = ResponseCacheProfiles.Hour)]
    public async Task<ActionResult> GetPdf(int chapterId)
>>>>>>> 30bc7ccc
    {
        if (await _unitOfWork.UserRepository.GetUserIdByApiKeyAsync(apiKey) == 0) return BadRequest();
        var chapter = await _cacheService.Ensure(chapterId);
        if (chapter == null) return BadRequest("There was an issue finding pdf file for reading");

        // Validate the user has access to the PDF
        var series = await _unitOfWork.SeriesRepository.GetSeriesForChapter(chapter.Id,
            await _unitOfWork.UserRepository.GetUserIdByUsernameAsync(User.GetUsername()));
        if (series == null) return BadRequest("Invalid Access");

        try
        {

            var path = _cacheService.GetCachedFile(chapter);
            if (string.IsNullOrEmpty(path) || !System.IO.File.Exists(path)) return BadRequest($"Pdf doesn't exist when it should.");

            return PhysicalFile(path, "application/pdf", Path.GetFileName(path), true);
        }
        catch (Exception)
        {
            _cacheService.CleanupChapters(new []{ chapterId });
            throw;
        }
    }

    /// <summary>
    /// Returns an image for a given chapter. Will perform bounding checks
    /// </summary>
    /// <remarks>This will cache the chapter images for reading</remarks>
    /// <param name="chapterId">Chapter Id</param>
    /// <param name="page">Page in question</param>
<<<<<<< HEAD
    /// <param name="apiKey">User's API Key for authentication</param>
    /// <param name="extractPdf">Should Kavita extract pdf into images. Defaults to false.</param>
    /// <returns></returns>
    [HttpGet("image")]
    [ResponseCache(CacheProfileName = ResponseCacheProfiles.Hour, VaryByQueryKeys = new []{"chapterId","page", "extractPdf", "apiKey"})]
    [AllowAnonymous]
    public async Task<ActionResult> GetImage(int chapterId, int page, string apiKey, bool extractPdf = false)
    {
        if (page < 0) page = 0;
        if (await _unitOfWork.UserRepository.GetUserIdByApiKeyAsync(apiKey) == 0) return BadRequest();
=======
    /// <param name="extractPdf">Should Kavita extract pdf into images. Defaults to false.</param>
    /// <returns></returns>
    [HttpGet("image")]
    [ResponseCache(CacheProfileName = ResponseCacheProfiles.Hour)]
    [AllowAnonymous]
    public async Task<ActionResult> GetImage(int chapterId, int page, bool extractPdf = false)
    {
        if (page < 0) page = 0;
>>>>>>> 30bc7ccc
        var chapter = await _cacheService.Ensure(chapterId, extractPdf);
        if (chapter == null) return BadRequest("There was an issue finding image file for reading");

        try
        {
            var path = _cacheService.GetCachedPagePath(chapter.Id, page);
            if (string.IsNullOrEmpty(path) || !System.IO.File.Exists(path)) return BadRequest($"No such image for page {page}. Try refreshing to allow re-cache.");
            var format = Path.GetExtension(path);

            return PhysicalFile(path, MimeTypeMap.GetMimeType(format), Path.GetFileName(path), true);
        }
        catch (Exception)
        {
            _cacheService.CleanupChapters(new []{ chapterId });
            throw;
        }
    }

    [HttpGet("thumbnail")]
    [ResponseCache(CacheProfileName = ResponseCacheProfiles.Hour, VaryByQueryKeys = new []{"chapterId", "pageNum", "apiKey"})]
    [AllowAnonymous]
    public async Task<ActionResult> GetThumbnail(int chapterId, int pageNum, string apiKey)
    {
        if (await _unitOfWork.UserRepository.GetUserIdByApiKeyAsync(apiKey) == 0) return BadRequest();
        var chapter = await _cacheService.Ensure(chapterId, true);
        if (chapter == null) return BadRequest("There was an issue extracting images from chapter");
        var images = _cacheService.GetCachedPages(chapterId);

        var path = await _readerService.GetThumbnail(chapter, pageNum, images);
        var format = Path.GetExtension(path);
        return PhysicalFile(path, MimeTypeMap.GetMimeType(format), Path.GetFileName(path), true);
    }

    /// <summary>
    /// Returns an image for a given bookmark series. Side effect: This will cache the bookmark images for reading.
    /// </summary>
    /// <param name="seriesId"></param>
    /// <param name="apiKey">Api key for the user the bookmarks are on</param>
    /// <param name="page"></param>
    /// <remarks>We must use api key as bookmarks could be leaked to other users via the API</remarks>
    /// <returns></returns>
    [HttpGet("bookmark-image")]
<<<<<<< HEAD
    [ResponseCache(CacheProfileName = ResponseCacheProfiles.Hour, VaryByQueryKeys = new []{"seriesId", "page", "apiKey"})]
=======
    [ResponseCache(CacheProfileName = ResponseCacheProfiles.Hour)]
>>>>>>> 30bc7ccc
    [AllowAnonymous]
    public async Task<ActionResult> GetBookmarkImage(int seriesId, string apiKey, int page)
    {
        if (page < 0) page = 0;
        var userId = await _unitOfWork.UserRepository.GetUserIdByApiKeyAsync(apiKey);
        if (userId == 0) return BadRequest();

        var totalPages = await _cacheService.CacheBookmarkForSeries(userId, seriesId);
        if (page > totalPages)
        {
            page = totalPages;
        }

        try
        {
            var path = _cacheService.GetCachedBookmarkPagePath(seriesId, page);
            if (string.IsNullOrEmpty(path) || !System.IO.File.Exists(path)) return BadRequest($"No such image for page {page}");
            var format = Path.GetExtension(path);

            return PhysicalFile(path, MimeTypeMap.GetMimeType(format), Path.GetFileName(path));
        }
        catch (Exception)
        {
            _cacheService.CleanupBookmarks(new []{ seriesId });
            throw;
        }
    }

    /// <summary>
    /// Returns the file dimensions for all pages in a chapter. If the underlying chapter is PDF, use extractPDF to unpack as images.
    /// </summary>
    /// <remarks>This has a side effect of caching the images.
    /// This will only be populated on archive filetypes and not in bookmark mode</remarks>
    /// <param name="chapterId"></param>
    /// <param name="extractPdf"></param>
    /// <returns></returns>
    [HttpGet("file-dimensions")]
    [ResponseCache(CacheProfileName = ResponseCacheProfiles.Hour, VaryByQueryKeys = new []{"chapterId", "extractPdf"})]
    public async Task<ActionResult<IEnumerable<FileDimensionDto>>> GetFileDimensions(int chapterId, bool extractPdf = false)
    {
<<<<<<< HEAD
        if (chapterId <= 0) return ArraySegment<FileDimensionDto>.Empty;
        var chapter = await _cacheService.Ensure(chapterId, extractPdf);
        if (chapter == null) return BadRequest("Could not find Chapter");
        return Ok(_cacheService.GetCachedFileDimensions(_cacheService.GetCachePath(chapterId)));
=======
        if (chapterId <= 0) return null;
        var chapter = await _cacheService.Ensure(chapterId, extractPdf);
        if (chapter == null) return BadRequest("Could not find Chapter");
        return Ok(_cacheService.GetCachedFileDimensions(chapterId));
>>>>>>> 30bc7ccc
    }

    /// <summary>
    /// Returns various information about a Chapter. Side effect: This will cache the chapter images for reading.
    /// </summary>
    /// <remarks>This is generally the first call when attempting to read to allow pre-generation of assets needed for reading</remarks>
    /// <param name="chapterId"></param>
    /// <param name="extractPdf">Should Kavita extract pdf into images. Defaults to false.</param>
    /// <param name="includeDimensions">Include file dimensions. Only useful for image based reading</param>
    /// <returns></returns>
    [HttpGet("chapter-info")]
    [ResponseCache(CacheProfileName = ResponseCacheProfiles.Hour, VaryByQueryKeys = new []{"chapterId", "extractPdf", "includeDimensions"})]
    public async Task<ActionResult<ChapterInfoDto>> GetChapterInfo(int chapterId, bool extractPdf = false, bool includeDimensions = false)
    {
<<<<<<< HEAD
        if (chapterId <= 0) return Ok(null); // This can happen occasionally from UI, we should just ignore
=======
        if (chapterId <= 0) return null; // This can happen occasionally from UI, we should just ignore
>>>>>>> 30bc7ccc
        var chapter = await _cacheService.Ensure(chapterId, extractPdf);
        if (chapter == null) return BadRequest("Could not find Chapter");

        var dto = await _unitOfWork.ChapterRepository.GetChapterInfoDtoAsync(chapterId);
        if (dto == null) return BadRequest("Please perform a scan on this series or library and try again");
        var mangaFile = chapter.Files.First();

        var info = new ChapterInfoDto()
        {
            ChapterNumber = dto.ChapterNumber,
            VolumeNumber = dto.VolumeNumber,
            VolumeId = dto.VolumeId,
            FileName = Path.GetFileName(mangaFile.FilePath),
            SeriesName = dto.SeriesName,
            SeriesFormat = dto.SeriesFormat,
            SeriesId = dto.SeriesId,
            LibraryId = dto.LibraryId,
            IsSpecial = dto.IsSpecial,
            Pages = dto.Pages,
            ChapterTitle = dto.ChapterTitle ?? string.Empty,
            Subtitle = string.Empty,
            Title = dto.SeriesName,
        };

        if (includeDimensions)
        {
<<<<<<< HEAD
            info.PageDimensions = _cacheService.GetCachedFileDimensions(_cacheService.GetCachePath(chapterId));
=======
            info.PageDimensions = _cacheService.GetCachedFileDimensions(chapterId);
>>>>>>> 30bc7ccc
            info.DoublePairs = _readerService.GetPairs(info.PageDimensions);
        }

        if (info.ChapterTitle is {Length: > 0}) {
            info.Title += " - " + info.ChapterTitle;
        }

        if (info.IsSpecial && dto.VolumeNumber.Equals(Services.Tasks.Scanner.Parser.Parser.DefaultVolume))
        {
            info.Subtitle = info.FileName;
        } else if (!info.IsSpecial && info.VolumeNumber.Equals(Services.Tasks.Scanner.Parser.Parser.DefaultVolume))
        {
            info.Subtitle = ReaderService.FormatChapterName(info.LibraryType, true, true) + info.ChapterNumber;
        }
        else
        {
            info.Subtitle = "Volume " + info.VolumeNumber;
            if (!info.ChapterNumber.Equals(Services.Tasks.Scanner.Parser.Parser.DefaultChapter))
            {
                info.Subtitle += " " + ReaderService.FormatChapterName(info.LibraryType, true, true) +
                                 info.ChapterNumber;
            }
        }

        return Ok(info);
    }

    /// <summary>
    /// Returns various information about all bookmark files for a Series. Side effect: This will cache the bookmark images for reading.
    /// </summary>
    /// <param name="seriesId">Series Id for all bookmarks</param>
    /// <param name="includeDimensions">Include file dimensions (extra I/O). Defaults to true.</param>
    /// <returns></returns>
    [HttpGet("bookmark-info")]
    [ResponseCache(CacheProfileName = ResponseCacheProfiles.Hour, VaryByQueryKeys = new []{"seriesId", "includeDimensions"})]
    public async Task<ActionResult<BookmarkInfoDto>> GetBookmarkInfo(int seriesId, bool includeDimensions = true)
    {
        var totalPages = await _cacheService.CacheBookmarkForSeries(User.GetUserId(), seriesId);
        var series = await _unitOfWork.SeriesRepository.GetSeriesByIdAsync(seriesId, SeriesIncludes.None);

        var info = new BookmarkInfoDto()
        {
            SeriesName = series!.Name,
            SeriesFormat = series.Format,
            SeriesId = series.Id,
            LibraryId = series.LibraryId,
            Pages = totalPages,
        };

        if (includeDimensions)
        {
            info.PageDimensions = _cacheService.GetCachedFileDimensions(_cacheService.GetBookmarkCachePath(seriesId));
            info.DoublePairs = _readerService.GetPairs(info.PageDimensions);
        }

        return Ok(info);
    }


    /// <summary>
    /// Marks a Series as read. All volumes and chapters will be marked as read during this process.
    /// </summary>
    /// <param name="markReadDto"></param>
    /// <returns></returns>
    [HttpPost("mark-read")]
    public async Task<ActionResult> MarkRead(MarkReadDto markReadDto)
    {
        var user = await _unitOfWork.UserRepository.GetUserByUsernameAsync(User.GetUsername(), AppUserIncludes.Progress);
        if (user == null) return Unauthorized();
        await _readerService.MarkSeriesAsRead(user, markReadDto.SeriesId);

        if (!await _unitOfWork.CommitAsync()) return BadRequest("There was an issue saving progress");

        return Ok();
    }


    /// <summary>
    /// Marks a Series as Unread. All volumes and chapters will be marked as unread during this process.
    /// </summary>
    /// <param name="markReadDto"></param>
    /// <returns></returns>
    [HttpPost("mark-unread")]
    public async Task<ActionResult> MarkUnread(MarkReadDto markReadDto)
    {
        var user = await _unitOfWork.UserRepository.GetUserByUsernameAsync(User.GetUsername(), AppUserIncludes.Progress);
        if (user == null) return Unauthorized();
        await _readerService.MarkSeriesAsUnread(user, markReadDto.SeriesId);

        if (!await _unitOfWork.CommitAsync()) return BadRequest("There was an issue saving progress");

        return Ok();
    }

    /// <summary>
    /// Marks all chapters within a volume as unread
    /// </summary>
    /// <param name="markVolumeReadDto"></param>
    /// <returns></returns>
    [HttpPost("mark-volume-unread")]
    public async Task<ActionResult> MarkVolumeAsUnread(MarkVolumeReadDto markVolumeReadDto)
    {
        var user = await _unitOfWork.UserRepository.GetUserByUsernameAsync(User.GetUsername(), AppUserIncludes.Progress);
        if (user == null) return Unauthorized();

        var chapters = await _unitOfWork.ChapterRepository.GetChaptersAsync(markVolumeReadDto.VolumeId);
        await _readerService.MarkChaptersAsUnread(user, markVolumeReadDto.SeriesId, chapters);

        if (await _unitOfWork.CommitAsync())
        {
            return Ok();
        }

        return BadRequest("Could not save progress");
    }

    /// <summary>
    /// Marks all chapters within a volume as Read
    /// </summary>
    /// <param name="markVolumeReadDto"></param>
    /// <returns></returns>
    [HttpPost("mark-volume-read")]
    public async Task<ActionResult> MarkVolumeAsRead(MarkVolumeReadDto markVolumeReadDto)
    {
        var user = await _unitOfWork.UserRepository.GetUserByUsernameAsync(User.GetUsername(), AppUserIncludes.Progress);

        var chapters = await _unitOfWork.ChapterRepository.GetChaptersAsync(markVolumeReadDto.VolumeId);
        if (user == null) return Unauthorized();
        await _readerService.MarkChaptersAsRead(user, markVolumeReadDto.SeriesId, chapters);
        await _eventHub.SendMessageAsync(MessageFactory.UserProgressUpdate,
            MessageFactory.UserProgressUpdateEvent(user.Id, user.UserName!, markVolumeReadDto.SeriesId,
                markVolumeReadDto.VolumeId, 0, chapters.Sum(c => c.Pages)));

        if (await _unitOfWork.CommitAsync())
        {
            return Ok();
        }

        return BadRequest("Could not save progress");
    }


    /// <summary>
    /// Marks all chapters within a list of volumes as Read. All volumes must belong to the same Series.
    /// </summary>
    /// <param name="dto"></param>
    /// <returns></returns>
    [HttpPost("mark-multiple-read")]
    public async Task<ActionResult> MarkMultipleAsRead(MarkVolumesReadDto dto)
    {
        var user = await _unitOfWork.UserRepository.GetUserByUsernameAsync(User.GetUsername(), AppUserIncludes.Progress);
        if (user == null) return Unauthorized();
        user.Progresses ??= new List<AppUserProgress>();

        var chapterIds = await _unitOfWork.VolumeRepository.GetChapterIdsByVolumeIds(dto.VolumeIds);
        foreach (var chapterId in dto.ChapterIds)
        {
            chapterIds.Add(chapterId);
        }
        var chapters = await _unitOfWork.ChapterRepository.GetChaptersByIdsAsync(chapterIds);
        await _readerService.MarkChaptersAsRead(user, dto.SeriesId, chapters.ToList());

        if (await _unitOfWork.CommitAsync())
        {
            return Ok();
        }


        return BadRequest("Could not save progress");
    }

    /// <summary>
    /// Marks all chapters within a list of volumes as Unread. All volumes must belong to the same Series.
    /// </summary>
    /// <param name="dto"></param>
    /// <returns></returns>
    [HttpPost("mark-multiple-unread")]
    public async Task<ActionResult> MarkMultipleAsUnread(MarkVolumesReadDto dto)
    {
        var user = await _unitOfWork.UserRepository.GetUserByUsernameAsync(User.GetUsername(), AppUserIncludes.Progress);
        if (user == null) return Unauthorized();
        user.Progresses ??= new List<AppUserProgress>();

        var chapterIds = await _unitOfWork.VolumeRepository.GetChapterIdsByVolumeIds(dto.VolumeIds);
        foreach (var chapterId in dto.ChapterIds)
        {
            chapterIds.Add(chapterId);
        }
        var chapters = await _unitOfWork.ChapterRepository.GetChaptersByIdsAsync(chapterIds);
        await _readerService.MarkChaptersAsUnread(user, dto.SeriesId, chapters.ToList());

        if (await _unitOfWork.CommitAsync())
        {
            return Ok();
        }

        return BadRequest("Could not save progress");
    }

    /// <summary>
    /// Marks all chapters within a list of series as Read.
    /// </summary>
    /// <param name="dto"></param>
    /// <returns></returns>
    [HttpPost("mark-multiple-series-read")]
    public async Task<ActionResult> MarkMultipleSeriesAsRead(MarkMultipleSeriesAsReadDto dto)
    {
        var user = await _unitOfWork.UserRepository.GetUserByUsernameAsync(User.GetUsername(), AppUserIncludes.Progress);
        if (user == null) return Unauthorized();
        user.Progresses ??= new List<AppUserProgress>();

        var volumes = await _unitOfWork.VolumeRepository.GetVolumesForSeriesAsync(dto.SeriesIds.ToArray(), true);
        foreach (var volume in volumes)
        {
            await _readerService.MarkChaptersAsRead(user, volume.SeriesId, volume.Chapters);
        }

        if (await _unitOfWork.CommitAsync())
        {
            return Ok();
        }

        return BadRequest("Could not save progress");
    }

    /// <summary>
    /// Marks all chapters within a list of series as Unread.
    /// </summary>
    /// <param name="dto"></param>
    /// <returns></returns>
    [HttpPost("mark-multiple-series-unread")]
    public async Task<ActionResult> MarkMultipleSeriesAsUnread(MarkMultipleSeriesAsReadDto dto)
    {
        var user = await _unitOfWork.UserRepository.GetUserByUsernameAsync(User.GetUsername(), AppUserIncludes.Progress);
        if (user == null) return Unauthorized();
        user.Progresses ??= new List<AppUserProgress>();

        var volumes = await _unitOfWork.VolumeRepository.GetVolumesForSeriesAsync(dto.SeriesIds.ToArray(), true);
        foreach (var volume in volumes)
        {
            await _readerService.MarkChaptersAsUnread(user, volume.SeriesId, volume.Chapters);
        }

        if (await _unitOfWork.CommitAsync())
        {
            return Ok();
        }

        return BadRequest("Could not save progress");
    }

    /// <summary>
    /// Returns Progress (page number) for a chapter for the logged in user
    /// </summary>
    /// <param name="chapterId"></param>
    /// <returns></returns>
    [HttpGet("get-progress")]
    public async Task<ActionResult<ProgressDto>> GetProgress(int chapterId)
    {
        var progress = await _unitOfWork.AppUserProgressRepository.GetUserProgressDtoAsync(chapterId, User.GetUserId());
        if (progress == null) return Ok(new ProgressDto()
        {
            PageNum = 0,
            ChapterId = chapterId,
            VolumeId = 0,
            SeriesId = 0
        });
        return Ok(progress);
    }

    /// <summary>
    /// Save page against Chapter for logged in user
    /// </summary>
    /// <param name="progressDto"></param>
    /// <returns></returns>
    [HttpPost("progress")]
    public async Task<ActionResult> BookmarkProgress(ProgressDto progressDto)
    {
        if (await _readerService.SaveReadingProgress(progressDto, User.GetUserId())) return Ok(true);

        return BadRequest("Could not save progress");
    }

    /// <summary>
    /// Continue point is the chapter which you should start reading again from. If there is no progress on a series, then the first chapter will be returned (non-special unless only specials).
    /// Otherwise, loop through the chapters and volumes in order to find the next chapter which has progress.
    /// </summary>
    /// <returns></returns>
    [HttpGet("continue-point")]
    public async Task<ActionResult<ChapterDto>> GetContinuePoint(int seriesId)
    {
        var userId = await _unitOfWork.UserRepository.GetUserIdByUsernameAsync(User.GetUsername());

        return Ok(await _readerService.GetContinuePoint(seriesId, userId));
    }

    /// <summary>
    /// Returns if the user has reading progress on the Series
    /// </summary>
    /// <param name="seriesId"></param>
    /// <returns></returns>
    [HttpGet("has-progress")]
    public async Task<ActionResult<bool>> HasProgress(int seriesId)
    {
        var userId = await _unitOfWork.UserRepository.GetUserIdByUsernameAsync(User.GetUsername());
        return Ok(await _unitOfWork.AppUserProgressRepository.HasAnyProgressOnSeriesAsync(seriesId, userId));
    }

    /// <summary>
    /// Returns a list of bookmarked pages for a given Chapter
    /// </summary>
    /// <param name="chapterId"></param>
    /// <returns></returns>
    [HttpGet("chapter-bookmarks")]
    public async Task<ActionResult<IEnumerable<BookmarkDto>>> GetBookmarks(int chapterId)
    {
        var user = await _unitOfWork.UserRepository.GetUserByUsernameAsync(User.GetUsername(), AppUserIncludes.Bookmarks);
        if (user == null) return Unauthorized();
        if (user.Bookmarks == null) return Ok(Array.Empty<BookmarkDto>());
        return Ok(await _unitOfWork.UserRepository.GetBookmarkDtosForChapter(user.Id, chapterId));
    }

    /// <summary>
    /// Returns a list of all bookmarked pages for a User
    /// </summary>
    /// <param name="filterDto">Only supports SeriesNameQuery</param>
    /// <returns></returns>
    [HttpPost("all-bookmarks")]
    public async Task<ActionResult<IEnumerable<BookmarkDto>>> GetAllBookmarks(FilterDto filterDto)
    {
        var user = await _unitOfWork.UserRepository.GetUserByUsernameAsync(User.GetUsername(), AppUserIncludes.Bookmarks);
        if (user == null) return Unauthorized();
        if (user.Bookmarks == null) return Ok(Array.Empty<BookmarkDto>());

        return Ok(await _unitOfWork.UserRepository.GetAllBookmarkDtos(user.Id, filterDto));
    }

    /// <summary>
    /// Removes all bookmarks for all chapters linked to a Series
    /// </summary>
    /// <param name="dto"></param>
    /// <returns></returns>
    [HttpPost("remove-bookmarks")]
    public async Task<ActionResult> RemoveBookmarks(RemoveBookmarkForSeriesDto dto)
    {
        var user = await _unitOfWork.UserRepository.GetUserByUsernameAsync(User.GetUsername(), AppUserIncludes.Bookmarks);
        if (user == null) return Unauthorized();
        if (user.Bookmarks == null) return Ok("Nothing to remove");

        try
        {
            var bookmarksToRemove = user.Bookmarks.Where(bmk => bmk.SeriesId == dto.SeriesId).ToList();
            user.Bookmarks = user.Bookmarks.Where(bmk => bmk.SeriesId != dto.SeriesId).ToList();
            _unitOfWork.UserRepository.Update(user);

            if (!_unitOfWork.HasChanges() || await _unitOfWork.CommitAsync())
            {
                try
                {
                    await _bookmarkService.DeleteBookmarkFiles(bookmarksToRemove);
                }
                catch (Exception ex)
                {
                    _logger.LogError(ex, "There was an issue cleaning up old bookmarks");
                }
                return Ok();
            }
        }
        catch (Exception ex)
        {
            _logger.LogError(ex, "There was an exception when trying to clear bookmarks");
            await _unitOfWork.RollbackAsync();
        }

        return BadRequest("Could not clear bookmarks");
    }

    /// <summary>
    /// Removes all bookmarks for all chapters linked to a Series
    /// </summary>
    /// <param name="dto"></param>
    /// <returns></returns>
    [HttpPost("bulk-remove-bookmarks")]
    public async Task<ActionResult> BulkRemoveBookmarks(BulkRemoveBookmarkForSeriesDto dto)
    {
        var user = await _unitOfWork.UserRepository.GetUserByUsernameAsync(User.GetUsername(), AppUserIncludes.Bookmarks);
        if (user == null) return Unauthorized();
        if (user.Bookmarks == null) return Ok("Nothing to remove");

        try
        {
            foreach (var seriesId in dto.SeriesIds)
            {
                var bookmarksToRemove = user.Bookmarks.Where(bmk => bmk.SeriesId == seriesId).ToList();
                user.Bookmarks = user.Bookmarks.Where(bmk => bmk.SeriesId != seriesId).ToList();
                _unitOfWork.UserRepository.Update(user);
                await _bookmarkService.DeleteBookmarkFiles(bookmarksToRemove);
            }


            if (!_unitOfWork.HasChanges() || await _unitOfWork.CommitAsync())
            {
                return Ok();
            }
        }
        catch (Exception ex)
        {
            _logger.LogError(ex, "There was an exception when trying to clear bookmarks");
            await _unitOfWork.RollbackAsync();
        }

        return BadRequest("Could not clear bookmarks");
    }

    /// <summary>
    /// Returns all bookmarked pages for a given volume
    /// </summary>
    /// <param name="volumeId"></param>
    /// <returns></returns>
    [HttpGet("volume-bookmarks")]
    public async Task<ActionResult<IEnumerable<BookmarkDto>>> GetBookmarksForVolume(int volumeId)
    {
        var user = await _unitOfWork.UserRepository.GetUserByUsernameAsync(User.GetUsername(), AppUserIncludes.Bookmarks);
        if (user == null) return Unauthorized();
        if (user.Bookmarks == null) return Ok(Array.Empty<BookmarkDto>());
        return Ok(await _unitOfWork.UserRepository.GetBookmarkDtosForVolume(user.Id, volumeId));
    }

    /// <summary>
    /// Returns all bookmarked pages for a given series
    /// </summary>
    /// <param name="seriesId"></param>
    /// <returns></returns>
    [HttpGet("series-bookmarks")]
    public async Task<ActionResult<IEnumerable<BookmarkDto>>> GetBookmarksForSeries(int seriesId)
    {
        var user = await _unitOfWork.UserRepository.GetUserByUsernameAsync(User.GetUsername(), AppUserIncludes.Bookmarks);
        if (user == null) return Unauthorized();
        if (user.Bookmarks == null) return Ok(Array.Empty<BookmarkDto>());

        return Ok(await _unitOfWork.UserRepository.GetBookmarkDtosForSeries(user.Id, seriesId));
    }

    /// <summary>
    /// Bookmarks a page against a Chapter
    /// </summary>
    /// <remarks>This has a side effect of caching the chapter files to disk</remarks>
    /// <param name="bookmarkDto"></param>
    /// <returns></returns>
    [HttpPost("bookmark")]
    public async Task<ActionResult> BookmarkPage(BookmarkDto bookmarkDto)
    {
        // Don't let user save past total pages.
        var user = await _unitOfWork.UserRepository.GetUserByUsernameAsync(User.GetUsername(), AppUserIncludes.Bookmarks);
        if (user == null) return new UnauthorizedResult();

        if (!await _accountService.HasBookmarkPermission(user))
            return BadRequest("You do not have permission to bookmark");

        var chapter = await _cacheService.Ensure(bookmarkDto.ChapterId);
        if (chapter == null) return BadRequest("Could not find cached image. Reload and try again.");

        bookmarkDto.Page = _readerService.CapPageToChapter(chapter, bookmarkDto.Page);
        var path = _cacheService.GetCachedPagePath(chapter.Id, bookmarkDto.Page);

        if (!await _bookmarkService.BookmarkPage(user, bookmarkDto, path)) return BadRequest("Could not save bookmark");

        BackgroundJob.Enqueue(() => _cacheService.CleanupBookmarkCache(bookmarkDto.SeriesId));
        return Ok();
    }

    /// <summary>
    /// Removes a bookmarked page for a Chapter
    /// </summary>
    /// <param name="bookmarkDto"></param>
    /// <returns></returns>
    [HttpPost("unbookmark")]
    public async Task<ActionResult> UnBookmarkPage(BookmarkDto bookmarkDto)
    {
        var user = await _unitOfWork.UserRepository.GetUserByUsernameAsync(User.GetUsername(), AppUserIncludes.Bookmarks);
        if (user == null) return new UnauthorizedResult();
        if (user.Bookmarks.IsNullOrEmpty()) return Ok();

        if (!await _accountService.HasBookmarkPermission(user))
            return BadRequest("You do not have permission to unbookmark");

        if (!await _bookmarkService.RemoveBookmarkPage(user, bookmarkDto))
            return BadRequest("Could not remove bookmark");
        BackgroundJob.Enqueue(() => _cacheService.CleanupBookmarkCache(bookmarkDto.SeriesId));
        return Ok();
    }

    /// <summary>
    /// Returns the next logical chapter from the series.
    /// </summary>
    /// <example>
    /// V1 → V2 → V3 chapter 0 → V3 chapter 10 → SP 01 → SP 02
    /// </example>
    /// <param name="seriesId"></param>
    /// <param name="volumeId"></param>
    /// <param name="currentChapterId"></param>
    /// <returns>chapter id for next manga</returns>
    [ResponseCache(CacheProfileName = "Hour", VaryByQueryKeys = new [] { "seriesId", "volumeId", "currentChapterId"})]
    [HttpGet("next-chapter")]
    public async Task<ActionResult<int>> GetNextChapter(int seriesId, int volumeId, int currentChapterId)
    {
        var userId = await _unitOfWork.UserRepository.GetUserIdByUsernameAsync(User.GetUsername());
        return await _readerService.GetNextChapterIdAsync(seriesId, volumeId, currentChapterId, userId);
    }


    /// <summary>
    /// Returns the previous logical chapter from the series.
    /// </summary>
    /// <example>
    /// V1 ← V2 ← V3 chapter 0 ← V3 chapter 10 ← SP 01 ← SP 02
    /// </example>
    /// <param name="seriesId"></param>
    /// <param name="volumeId"></param>
    /// <param name="currentChapterId"></param>
    /// <returns>chapter id for next manga</returns>
    [ResponseCache(CacheProfileName = "Hour", VaryByQueryKeys = new [] { "seriesId", "volumeId", "currentChapterId"})]
    [HttpGet("prev-chapter")]
    public async Task<ActionResult<int>> GetPreviousChapter(int seriesId, int volumeId, int currentChapterId)
    {
        var userId = await _unitOfWork.UserRepository.GetUserIdByUsernameAsync(User.GetUsername());
        return await _readerService.GetPrevChapterIdAsync(seriesId, volumeId, currentChapterId, userId);
    }

    /// <summary>
    /// For the current user, returns an estimate on how long it would take to finish reading the series.
    /// </summary>
    /// <remarks>For Epubs, this does not check words inside a chapter due to overhead so may not work in all cases.</remarks>
    /// <param name="seriesId"></param>
    /// <returns></returns>
    [HttpGet("time-left")]
    [ResponseCache(CacheProfileName = "Hour", VaryByQueryKeys = new [] { "seriesId"})]
    public async Task<ActionResult<HourEstimateRangeDto>> GetEstimateToCompletion(int seriesId)
    {
        var userId = await _unitOfWork.UserRepository.GetUserIdByUsernameAsync(User.GetUsername());
        var series = await _unitOfWork.SeriesRepository.GetSeriesDtoByIdAsync(seriesId, userId);

        // Get all sum of all chapters with progress that is complete then subtract from series. Multiply by modifiers
        var progress = await _unitOfWork.AppUserProgressRepository.GetUserProgressForSeriesAsync(seriesId, userId);
        if (series.Format == MangaFormat.Epub)
        {
            var chapters =
                await _unitOfWork.ChapterRepository.GetChaptersByIdsAsync(progress.Select(p => p.ChapterId).ToList());
            // Word count
            var progressCount = chapters.Sum(c => c.WordCount);
            var wordsLeft = series.WordCount - progressCount;
            return _readerService.GetTimeEstimate(wordsLeft, 0, true);
        }

        var progressPageCount = progress.Sum(p => p.PagesRead);
        var pagesLeft = series.Pages - progressPageCount;
        return _readerService.GetTimeEstimate(0, pagesLeft, false);
    }

}<|MERGE_RESOLUTION|>--- conflicted
+++ resolved
@@ -1,4 +1,4 @@
-using System;
+﻿using System;
 using System.Collections.Generic;
 using System.IO;
 using System.Linq;
@@ -13,13 +13,13 @@
 using API.Entities.Enums;
 using API.Extensions;
 using API.Services;
+using API.Services.Tasks;
 using API.SignalR;
 using Hangfire;
 using Microsoft.AspNetCore.Authorization;
 using Microsoft.AspNetCore.Mvc;
 using Microsoft.Extensions.Logging;
 using Microsoft.IdentityModel.Tokens;
-using MimeTypes;
 
 namespace API.Controllers;
 
@@ -57,15 +57,9 @@
     /// <param name="chapterId"></param>
     /// <returns></returns>
     [HttpGet("pdf")]
-<<<<<<< HEAD
-    [ResponseCache(CacheProfileName = ResponseCacheProfiles.Hour, VaryByQueryKeys = new []{"chapterId", "apiKey"})]
-    public async Task<ActionResult> GetPdf(int chapterId, string apiKey)
-=======
     [ResponseCache(CacheProfileName = ResponseCacheProfiles.Hour)]
     public async Task<ActionResult> GetPdf(int chapterId)
->>>>>>> 30bc7ccc
-    {
-        if (await _unitOfWork.UserRepository.GetUserIdByApiKeyAsync(apiKey) == 0) return BadRequest();
+    {
         var chapter = await _cacheService.Ensure(chapterId);
         if (chapter == null) return BadRequest("There was an issue finding pdf file for reading");
 
@@ -95,18 +89,6 @@
     /// <remarks>This will cache the chapter images for reading</remarks>
     /// <param name="chapterId">Chapter Id</param>
     /// <param name="page">Page in question</param>
-<<<<<<< HEAD
-    /// <param name="apiKey">User's API Key for authentication</param>
-    /// <param name="extractPdf">Should Kavita extract pdf into images. Defaults to false.</param>
-    /// <returns></returns>
-    [HttpGet("image")]
-    [ResponseCache(CacheProfileName = ResponseCacheProfiles.Hour, VaryByQueryKeys = new []{"chapterId","page", "extractPdf", "apiKey"})]
-    [AllowAnonymous]
-    public async Task<ActionResult> GetImage(int chapterId, int page, string apiKey, bool extractPdf = false)
-    {
-        if (page < 0) page = 0;
-        if (await _unitOfWork.UserRepository.GetUserIdByApiKeyAsync(apiKey) == 0) return BadRequest();
-=======
     /// <param name="extractPdf">Should Kavita extract pdf into images. Defaults to false.</param>
     /// <returns></returns>
     [HttpGet("image")]
@@ -115,7 +97,6 @@
     public async Task<ActionResult> GetImage(int chapterId, int page, bool extractPdf = false)
     {
         if (page < 0) page = 0;
->>>>>>> 30bc7ccc
         var chapter = await _cacheService.Ensure(chapterId, extractPdf);
         if (chapter == null) return BadRequest("There was an issue finding image file for reading");
 
@@ -123,30 +104,15 @@
         {
             var path = _cacheService.GetCachedPagePath(chapter.Id, page);
             if (string.IsNullOrEmpty(path) || !System.IO.File.Exists(path)) return BadRequest($"No such image for page {page}. Try refreshing to allow re-cache.");
-            var format = Path.GetExtension(path);
-
-            return PhysicalFile(path, MimeTypeMap.GetMimeType(format), Path.GetFileName(path), true);
+            var format = Path.GetExtension(path).Replace(".", "");
+
+            return PhysicalFile(path, "image/" + format, Path.GetFileName(path), true);
         }
         catch (Exception)
         {
             _cacheService.CleanupChapters(new []{ chapterId });
             throw;
         }
-    }
-
-    [HttpGet("thumbnail")]
-    [ResponseCache(CacheProfileName = ResponseCacheProfiles.Hour, VaryByQueryKeys = new []{"chapterId", "pageNum", "apiKey"})]
-    [AllowAnonymous]
-    public async Task<ActionResult> GetThumbnail(int chapterId, int pageNum, string apiKey)
-    {
-        if (await _unitOfWork.UserRepository.GetUserIdByApiKeyAsync(apiKey) == 0) return BadRequest();
-        var chapter = await _cacheService.Ensure(chapterId, true);
-        if (chapter == null) return BadRequest("There was an issue extracting images from chapter");
-        var images = _cacheService.GetCachedPages(chapterId);
-
-        var path = await _readerService.GetThumbnail(chapter, pageNum, images);
-        var format = Path.GetExtension(path);
-        return PhysicalFile(path, MimeTypeMap.GetMimeType(format), Path.GetFileName(path), true);
     }
 
     /// <summary>
@@ -158,17 +124,12 @@
     /// <remarks>We must use api key as bookmarks could be leaked to other users via the API</remarks>
     /// <returns></returns>
     [HttpGet("bookmark-image")]
-<<<<<<< HEAD
-    [ResponseCache(CacheProfileName = ResponseCacheProfiles.Hour, VaryByQueryKeys = new []{"seriesId", "page", "apiKey"})]
-=======
     [ResponseCache(CacheProfileName = ResponseCacheProfiles.Hour)]
->>>>>>> 30bc7ccc
     [AllowAnonymous]
     public async Task<ActionResult> GetBookmarkImage(int seriesId, string apiKey, int page)
     {
         if (page < 0) page = 0;
         var userId = await _unitOfWork.UserRepository.GetUserIdByApiKeyAsync(apiKey);
-        if (userId == 0) return BadRequest();
 
         var totalPages = await _cacheService.CacheBookmarkForSeries(userId, seriesId);
         if (page > totalPages)
@@ -180,9 +141,9 @@
         {
             var path = _cacheService.GetCachedBookmarkPagePath(seriesId, page);
             if (string.IsNullOrEmpty(path) || !System.IO.File.Exists(path)) return BadRequest($"No such image for page {page}");
-            var format = Path.GetExtension(path);
-
-            return PhysicalFile(path, MimeTypeMap.GetMimeType(format), Path.GetFileName(path));
+            var format = Path.GetExtension(path).Replace(".", string.Empty);
+
+            return PhysicalFile(path, "image/" + format, Path.GetFileName(path));
         }
         catch (Exception)
         {
@@ -203,23 +164,15 @@
     [ResponseCache(CacheProfileName = ResponseCacheProfiles.Hour, VaryByQueryKeys = new []{"chapterId", "extractPdf"})]
     public async Task<ActionResult<IEnumerable<FileDimensionDto>>> GetFileDimensions(int chapterId, bool extractPdf = false)
     {
-<<<<<<< HEAD
-        if (chapterId <= 0) return ArraySegment<FileDimensionDto>.Empty;
-        var chapter = await _cacheService.Ensure(chapterId, extractPdf);
-        if (chapter == null) return BadRequest("Could not find Chapter");
-        return Ok(_cacheService.GetCachedFileDimensions(_cacheService.GetCachePath(chapterId)));
-=======
         if (chapterId <= 0) return null;
         var chapter = await _cacheService.Ensure(chapterId, extractPdf);
         if (chapter == null) return BadRequest("Could not find Chapter");
         return Ok(_cacheService.GetCachedFileDimensions(chapterId));
->>>>>>> 30bc7ccc
     }
 
     /// <summary>
     /// Returns various information about a Chapter. Side effect: This will cache the chapter images for reading.
     /// </summary>
-    /// <remarks>This is generally the first call when attempting to read to allow pre-generation of assets needed for reading</remarks>
     /// <param name="chapterId"></param>
     /// <param name="extractPdf">Should Kavita extract pdf into images. Defaults to false.</param>
     /// <param name="includeDimensions">Include file dimensions. Only useful for image based reading</param>
@@ -228,11 +181,7 @@
     [ResponseCache(CacheProfileName = ResponseCacheProfiles.Hour, VaryByQueryKeys = new []{"chapterId", "extractPdf", "includeDimensions"})]
     public async Task<ActionResult<ChapterInfoDto>> GetChapterInfo(int chapterId, bool extractPdf = false, bool includeDimensions = false)
     {
-<<<<<<< HEAD
-        if (chapterId <= 0) return Ok(null); // This can happen occasionally from UI, we should just ignore
-=======
         if (chapterId <= 0) return null; // This can happen occasionally from UI, we should just ignore
->>>>>>> 30bc7ccc
         var chapter = await _cacheService.Ensure(chapterId, extractPdf);
         if (chapter == null) return BadRequest("Could not find Chapter");
 
@@ -259,11 +208,7 @@
 
         if (includeDimensions)
         {
-<<<<<<< HEAD
-            info.PageDimensions = _cacheService.GetCachedFileDimensions(_cacheService.GetCachePath(chapterId));
-=======
             info.PageDimensions = _cacheService.GetCachedFileDimensions(chapterId);
->>>>>>> 30bc7ccc
             info.DoublePairs = _readerService.GetPairs(info.PageDimensions);
         }
 
@@ -295,31 +240,21 @@
     /// Returns various information about all bookmark files for a Series. Side effect: This will cache the bookmark images for reading.
     /// </summary>
     /// <param name="seriesId">Series Id for all bookmarks</param>
-    /// <param name="includeDimensions">Include file dimensions (extra I/O). Defaults to true.</param>
     /// <returns></returns>
     [HttpGet("bookmark-info")]
-    [ResponseCache(CacheProfileName = ResponseCacheProfiles.Hour, VaryByQueryKeys = new []{"seriesId", "includeDimensions"})]
-    public async Task<ActionResult<BookmarkInfoDto>> GetBookmarkInfo(int seriesId, bool includeDimensions = true)
+    public async Task<ActionResult<BookmarkInfoDto>> GetBookmarkInfo(int seriesId)
     {
         var totalPages = await _cacheService.CacheBookmarkForSeries(User.GetUserId(), seriesId);
         var series = await _unitOfWork.SeriesRepository.GetSeriesByIdAsync(seriesId, SeriesIncludes.None);
 
-        var info = new BookmarkInfoDto()
-        {
-            SeriesName = series!.Name,
+        return Ok(new BookmarkInfoDto()
+        {
+            SeriesName = series.Name,
             SeriesFormat = series.Format,
             SeriesId = series.Id,
             LibraryId = series.LibraryId,
             Pages = totalPages,
-        };
-
-        if (includeDimensions)
-        {
-            info.PageDimensions = _cacheService.GetCachedFileDimensions(_cacheService.GetBookmarkCachePath(seriesId));
-            info.DoublePairs = _readerService.GetPairs(info.PageDimensions);
-        }
-
-        return Ok(info);
+        });
     }
 
 
@@ -332,7 +267,6 @@
     public async Task<ActionResult> MarkRead(MarkReadDto markReadDto)
     {
         var user = await _unitOfWork.UserRepository.GetUserByUsernameAsync(User.GetUsername(), AppUserIncludes.Progress);
-        if (user == null) return Unauthorized();
         await _readerService.MarkSeriesAsRead(user, markReadDto.SeriesId);
 
         if (!await _unitOfWork.CommitAsync()) return BadRequest("There was an issue saving progress");
@@ -350,7 +284,6 @@
     public async Task<ActionResult> MarkUnread(MarkReadDto markReadDto)
     {
         var user = await _unitOfWork.UserRepository.GetUserByUsernameAsync(User.GetUsername(), AppUserIncludes.Progress);
-        if (user == null) return Unauthorized();
         await _readerService.MarkSeriesAsUnread(user, markReadDto.SeriesId);
 
         if (!await _unitOfWork.CommitAsync()) return BadRequest("There was an issue saving progress");
@@ -367,7 +300,6 @@
     public async Task<ActionResult> MarkVolumeAsUnread(MarkVolumeReadDto markVolumeReadDto)
     {
         var user = await _unitOfWork.UserRepository.GetUserByUsernameAsync(User.GetUsername(), AppUserIncludes.Progress);
-        if (user == null) return Unauthorized();
 
         var chapters = await _unitOfWork.ChapterRepository.GetChaptersAsync(markVolumeReadDto.VolumeId);
         await _readerService.MarkChaptersAsUnread(user, markVolumeReadDto.SeriesId, chapters);
@@ -391,10 +323,9 @@
         var user = await _unitOfWork.UserRepository.GetUserByUsernameAsync(User.GetUsername(), AppUserIncludes.Progress);
 
         var chapters = await _unitOfWork.ChapterRepository.GetChaptersAsync(markVolumeReadDto.VolumeId);
-        if (user == null) return Unauthorized();
         await _readerService.MarkChaptersAsRead(user, markVolumeReadDto.SeriesId, chapters);
         await _eventHub.SendMessageAsync(MessageFactory.UserProgressUpdate,
-            MessageFactory.UserProgressUpdateEvent(user.Id, user.UserName!, markVolumeReadDto.SeriesId,
+            MessageFactory.UserProgressUpdateEvent(user.Id, user.UserName, markVolumeReadDto.SeriesId,
                 markVolumeReadDto.VolumeId, 0, chapters.Sum(c => c.Pages)));
 
         if (await _unitOfWork.CommitAsync())
@@ -415,7 +346,6 @@
     public async Task<ActionResult> MarkMultipleAsRead(MarkVolumesReadDto dto)
     {
         var user = await _unitOfWork.UserRepository.GetUserByUsernameAsync(User.GetUsername(), AppUserIncludes.Progress);
-        if (user == null) return Unauthorized();
         user.Progresses ??= new List<AppUserProgress>();
 
         var chapterIds = await _unitOfWork.VolumeRepository.GetChapterIdsByVolumeIds(dto.VolumeIds);
@@ -444,7 +374,6 @@
     public async Task<ActionResult> MarkMultipleAsUnread(MarkVolumesReadDto dto)
     {
         var user = await _unitOfWork.UserRepository.GetUserByUsernameAsync(User.GetUsername(), AppUserIncludes.Progress);
-        if (user == null) return Unauthorized();
         user.Progresses ??= new List<AppUserProgress>();
 
         var chapterIds = await _unitOfWork.VolumeRepository.GetChapterIdsByVolumeIds(dto.VolumeIds);
@@ -472,7 +401,6 @@
     public async Task<ActionResult> MarkMultipleSeriesAsRead(MarkMultipleSeriesAsReadDto dto)
     {
         var user = await _unitOfWork.UserRepository.GetUserByUsernameAsync(User.GetUsername(), AppUserIncludes.Progress);
-        if (user == null) return Unauthorized();
         user.Progresses ??= new List<AppUserProgress>();
 
         var volumes = await _unitOfWork.VolumeRepository.GetVolumesForSeriesAsync(dto.SeriesIds.ToArray(), true);
@@ -498,7 +426,6 @@
     public async Task<ActionResult> MarkMultipleSeriesAsUnread(MarkMultipleSeriesAsReadDto dto)
     {
         var user = await _unitOfWork.UserRepository.GetUserByUsernameAsync(User.GetUsername(), AppUserIncludes.Progress);
-        if (user == null) return Unauthorized();
         user.Progresses ??= new List<AppUserProgress>();
 
         var volumes = await _unitOfWork.VolumeRepository.GetVolumesForSeriesAsync(dto.SeriesIds.ToArray(), true);
@@ -573,6 +500,44 @@
     }
 
     /// <summary>
+    /// Marks every chapter that is sorted below the passed number as Read. This will not mark any specials as read.
+    /// </summary>
+    /// <remarks>This is built for Tachiyomi and is not expected to be called by any other place</remarks>
+    /// <returns></returns>
+    [Obsolete("Deprecated. Use 'Tachiyomi/mark-chapter-until-as-read'")]
+    [HttpPost("mark-chapter-until-as-read")]
+    public async Task<ActionResult<bool>> MarkChaptersUntilAsRead(int seriesId, float chapterNumber)
+    {
+        var user = await _unitOfWork.UserRepository.GetUserByUsernameAsync(User.GetUsername(), AppUserIncludes.Progress);
+        user.Progresses ??= new List<AppUserProgress>();
+
+        // Tachiyomi sends chapter 0.0f when there's no chapters read.
+        // Due to the encoding for volumes this marks all chapters in volume 0 (loose chapters) as read so we ignore it
+        if (chapterNumber == 0.0f) return true;
+
+        if (chapterNumber < 1.0f)
+        {
+            // This is a hack to track volume number. We need to map it back by x100
+            var volumeNumber = int.Parse($"{chapterNumber * 100f}");
+            await _readerService.MarkVolumesUntilAsRead(user, seriesId, volumeNumber);
+        }
+        else
+        {
+            await _readerService.MarkChaptersUntilAsRead(user, seriesId, chapterNumber);
+        }
+
+
+        _unitOfWork.UserRepository.Update(user);
+
+        if (!_unitOfWork.HasChanges()) return Ok(true);
+        if (await _unitOfWork.CommitAsync()) return Ok(true);
+
+        await _unitOfWork.RollbackAsync();
+        return Ok(false);
+    }
+
+
+    /// <summary>
     /// Returns a list of bookmarked pages for a given Chapter
     /// </summary>
     /// <param name="chapterId"></param>
@@ -581,7 +546,6 @@
     public async Task<ActionResult<IEnumerable<BookmarkDto>>> GetBookmarks(int chapterId)
     {
         var user = await _unitOfWork.UserRepository.GetUserByUsernameAsync(User.GetUsername(), AppUserIncludes.Bookmarks);
-        if (user == null) return Unauthorized();
         if (user.Bookmarks == null) return Ok(Array.Empty<BookmarkDto>());
         return Ok(await _unitOfWork.UserRepository.GetBookmarkDtosForChapter(user.Id, chapterId));
     }
@@ -595,7 +559,6 @@
     public async Task<ActionResult<IEnumerable<BookmarkDto>>> GetAllBookmarks(FilterDto filterDto)
     {
         var user = await _unitOfWork.UserRepository.GetUserByUsernameAsync(User.GetUsername(), AppUserIncludes.Bookmarks);
-        if (user == null) return Unauthorized();
         if (user.Bookmarks == null) return Ok(Array.Empty<BookmarkDto>());
 
         return Ok(await _unitOfWork.UserRepository.GetAllBookmarkDtos(user.Id, filterDto));
@@ -610,7 +573,6 @@
     public async Task<ActionResult> RemoveBookmarks(RemoveBookmarkForSeriesDto dto)
     {
         var user = await _unitOfWork.UserRepository.GetUserByUsernameAsync(User.GetUsername(), AppUserIncludes.Bookmarks);
-        if (user == null) return Unauthorized();
         if (user.Bookmarks == null) return Ok("Nothing to remove");
 
         try
@@ -650,7 +612,6 @@
     public async Task<ActionResult> BulkRemoveBookmarks(BulkRemoveBookmarkForSeriesDto dto)
     {
         var user = await _unitOfWork.UserRepository.GetUserByUsernameAsync(User.GetUsername(), AppUserIncludes.Bookmarks);
-        if (user == null) return Unauthorized();
         if (user.Bookmarks == null) return Ok("Nothing to remove");
 
         try
@@ -687,7 +648,6 @@
     public async Task<ActionResult<IEnumerable<BookmarkDto>>> GetBookmarksForVolume(int volumeId)
     {
         var user = await _unitOfWork.UserRepository.GetUserByUsernameAsync(User.GetUsername(), AppUserIncludes.Bookmarks);
-        if (user == null) return Unauthorized();
         if (user.Bookmarks == null) return Ok(Array.Empty<BookmarkDto>());
         return Ok(await _unitOfWork.UserRepository.GetBookmarkDtosForVolume(user.Id, volumeId));
     }
@@ -701,7 +661,6 @@
     public async Task<ActionResult<IEnumerable<BookmarkDto>>> GetBookmarksForSeries(int seriesId)
     {
         var user = await _unitOfWork.UserRepository.GetUserByUsernameAsync(User.GetUsername(), AppUserIncludes.Bookmarks);
-        if (user == null) return Unauthorized();
         if (user.Bookmarks == null) return Ok(Array.Empty<BookmarkDto>());
 
         return Ok(await _unitOfWork.UserRepository.GetBookmarkDtosForSeries(user.Id, seriesId));
@@ -766,7 +725,7 @@
     /// <param name="volumeId"></param>
     /// <param name="currentChapterId"></param>
     /// <returns>chapter id for next manga</returns>
-    [ResponseCache(CacheProfileName = "Hour", VaryByQueryKeys = new [] { "seriesId", "volumeId", "currentChapterId"})]
+    [ResponseCache(CacheProfileName = "Hour", VaryByQueryKeys = new string[] { "seriesId", "volumeId", "currentChapterId"})]
     [HttpGet("next-chapter")]
     public async Task<ActionResult<int>> GetNextChapter(int seriesId, int volumeId, int currentChapterId)
     {
@@ -785,7 +744,7 @@
     /// <param name="volumeId"></param>
     /// <param name="currentChapterId"></param>
     /// <returns>chapter id for next manga</returns>
-    [ResponseCache(CacheProfileName = "Hour", VaryByQueryKeys = new [] { "seriesId", "volumeId", "currentChapterId"})]
+    [ResponseCache(CacheProfileName = "Hour", VaryByQueryKeys = new string[] { "seriesId", "volumeId", "currentChapterId"})]
     [HttpGet("prev-chapter")]
     public async Task<ActionResult<int>> GetPreviousChapter(int seriesId, int volumeId, int currentChapterId)
     {
@@ -800,7 +759,6 @@
     /// <param name="seriesId"></param>
     /// <returns></returns>
     [HttpGet("time-left")]
-    [ResponseCache(CacheProfileName = "Hour", VaryByQueryKeys = new [] { "seriesId"})]
     public async Task<ActionResult<HourEstimateRangeDto>> GetEstimateToCompletion(int seriesId)
     {
         var userId = await _unitOfWork.UserRepository.GetUserIdByUsernameAsync(User.GetUsername());
