--- conflicted
+++ resolved
@@ -243,14 +243,7 @@
     [HttpGet("bookmark-info")]
     public async Task<ActionResult<BookmarkInfoDto>> GetBookmarkInfo(int seriesId)
     {
-<<<<<<< HEAD
-        var user = await _unitOfWork.UserRepository.GetUserByUsernameAsync(User.GetUsername());
-        if (user == null) return Unauthorized();
-
-        var totalPages = await _cacheService.CacheBookmarkForSeries(user.Id, seriesId);
-=======
         var totalPages = await _cacheService.CacheBookmarkForSeries(User.GetUserId(), seriesId);
->>>>>>> 57de661d
         var series = await _unitOfWork.SeriesRepository.GetSeriesByIdAsync(seriesId, SeriesIncludes.None);
 
         return Ok(new BookmarkInfoDto()
@@ -471,23 +464,8 @@
             ChapterId = chapterId,
             VolumeId = 0,
             SeriesId = 0
-<<<<<<< HEAD
-        };
-        if (user?.Progresses == null) return Ok(progressBookmark);
-        var progress = user.Progresses.FirstOrDefault(x => x.AppUserId == user.Id && x.ChapterId == chapterId);
-
-        if (progress != null)
-        {
-            progressBookmark.SeriesId = progress.SeriesId;
-            progressBookmark.VolumeId = progress.VolumeId;
-            progressBookmark.PageNum = progress.PagesRead;
-            progressBookmark.BookScrollId = progress.BookScrollId;
-        }
-        return Ok(progressBookmark);
-=======
         });
         return Ok(progress);
->>>>>>> 57de661d
     }
 
     /// <summary>
@@ -498,13 +476,7 @@
     [HttpPost("progress")]
     public async Task<ActionResult> BookmarkProgress(ProgressDto progressDto)
     {
-<<<<<<< HEAD
-        var user = await _unitOfWork.UserRepository.GetUserByUsernameAsync(User.GetUsername());
-        if (user == null) return Unauthorized();
-        if (await _readerService.SaveReadingProgress(progressDto, user.Id)) return Ok(true);
-=======
         if (await _readerService.SaveReadingProgress(progressDto, User.GetUserId())) return Ok(true);
->>>>>>> 57de661d
 
         return BadRequest("Could not save progress");
     }
