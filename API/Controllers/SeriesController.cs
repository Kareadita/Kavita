﻿using System;
using System.Collections.Generic;
using System.Linq;
using System.Threading.Tasks;
using API.Data;
using API.Data.Repositories;
using API.DTOs;
using API.DTOs.Filtering;
using API.Entities;
using API.Entities.Enums;
using API.Extensions;
using API.Helpers;
using API.Services;
using Kavita.Common;
using Kavita.Common.Extensions;
using Microsoft.AspNetCore.Authorization;
using Microsoft.AspNetCore.Mvc;
using Microsoft.Extensions.Logging;

namespace API.Controllers
{
    public class SeriesController : BaseApiController
    {
        private readonly ILogger<SeriesController> _logger;
        private readonly ITaskScheduler _taskScheduler;
        private readonly IUnitOfWork _unitOfWork;
        private readonly ISeriesService _seriesService;


        public SeriesController(ILogger<SeriesController> logger, ITaskScheduler taskScheduler, IUnitOfWork unitOfWork, ISeriesService seriesService)
        {
            _logger = logger;
            _taskScheduler = taskScheduler;
            _unitOfWork = unitOfWork;
            _seriesService = seriesService;
        }

        [HttpPost]
        public async Task<ActionResult<IEnumerable<Series>>> GetSeriesForLibrary(int libraryId, [FromQuery] UserParams userParams, [FromBody] FilterDto filterDto)
        {
            var userId = await _unitOfWork.UserRepository.GetUserIdByUsernameAsync(User.GetUsername());
            var series =
                await _unitOfWork.SeriesRepository.GetSeriesDtoForLibraryIdAsync(libraryId, userId, userParams, filterDto);

            // Apply progress/rating information (I can't work out how to do this in initial query)
            if (series == null) return BadRequest("Could not get series for library");

            await _unitOfWork.SeriesRepository.AddSeriesModifiers(userId, series);

            Response.AddPaginationHeader(series.CurrentPage, series.PageSize, series.TotalCount, series.TotalPages);

            return Ok(series);
        }

        /// <summary>
        /// Fetches a Series for a given Id
        /// </summary>
        /// <param name="seriesId">Series Id to fetch details for</param>
        /// <returns></returns>
        /// <exception cref="KavitaException">Throws an exception if the series Id does exist</exception>
        [HttpGet("{seriesId:int}")]
        public async Task<ActionResult<SeriesDto>> GetSeries(int seriesId)
        {
            var userId = await _unitOfWork.UserRepository.GetUserIdByUsernameAsync(User.GetUsername());
            try
            {
                return Ok(await _unitOfWork.SeriesRepository.GetSeriesDtoByIdAsync(seriesId, userId));
            }
            catch (Exception e)
            {
                _logger.LogError(e, "There was an issue fetching {SeriesId}", seriesId);
                throw new KavitaException("This series does not exist");
            }

        }

        [Authorize(Policy = "RequireAdminRole")]
        [HttpDelete("{seriesId}")]
        public async Task<ActionResult<bool>> DeleteSeries(int seriesId)
        {
            var username = User.GetUsername();
            _logger.LogInformation("Series {SeriesId} is being deleted by {UserName}", seriesId, username);

            return Ok(await _seriesService.DeleteMultipleSeries(new[] {seriesId}));
        }

        [Authorize(Policy = "RequireAdminRole")]
        [HttpPost("delete-multiple")]
        public async Task<ActionResult> DeleteMultipleSeries(DeleteSeriesDto dto)
        {
            var username = User.GetUsername();
            _logger.LogInformation("Series {SeriesId} is being deleted by {UserName}", dto.SeriesIds, username);

            if (await _seriesService.DeleteMultipleSeries(dto.SeriesIds)) return Ok();

            return BadRequest("There was an issue deleting the series requested");
        }

        /// <summary>
        /// Returns All volumes for a series with progress information and Chapters
        /// </summary>
        /// <param name="seriesId"></param>
        /// <returns></returns>
        [HttpGet("volumes")]
        public async Task<ActionResult<IEnumerable<VolumeDto>>> GetVolumes(int seriesId)
        {
            var userId = await _unitOfWork.UserRepository.GetUserIdByUsernameAsync(User.GetUsername());
            return Ok(await _unitOfWork.VolumeRepository.GetVolumesDtoAsync(seriesId, userId));
        }

        [HttpGet("volume")]
        public async Task<ActionResult<VolumeDto>> GetVolume(int volumeId)
        {
            var userId = await _unitOfWork.UserRepository.GetUserIdByUsernameAsync(User.GetUsername());
            return Ok(await _unitOfWork.VolumeRepository.GetVolumeDtoAsync(volumeId, userId));
        }

        [HttpGet("chapter")]
        public async Task<ActionResult<ChapterDto>> GetChapter(int chapterId)
        {
            return Ok(await _unitOfWork.ChapterRepository.GetChapterDtoAsync(chapterId));
        }

        [HttpGet("chapter-metadata")]
        public async Task<ActionResult<ChapterDto>> GetChapterMetadata(int chapterId)
        {
            return Ok(await _unitOfWork.ChapterRepository.GetChapterMetadataDtoAsync(chapterId));
        }


        [HttpPost("update-rating")]
        public async Task<ActionResult> UpdateSeriesRating(UpdateSeriesRatingDto updateSeriesRatingDto)
        {
            var user = await _unitOfWork.UserRepository.GetUserByUsernameAsync(User.GetUsername(), AppUserIncludes.Ratings);
            if (!await _seriesService.UpdateRating(user, updateSeriesRatingDto)) return BadRequest("There was a critical error.");
            return Ok();
        }

        [HttpPost("update")]
        public async Task<ActionResult> UpdateSeries(UpdateSeriesDto updateSeries)
        {
            _logger.LogInformation("{UserName} is updating Series {SeriesName}", User.GetUsername(), updateSeries.Name);

            var series = await _unitOfWork.SeriesRepository.GetSeriesByIdAsync(updateSeries.Id);

            if (series == null) return BadRequest("Series does not exist");

            var seriesExists =
                await _unitOfWork.SeriesRepository.DoesSeriesNameExistInLibrary(updateSeries.Name.Trim(), series.LibraryId,
                    series.Format);
            if (series.Name != updateSeries.Name && seriesExists)
            {
                return BadRequest("A series already exists in this library with this name. Series Names must be unique to a library.");
            }

            series.Name = updateSeries.Name.Trim();
<<<<<<< HEAD
            series.SortName = updateSeries.SortName.Trim();
=======
            if (!string.IsNullOrEmpty(updateSeries.SortName.Trim()))
            {
                series.SortName = updateSeries.SortName.Trim();
            }

>>>>>>> 3ec48145
            series.LocalizedName = updateSeries.LocalizedName.Trim();

            series.NameLocked = updateSeries.NameLocked;
            series.SortNameLocked = updateSeries.SortNameLocked;
            series.LocalizedNameLocked = updateSeries.LocalizedNameLocked;


            var needsRefreshMetadata = false;
            // This is when you hit Reset
            if (series.CoverImageLocked && !updateSeries.CoverImageLocked)
            {
                // Trigger a refresh when we are moving from a locked image to a non-locked
                needsRefreshMetadata = true;
                series.CoverImage = string.Empty;
                series.CoverImageLocked = updateSeries.CoverImageLocked;
            }

            _unitOfWork.SeriesRepository.Update(series);

            if (await _unitOfWork.CommitAsync())
            {
                if (needsRefreshMetadata)
                {
                    _taskScheduler.RefreshSeriesMetadata(series.LibraryId, series.Id);
                }
                return Ok();
            }

            return BadRequest("There was an error with updating the series");
        }

        [HttpPost("recently-added")]
        public async Task<ActionResult<IEnumerable<SeriesDto>>> GetRecentlyAdded(FilterDto filterDto, [FromQuery] UserParams userParams, [FromQuery] int libraryId = 0)
        {
            var userId = await _unitOfWork.UserRepository.GetUserIdByUsernameAsync(User.GetUsername());
            var series =
                await _unitOfWork.SeriesRepository.GetRecentlyAdded(libraryId, userId, userParams, filterDto);

            // Apply progress/rating information (I can't work out how to do this in initial query)
            if (series == null) return BadRequest("Could not get series");

            await _unitOfWork.SeriesRepository.AddSeriesModifiers(userId, series);

            Response.AddPaginationHeader(series.CurrentPage, series.PageSize, series.TotalCount, series.TotalPages);

            return Ok(series);
        }

        [HttpPost("recently-updated-series")]
        public async Task<ActionResult<IEnumerable<RecentlyAddedItemDto>>> GetRecentlyAddedChapters()
        {
            var userId = await _unitOfWork.UserRepository.GetUserIdByUsernameAsync(User.GetUsername());
            return Ok(await _unitOfWork.SeriesRepository.GetRecentlyUpdatedSeries(userId));
        }

        [HttpPost("recently-added-chapters")]
        public async Task<ActionResult<IEnumerable<RecentlyAddedItemDto>>> GetRecentlyAddedChaptersAlt()
        {
            var userId = await _unitOfWork.UserRepository.GetUserIdByUsernameAsync(User.GetUsername());
            return Ok(await _unitOfWork.SeriesRepository.GetRecentlyAddedChapters(userId));
        }

        [HttpPost("all")]
        public async Task<ActionResult<IEnumerable<SeriesDto>>> GetAllSeries(FilterDto filterDto, [FromQuery] UserParams userParams, [FromQuery] int libraryId = 0)
        {
            var userId = await _unitOfWork.UserRepository.GetUserIdByUsernameAsync(User.GetUsername());
            var series =
                await _unitOfWork.SeriesRepository.GetSeriesDtoForLibraryIdAsync(libraryId, userId, userParams, filterDto);

            // Apply progress/rating information (I can't work out how to do this in initial query)
            if (series == null) return BadRequest("Could not get series");

            await _unitOfWork.SeriesRepository.AddSeriesModifiers(userId, series);

            Response.AddPaginationHeader(series.CurrentPage, series.PageSize, series.TotalCount, series.TotalPages);

            return Ok(series);
        }

        /// <summary>
        /// Fetches series that are on deck aka have progress on them.
        /// </summary>
        /// <param name="filterDto"></param>
        /// <param name="userParams"></param>
        /// <param name="libraryId">Default of 0 meaning all libraries</param>
        /// <returns></returns>
        [HttpPost("on-deck")]
        public async Task<ActionResult<IEnumerable<SeriesDto>>> GetOnDeck(FilterDto filterDto, [FromQuery] UserParams userParams, [FromQuery] int libraryId = 0)
        {
            // NOTE: This has to be done manually like this due to the DistinctBy requirement
            var userId = await _unitOfWork.UserRepository.GetUserIdByUsernameAsync(User.GetUsername());
            var results = await _unitOfWork.SeriesRepository.GetOnDeck(userId, libraryId, userParams, filterDto);

            var listResults = results.DistinctBy(s => s.Name).Skip((userParams.PageNumber - 1) * userParams.PageSize).Take(userParams.PageSize).ToList();
            var pagedList = new PagedList<SeriesDto>(listResults, listResults.Count, userParams.PageNumber, userParams.PageSize);

            await _unitOfWork.SeriesRepository.AddSeriesModifiers(userId, pagedList);

            Response.AddPaginationHeader(pagedList.CurrentPage, pagedList.PageSize, pagedList.TotalCount, pagedList.TotalPages);

            return Ok(pagedList);
        }

        [Authorize(Policy = "RequireAdminRole")]
        [HttpPost("refresh-metadata")]
        public ActionResult RefreshSeriesMetadata(RefreshSeriesDto refreshSeriesDto)
        {
            _taskScheduler.RefreshSeriesMetadata(refreshSeriesDto.LibraryId, refreshSeriesDto.SeriesId, true);
            return Ok();
        }

        [Authorize(Policy = "RequireAdminRole")]
        [HttpPost("scan")]
        public ActionResult ScanSeries(RefreshSeriesDto refreshSeriesDto)
        {
            _taskScheduler.ScanSeries(refreshSeriesDto.LibraryId, refreshSeriesDto.SeriesId);
            return Ok();
        }

        [HttpGet("metadata")]
        public async Task<ActionResult<SeriesMetadataDto>> GetSeriesMetadata(int seriesId)
        {
            var metadata = await _unitOfWork.SeriesRepository.GetSeriesMetadata(seriesId);
            return Ok(metadata);
        }

        [HttpPost("metadata")]
        public async Task<ActionResult> UpdateSeriesMetadata(UpdateSeriesMetadataDto updateSeriesMetadataDto)
        {
            if (await _seriesService.UpdateSeriesMetadata(updateSeriesMetadataDto))
            {
                return Ok("Successfully updated");
            }

            return BadRequest("Could not update metadata");
        }

        /// <summary>
        /// Returns all Series grouped by the passed Collection Id with Pagination.
        /// </summary>
        /// <param name="collectionId">Collection Id to pull series from</param>
        /// <param name="userParams">Pagination information</param>
        /// <returns></returns>
        [HttpGet("series-by-collection")]
        public async Task<ActionResult<IEnumerable<SeriesDto>>> GetSeriesByCollectionTag(int collectionId, [FromQuery] UserParams userParams)
        {
            var userId = await _unitOfWork.UserRepository.GetUserIdByUsernameAsync(User.GetUsername());
            var series =
                await _unitOfWork.SeriesRepository.GetSeriesDtoForCollectionAsync(collectionId, userId, userParams);

            // Apply progress/rating information (I can't work out how to do this in initial query)
            if (series == null) return BadRequest("Could not get series for collection");

            await _unitOfWork.SeriesRepository.AddSeriesModifiers(userId, series);

            Response.AddPaginationHeader(series.CurrentPage, series.PageSize, series.TotalCount, series.TotalPages);

            return Ok(series);
        }

        /// <summary>
        /// Fetches Series for a set of Ids. This will check User for permission access and filter out any Ids that don't exist or
        /// the user does not have access to.
        /// </summary>
        /// <returns></returns>
        [HttpPost("series-by-ids")]
        public async Task<ActionResult<IEnumerable<SeriesDto>>> GetAllSeriesById(SeriesByIdsDto dto)
        {
            if (dto.SeriesIds == null) return BadRequest("Must pass seriesIds");
            var userId = await _unitOfWork.UserRepository.GetUserIdByUsernameAsync(User.GetUsername());
            return Ok(await _unitOfWork.SeriesRepository.GetSeriesDtoForIdsAsync(dto.SeriesIds, userId));
        }

        [HttpGet("age-rating")]
        public ActionResult<string> GetAgeRating(int ageRating)
        {
            var val = (AgeRating) ageRating;

            return Ok(val.ToDescription());
        }

        [HttpGet("series-detail")]
        public async Task<ActionResult<SeriesDetailDto>> GetSeriesDetailBreakdown(int seriesId)
        {
            var userId = await _unitOfWork.UserRepository.GetUserIdByUsernameAsync(User.GetUsername());
            return await _seriesService.GetSeriesDetail(seriesId, userId);
        }
    }
}<|MERGE_RESOLUTION|>--- conflicted
+++ resolved
@@ -154,15 +154,11 @@
             }
 
             series.Name = updateSeries.Name.Trim();
-<<<<<<< HEAD
-            series.SortName = updateSeries.SortName.Trim();
-=======
             if (!string.IsNullOrEmpty(updateSeries.SortName.Trim()))
             {
                 series.SortName = updateSeries.SortName.Trim();
             }
 
->>>>>>> 3ec48145
             series.LocalizedName = updateSeries.LocalizedName.Trim();
 
             series.NameLocked = updateSeries.NameLocked;
