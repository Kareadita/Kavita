--- conflicted
+++ resolved
@@ -1,17 +1,14 @@
 ﻿using System;
 using System.Collections.Generic;
+using System.Linq;
 using System.Threading.Tasks;
 using API.Data;
-using API.Data.Repositories;
 using API.DTOs.CollectionTags;
 using API.Entities.Metadata;
 using API.Extensions;
 using API.Services;
-<<<<<<< HEAD
-=======
 using API.Services.Tasks.Metadata;
 using API.SignalR;
->>>>>>> 30bc7ccc
 using Kavita.Common;
 using Microsoft.AspNetCore.Authorization;
 using Microsoft.AspNetCore.Mvc;
@@ -38,17 +35,16 @@
     /// </summary>
     /// <returns></returns>
     [HttpGet]
-    public async Task<ActionResult<IEnumerable<CollectionTagDto>>> GetAllTags()
+    public async Task<IEnumerable<CollectionTagDto>> GetAllTags()
     {
         var user = await _unitOfWork.UserRepository.GetUserByUsernameAsync(User.GetUsername());
-        if (user == null) return Unauthorized();
         var isAdmin = await _unitOfWork.UserRepository.IsUserAdminAsync(user);
         if (isAdmin)
         {
-            return Ok(await _unitOfWork.CollectionTagRepository.GetAllTagDtosAsync());
+            return await _unitOfWork.CollectionTagRepository.GetAllTagDtosAsync();
         }
 
-        return Ok(await _unitOfWork.CollectionTagRepository.GetAllPromotedTagDtosAsync(user.Id));
+        return await _unitOfWork.CollectionTagRepository.GetAllPromotedTagDtosAsync(user.Id);
     }
 
     /// <summary>
@@ -59,17 +55,13 @@
     /// <returns></returns>
     [Authorize(Policy = "RequireAdminRole")]
     [HttpGet("search")]
-    public async Task<ActionResult<IEnumerable<CollectionTagDto>>> SearchTags(string queryString)
+    public async Task<IEnumerable<CollectionTagDto>> SearchTags(string queryString)
     {
         queryString ??= string.Empty;
         queryString = queryString.Replace(@"%", string.Empty);
         if (queryString.Length == 0) return await GetAllTags();
 
-<<<<<<< HEAD
-        return Ok(await _unitOfWork.CollectionTagRepository.SearchTagDtosAsync(queryString, User.GetUserId()));
-=======
         return await _unitOfWork.CollectionTagRepository.SearchTagDtosAsync(queryString, User.GetUserId());
->>>>>>> 30bc7ccc
     }
 
     /// <summary>
@@ -134,7 +126,7 @@
     {
         try
         {
-            var tag = await _unitOfWork.CollectionTagRepository.GetTagAsync(updateSeriesForTagDto.Tag.Id, CollectionTagIncludes.SeriesMetadata);
+            var tag = await _unitOfWork.CollectionTagRepository.GetFullTagAsync(updateSeriesForTagDto.Tag.Id);
             if (tag == null) return BadRequest("Not a valid Tag");
             tag.SeriesMetadatas ??= new List<SeriesMetadata>();
 
