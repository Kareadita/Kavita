﻿using System.Threading.Tasks;
using API.Extensions;
using API.Interfaces;
using Microsoft.AspNetCore.Mvc;

namespace API.Controllers
{
    public class ImageController : BaseApiController
    {
        private readonly IUnitOfWork _unitOfWork;

        public ImageController(IUnitOfWork unitOfWork)
        {
            _unitOfWork = unitOfWork;
        }
        
        [HttpGet("chapter-cover")]
        public async Task<ActionResult> GetChapterCoverImage(int chapterId)
        {
            var content = await _unitOfWork.VolumeRepository.GetChapterCoverImageAsync(chapterId);
            if (content == null) return BadRequest("No cover image");
            const string format = "jpeg";

            Response.AddCacheHeader(content);
            return File(content, "image/" + format, $"chapterId");
        }

        [HttpGet("volume-cover")]
        public async Task<ActionResult> GetVolumeCoverImage(int volumeId)
        {
            var content = await _unitOfWork.SeriesRepository.GetVolumeCoverImageAsync(volumeId);
            if (content == null) return BadRequest("No cover image");
            const string format = "jpeg";

            Response.AddCacheHeader(content);
            return File(content, "image/" + format, $"volumeId");
        }
        
        [HttpGet("series-cover")]
        public async Task<ActionResult> GetSeriesCoverImage(int seriesId)
        {
            var content = await _unitOfWork.SeriesRepository.GetSeriesCoverImageAsync(seriesId);
            if (content == null) return BadRequest("No cover image");
            const string format = "jpeg";

            Response.AddCacheHeader(content);
            return File(content, "image/" + format, $"seriesId");
<<<<<<< HEAD
=======
        }
        
        [HttpGet("collection-cover")]
        public async Task<ActionResult> GetCollectionCoverImage(int collectionTagId)
        {
            var content = await _unitOfWork.CollectionTagRepository.GetCoverImageAsync(collectionTagId);
            if (content == null) return BadRequest("No cover image");
            const string format = "jpeg";

            Response.AddCacheHeader(content);
            return File(content, "image/" + format, $"collectionTagId");
>>>>>>> 8211f1ce
        }
    }
}<|MERGE_RESOLUTION|>--- conflicted
+++ resolved
@@ -45,8 +45,6 @@
 
             Response.AddCacheHeader(content);
             return File(content, "image/" + format, $"seriesId");
-<<<<<<< HEAD
-=======
         }
         
         [HttpGet("collection-cover")]
@@ -58,7 +56,6 @@
 
             Response.AddCacheHeader(content);
             return File(content, "image/" + format, $"collectionTagId");
->>>>>>> 8211f1ce
         }
     }
 }