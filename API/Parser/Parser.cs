--- conflicted
+++ resolved
@@ -483,11 +483,7 @@
         {
             // All Keywords, does not account for checking if contains volume/chapter identification. Parser.Parse() will handle.
             new Regex(
-<<<<<<< HEAD
-                @"(?<Special>Specials?|OneShot|One\-Shot|Extra( Chapter)?|Book \d.+?|Compendium \d.+?|Omnibus \d.+?|[_\s\-]TPB[_\s\-]|FCBD \d.+?|Absolute \d.+?|Preview \d.+?|Art Collection|Side(\s|_)Stories|Bonus|Hors Série|(\W|_|-)HS(\W|_|-)|(\W|_|-)THS(\W|_|-))",
-=======
                 @"(?<Special>Specials?|OneShot|One\-Shot|\d.+?(\W|_|-)Annual|Annual(\W|_|-)\d.+?|Extra(?:(\sChapter)?[^\S])|Book \d.+?|Compendium \d.+?|Omnibus \d.+?|[_\s\-]TPB[_\s\-]|FCBD \d.+?|Absolute \d.+?|Preview \d.+?|Art Collection|Side(\s|_)Stories|Bonus|Hors Série|(\W|_|-)HS(\W|_|-)|(\W|_|-)THS(\W|_|-))",
->>>>>>> 70b85e06
                 MatchOptions, RegexTimeout),
         };
 
