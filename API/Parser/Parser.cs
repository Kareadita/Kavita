using System;
using System.IO;
using System.Linq;
using System.Text.RegularExpressions;
using API.Entities.Enums;
using API.Services;

namespace API.Parser
{
    public static class Parser
    {
        public const string DefaultChapter = "0";
        public const string DefaultVolume = "0";
        private static readonly TimeSpan RegexTimeout = TimeSpan.FromMilliseconds(500);

        public const string ImageFileExtensions = @"^(\.png|\.jpeg|\.jpg|\.webp)";
        public const string ArchiveFileExtensions = @"\.cbz|\.zip|\.rar|\.cbr|\.tar.gz|\.7zip|\.7z|\.cb7|\.cbt";
        public const string BookFileExtensions = @"\.epub|\.pdf";
        public const string MacOsMetadataFileStartsWith = @"._";

        public const string SupportedExtensions =
            ArchiveFileExtensions + "|" + ImageFileExtensions + "|" + BookFileExtensions;

        private const RegexOptions MatchOptions =
            RegexOptions.IgnoreCase | RegexOptions.Compiled | RegexOptions.CultureInvariant;

        public static readonly Regex FontSrcUrlRegex = new Regex(@"(src:url\(.{1})" + "([^\"']*)" + @"(.{1}\))",
            MatchOptions, RegexTimeout);
        public static readonly Regex CssImportUrlRegex = new Regex("(@import\\s[\"|'])(?<Filename>[\\w\\d/\\._-]+)([\"|'];?)",
            MatchOptions, RegexTimeout);

        private static readonly string XmlRegexExtensions = @"\.xml";
        private static readonly Regex ImageRegex = new Regex(ImageFileExtensions,
            MatchOptions, RegexTimeout);
        private static readonly Regex ArchiveFileRegex = new Regex(ArchiveFileExtensions,
            MatchOptions, RegexTimeout);
        private static readonly Regex XmlRegex = new Regex(XmlRegexExtensions,
            MatchOptions, RegexTimeout);
        private static readonly Regex BookFileRegex = new Regex(BookFileExtensions,
            MatchOptions, RegexTimeout);
        private static readonly Regex CoverImageRegex = new Regex(@"(?<![[a-z]\d])(?:!?)(cover|folder)(?![\w\d])",
            MatchOptions, RegexTimeout);

        private static readonly Regex NormalizeRegex = new Regex(@"[^a-zA-Z0-9\+]",
            MatchOptions, RegexTimeout);


        private static readonly Regex[] MangaVolumeRegex = new[]
        {
            // Dance in the Vampire Bund v16-17
            new Regex(
                @"(?<Series>.*)(\b|_)v(?<Volume>\d+-?\d+)( |_)",
                MatchOptions, RegexTimeout),
            // NEEDLESS_Vol.4_-Simeon_6_v2[SugoiSugoi].rar
            new Regex(
                @"(?<Series>.*)(\b|_)(?!\[)(vol\.?)(?<Volume>\d+(-\d+)?)(?!\])",
                MatchOptions, RegexTimeout),
            // Historys Strongest Disciple Kenichi_v11_c90-98.zip or Dance in the Vampire Bund v16-17
            new Regex(
                @"(?<Series>.*)(\b|_)(?!\[)v(?<Volume>\d+(-\d+)?)(?!\])",
                MatchOptions, RegexTimeout),
            // Kodomo no Jikan vol. 10, [dmntsf.net] One Piece - Digital Colored Comics Vol. 20.5-21.5 Ch. 177
            new Regex(
                @"(?<Series>.*)(\b|_)(vol\.? ?)(?<Volume>\d+(\.\d)?(-\d+)?(\.\d)?)",
                MatchOptions, RegexTimeout),
            // Killing Bites Vol. 0001 Ch. 0001 - Galactica Scanlations (gb)
            new Regex(
                @"(vol\.? ?)(?<Volume>\d+(\.\d)?)",
                MatchOptions, RegexTimeout),
            // Tonikaku Cawaii [Volume 11].cbz
            new Regex(
                @"(volume )(?<Volume>\d+(\.\d)?)",
                MatchOptions, RegexTimeout),
            // Tower Of God S01 014 (CBT) (digital).cbz
            new Regex(
                @"(?<Series>.*)(\b|_|)(S(?<Volume>\d+))",
                MatchOptions, RegexTimeout),
            // vol_001-1.cbz for MangaPy default naming convention
            new Regex(
                @"(vol_)(?<Volume>\d+(\.\d)?)",
                MatchOptions, RegexTimeout),
        };

        private static readonly Regex[] MangaSeriesRegex = new[]
        {
            // Grand Blue Dreaming - SP02
            new Regex(
                @"(?<Series>.*)(\b|_|-|\s)(?:sp)\d",
                MatchOptions, RegexTimeout),
            // [SugoiSugoi]_NEEDLESS_Vol.2_-_Disk_The_Informant_5_[ENG].rar, Yuusha Ga Shinda! - Vol.tbd Chapter 27.001 V2 Infection ①.cbz
            new Regex(
                @"^(?<Series>.*)( |_)Vol\.?(\d+|tbd)",
<<<<<<< HEAD
                RegexOptions.IgnoreCase | RegexOptions.Compiled,
            RegexTimeout),
=======
                MatchOptions, RegexTimeout),
>>>>>>> 4f18519f
            // Mad Chimera World - Volume 005 - Chapter 026.cbz (couldn't figure out how to get Volume negative lookaround working on below regex),
            // The Duke of Death and His Black Maid - Vol. 04 Ch. 054.5 - V4 Omake
            new Regex(
                @"(?<Series>.+?)(\s|_|-)+(?:Vol(ume|\.)?(\s|_|-)+\d+)(\s|_|-)+(?:(Ch|Chapter|Ch)\.?)(\s|_|-)+(?<Chapter>\d+)",
<<<<<<< HEAD
                RegexOptions.IgnoreCase | RegexOptions.Compiled,
=======
                MatchOptions,
>>>>>>> 4f18519f
                RegexTimeout),
            // Ichiban_Ushiro_no_Daimaou_v04_ch34_[VISCANS].zip, VanDread-v01-c01.zip
            new Regex(
                @"(?<Series>.*)(\b|_)v(?<Volume>\d+-?\d*)(\s|_|-)",
<<<<<<< HEAD
                RegexOptions.IgnoreCase | RegexOptions.Compiled,
=======
                MatchOptions,
>>>>>>> 4f18519f
                RegexTimeout),
            // Gokukoku no Brynhildr - c001-008 (v01) [TrinityBAKumA], Black Bullet - v4 c17 [batoto]
            new Regex(
                @"(?<Series>.*)( - )(?:v|vo|c)\d",
                MatchOptions, RegexTimeout),
            // Kedouin Makoto - Corpse Party Musume, Chapter 19 [Dametrans].zip
            new Regex(
                @"(?<Series>.*)(?:, Chapter )(?<Chapter>\d+)",
<<<<<<< HEAD
                RegexOptions.IgnoreCase | RegexOptions.Compiled,
            RegexTimeout),
=======
                MatchOptions, RegexTimeout),
>>>>>>> 4f18519f
            // Please Go Home, Akutsu-San! - Chapter 038.5 - Volume Announcement.cbz
            new Regex(
                @"(?<Series>.*)(\s|_|-)(?!Vol)(\s|_|-)(?:Chapter)(\s|_|-)(?<Chapter>\d+)",
                MatchOptions, RegexTimeout),
            // [dmntsf.net] One Piece - Digital Colored Comics Vol. 20 Ch. 177 - 30 Million vs 81 Million.cbz
            new Regex(
                @"(?<Series>.*) (\b|_|-)(vol)\.?(\s|-|_)?\d+",
<<<<<<< HEAD
                RegexOptions.IgnoreCase | RegexOptions.Compiled,
            RegexTimeout),
            // [xPearse] Kyochuu Rettou Volume 1 [English] [Manga] [Volume Scans]
            new Regex(
                @"(?<Series>.*) (\b|_|-)(vol)(ume)",
                RegexOptions.IgnoreCase | RegexOptions.Compiled,
=======
                MatchOptions, RegexTimeout),
            // [xPearse] Kyochuu Rettou Volume 1 [English] [Manga] [Volume Scans]
            new Regex(
                @"(?<Series>.*) (\b|_|-)(vol)(ume)",
                MatchOptions,
>>>>>>> 4f18519f
                RegexTimeout),
            //Knights of Sidonia c000 (S2 LE BD Omake - BLAME!) [Habanero Scans]
            new Regex(
                @"(?<Series>.*)(\bc\d+\b)",
                MatchOptions, RegexTimeout),
            //Tonikaku Cawaii [Volume 11], Darling in the FranXX - Volume 01.cbz
            new Regex(
                @"(?<Series>.*)(?: _|-|\[|\()\s?vol(ume)?",
                MatchOptions, RegexTimeout),
            // Momo The Blood Taker - Chapter 027 Violent Emotion.cbz, Grand Blue Dreaming - SP02 Extra (2019) (Digital) (danke-Empire).cbz
            new Regex(
                @"^(?<Series>(?!Vol).+?)(?:(ch(apter|\.)(\b|_|-|\s))|sp)\d",
<<<<<<< HEAD
                RegexOptions.IgnoreCase | RegexOptions.Compiled,
            RegexTimeout),
=======
                MatchOptions, RegexTimeout),
>>>>>>> 4f18519f
            // Historys Strongest Disciple Kenichi_v11_c90-98.zip, Killing Bites Vol. 0001 Ch. 0001 - Galactica Scanlations (gb)
            new Regex(
                @"(?<Series>.*) (\b|_|-)(v|ch\.?|c)\d+",
                MatchOptions, RegexTimeout),
            //Ichinensei_ni_Nacchattara_v01_ch01_[Taruby]_v1.1.zip must be before [Suihei Kiki]_Kasumi_Otoko_no_Ko_[Taruby]_v1.1.zip
            // due to duplicate version identifiers in file.
            new Regex(
                @"(?<Series>.*)(v|s)\d+(-\d+)?(_|\s)",
                MatchOptions, RegexTimeout),
            //[Suihei Kiki]_Kasumi_Otoko_no_Ko_[Taruby]_v1.1.zip
            new Regex(
                @"(?<Series>.*)(v|s)\d+(-\d+)?",
                MatchOptions, RegexTimeout),
            // Hinowa ga CRUSH! 018 (2019) (Digital) (LuCaZ).cbz
            new Regex(
                @"(?<Series>.*) (?<Chapter>\d+) (?:\(\d{4}\)) ",
                MatchOptions, RegexTimeout),
            // Goblin Slayer - Brand New Day 006.5 (2019) (Digital) (danke-Empire)
            new Regex(
                @"(?<Series>.*) (?<Chapter>\d+(?:.\d+|-\d+)?) \(\d{4}\)",
                MatchOptions, RegexTimeout),
            // Noblesse - Episode 429 (74 Pages).7z
            new Regex(
                @"(?<Series>.*)(\s|_)(?:Episode|Ep\.?)(\s|_)(?<Chapter>\d+(?:.\d+|-\d+)?)",
                MatchOptions, RegexTimeout),
            // Akame ga KILL! ZERO (2016-2019) (Digital) (LuCaZ)
            new Regex(
                @"(?<Series>.*)\(\d",
                MatchOptions, RegexTimeout),
            // Tonikaku Kawaii (Ch 59-67) (Ongoing)
            new Regex(
                @"(?<Series>.*)(\s|_)\((c\s|ch\s|chapter\s)",
                MatchOptions, RegexTimeout),
            // Black Bullet (This is very loose, keep towards bottom)
            new Regex(
                @"(?<Series>.*)(_)(v|vo|c|volume)( |_)\d+",
                MatchOptions, RegexTimeout),
            // [Hidoi]_Amaenaideyo_MS_vol01_chp02.rar
            new Regex(
                @"(?<Series>.*)( |_)(vol\d+)?( |_)(?:Chp\.? ?\d+)",
                MatchOptions, RegexTimeout),
            // Mahoutsukai to Deshi no Futekisetsu na Kankei Chp. 1
            new Regex(
                @"(?<Series>.*)( |_)(?:Chp.? ?\d+)",
                MatchOptions, RegexTimeout),
            // Corpse Party -The Anthology- Sachikos game of love Hysteric Birthday 2U Chapter 01
            new Regex(
                @"^(?!Vol)(?<Series>.*)( |_)Chapter( |_)(\d+)",
                MatchOptions, RegexTimeout),

            // Fullmetal Alchemist chapters 101-108.cbz
            new Regex(
                @"^(?!vol)(?<Series>.*)( |_)(chapters( |_)?)\d+-?\d*",
                MatchOptions, RegexTimeout),
            // Umineko no Naku Koro ni - Episode 1 - Legend of the Golden Witch #1
            new Regex(
                @"^(?!Vol\.?)(?<Series>.*)( |_|-)(?<!-)(episode|chapter|(ch\.?) ?)\d+-?\d*",
                MatchOptions, RegexTimeout),

            // Baketeriya ch01-05.zip
            new Regex(
                @"^(?!Vol)(?<Series>.*)ch\d+-?\d?",
                MatchOptions, RegexTimeout),
            // Magi - Ch.252-005.cbz
            new Regex(
                @"(?<Series>.*)( ?- ?)Ch\.\d+-?\d*",
                MatchOptions, RegexTimeout),
            // [BAA]_Darker_than_Black_Omake-1.zip
            new Regex(
                @"^(?!Vol)(?<Series>.*)(-)\d+-?\d*", // This catches a lot of stuff ^(?!Vol)(?<Series>.*)( |_)(\d+)
                MatchOptions, RegexTimeout),
            // Kodoja #001 (March 2016)
            new Regex(
                @"(?<Series>.*)(\s|_|-)#",
<<<<<<< HEAD
                RegexOptions.IgnoreCase | RegexOptions.Compiled,
            RegexTimeout),
            // Baketeriya ch01-05.zip, Akiiro Bousou Biyori - 01.jpg, Beelzebub_172_RHS.zip, Cynthia the Mission 29.rar, A Compendium of Ghosts - 031 - The Third Story_ Part 12 (Digital) (Cobalt001)
            new Regex(
                @"^(?!Vol\.?)(?<Series>.+?)( |_|-)(?<!-)(ch)?\d+-?\d*",
                RegexOptions.IgnoreCase | RegexOptions.Compiled,
            RegexTimeout),
=======
                MatchOptions, RegexTimeout),
            // Baketeriya ch01-05.zip, Akiiro Bousou Biyori - 01.jpg, Beelzebub_172_RHS.zip, Cynthia the Mission 29.rar, A Compendium of Ghosts - 031 - The Third Story_ Part 12 (Digital) (Cobalt001)
            new Regex(
                @"^(?!Vol\.?)(?<Series>.+?)( |_|-)(?<!-)(ch)?\d+-?\d*",
                MatchOptions, RegexTimeout),
>>>>>>> 4f18519f
            // [BAA]_Darker_than_Black_c1 (This is very greedy, make sure it's close to last)
            new Regex(
                @"^(?!Vol)(?<Series>.*)( |_|-)(ch?)\d+",
                MatchOptions, RegexTimeout),
        };

        private static readonly Regex[] ComicSeriesRegex = new[]
        {
            // Invincible Vol 01 Family matters (2005) (Digital)
            new Regex(
                @"(?<Series>.*)(\b|_)(vol\.?)( |_)(?<Volume>\d+(-\d+)?)",
                MatchOptions, RegexTimeout),
            // Batman Beyond 2.0 001 (2013)
            new Regex(
                @"^(?<Series>.+?\S\.\d) (?<Chapter>\d+)",
                MatchOptions, RegexTimeout),
            // 04 - Asterix the Gladiator (1964) (Digital-Empire) (WebP by Doc MaKS)
            new Regex(
            @"^(?<Volume>\d+)\s(-\s|_)(?<Series>.*(\d{4})?)( |_)(\(|\d+)",
                MatchOptions, RegexTimeout),
            // 01 Spider-Man & Wolverine 01.cbr
            new Regex(
            @"^(?<Volume>\d+)\s(?:-\s)(?<Series>.*) (\d+)?",
                MatchOptions, RegexTimeout),
            // Batman & Wildcat (1 of 3)
            new Regex(
            @"(?<Series>.*(\d{4})?)( |_)(?:\((?<Volume>\d+) of \d+)",
                MatchOptions, RegexTimeout),
            // Teen Titans v1 001 (1966-02) (digital) (OkC.O.M.P.U.T.O.-Novus)
            new Regex(
                @"^(?<Series>.*)(?: |_)v\d+",
                MatchOptions, RegexTimeout),
            // Amazing Man Comics chapter 25
            new Regex(
                @"^(?<Series>.*)(?: |_)c(hapter) \d+",
                MatchOptions, RegexTimeout),
            // Amazing Man Comics issue #25
            new Regex(
                @"^(?<Series>.*)(?: |_)i(ssue) #\d+",
<<<<<<< HEAD
                RegexOptions.IgnoreCase | RegexOptions.Compiled,
            RegexTimeout),
            // Batman Wayne Family Adventures - Ep. 001 - Moving In
            new Regex(
                @"^(?<Series>.+?)(\s|_|-)?(?:Ep\.?)(\s|_|-)+\d+",
                RegexOptions.IgnoreCase | RegexOptions.Compiled,
                RegexTimeout),
            // Batman & Catwoman - Trail of the Gun 01, Batman & Grendel (1996) 01 - Devil's Bones, Teen Titans v1 001 (1966-02) (digital) (OkC.O.M.P.U.T.O.-Novus)
            new Regex(
                @"^(?<Series>.+?)(?: \d+)",
                RegexOptions.IgnoreCase | RegexOptions.Compiled,
            RegexTimeout),
=======
                MatchOptions, RegexTimeout),
            // Batman Wayne Family Adventures - Ep. 001 - Moving In
            new Regex(
                @"^(?<Series>.+?)(\s|_|-)?(?:Ep\.?)(\s|_|-)+\d+",
                MatchOptions, RegexTimeout),
            // Batgirl Vol.2000 #57 (December, 2004)
            new Regex(
                @"^(?<Series>.+?)Vol\.?\s?#?(?:\d+)",
                MatchOptions, RegexTimeout),
>>>>>>> 4f18519f
            // Batman & Robin the Teen Wonder #0
            new Regex(
                @"^(?<Series>.*)(?: |_)#\d+",
                MatchOptions, RegexTimeout),
            // Batman & Catwoman - Trail of the Gun 01, Batman & Grendel (1996) 01 - Devil's Bones, Teen Titans v1 001 (1966-02) (digital) (OkC.O.M.P.U.T.O.-Novus)
            new Regex(
                @"^(?<Series>.+?)(?: \d+)",
                MatchOptions, RegexTimeout),
            // Scott Pilgrim 02 - Scott Pilgrim vs. The World (2005)
            new Regex(
                @"^(?<Series>.*)(?: |_)(?<Volume>\d+)",
                MatchOptions, RegexTimeout),
            // The First Asterix Frieze (WebP by Doc MaKS)
            new Regex(
                @"^(?<Series>.*)(?: |_)(?!\(\d{4}|\d{4}-\d{2}\))\(",
                MatchOptions, RegexTimeout),
            // spawn-123, spawn-chapter-123 (from https://github.com/Girbons/comics-downloader)
            new Regex(
                @"^(?<Series>.+?)-(chapter-)?(?<Chapter>\d+)",
                MatchOptions, RegexTimeout),
            // MUST BE LAST: Batman & Daredevil - King of New York
            new Regex(
                @"^(?<Series>.*)",
                MatchOptions, RegexTimeout),
        };

        private static readonly Regex[] ComicVolumeRegex = new[]
        {
<<<<<<< HEAD
            // // 04 - Asterix the Gladiator (1964) (Digital-Empire) (WebP by Doc MaKS)
            // new Regex(
            //     @"^(?<Volume>\d+) (- |_)?(?<Series>.*(\d{4})?)( |_)(\(|\d+)",
            //     RegexOptions.IgnoreCase | RegexOptions.Compiled,
            // RegexTimeout),
            // // 01 Spider-Man & Wolverine 01.cbr
            // new Regex(
            //     @"^(?<Volume>\d+) (?:- )?(?<Series>.*) (\d+)?",
            //     RegexOptions.IgnoreCase | RegexOptions.Compiled,
            // RegexTimeout),
            // // Batman & Wildcat (1 of 3)
            // new Regex(
            //     @"(?<Series>.*(\d{4})?)( |_)(?:\((?<Chapter>\d+) of \d+)",
            //     RegexOptions.IgnoreCase | RegexOptions.Compiled,
            // RegexTimeout),
            // Teen Titans v1 001 (1966-02) (digital) (OkC.O.M.P.U.T.O.-Novus)
            new Regex(
                @"^(?<Series>.*)(?: |_)v(?<Volume>\d+)",
                RegexOptions.IgnoreCase | RegexOptions.Compiled,
            RegexTimeout),
            // Scott Pilgrim 02 - Scott Pilgrim vs. The World (2005)
            // BUG: Negative lookbehind has to be fixed width
            // NOTE: The case this is built for does not make much sense.
            // new Regex(
            //     @"^(?<Series>.+?)(?<!c(hapter)|i(ssue))(?<!of)(?: |_)(?<!of )(?<Volume>\d+)",
            //     RegexOptions.IgnoreCase | RegexOptions.Compiled,
            // RegexTimeout),

            // Batman & Catwoman - Trail of the Gun 01, Batman & Grendel (1996) 01 - Devil's Bones, Teen Titans v1 001 (1966-02) (digital) (OkC.O.M.P.U.T.O.-Novus)
            // new Regex(
            //     @"^(?<Series>.+?)(?<!c(hapter)|i(ssue))(?<!of)(?: (?<Volume>\d+))",
            //     RegexOptions.IgnoreCase | RegexOptions.Compiled,
            // RegexTimeout),
            // // Batman & Robin the Teen Wonder #0
            // new Regex(
            //     @"^(?<Series>.*)(?: |_)#(?<Volume>\d+)",
            //     RegexOptions.IgnoreCase | RegexOptions.Compiled,
            // RegexTimeout),
=======
            // Teen Titans v1 001 (1966-02) (digital) (OkC.O.M.P.U.T.O.-Novus)
            new Regex(
                @"^(?<Series>.*)(?: |_)v(?<Volume>\d+)",
                MatchOptions, RegexTimeout),
            // Batgirl Vol.2000 #57 (December, 2004)
            new Regex(
                @"^(?<Series>.+?)(?:\s|_)vol\.?\s?(?<Volume>\d+)",
                MatchOptions, RegexTimeout),
>>>>>>> 4f18519f
        };

        private static readonly Regex[] ComicChapterRegex = new[]
        {
            // Batman & Wildcat (1 of 3)
            new Regex(
                @"(?<Series>.*(\d{4})?)( |_)(?:\((?<Chapter>\d+) of \d+)",
<<<<<<< HEAD
                RegexOptions.IgnoreCase | RegexOptions.Compiled,
            RegexTimeout),
            // Batman Beyond 04 (of 6) (1999)
            new Regex(
                @"(?<Series>.+?)(?<Chapter>\d+)(\s|_|-)?\(of",
                RegexOptions.IgnoreCase | RegexOptions.Compiled,
            RegexTimeout),
            // Teen Titans v1 001 (1966-02) (digital) (OkC.O.M.P.U.T.O.-Novus)
            new Regex(
                @"^(?<Series>.+?)(?: |_)v(?<Volume>\d+)(?: |_)(c? ?)(?<Chapter>(\d+(\.\d)?)-?(\d+(\.\d)?)?)(c? ?)",
                RegexOptions.IgnoreCase | RegexOptions.Compiled,
            RegexTimeout),
            // Invincible 070.5 - Invincible Returns 1 (2010) (digital) (Minutemen-InnerDemons).cbr
            new Regex(
                @"^(?<Series>.+?)(?: |_)(c? ?)(?<Chapter>(\d+(\.\d)?)-?(\d+(\.\d)?)?)(c? ?)-",
                RegexOptions.IgnoreCase | RegexOptions.Compiled,
                RegexTimeout),
            // Batman & Catwoman - Trail of the Gun 01, Batman & Grendel (1996) 01 - Devil's Bones, Teen Titans v1 001 (1966-02) (digital) (OkC.O.M.P.U.T.O.-Novus)
            new Regex(
                @"^(?<Series>.+?)(?: (?<Chapter>\d+))",
                RegexOptions.IgnoreCase | RegexOptions.Compiled,
            RegexTimeout),
            // Batman & Robin the Teen Wonder #0
            new Regex(
                @"^(?<Series>.+?)(?:\s|_)#(?<Chapter>\d+)",
                RegexOptions.IgnoreCase | RegexOptions.Compiled,
            RegexTimeout),
            // Saga 001 (2012) (Digital) (Empire-Zone)
            new Regex(
                @"(?<Series>.+?)(?: |_)(c? ?)(?<Chapter>(\d+(\.\d)?)-?(\d+(\.\d)?)?)\s\(\d{4}",
                RegexOptions.IgnoreCase | RegexOptions.Compiled,
            RegexTimeout),
            // Amazing Man Comics chapter 25
            new Regex(
                @"^(?!Vol)(?<Series>.+?)( |_)c(hapter)( |_)(?<Chapter>\d*)",
                RegexOptions.IgnoreCase | RegexOptions.Compiled,
            RegexTimeout),
            // Amazing Man Comics issue #25
            new Regex(
                @"^(?!Vol)(?<Series>.+?)( |_)i(ssue)( |_) #(?<Chapter>\d*)",
                RegexOptions.IgnoreCase | RegexOptions.Compiled,
            RegexTimeout),
=======
                MatchOptions, RegexTimeout),
            // Batman Beyond 04 (of 6) (1999)
            new Regex(
                @"(?<Series>.+?)(?<Chapter>\d+)(\s|_|-)?\(of",
                MatchOptions, RegexTimeout),
            // Batman Beyond 2.0 001 (2013)
            new Regex(
                @"^(?<Series>.+?\S\.\d) (?<Chapter>\d+)",
                MatchOptions, RegexTimeout),
            // Teen Titans v1 001 (1966-02) (digital) (OkC.O.M.P.U.T.O.-Novus)
            new Regex(
                @"^(?<Series>.+?)(?: |_)v(?<Volume>\d+)(?: |_)(c? ?)(?<Chapter>(\d+(\.\d)?)-?(\d+(\.\d)?)?)(c? ?)",
                MatchOptions, RegexTimeout),
            // Batman & Robin the Teen Wonder #0
            new Regex(
                @"^(?<Series>.+?)(?:\s|_)#(?<Chapter>\d+)",
                MatchOptions, RegexTimeout),
            // Invincible 070.5 - Invincible Returns 1 (2010) (digital) (Minutemen-InnerDemons).cbr
            new Regex(
                @"^(?<Series>.+?)(?: |_)(c? ?)(?<Chapter>(\d+(\.\d)?)-?(\d+(\.\d)?)?)(c? ?)-",
                MatchOptions, RegexTimeout),
            // Batgirl Vol.2000 #57 (December, 2004)
            new Regex(
                @"^(?<Series>.+?)(?:vol\.?\d+)\s#(?<Chapter>\d+)",
                MatchOptions,
                RegexTimeout),
            // Batman & Catwoman - Trail of the Gun 01, Batman & Grendel (1996) 01 - Devil's Bones, Teen Titans v1 001 (1966-02) (digital) (OkC.O.M.P.U.T.O.-Novus)
            new Regex(
                @"^(?<Series>.+?)(?: (?<Chapter>\d+))",
                MatchOptions, RegexTimeout),

            // Saga 001 (2012) (Digital) (Empire-Zone)
            new Regex(
                @"(?<Series>.+?)(?: |_)(c? ?)(?<Chapter>(\d+(\.\d)?)-?(\d+(\.\d)?)?)\s\(\d{4}",
                MatchOptions, RegexTimeout),
            // Amazing Man Comics chapter 25
            new Regex(
                @"^(?!Vol)(?<Series>.+?)( |_)c(hapter)( |_)(?<Chapter>\d*)",
                MatchOptions, RegexTimeout),
            // Amazing Man Comics issue #25
            new Regex(
                @"^(?!Vol)(?<Series>.+?)( |_)i(ssue)( |_) #(?<Chapter>\d*)",
                MatchOptions, RegexTimeout),
            // spawn-123, spawn-chapter-123 (from https://github.com/Girbons/comics-downloader)
            new Regex(
                @"^(?<Series>.+?)-(chapter-)?(?<Chapter>\d+)",
                MatchOptions, RegexTimeout),
            // Cyberpunk 2077 - Your Voice 01
            // new Regex(
            //     @"^(?<Series>.+?\s?-\s?(?:.+?))(?<Chapter>(\d+(\.\d)?)-?(\d+(\.\d)?)?)$",
            //     MatchOptions,
            // RegexTimeout),
>>>>>>> 4f18519f
        };

        private static readonly Regex[] ReleaseGroupRegex = new[]
        {
            // [TrinityBAKumA Finella&anon], [BAA]_, [SlowManga&OverloadScans], [batoto]
            new Regex(@"(?:\[(?<subgroup>(?!\s).+?(?<!\s))\](?:_|-|\s|\.)?)",
                MatchOptions, RegexTimeout),
            // (Shadowcat-Empire),
            // new Regex(@"(?:\[(?<subgroup>(?!\s).+?(?<!\s))\](?:_|-|\s|\.)?)",
            //     MatchOptions),
        };

        private static readonly Regex[] MangaChapterRegex = new[]
        {
            // Historys Strongest Disciple Kenichi_v11_c90-98.zip, ...c90.5-100.5
            new Regex(
                @"(\b|_)(c|ch)(\.?\s?)(?<Chapter>(\d+(\.\d)?)-?(\d+(\.\d)?)?)",
                MatchOptions, RegexTimeout),
            // [Suihei Kiki]_Kasumi_Otoko_no_Ko_[Taruby]_v1.1.zip
            new Regex(
                @"v\d+\.(?<Chapter>\d+(?:.\d+|-\d+)?)",
                MatchOptions, RegexTimeout),
            // Umineko no Naku Koro ni - Episode 3 - Banquet of the Golden Witch #02.cbz (Rare case, if causes issue remove)
            new Regex(
                @"^(?<Series>.*)(?: |_)#(?<Chapter>\d+)",
<<<<<<< HEAD
                RegexOptions.IgnoreCase | RegexOptions.Compiled,
            RegexTimeout),
            // Green Worldz - Chapter 027, Kimi no Koto ga Daidaidaidaidaisuki na 100-nin no Kanojo Chapter 11-10
            new Regex(
                @"^(?!Vol)(?<Series>.*)\s?(?<!vol\. )\sChapter\s(?<Chapter>\d+(?:\.?[\d-]+)?)",
                RegexOptions.IgnoreCase | RegexOptions.Compiled,
            RegexTimeout),
            // Hinowa ga CRUSH! 018 (2019) (Digital) (LuCaZ).cbz, Hinowa ga CRUSH! 018.5 (2019) (Digital) (LuCaZ).cbz
            new Regex(
                @"^(?!Vol)(?<Series>.+?)\s(?<!vol\. )(?<Chapter>\d+(?:.\d+|-\d+)?)(?:\s\(\d{4}\))?(\b|_|-)",
                RegexOptions.IgnoreCase | RegexOptions.Compiled,
            RegexTimeout),
=======
                MatchOptions, RegexTimeout),
            // Green Worldz - Chapter 027, Kimi no Koto ga Daidaidaidaidaisuki na 100-nin no Kanojo Chapter 11-10
            new Regex(
                @"^(?!Vol)(?<Series>.*)\s?(?<!vol\. )\sChapter\s(?<Chapter>\d+(?:\.?[\d-]+)?)",
                MatchOptions, RegexTimeout),
            // Hinowa ga CRUSH! 018 (2019) (Digital) (LuCaZ).cbz, Hinowa ga CRUSH! 018.5 (2019) (Digital) (LuCaZ).cbz
            new Regex(
                @"^(?!Vol)(?<Series>.+?)(?<!Vol)\.?\s(?<Chapter>\d+(?:.\d+|-\d+)?)(?:\s\(\d{4}\))?(\b|_|-)",
                MatchOptions, RegexTimeout),
>>>>>>> 4f18519f
            // Tower Of God S01 014 (CBT) (digital).cbz
            new Regex(
                @"(?<Series>.*)\sS(?<Volume>\d+)\s(?<Chapter>\d+(?:.\d+|-\d+)?)",
                MatchOptions, RegexTimeout),
            // Beelzebub_01_[Noodles].zip, Beelzebub_153b_RHS.zip
            new Regex(
                @"^((?!v|vo|vol|Volume).)*(\s|_)(?<Chapter>\.?\d+(?:.\d+|-\d+)?)(?<Part>b)?(\s|_|\[|\()",
                MatchOptions, RegexTimeout),
            // Yumekui-Merry_DKThias_Chapter21.zip
            new Regex(
                @"Chapter(?<Chapter>\d+(-\d+)?)", //(?:.\d+|-\d+)?
                MatchOptions, RegexTimeout),
            // [Hidoi]_Amaenaideyo_MS_vol01_chp02.rar
            new Regex(
                @"(?<Series>.*)(\s|_)(vol\d+)?(\s|_)Chp\.? ?(?<Chapter>\d+)",
                MatchOptions, RegexTimeout),
            // Vol 1 Chapter 2
            new Regex(
              @"(?<Volume>((vol|volume|v))?(\s|_)?\.?\d+)(\s|_)(Chp|Chapter)\.?(\s|_)?(?<Chapter>\d+)",
              MatchOptions, RegexTimeout),

        };
        private static readonly Regex[] MangaEditionRegex = {
            // Tenjo Tenge {Full Contact Edition} v01 (2011) (Digital) (ASTC).cbz
            new Regex(
                @"(?<Edition>({|\(|\[).* Edition(}|\)|\]))",
                MatchOptions, RegexTimeout),
            // Tenjo Tenge {Full Contact Edition} v01 (2011) (Digital) (ASTC).cbz
            new Regex(
                @"(\b|_)(?<Edition>Omnibus(( |_)?Edition)?)(\b|_)?",
                MatchOptions, RegexTimeout),
            // To Love Ru v01 Uncensored (Ch.001-007)
            new Regex(
                @"(\b|_)(?<Edition>Uncensored)(\b|_)",
                MatchOptions, RegexTimeout),
            // AKIRA - c003 (v01) [Full Color] [Darkhorse].cbz
            new Regex(
                @"(\b|_)(?<Edition>Full(?: |_)Color)(\b|_)?",
                MatchOptions, RegexTimeout),
        };

        private static readonly Regex[] CleanupRegex =
        {
            // (), {}, []
            new Regex(
                @"(?<Cleanup>(\{\}|\[\]|\(\)))",
                MatchOptions, RegexTimeout),
            // (Complete)
            new Regex(
                @"(?<Cleanup>(\{Complete\}|\[Complete\]|\(Complete\)))",
                MatchOptions, RegexTimeout),
            // Anything in parenthesis
            new Regex(
                @"\(.*\)",
                MatchOptions, RegexTimeout),
        };

        private static readonly Regex[] MangaSpecialRegex =
        {
            // All Keywords, does not account for checking if contains volume/chapter identification. Parser.Parse() will handle.
            new Regex(
                @"(?<Special>Specials?|OneShot|One\-Shot|Omake|Extra( Chapter)?|Art Collection|Side( |_)Stories|Bonus)",
                MatchOptions, RegexTimeout),
        };

        private static readonly Regex[] ComicSpecialRegex =
        {
            // All Keywords, does not account for checking if contains volume/chapter identification. Parser.Parse() will handle.
            new Regex(
                @"(?<Special>Specials?|OneShot|One\-Shot|Extra( Chapter)?|Book \d.+?|Compendium \d.+?|Omnibus \d.+?|[_\s\-]TPB[_\s\-]|FCBD \d.+?|Absolute \d.+?|Preview \d.+?|Art Collection|Side( |_)Stories|Bonus)",
                MatchOptions, RegexTimeout),
        };

        // If SP\d+ is in the filename, we force treat it as a special regardless if volume or chapter might have been found.
        private static readonly Regex SpecialMarkerRegex = new Regex(
            @"(?<Special>SP\d+)",
                MatchOptions, RegexTimeout
        );


        /// <summary>
        /// Parses information out of a file path. Will fallback to using directory name if Series couldn't be parsed
        /// from filename.
        /// </summary>
        /// <param name="filePath"></param>
        /// <param name="rootPath">Root folder</param>
        /// <param name="type">Defaults to Manga. Allows different Regex to be used for parsing.</param>
        /// <returns><see cref="ParserInfo"/> or null if Series was empty</returns>
        public static ParserInfo Parse(string filePath, string rootPath, LibraryType type = LibraryType.Manga)
        {
            var fileName = Path.GetFileNameWithoutExtension(filePath);
            ParserInfo ret;

            if (IsEpub(filePath))
            {
                ret = new ParserInfo()
                {
                    Chapters = ParseChapter(fileName) ?? ParseComicChapter(fileName),
                    Series = ParseSeries(fileName) ?? ParseComicSeries(fileName),
                    Volumes = ParseVolume(fileName) ?? ParseComicVolume(fileName),
                    Filename = Path.GetFileName(filePath),
                    Format = ParseFormat(filePath),
                    FullFilePath = filePath
                };
            }
            else
            {
                ret = new ParserInfo()
                {
                    Chapters = type == LibraryType.Manga ? ParseChapter(fileName) : ParseComicChapter(fileName),
                    Series = type == LibraryType.Manga ? ParseSeries(fileName) : ParseComicSeries(fileName),
                    Volumes = type == LibraryType.Manga ? ParseVolume(fileName) : ParseComicVolume(fileName),
                    Filename = Path.GetFileName(filePath),
                    Format = ParseFormat(filePath),
                    Title = Path.GetFileNameWithoutExtension(fileName),
                    FullFilePath = filePath
                };
            }

            if (IsImage(filePath) && IsCoverImage(filePath)) return null;

            if (IsImage(filePath))
            {
              // Reset Chapters, Volumes, and Series as images are not good to parse information out of. Better to use folders.
              ret.Volumes = DefaultVolume;
              ret.Chapters = DefaultChapter;
              ret.Series = string.Empty;
            }

            if (ret.Series == string.Empty || IsImage(filePath))
            {
                // Try to parse information out of each folder all the way to rootPath
                ParseFromFallbackFolders(filePath, rootPath, type, ref ret);
            }

            var edition = ParseEdition(fileName);
            if (!string.IsNullOrEmpty(edition))
            {
                ret.Series = CleanTitle(ret.Series.Replace(edition, ""), type is LibraryType.Comic);
                ret.Edition = edition;
            }

            var isSpecial = ParseMangaSpecial(fileName);
            // We must ensure that we can only parse a special out. As some files will have v20 c171-180+Omake and that
            // could cause a problem as Omake is a special term, but there is valid volume/chapter information.
            if (ret.Chapters == DefaultChapter && ret.Volumes == DefaultVolume && !string.IsNullOrEmpty(isSpecial))
            {
                ret.IsSpecial = true;
            }

            if (HasSpecialMarker(fileName))
            {
                ret.IsSpecial = true;
                ret.Chapters = DefaultChapter;
                ret.Volumes = DefaultVolume;

                ParseFromFallbackFolders(filePath, rootPath, type, ref ret);
            }
            // here is the issue. If we are a special with marker, we need to ensure we use the correct series name.
            // we can do this by falling back

            if (string.IsNullOrEmpty(ret.Series))
            {
                ret.Series = CleanTitle(fileName, type is LibraryType.Comic);
            }

            // Pdfs may have .pdf in the series name, remove that
            if (IsPdf(filePath) && ret.Series.ToLower().EndsWith(".pdf"))
            {
                ret.Series = ret.Series.Substring(0, ret.Series.Length - ".pdf".Length);
            }

            return ret.Series == string.Empty ? null : ret;
        }

        /// <summary>
        ///
        /// </summary>
        /// <param name="filePath"></param>
        /// <param name="rootPath"></param>
        /// <param name="type"></param>
        /// <param name="ret">Expects a non-null ParserInfo which this method will populate</param>
        public static void ParseFromFallbackFolders(string filePath, string rootPath, LibraryType type, ref ParserInfo ret)
        {
          var fallbackFolders = DirectoryService.GetFoldersTillRoot(rootPath, filePath).ToList();
            for (var i = 0; i < fallbackFolders.Count; i++)
            {
                var folder = fallbackFolders[i];
                if (!string.IsNullOrEmpty(ParseMangaSpecial(folder))) continue;

                var parsedVolume = type is LibraryType.Manga ? ParseVolume(folder) : ParseComicVolume(folder);
                var parsedChapter = type is LibraryType.Manga ? ParseChapter(folder) : ParseComicChapter(folder);

                if (!parsedVolume.Equals(DefaultVolume) || !parsedChapter.Equals(DefaultChapter))
                {
                  if ((ret.Volumes.Equals(DefaultVolume) || string.IsNullOrEmpty(ret.Volumes)) && !parsedVolume.Equals(DefaultVolume))
                  {
                    ret.Volumes = parsedVolume;
                  }
                  if ((ret.Chapters.Equals(DefaultChapter) || string.IsNullOrEmpty(ret.Chapters)) && !parsedChapter.Equals(DefaultChapter))
                  {
                    ret.Chapters = parsedChapter;
                  }

                  continue;
                }

                var series = ParseSeries(folder);

                if ((string.IsNullOrEmpty(series) && i == fallbackFolders.Count - 1))
                {
                    ret.Series = CleanTitle(folder, type is LibraryType.Comic);
                    break;
                }

                if (!string.IsNullOrEmpty(series))
                {
                    ret.Series = series;
                    break;
                }
            }
        }

        public static MangaFormat ParseFormat(string filePath)
        {
            if (IsArchive(filePath)) return MangaFormat.Archive;
            if (IsImage(filePath)) return MangaFormat.Image;
            if (IsEpub(filePath)) return MangaFormat.Epub;
            if (IsPdf(filePath)) return MangaFormat.Pdf;
            return MangaFormat.Unknown;
        }

        public static string ParseEdition(string filePath)
        {
            foreach (var regex in MangaEditionRegex)
            {
                var matches = regex.Matches(filePath);
                foreach (Match match in matches)
                {
                    if (match.Groups["Edition"].Success && match.Groups["Edition"].Value != string.Empty)
                    {
                        var edition = match.Groups["Edition"].Value.Replace("{", "").Replace("}", "")
                            .Replace("[", "").Replace("]", "").Replace("(", "").Replace(")", "");

                        return edition;
                    }
                }
            }

            return string.Empty;
        }

        /// <summary>
        /// If the file has SP marker.
        /// </summary>
        /// <param name="filePath"></param>
        /// <returns></returns>
        public static bool HasSpecialMarker(string filePath)
        {
            var matches = SpecialMarkerRegex.Matches(filePath);
            foreach (Match match in matches)
            {
                if (match.Groups["Special"].Success && match.Groups["Special"].Value != string.Empty)
                {
                    return true;
                }
            }

            return false;
        }

        public static string ParseMangaSpecial(string filePath)
        {
            foreach (var regex in MangaSpecialRegex)
            {
                var matches = regex.Matches(filePath);
                foreach (Match match in matches)
                {
                    if (match.Groups["Special"].Success && match.Groups["Special"].Value != string.Empty)
                    {
                        return match.Groups["Special"].Value;
                    }
                }
            }

            return string.Empty;
        }

        public static string ParseComicSpecial(string filePath)
        {
            foreach (var regex in ComicSpecialRegex)
            {
                var matches = regex.Matches(filePath);
                foreach (Match match in matches)
                {
                    if (match.Groups["Special"].Success && match.Groups["Special"].Value != string.Empty)
                    {
                        return match.Groups["Special"].Value;
                    }
                }
            }

            return string.Empty;
        }

        public static string ParseSeries(string filename)
        {
            foreach (var regex in MangaSeriesRegex)
            {
                var matches = regex.Matches(filename);
                foreach (Match match in matches)
                {
                    if (match.Groups["Series"].Success && match.Groups["Series"].Value != string.Empty)
                    {
                        return CleanTitle(match.Groups["Series"].Value);
                    }
                }
            }

            return string.Empty;
        }
        public static string ParseComicSeries(string filename)
        {
            foreach (var regex in ComicSeriesRegex)
            {
                var matches = regex.Matches(filename);
                foreach (Match match in matches)
                {
                    if (match.Groups["Series"].Success && match.Groups["Series"].Value != string.Empty)
                    {
                        return CleanTitle(match.Groups["Series"].Value, true);
                    }
                }
            }

            return string.Empty;
        }

        public static string ParseVolume(string filename)
        {
            foreach (var regex in MangaVolumeRegex)
            {
                var matches = regex.Matches(filename);
                foreach (Match match in matches)
                {
                    if (!match.Groups["Volume"].Success || match.Groups["Volume"] == Match.Empty) continue;

                    var value = match.Groups["Volume"].Value;
                    var hasPart = match.Groups["Part"].Success;
                    return FormatValue(value, hasPart);
                }
            }

            return DefaultVolume;
        }

        public static string ParseComicVolume(string filename)
        {
            foreach (var regex in ComicVolumeRegex)
            {
                var matches = regex.Matches(filename);
                foreach (Match match in matches)
                {
                    if (!match.Groups["Volume"].Success || match.Groups["Volume"] == Match.Empty) continue;

                    var value = match.Groups["Volume"].Value;
                    var hasPart = match.Groups["Part"].Success;
                    return FormatValue(value, hasPart);
                }
            }

            return DefaultVolume;
        }

        private static string FormatValue(string value, bool hasPart)
        {
            if (!value.Contains("-"))
            {
                return RemoveLeadingZeroes(hasPart ? AddChapterPart(value) : value);
            }

            var tokens = value.Split("-");
            var from = RemoveLeadingZeroes(tokens[0]);
            if (tokens.Length == 2)
            {
                var to = RemoveLeadingZeroes(hasPart ? AddChapterPart(tokens[1]) : tokens[1]);
                return $"{@from}-{to}";
            }

            return @from;
        }

        public static string ParseChapter(string filename)
        {
            foreach (var regex in MangaChapterRegex)
            {
                var matches = regex.Matches(filename);
                foreach (Match match in matches)
                {
                    if (!match.Groups["Chapter"].Success || match.Groups["Chapter"] == Match.Empty) continue;

                    var value = match.Groups["Chapter"].Value;
<<<<<<< HEAD
                    var hasChapterPart = match.Groups["ChapterPart"].Success;

                    if (!value.Contains("-"))
                    {
                        return RemoveLeadingZeroes(hasChapterPart ? AddChapterPart(value) : value);
                    }

                    var tokens = value.Split("-");
                    var from = RemoveLeadingZeroes(tokens[0]);
                    if (tokens.Length == 2)
                    {
                        var to = RemoveLeadingZeroes(hasChapterPart ? AddChapterPart(tokens[1]) : tokens[1]);
                        return $"{@from}-{to}";
                    }

                    return from;

=======
                    var hasPart = match.Groups["Part"].Success;
>>>>>>> 4f18519f

                    return FormatValue(value, hasPart);
                }
            }

            return DefaultChapter;
        }

        private static string AddChapterPart(string value)
        {
            if (value.Contains("."))
            {
                return value;
            }

            return $"{value}.5";
        }

        public static string ParseComicChapter(string filename)
        {
            foreach (var regex in ComicChapterRegex)
            {
                var matches = regex.Matches(filename);
                foreach (Match match in matches)
                {
                    if (match.Groups["Chapter"].Success && match.Groups["Chapter"] != Match.Empty)
                    {
                        var value = match.Groups["Chapter"].Value;
                        var hasPart = match.Groups["Part"].Success;
                        return FormatValue(value, hasPart);
                    }

                }
            }

            return DefaultChapter;
        }

        private static string RemoveEditionTagHolders(string title)
        {
            foreach (var regex in CleanupRegex)
            {
                var matches = regex.Matches(title);
                foreach (Match match in matches)
                {
                    if (match.Success)
                    {
                        title = title.Replace(match.Value, string.Empty).Trim();
                    }
                }
            }

            // TODO: Since we have loops like this, think about using a method
            foreach (var regex in MangaEditionRegex)
            {
                var matches = regex.Matches(title);
                foreach (Match match in matches)
                {
                    if (match.Success)
                    {
                        title = title.Replace(match.Value, string.Empty).Trim();
                    }
                }
            }

            return title;
        }

        private static string RemoveMangaSpecialTags(string title)
        {
            foreach (var regex in MangaSpecialRegex)
            {
                var matches = regex.Matches(title);
                foreach (Match match in matches)
                {
                    if (match.Success)
                    {
                        title = title.Replace(match.Value, "").Trim();
                    }
                }
            }

            return title;
        }

        private static string RemoveComicSpecialTags(string title)
        {
            foreach (var regex in ComicSpecialRegex)
            {
                var matches = regex.Matches(title);
                foreach (Match match in matches)
                {
                    if (match.Success)
                    {
                        title = title.Replace(match.Value, "").Trim();
                    }
                }
            }

            return title;
        }



        /// <summary>
        /// Translates _ -> spaces, trims front and back of string, removes release groups
        /// <example>
        /// Hippos_the_Great [Digital], -> Hippos the Great
        /// </example>
        /// </summary>
        /// <param name="title"></param>
        /// <param name="isComic"></param>
        /// <returns></returns>
        public static string CleanTitle(string title, bool isComic = false)
        {
            title = RemoveReleaseGroup(title);

            title = RemoveEditionTagHolders(title);

            title = isComic ? RemoveComicSpecialTags(title) : RemoveMangaSpecialTags(title);


            title = title.Replace("_", " ").Trim();
            if (title.EndsWith("-") || title.EndsWith(","))
            {
                title = title.Substring(0, title.Length - 1);
            }

            return title.Trim();
        }

        private static string RemoveReleaseGroup(string title)
        {
            foreach (var regex in ReleaseGroupRegex)
            {
                var matches = regex.Matches(title);
                foreach (Match match in matches)
                {
                    if (match.Success)
                    {
                        title = title.Replace(match.Value, "");
                    }
                }
            }

            return title;
        }


        /// <summary>
        /// Pads the start of a number string with 0's so ordering works fine if there are over 100 items.
        /// Handles ranges (ie 4-8) -> (004-008).
        /// </summary>
        /// <param name="number"></param>
        /// <returns>A zero padded number</returns>
        public static string PadZeros(string number)
        {
            if (number.Contains("-"))
            {
                var tokens = number.Split("-");
                return $"{PerformPadding(tokens[0])}-{PerformPadding(tokens[1])}";
            }

            return PerformPadding(number);
        }

        private static string PerformPadding(string number)
        {
            var num = int.Parse(number);
            return num switch
            {
                < 10 => "00" + num,
                < 100 => "0" + num,
                _ => number
            };
        }

        public static string RemoveLeadingZeroes(string title)
        {
            var ret = title.TrimStart(new[] { '0' });
            return ret == string.Empty ? "0" : ret;
        }

        public static bool IsArchive(string filePath)
        {
            return ArchiveFileRegex.IsMatch(Path.GetExtension(filePath));
        }
        public static bool IsBook(string filePath)
        {
            return BookFileRegex.IsMatch(Path.GetExtension(filePath));
        }

        public static bool IsImage(string filePath, bool suppressExtraChecks = false)
        {
            if (filePath.StartsWith(".") || (!suppressExtraChecks && filePath.StartsWith("!"))) return false;
            return ImageRegex.IsMatch(Path.GetExtension(filePath));
        }

        public static bool IsXml(string filePath)
        {
            return XmlRegex.IsMatch(Path.GetExtension(filePath));
        }

        public static float MinimumNumberFromRange(string range)
        {
            try
            {
                if (!Regex.IsMatch(range, @"^[\d-.]+$"))
                {
                    return (float) 0.0;
                }

                var tokens = range.Replace("_", string.Empty).Split("-");
                return tokens.Min(float.Parse);
            }
            catch
            {
                return (float) 0.0;
            }
        }

        public static string Normalize(string name)
        {
            return NormalizeRegex.Replace(name, string.Empty).ToLower();
        }


        /// <summary>
        /// Tests whether the file is a cover image such that: contains "cover", is named "folder", and is an image
        /// </summary>
        /// <param name="name"></param>
        /// <returns></returns>
        public static bool IsCoverImage(string name)
        {
            return IsImage(name, true) && (CoverImageRegex.IsMatch(name));
        }

        public static bool HasBlacklistedFolderInPath(string path)
        {
            return path.Contains("__MACOSX");
        }


        public static bool IsEpub(string filePath)
        {
            return Path.GetExtension(filePath).ToLower() == ".epub";
        }

        public static bool IsPdf(string filePath)
        {
           return Path.GetExtension(filePath).ToLower() == ".pdf";
        }
    }
}<|MERGE_RESOLUTION|>--- conflicted
+++ resolved
@@ -90,30 +90,17 @@
             // [SugoiSugoi]_NEEDLESS_Vol.2_-_Disk_The_Informant_5_[ENG].rar, Yuusha Ga Shinda! - Vol.tbd Chapter 27.001 V2 Infection ①.cbz
             new Regex(
                 @"^(?<Series>.*)( |_)Vol\.?(\d+|tbd)",
-<<<<<<< HEAD
-                RegexOptions.IgnoreCase | RegexOptions.Compiled,
-            RegexTimeout),
-=======
-                MatchOptions, RegexTimeout),
->>>>>>> 4f18519f
+                MatchOptions, RegexTimeout),
             // Mad Chimera World - Volume 005 - Chapter 026.cbz (couldn't figure out how to get Volume negative lookaround working on below regex),
             // The Duke of Death and His Black Maid - Vol. 04 Ch. 054.5 - V4 Omake
             new Regex(
                 @"(?<Series>.+?)(\s|_|-)+(?:Vol(ume|\.)?(\s|_|-)+\d+)(\s|_|-)+(?:(Ch|Chapter|Ch)\.?)(\s|_|-)+(?<Chapter>\d+)",
-<<<<<<< HEAD
-                RegexOptions.IgnoreCase | RegexOptions.Compiled,
-=======
                 MatchOptions,
->>>>>>> 4f18519f
                 RegexTimeout),
             // Ichiban_Ushiro_no_Daimaou_v04_ch34_[VISCANS].zip, VanDread-v01-c01.zip
             new Regex(
                 @"(?<Series>.*)(\b|_)v(?<Volume>\d+-?\d*)(\s|_|-)",
-<<<<<<< HEAD
-                RegexOptions.IgnoreCase | RegexOptions.Compiled,
-=======
                 MatchOptions,
->>>>>>> 4f18519f
                 RegexTimeout),
             // Gokukoku no Brynhildr - c001-008 (v01) [TrinityBAKumA], Black Bullet - v4 c17 [batoto]
             new Regex(
@@ -122,12 +109,7 @@
             // Kedouin Makoto - Corpse Party Musume, Chapter 19 [Dametrans].zip
             new Regex(
                 @"(?<Series>.*)(?:, Chapter )(?<Chapter>\d+)",
-<<<<<<< HEAD
-                RegexOptions.IgnoreCase | RegexOptions.Compiled,
-            RegexTimeout),
-=======
-                MatchOptions, RegexTimeout),
->>>>>>> 4f18519f
+                MatchOptions, RegexTimeout),
             // Please Go Home, Akutsu-San! - Chapter 038.5 - Volume Announcement.cbz
             new Regex(
                 @"(?<Series>.*)(\s|_|-)(?!Vol)(\s|_|-)(?:Chapter)(\s|_|-)(?<Chapter>\d+)",
@@ -135,20 +117,11 @@
             // [dmntsf.net] One Piece - Digital Colored Comics Vol. 20 Ch. 177 - 30 Million vs 81 Million.cbz
             new Regex(
                 @"(?<Series>.*) (\b|_|-)(vol)\.?(\s|-|_)?\d+",
-<<<<<<< HEAD
-                RegexOptions.IgnoreCase | RegexOptions.Compiled,
-            RegexTimeout),
-            // [xPearse] Kyochuu Rettou Volume 1 [English] [Manga] [Volume Scans]
-            new Regex(
-                @"(?<Series>.*) (\b|_|-)(vol)(ume)",
-                RegexOptions.IgnoreCase | RegexOptions.Compiled,
-=======
                 MatchOptions, RegexTimeout),
             // [xPearse] Kyochuu Rettou Volume 1 [English] [Manga] [Volume Scans]
             new Regex(
                 @"(?<Series>.*) (\b|_|-)(vol)(ume)",
                 MatchOptions,
->>>>>>> 4f18519f
                 RegexTimeout),
             //Knights of Sidonia c000 (S2 LE BD Omake - BLAME!) [Habanero Scans]
             new Regex(
@@ -161,12 +134,7 @@
             // Momo The Blood Taker - Chapter 027 Violent Emotion.cbz, Grand Blue Dreaming - SP02 Extra (2019) (Digital) (danke-Empire).cbz
             new Regex(
                 @"^(?<Series>(?!Vol).+?)(?:(ch(apter|\.)(\b|_|-|\s))|sp)\d",
-<<<<<<< HEAD
-                RegexOptions.IgnoreCase | RegexOptions.Compiled,
-            RegexTimeout),
-=======
-                MatchOptions, RegexTimeout),
->>>>>>> 4f18519f
+                MatchOptions, RegexTimeout),
             // Historys Strongest Disciple Kenichi_v11_c90-98.zip, Killing Bites Vol. 0001 Ch. 0001 - Galactica Scanlations (gb)
             new Regex(
                 @"(?<Series>.*) (\b|_|-)(v|ch\.?|c)\d+",
@@ -241,21 +209,11 @@
             // Kodoja #001 (March 2016)
             new Regex(
                 @"(?<Series>.*)(\s|_|-)#",
-<<<<<<< HEAD
-                RegexOptions.IgnoreCase | RegexOptions.Compiled,
-            RegexTimeout),
+                MatchOptions, RegexTimeout),
             // Baketeriya ch01-05.zip, Akiiro Bousou Biyori - 01.jpg, Beelzebub_172_RHS.zip, Cynthia the Mission 29.rar, A Compendium of Ghosts - 031 - The Third Story_ Part 12 (Digital) (Cobalt001)
             new Regex(
                 @"^(?!Vol\.?)(?<Series>.+?)( |_|-)(?<!-)(ch)?\d+-?\d*",
-                RegexOptions.IgnoreCase | RegexOptions.Compiled,
-            RegexTimeout),
-=======
-                MatchOptions, RegexTimeout),
-            // Baketeriya ch01-05.zip, Akiiro Bousou Biyori - 01.jpg, Beelzebub_172_RHS.zip, Cynthia the Mission 29.rar, A Compendium of Ghosts - 031 - The Third Story_ Part 12 (Digital) (Cobalt001)
-            new Regex(
-                @"^(?!Vol\.?)(?<Series>.+?)( |_|-)(?<!-)(ch)?\d+-?\d*",
-                MatchOptions, RegexTimeout),
->>>>>>> 4f18519f
+                MatchOptions, RegexTimeout),
             // [BAA]_Darker_than_Black_c1 (This is very greedy, make sure it's close to last)
             new Regex(
                 @"^(?!Vol)(?<Series>.*)( |_|-)(ch?)\d+",
@@ -295,158 +253,58 @@
             // Amazing Man Comics issue #25
             new Regex(
                 @"^(?<Series>.*)(?: |_)i(ssue) #\d+",
-<<<<<<< HEAD
-                RegexOptions.IgnoreCase | RegexOptions.Compiled,
-            RegexTimeout),
+                MatchOptions, RegexTimeout),
             // Batman Wayne Family Adventures - Ep. 001 - Moving In
             new Regex(
                 @"^(?<Series>.+?)(\s|_|-)?(?:Ep\.?)(\s|_|-)+\d+",
-                RegexOptions.IgnoreCase | RegexOptions.Compiled,
-                RegexTimeout),
+                MatchOptions, RegexTimeout),
+            // Batgirl Vol.2000 #57 (December, 2004)
+            new Regex(
+                @"^(?<Series>.+?)Vol\.?\s?#?(?:\d+)",
+                MatchOptions, RegexTimeout),
+            // Batman & Robin the Teen Wonder #0
+            new Regex(
+                @"^(?<Series>.*)(?: |_)#\d+",
+                MatchOptions, RegexTimeout),
             // Batman & Catwoman - Trail of the Gun 01, Batman & Grendel (1996) 01 - Devil's Bones, Teen Titans v1 001 (1966-02) (digital) (OkC.O.M.P.U.T.O.-Novus)
             new Regex(
                 @"^(?<Series>.+?)(?: \d+)",
-                RegexOptions.IgnoreCase | RegexOptions.Compiled,
-            RegexTimeout),
-=======
-                MatchOptions, RegexTimeout),
-            // Batman Wayne Family Adventures - Ep. 001 - Moving In
-            new Regex(
-                @"^(?<Series>.+?)(\s|_|-)?(?:Ep\.?)(\s|_|-)+\d+",
+                MatchOptions, RegexTimeout),
+            // Scott Pilgrim 02 - Scott Pilgrim vs. The World (2005)
+            new Regex(
+                @"^(?<Series>.*)(?: |_)(?<Volume>\d+)",
+                MatchOptions, RegexTimeout),
+            // The First Asterix Frieze (WebP by Doc MaKS)
+            new Regex(
+                @"^(?<Series>.*)(?: |_)(?!\(\d{4}|\d{4}-\d{2}\))\(",
+                MatchOptions, RegexTimeout),
+            // spawn-123, spawn-chapter-123 (from https://github.com/Girbons/comics-downloader)
+            new Regex(
+                @"^(?<Series>.+?)-(chapter-)?(?<Chapter>\d+)",
+                MatchOptions, RegexTimeout),
+            // MUST BE LAST: Batman & Daredevil - King of New York
+            new Regex(
+                @"^(?<Series>.*)",
+                MatchOptions, RegexTimeout),
+        };
+
+        private static readonly Regex[] ComicVolumeRegex = new[]
+        {
+            // Teen Titans v1 001 (1966-02) (digital) (OkC.O.M.P.U.T.O.-Novus)
+            new Regex(
+                @"^(?<Series>.*)(?: |_)v(?<Volume>\d+)",
                 MatchOptions, RegexTimeout),
             // Batgirl Vol.2000 #57 (December, 2004)
             new Regex(
-                @"^(?<Series>.+?)Vol\.?\s?#?(?:\d+)",
-                MatchOptions, RegexTimeout),
->>>>>>> 4f18519f
-            // Batman & Robin the Teen Wonder #0
-            new Regex(
-                @"^(?<Series>.*)(?: |_)#\d+",
-                MatchOptions, RegexTimeout),
-            // Batman & Catwoman - Trail of the Gun 01, Batman & Grendel (1996) 01 - Devil's Bones, Teen Titans v1 001 (1966-02) (digital) (OkC.O.M.P.U.T.O.-Novus)
-            new Regex(
-                @"^(?<Series>.+?)(?: \d+)",
-                MatchOptions, RegexTimeout),
-            // Scott Pilgrim 02 - Scott Pilgrim vs. The World (2005)
-            new Regex(
-                @"^(?<Series>.*)(?: |_)(?<Volume>\d+)",
-                MatchOptions, RegexTimeout),
-            // The First Asterix Frieze (WebP by Doc MaKS)
-            new Regex(
-                @"^(?<Series>.*)(?: |_)(?!\(\d{4}|\d{4}-\d{2}\))\(",
-                MatchOptions, RegexTimeout),
-            // spawn-123, spawn-chapter-123 (from https://github.com/Girbons/comics-downloader)
-            new Regex(
-                @"^(?<Series>.+?)-(chapter-)?(?<Chapter>\d+)",
-                MatchOptions, RegexTimeout),
-            // MUST BE LAST: Batman & Daredevil - King of New York
-            new Regex(
-                @"^(?<Series>.*)",
+                @"^(?<Series>.+?)(?:\s|_)vol\.?\s?(?<Volume>\d+)",
                 MatchOptions, RegexTimeout),
         };
 
-        private static readonly Regex[] ComicVolumeRegex = new[]
-        {
-<<<<<<< HEAD
-            // // 04 - Asterix the Gladiator (1964) (Digital-Empire) (WebP by Doc MaKS)
-            // new Regex(
-            //     @"^(?<Volume>\d+) (- |_)?(?<Series>.*(\d{4})?)( |_)(\(|\d+)",
-            //     RegexOptions.IgnoreCase | RegexOptions.Compiled,
-            // RegexTimeout),
-            // // 01 Spider-Man & Wolverine 01.cbr
-            // new Regex(
-            //     @"^(?<Volume>\d+) (?:- )?(?<Series>.*) (\d+)?",
-            //     RegexOptions.IgnoreCase | RegexOptions.Compiled,
-            // RegexTimeout),
-            // // Batman & Wildcat (1 of 3)
-            // new Regex(
-            //     @"(?<Series>.*(\d{4})?)( |_)(?:\((?<Chapter>\d+) of \d+)",
-            //     RegexOptions.IgnoreCase | RegexOptions.Compiled,
-            // RegexTimeout),
-            // Teen Titans v1 001 (1966-02) (digital) (OkC.O.M.P.U.T.O.-Novus)
-            new Regex(
-                @"^(?<Series>.*)(?: |_)v(?<Volume>\d+)",
-                RegexOptions.IgnoreCase | RegexOptions.Compiled,
-            RegexTimeout),
-            // Scott Pilgrim 02 - Scott Pilgrim vs. The World (2005)
-            // BUG: Negative lookbehind has to be fixed width
-            // NOTE: The case this is built for does not make much sense.
-            // new Regex(
-            //     @"^(?<Series>.+?)(?<!c(hapter)|i(ssue))(?<!of)(?: |_)(?<!of )(?<Volume>\d+)",
-            //     RegexOptions.IgnoreCase | RegexOptions.Compiled,
-            // RegexTimeout),
-
-            // Batman & Catwoman - Trail of the Gun 01, Batman & Grendel (1996) 01 - Devil's Bones, Teen Titans v1 001 (1966-02) (digital) (OkC.O.M.P.U.T.O.-Novus)
-            // new Regex(
-            //     @"^(?<Series>.+?)(?<!c(hapter)|i(ssue))(?<!of)(?: (?<Volume>\d+))",
-            //     RegexOptions.IgnoreCase | RegexOptions.Compiled,
-            // RegexTimeout),
-            // // Batman & Robin the Teen Wonder #0
-            // new Regex(
-            //     @"^(?<Series>.*)(?: |_)#(?<Volume>\d+)",
-            //     RegexOptions.IgnoreCase | RegexOptions.Compiled,
-            // RegexTimeout),
-=======
-            // Teen Titans v1 001 (1966-02) (digital) (OkC.O.M.P.U.T.O.-Novus)
-            new Regex(
-                @"^(?<Series>.*)(?: |_)v(?<Volume>\d+)",
-                MatchOptions, RegexTimeout),
-            // Batgirl Vol.2000 #57 (December, 2004)
-            new Regex(
-                @"^(?<Series>.+?)(?:\s|_)vol\.?\s?(?<Volume>\d+)",
-                MatchOptions, RegexTimeout),
->>>>>>> 4f18519f
-        };
-
         private static readonly Regex[] ComicChapterRegex = new[]
         {
             // Batman & Wildcat (1 of 3)
             new Regex(
                 @"(?<Series>.*(\d{4})?)( |_)(?:\((?<Chapter>\d+) of \d+)",
-<<<<<<< HEAD
-                RegexOptions.IgnoreCase | RegexOptions.Compiled,
-            RegexTimeout),
-            // Batman Beyond 04 (of 6) (1999)
-            new Regex(
-                @"(?<Series>.+?)(?<Chapter>\d+)(\s|_|-)?\(of",
-                RegexOptions.IgnoreCase | RegexOptions.Compiled,
-            RegexTimeout),
-            // Teen Titans v1 001 (1966-02) (digital) (OkC.O.M.P.U.T.O.-Novus)
-            new Regex(
-                @"^(?<Series>.+?)(?: |_)v(?<Volume>\d+)(?: |_)(c? ?)(?<Chapter>(\d+(\.\d)?)-?(\d+(\.\d)?)?)(c? ?)",
-                RegexOptions.IgnoreCase | RegexOptions.Compiled,
-            RegexTimeout),
-            // Invincible 070.5 - Invincible Returns 1 (2010) (digital) (Minutemen-InnerDemons).cbr
-            new Regex(
-                @"^(?<Series>.+?)(?: |_)(c? ?)(?<Chapter>(\d+(\.\d)?)-?(\d+(\.\d)?)?)(c? ?)-",
-                RegexOptions.IgnoreCase | RegexOptions.Compiled,
-                RegexTimeout),
-            // Batman & Catwoman - Trail of the Gun 01, Batman & Grendel (1996) 01 - Devil's Bones, Teen Titans v1 001 (1966-02) (digital) (OkC.O.M.P.U.T.O.-Novus)
-            new Regex(
-                @"^(?<Series>.+?)(?: (?<Chapter>\d+))",
-                RegexOptions.IgnoreCase | RegexOptions.Compiled,
-            RegexTimeout),
-            // Batman & Robin the Teen Wonder #0
-            new Regex(
-                @"^(?<Series>.+?)(?:\s|_)#(?<Chapter>\d+)",
-                RegexOptions.IgnoreCase | RegexOptions.Compiled,
-            RegexTimeout),
-            // Saga 001 (2012) (Digital) (Empire-Zone)
-            new Regex(
-                @"(?<Series>.+?)(?: |_)(c? ?)(?<Chapter>(\d+(\.\d)?)-?(\d+(\.\d)?)?)\s\(\d{4}",
-                RegexOptions.IgnoreCase | RegexOptions.Compiled,
-            RegexTimeout),
-            // Amazing Man Comics chapter 25
-            new Regex(
-                @"^(?!Vol)(?<Series>.+?)( |_)c(hapter)( |_)(?<Chapter>\d*)",
-                RegexOptions.IgnoreCase | RegexOptions.Compiled,
-            RegexTimeout),
-            // Amazing Man Comics issue #25
-            new Regex(
-                @"^(?!Vol)(?<Series>.+?)( |_)i(ssue)( |_) #(?<Chapter>\d*)",
-                RegexOptions.IgnoreCase | RegexOptions.Compiled,
-            RegexTimeout),
-=======
                 MatchOptions, RegexTimeout),
             // Batman Beyond 04 (of 6) (1999)
             new Regex(
@@ -499,7 +357,6 @@
             //     @"^(?<Series>.+?\s?-\s?(?:.+?))(?<Chapter>(\d+(\.\d)?)-?(\d+(\.\d)?)?)$",
             //     MatchOptions,
             // RegexTimeout),
->>>>>>> 4f18519f
         };
 
         private static readonly Regex[] ReleaseGroupRegex = new[]
@@ -525,30 +382,15 @@
             // Umineko no Naku Koro ni - Episode 3 - Banquet of the Golden Witch #02.cbz (Rare case, if causes issue remove)
             new Regex(
                 @"^(?<Series>.*)(?: |_)#(?<Chapter>\d+)",
-<<<<<<< HEAD
-                RegexOptions.IgnoreCase | RegexOptions.Compiled,
-            RegexTimeout),
+                MatchOptions, RegexTimeout),
             // Green Worldz - Chapter 027, Kimi no Koto ga Daidaidaidaidaisuki na 100-nin no Kanojo Chapter 11-10
             new Regex(
                 @"^(?!Vol)(?<Series>.*)\s?(?<!vol\. )\sChapter\s(?<Chapter>\d+(?:\.?[\d-]+)?)",
-                RegexOptions.IgnoreCase | RegexOptions.Compiled,
-            RegexTimeout),
+                MatchOptions, RegexTimeout),
             // Hinowa ga CRUSH! 018 (2019) (Digital) (LuCaZ).cbz, Hinowa ga CRUSH! 018.5 (2019) (Digital) (LuCaZ).cbz
             new Regex(
-                @"^(?!Vol)(?<Series>.+?)\s(?<!vol\. )(?<Chapter>\d+(?:.\d+|-\d+)?)(?:\s\(\d{4}\))?(\b|_|-)",
-                RegexOptions.IgnoreCase | RegexOptions.Compiled,
-            RegexTimeout),
-=======
-                MatchOptions, RegexTimeout),
-            // Green Worldz - Chapter 027, Kimi no Koto ga Daidaidaidaidaisuki na 100-nin no Kanojo Chapter 11-10
-            new Regex(
-                @"^(?!Vol)(?<Series>.*)\s?(?<!vol\. )\sChapter\s(?<Chapter>\d+(?:\.?[\d-]+)?)",
-                MatchOptions, RegexTimeout),
-            // Hinowa ga CRUSH! 018 (2019) (Digital) (LuCaZ).cbz, Hinowa ga CRUSH! 018.5 (2019) (Digital) (LuCaZ).cbz
-            new Regex(
                 @"^(?!Vol)(?<Series>.+?)(?<!Vol)\.?\s(?<Chapter>\d+(?:.\d+|-\d+)?)(?:\s\(\d{4}\))?(\b|_|-)",
                 MatchOptions, RegexTimeout),
->>>>>>> 4f18519f
             // Tower Of God S01 014 (CBT) (digital).cbz
             new Regex(
                 @"(?<Series>.*)\sS(?<Volume>\d+)\s(?<Chapter>\d+(?:.\d+|-\d+)?)",
@@ -951,27 +793,7 @@
                     if (!match.Groups["Chapter"].Success || match.Groups["Chapter"] == Match.Empty) continue;
 
                     var value = match.Groups["Chapter"].Value;
-<<<<<<< HEAD
-                    var hasChapterPart = match.Groups["ChapterPart"].Success;
-
-                    if (!value.Contains("-"))
-                    {
-                        return RemoveLeadingZeroes(hasChapterPart ? AddChapterPart(value) : value);
-                    }
-
-                    var tokens = value.Split("-");
-                    var from = RemoveLeadingZeroes(tokens[0]);
-                    if (tokens.Length == 2)
-                    {
-                        var to = RemoveLeadingZeroes(hasChapterPart ? AddChapterPart(tokens[1]) : tokens[1]);
-                        return $"{@from}-{to}";
-                    }
-
-                    return from;
-
-=======
                     var hasPart = match.Groups["Part"].Success;
->>>>>>> 4f18519f
 
                     return FormatValue(value, hasPart);
                 }
