--- conflicted
+++ resolved
@@ -45,12 +45,9 @@
     echo "Renaming API -> Kavita"
     mv "$lOutputFolder"/API "$lOutputFolder"/Kavita
 
-<<<<<<< HEAD
-=======
     echo "Copying webui wwwroot to build"
     cp -r wwwroot/* "$lOutputFolder"/wwwroot/
 
->>>>>>> 3231b60a
     echo "Copying Install information"
     cp ../INSTALL.txt "$lOutputFolder"/README.txt
     
