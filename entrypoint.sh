#! /bin/bash

<<<<<<< HEAD
# Removed - This is causing issues for Synology users
## Set default UID and GID for Kavita but allow overrides
#PUID=${PUID:-0}
#PGID=${PGID:-0}
#
## Add Kavita group if it doesn't already exist
#if [[ -z "$(getent group "$PGID" | cut -d':' -f1)" ]]; then
#    groupadd -o -g "$PGID" kavita
#fi
#
## Add Kavita user if it doesn't already exist
#if [[ -z "$(getent passwd "$PUID" | cut -d':' -f1)" ]]; then
#    useradd -o -u "$PUID" -g "$PGID" -d /kavita kavita
#fi
=======
# Set default UID and GID for Kavita but allow overrides
PUID=${PUID:-0}
PGID=${PGID:-0}

# Add Kavita group if it doesn't already exist
if [[ -z "$(getent group "$PGID" | cut -d':' -f1)" ]]; then
    groupadd -o -g "$PGID" kavita
fi

# Add Kavita user if it doesn't already exist
if [[ -z "$(getent passwd "$PUID" | cut -d':' -f1)" ]]; then
    useradd -o -u "$PUID" -g "$PGID" -d /kavita kavita
fi
>>>>>>> 30bc7ccc

if [ ! -f "/kavita/config/appsettings.json" ]; then
    echo "Kavita configuration file does not exist, creating..."
    echo '{
  "TokenKey": "super secret unguessable key",
  "Port": 5000,
  "IpAddresses": ""
}' >> /kavita/config/appsettings.json
fi

chmod +x Kavita

<<<<<<< HEAD
./Kavita

#if [[ "$PUID" -eq 0 ]]; then
#    # Run as root
#    ./Kavita
#else
#    # Set ownership on config dir if running non-root and current ownership is different
#    if [[ ! "$(stat -c %u /kavita/config)" = "$PUID" ]]; then
#        echo "Specified PUID differs from Kavita config dir ownership, updating permissions now..."
#        if [[ ! "$(stat -c %g /kavita/config)" = "$PGID" ]]; then
#            chown -R "$PUID":"$PGID" /kavita/config
#        else
#            chown -R "$PUID" /kavita/config
#        fi
#
#    elif [[ ! "$(stat -c %g /kavita/config)" = "$PGID" ]]; then
#        echo "Specified PGID differs from Kavita config dir ownership, updating permissions now..."
#        chgrp -R "$PGID" /kavita/config
#    fi
#
#    # Run as non-root user
#    su -l kavita -c ./Kavita
#fi
=======
if [[ "$PUID" -eq 0 ]]; then
    # Run as root
    ./Kavita
else
    # Set ownership on config dir if running non-root and current ownership is different
    if [[ ! "$(stat -c %u /kavita/config)" = "$PUID" ]]; then
        echo "Specified PUID differs from Kavita config dir ownership, updating permissions now..."
        if [[ ! "$(stat -c %g /kavita/config)" = "$PGID" ]]; then
            chown -R "$PUID":"$PGID" /kavita/config
        else
            chown -R "$PUID" /kavita/config
        fi

    elif [[ ! "$(stat -c %g /kavita/config)" = "$PGID" ]]; then
        echo "Specified PGID differs from Kavita config dir ownership, updating permissions now..."
        chgrp -R "$PGID" /kavita/config
    fi

    # Run as non-root user
    su -l kavita -c ./Kavita
fi
>>>>>>> 30bc7ccc
<|MERGE_RESOLUTION|>--- conflicted
+++ resolved
@@ -1,21 +1,5 @@
 #! /bin/bash
 
-<<<<<<< HEAD
-# Removed - This is causing issues for Synology users
-## Set default UID and GID for Kavita but allow overrides
-#PUID=${PUID:-0}
-#PGID=${PGID:-0}
-#
-## Add Kavita group if it doesn't already exist
-#if [[ -z "$(getent group "$PGID" | cut -d':' -f1)" ]]; then
-#    groupadd -o -g "$PGID" kavita
-#fi
-#
-## Add Kavita user if it doesn't already exist
-#if [[ -z "$(getent passwd "$PUID" | cut -d':' -f1)" ]]; then
-#    useradd -o -u "$PUID" -g "$PGID" -d /kavita kavita
-#fi
-=======
 # Set default UID and GID for Kavita but allow overrides
 PUID=${PUID:-0}
 PGID=${PGID:-0}
@@ -29,44 +13,17 @@
 if [[ -z "$(getent passwd "$PUID" | cut -d':' -f1)" ]]; then
     useradd -o -u "$PUID" -g "$PGID" -d /kavita kavita
 fi
->>>>>>> 30bc7ccc
 
 if [ ! -f "/kavita/config/appsettings.json" ]; then
     echo "Kavita configuration file does not exist, creating..."
     echo '{
   "TokenKey": "super secret unguessable key",
-  "Port": 5000,
-  "IpAddresses": ""
+  "Port": 5000
 }' >> /kavita/config/appsettings.json
 fi
 
 chmod +x Kavita
 
-<<<<<<< HEAD
-./Kavita
-
-#if [[ "$PUID" -eq 0 ]]; then
-#    # Run as root
-#    ./Kavita
-#else
-#    # Set ownership on config dir if running non-root and current ownership is different
-#    if [[ ! "$(stat -c %u /kavita/config)" = "$PUID" ]]; then
-#        echo "Specified PUID differs from Kavita config dir ownership, updating permissions now..."
-#        if [[ ! "$(stat -c %g /kavita/config)" = "$PGID" ]]; then
-#            chown -R "$PUID":"$PGID" /kavita/config
-#        else
-#            chown -R "$PUID" /kavita/config
-#        fi
-#
-#    elif [[ ! "$(stat -c %g /kavita/config)" = "$PGID" ]]; then
-#        echo "Specified PGID differs from Kavita config dir ownership, updating permissions now..."
-#        chgrp -R "$PGID" /kavita/config
-#    fi
-#
-#    # Run as non-root user
-#    su -l kavita -c ./Kavita
-#fi
-=======
 if [[ "$PUID" -eq 0 ]]; then
     # Run as root
     ./Kavita
@@ -87,5 +44,4 @@
 
     # Run as non-root user
     su -l kavita -c ./Kavita
-fi
->>>>>>> 30bc7ccc
+fi