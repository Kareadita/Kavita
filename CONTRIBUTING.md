--- conflicted
+++ resolved
@@ -24,14 +24,6 @@
     - `cd Kavita/UI/Web`
     - `npm install`
     - `npm install -g @angular/cli`
-<<<<<<< HEAD
-    - `npm run cache-locale-prime` (only do this once to generate the locale file)
-4. Start angular server `ng serve`
-5. Build the project in Visual Studio/Rider, Setting startup project to `API`
-6. Debug the project in Visual Studio/Rider
-7. Open http://localhost:4200
-8. (Deployment only) Run build.sh and pass the Runtime Identifier for your OS or just build.sh for all supported RIDs.
-=======
 5. Start the frontend 
     - `npm run start`
 6. Build the project in Visual Studio/Rider, Setting startup project to `API`
@@ -41,7 +33,6 @@
 
 ### Debugging on Device ###
 - Update `IP` constant in `Web/UI/src/environments/environment.ts` to your dev machine's ip instead of `localhost`.
->>>>>>> 6ed634f5
 
 
 ### Contributing Code ###
