# How to Contribute #

We're always looking for people to help make Kavita even better, there are a number of ways to contribute.

## Documentation ##
Setup guides, FAQ, the more information we have on the [wiki](https://wiki.kavitareader.com/) the better.

## Development ##

### Tools required ###
- Visual Studio 2019 or higher (https://www.visualstudio.com/vs/).  The community version is free and works fine. [Download it here](https://www.visualstudio.com/downloads/).
- Rider (optional to Visual Studio) (https://www.jetbrains.com/rider/)  
- HTML/Javascript editor of choice (VS Code/Sublime Text/Webstorm/Atom/etc)
- [Git](https://git-scm.com/downloads)
- [NodeJS](https://nodejs.org/en/download/) (Node 16.X.X or higher)
<<<<<<< HEAD
- .NET 7.0+
=======
- .NET 6.0+
>>>>>>> 30bc7ccc
- dotnet tool install -g --version 6.4.0 Swashbuckle.AspNetCore.Cli

### Getting started ###

1. Fork Kavita
2. Clone the repository into your development machine. [*info*](https://docs.github.com/en/github/creating-cloning-and-archiving-repositories/cloning-a-repository-from-github)
3. Install the required Node Packages
    - cd Kavita/UI/Web
    - `npm install`
    - `npm install -g @angular/cli`
4. Start angular server `ng serve`
5. Build the project in Visual Studio/Rider, Setting startup project to `API`
6. Debug the project in Visual Studio/Rider
7. Open http://localhost:4200
8. (Deployment only) Run build.sh and pass the Runtime Identifier for your OS or just build.sh for all supported RIDs.


### Contributing Code ###
- If you're adding a new, already requested feature, please comment on [Github Issues](https://github.com/Kareadita/Kavita/issues "Github Issues") so work is not duplicated (If you want to add something not already on there, please talk to us first)
- Rebase from Kavita's develop branch, don't merge
- Make meaningful commits, or squash them
- Feel free to make a pull request before work is complete, this will let us see where its at and make comments/suggest improvements
- Reach out to us on the discord if you have any questions
- Add tests (unit/integration)
- Commit with *nix line endings for consistency (We checkout Windows and commit *nix)
- One feature/bug fix per pull request to keep things clean and easy to understand
- Use 4 spaces instead of tabs, this is the default for VS 2019 and WebStorm (to my knowledge)
    - Use 2 spaces for UI files

### Pull Requesting ###
- Only make pull requests to develop, never main, if you make a PR to main we'll comment on it and close it
- You're probably going to get some comments or questions from us, they will be to ensure consistency and maintainability
- We'll try to respond to pull requests as soon as possible, if its been a day or two, please reach out to us, we may have missed it
- Each PR should come from its own [feature branch](http://martinfowler.com/bliki/FeatureBranch.html) not develop in your fork, it should have a meaningful branch name (what is being added/fixed)
    - new-feature (Bad)
    - fix-bug (Bad)
    - patch (Bad)
    - develop (Bad)
    - feature/parser-enhancements (Great)
    - bugfix/book-issues (Great)

### Swagger API ###
If you just want to play with Swagger, you can just
- cd Kavita/API
- dotnet run -c Debug
- Go to http://localhost:5000/swagger/index.html

If you have any questions about any of this, please let us know.<|MERGE_RESOLUTION|>--- conflicted
+++ resolved
@@ -13,11 +13,7 @@
 - HTML/Javascript editor of choice (VS Code/Sublime Text/Webstorm/Atom/etc)
 - [Git](https://git-scm.com/downloads)
 - [NodeJS](https://nodejs.org/en/download/) (Node 16.X.X or higher)
-<<<<<<< HEAD
-- .NET 7.0+
-=======
 - .NET 6.0+
->>>>>>> 30bc7ccc
 - dotnet tool install -g --version 6.4.0 Swashbuckle.AspNetCore.Cli
 
 ### Getting started ###
