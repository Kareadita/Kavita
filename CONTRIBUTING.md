# How to Contribute #

We're always looking for people to help make Kavita even better, there are a number of ways to contribute.

## Documentation ##
Setup guides, FAQ, the more information we have on the [wiki](https://wiki.kavitareader.com/) the better.

## Development ##

### Tools required ###
- Visual Studio 2019 or higher (https://www.visualstudio.com/vs/).  The community version is free and works fine. [Download it here](https://www.visualstudio.com/downloads/).
- Rider (optional to Visual Studio, preferred editor) (https://www.jetbrains.com/rider/)  
- HTML/Javascript editor of choice (VS Code/Sublime Text/Webstorm/Atom/etc)
- [Git](https://git-scm.com/downloads)
- [NodeJS](https://nodejs.org/en/download/) (Node 18.13.X or higher)
- .NET 8.0+
- dotnet tool install -g --version 6.5.0 Swashbuckle.AspNetCore.Cli

### Getting started ###

1. Fork Kavita
2. Clone the repository into your development machine. [*info*](https://docs.github.com/en/github/creating-cloning-and-archiving-repositories/cloning-a-repository-from-github)
3. Install the required Node Packages
    - `cd Kavita/UI/Web`
    - `npm install`
    - `npm install -g @angular/cli`
<<<<<<< HEAD
4. Update the `IP` constant in `UI\Web\src\environments\environment.ts` with your machines ip address
5. Start the frontend 
    - `npm run start`
6. Build the project in Visual Studio/Rider, Setting startup project to `API`
7. Debug the project in Visual Studio/Rider
8. Open http://localhost:4200
9. (Deployment only) Run build.sh and pass the Runtime Identifier for your OS or just build.sh for all supported RIDs.
=======
    - `npm run cache-locale-prime` (only do this once to generate the locale file)
4. Start angular server `ng serve`
5. Build the project in Visual Studio/Rider, Setting startup project to `API`
6. Debug the project in Visual Studio/Rider
7. Open http://localhost:4200
8. (Deployment only) Run build.sh and pass the Runtime Identifier for your OS or just build.sh for all supported RIDs.
>>>>>>> f794e007


### Contributing Code ###
- If you're adding a new, already requested feature, please comment on [Github Issues](https://github.com/Kareadita/Kavita/issues "Github Issues") so work is not duplicated (If you want to add something not already on there, please talk to us first)
- Rebase from Kavita's develop branch, don't merge
- Make meaningful commits, or squash them
- Feel free to make a pull request before work is complete, this will let us see where its at and make comments/suggest improvements
- Reach out to us on the discord if you have any questions
- Add tests (unit/integration)
- Commit with *nix line endings for consistency (We checkout Windows and commit *nix)
- One feature/bug fix per pull request to keep things clean and easy to understand
- Use 4 spaces instead of tabs, this is the default for VS 2019 and WebStorm (to my knowledge)
    - Use 2 spaces for UI files

### Pull Requesting ###
- Only make pull requests to develop, never main, if you make a PR to main we'll comment on it and close it
- You're probably going to get some comments or questions from us, they will be to ensure consistency and maintainability
- We'll try to respond to pull requests as soon as possible, if its been a day or two, please reach out to us, we may have missed it
- Each PR should come from its own [feature branch](http://martinfowler.com/bliki/FeatureBranch.html) not develop in your fork, it should have a meaningful branch name (what is being added/fixed)
    - new-feature (Bad)
    - fix-bug (Bad)
    - patch (Bad)
    - develop (Bad)
    - feature/parser-enhancements (Great)
    - bugfix/book-issues (Great)

### Swagger API ###
If you just want to play with Swagger, you can just
- cd Kavita/API
- dotnet run -c Debug
- Go to http://localhost:5000/swagger/index.html

If you have any questions about any of this, please let us know.<|MERGE_RESOLUTION|>--- conflicted
+++ resolved
@@ -24,7 +24,6 @@
     - `cd Kavita/UI/Web`
     - `npm install`
     - `npm install -g @angular/cli`
-<<<<<<< HEAD
 4. Update the `IP` constant in `UI\Web\src\environments\environment.ts` with your machines ip address
 5. Start the frontend 
     - `npm run start`
@@ -32,14 +31,7 @@
 7. Debug the project in Visual Studio/Rider
 8. Open http://localhost:4200
 9. (Deployment only) Run build.sh and pass the Runtime Identifier for your OS or just build.sh for all supported RIDs.
-=======
-    - `npm run cache-locale-prime` (only do this once to generate the locale file)
-4. Start angular server `ng serve`
-5. Build the project in Visual Studio/Rider, Setting startup project to `API`
-6. Debug the project in Visual Studio/Rider
-7. Open http://localhost:4200
-8. (Deployment only) Run build.sh and pass the Runtime Identifier for your OS or just build.sh for all supported RIDs.
->>>>>>> f794e007
+
 
 
 ### Contributing Code ###
