--- conflicted
+++ resolved
@@ -1,10 +1,6 @@
 {
   "name": "kavita-webui",
-<<<<<<< HEAD
-  "version": "0.3.6",
-=======
-  "version": "0.3.1",
->>>>>>> dd5e6a1d
+  "version": "0.4.0",
   "scripts": {
     "ng": "ng",
     "start": "ng serve",
