--- conflicted
+++ resolved
@@ -26,12 +26,7 @@
 - [x] Ability to manage users, access, and ratings
 - [ ] Ability to sync ratings and reviews to external services
 - [x] Fully Accessible with active accessibility audits
-<<<<<<< HEAD
-- [x] Dedicated webtoon reader
-- [ ] Dedicated Plugin Support (partial support via API)
-=======
 - [x] Dedicated webtoon reading mode
->>>>>>> ebd4ec25
 - [ ] And so much [more...](https://github.com/Kareadita/Kavita/projects)
 
 ## Support
@@ -81,7 +76,7 @@
         restart: unless-stopped
 ```
 
-**Note: Kavita is under heavy development and is being updated frequently, so the tag for current builds is `:nightly`. The `:latest` tag will be the latest stable release. There is also the `:alpine` tag if you want a smaller image, but it is only available for x64 systems.**
+**Note: Kavita is under heavy development and is being updated all the time, so the tag for current builds is `:nightly`. The `:latest` tag will be the latest stable release. There is also the `:alpine` tag if you want a smaller image, but it is only available for x64 systems.**
 
 ## Feature Requests
 Got a great idea? Throw it up on the FeatHub or vote on another idea. Please check the [Project Board](https://github.com/Kareadita/Kavita/projects) first for a list of planned features.
