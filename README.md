﻿# Kavita
![alt text](https://github.com/Kareadita/kareadita.github.io/blob/main/img/features/seriesdetail.PNG?raw=true)

Kavita is a fast, feature rich, cross platform OSS manga server. Built with a focus for manga, 
and the goal of being a full solution for all your reading needs. Setup your own server and share 
your manga collection with your friends and family!

<<<<<<< HEAD
[![Discord](https://img.shields.io/badge/discord-chat-7289DA.svg?maxAge=60)](https://discord.gg/eczRp9eeem)
![Github Downloads](https://img.shields.io/github/downloads/Kareadita/Kavita/total.svg)
=======

>>>>>>> 3556dfca

## Goals:
* Serve up Manga (cbr, cbz, zip/rar, raw images) and Books (epub, mobi, azw, djvu, pdf)
* Provide Reader for Manga and Books (Light Novels) via web app that is responsive
* Provide customization themes (server installed) for web app
* Provide hooks into metadata providers to fetch Manga data
* Metadata should allow for collections, want to read integration from 3rd party services, genres.
* Ability to manage users, access, and ratings


## How to Deploy
- Run build.sh and pass the Runtime Identifier for your OS or just build.sh for all supported RIDs.

## How to install
1. Unzip the archive for your target OS
2. Place in a directory that is writable. If on windows, do not place in Program Files
3. Open appsettings.json and modify TokenKey to a random string ideally generated from [https://passwordsgenerator.net/](https://passwordsgenerator.net/)
4. Run Kavita

## Buy me a beer
I've gone through many beers building Kavita and expect to go through many more. If you want to throw me a few bucks you can [here](https://paypal.me/majora2007?locale.x=en_US). Money will go 
towards beer or hosting for the upcoming Metadata release. <|MERGE_RESOLUTION|>--- conflicted
+++ resolved
@@ -5,12 +5,9 @@
 and the goal of being a full solution for all your reading needs. Setup your own server and share 
 your manga collection with your friends and family!
 
-<<<<<<< HEAD
 [![Discord](https://img.shields.io/badge/discord-chat-7289DA.svg?maxAge=60)](https://discord.gg/eczRp9eeem)
 ![Github Downloads](https://img.shields.io/github/downloads/Kareadita/Kavita/total.svg)
-=======
 
->>>>>>> 3556dfca
 
 ## Goals:
 * Serve up Manga (cbr, cbz, zip/rar, raw images) and Books (epub, mobi, azw, djvu, pdf)
