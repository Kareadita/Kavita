--- conflicted
+++ resolved
@@ -328,14 +328,10 @@
         // ReSharper disable once MemberHidesStaticFromOuterClass
         public string IpAddresses { get; set; } = string.Empty;
         // ReSharper disable once MemberHidesStaticFromOuterClass
-<<<<<<< HEAD
-        public string BaseUrl { get; set; } = DefaultBaseUrl;
-=======
         public string BaseUrl { get; set; }
         // ReSharper disable once MemberHidesStaticFromOuterClass
         public long Cache { get; set; } = DefaultCacheMemory;
         // ReSharper disable once MemberHidesStaticFromOuterClass
         public string XFrameOrigins { get; set; } = DefaultXFrameOptions;
->>>>>>> 6e4ac4c3
     }
 }