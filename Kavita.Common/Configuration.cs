--- conflicted
+++ resolved
@@ -8,7 +8,7 @@
 {
    public static class Configuration
    {
-      private static readonly string AppSettingsFilename = GetAppSettingFilename();
+      private static string AppSettingsFilename = GetAppSettingFilename();
       public static string Branch
       {
          get => GetBranch(GetAppSettingFilename());
@@ -116,11 +116,6 @@
             return;
          }
 
-<<<<<<< HEAD
-         var currentPort = GetPort(filePath);
-         var json = File.ReadAllText(filePath).Replace("\"Port\": " + currentPort, "\"Port\": " + port);
-         File.WriteAllText(filePath, json);
-=======
          try
          {
             var currentPort = GetPort(filePath);
@@ -131,7 +126,6 @@
          {
             /* Swallow Exception */
          }
->>>>>>> 56239ee0
       }
 
       private static int GetPort(string filePath)
@@ -155,7 +149,7 @@
          }
          catch (Exception ex)
          {
-            Console.WriteLine("Error reading app settings: " + ex.Message);
+            Console.WriteLine("Error writing app settings: " + ex.Message);
          }
 
          return defaultPort;
