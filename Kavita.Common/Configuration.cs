﻿using System;
using System.IO;
using System.Text.Json;
using Kavita.Common.EnvironmentInfo;
using Microsoft.Extensions.Hosting;

namespace Kavita.Common;

public static class Configuration
{
<<<<<<< HEAD
    public const string DefaultIpAddresses = "0.0.0.0,::";
    public const string DefaultBaseUrl = "/";
    public const string DefaultXFrameOptions = "SAMEORIGIN";
    private static readonly string AppSettingsFilename = Path.Join("config", GetAppSettingFilename());
=======
    public const string DefaultIPAddresses = "0.0.0.0,::";
    public static readonly string AppSettingsFilename = Path.Join("config", GetAppSettingFilename());
>>>>>>> 30bc7ccc

    public static int Port
    {
        get => GetPort(GetAppSettingFilename());
        set => SetPort(GetAppSettingFilename(), value);
    }

    public static string IpAddresses
    {
        get => GetIpAddresses(GetAppSettingFilename());
        set => SetIpAddresses(GetAppSettingFilename(), value);
    }

    public static string JwtToken
    {
        get => GetJwtToken(GetAppSettingFilename());
        set => SetJwtToken(GetAppSettingFilename(), value);
    }

    public static string BaseUrl
    {
        get => GetBaseUrl(GetAppSettingFilename());
        set => SetBaseUrl(GetAppSettingFilename(), value);
    }

    public static string XFrameOptions => GetXFrameOptions(GetAppSettingFilename());

    private static string GetAppSettingFilename()
    {
        if (!string.IsNullOrEmpty(AppSettingsFilename))
        {
            return AppSettingsFilename;
        }

        var environment = Environment.GetEnvironmentVariable("ASPNETCORE_ENVIRONMENT");
        var isDevelopment = environment == Environments.Development;
        return "appsettings" + (isDevelopment ? ".Development" : string.Empty) + ".json";
    }

    #region JWT Token

    private static string GetJwtToken(string filePath)
    {
        try
        {
            var json = File.ReadAllText(filePath);
            var jsonObj = JsonSerializer.Deserialize<dynamic>(json);
            const string key = "TokenKey";

            if (jsonObj.TryGetProperty(key, out JsonElement tokenElement))
            {
                return tokenElement.GetString();
            }

            return string.Empty;
        }
        catch (Exception ex)
        {
            Console.WriteLine("Error reading app settings: " + ex.Message);
        }

        return string.Empty;
    }

    private static void SetJwtToken(string filePath, string token)
    {
        try
        {
            var json = File.ReadAllText(filePath);
            var jsonObj = JsonSerializer.Deserialize<AppSettings>(json);
            jsonObj.TokenKey = token;
            json = JsonSerializer.Serialize(jsonObj, new JsonSerializerOptions { WriteIndented = true });
            File.WriteAllText(filePath, json);
        }
        catch (Exception)
        {
            /* Swallow exception */
        }
    }

    public static bool CheckIfJwtTokenSet()
    {
        try
        {
            return GetJwtToken(GetAppSettingFilename()) != "super secret unguessable key";
        }
        catch (Exception ex)
        {
            Console.WriteLine("Error writing app settings: " + ex.Message);
        }

        return false;
    }

    #endregion

    #region Port

    private static void SetPort(string filePath, int port)
    {
        if (new OsInfo(Array.Empty<IOsVersionAdapter>()).IsDocker)
        {
            return;
        }

        try
        {
            var json = File.ReadAllText(filePath);
            var jsonObj = JsonSerializer.Deserialize<AppSettings>(json);
            jsonObj.Port = port;
            json = JsonSerializer.Serialize(jsonObj, new JsonSerializerOptions { WriteIndented = true });
            File.WriteAllText(filePath, json);
        }
        catch (Exception)
        {
            /* Swallow Exception */
        }
    }

    private static int GetPort(string filePath)
    {
        const int defaultPort = 5000;
        if (new OsInfo(Array.Empty<IOsVersionAdapter>()).IsDocker)
        {
            return defaultPort;
        }

        try
        {
            var json = File.ReadAllText(filePath);
            var jsonObj = JsonSerializer.Deserialize<dynamic>(json);
            const string key = "Port";

            if (jsonObj.TryGetProperty(key, out JsonElement tokenElement))
            {
                return tokenElement.GetInt32();
            }
        }
        catch (Exception ex)
        {
            Console.WriteLine("Error writing app settings: " + ex.Message);
        }

        return defaultPort;
    }

    #endregion

    #region Ip Addresses

    private static void SetIpAddresses(string filePath, string ipAddresses)
    {
        if (new OsInfo(Array.Empty<IOsVersionAdapter>()).IsDocker)
        {
            return;
        }

        try
        {
            var json = File.ReadAllText(filePath);
            var jsonObj = JsonSerializer.Deserialize<AppSettings>(json);
            jsonObj.IpAddresses = ipAddresses;
            json = JsonSerializer.Serialize(jsonObj, new JsonSerializerOptions { WriteIndented = true });
            File.WriteAllText(filePath, json);
        }
        catch (Exception)
        {
            /* Swallow Exception */
        }
    }

    private static string GetIpAddresses(string filePath)
    {
        if (new OsInfo(Array.Empty<IOsVersionAdapter>()).IsDocker)
        {
<<<<<<< HEAD
            return string.Empty;
=======
            return DefaultIPAddresses;
>>>>>>> 30bc7ccc
        }

        try
        {
            var json = File.ReadAllText(filePath);
            var jsonObj = JsonSerializer.Deserialize<dynamic>(json);
            const string key = "IpAddresses";

            if (jsonObj.TryGetProperty(key, out JsonElement tokenElement))
            {
                return tokenElement.GetString();
            }
        }
        catch (Exception ex)
        {
            Console.WriteLine("Error writing app settings: " + ex.Message);
        }

<<<<<<< HEAD
        return string.Empty;
    }
    #endregion

    #region BaseUrl
    private static string GetBaseUrl(string filePath)
    {

        try
        {
            var json = File.ReadAllText(filePath);
            var jsonObj = JsonSerializer.Deserialize<dynamic>(json);
            const string key = "BaseUrl";

            if (jsonObj.TryGetProperty(key, out JsonElement tokenElement))
            {
                var baseUrl = tokenElement.GetString();
                if (!string.IsNullOrEmpty(baseUrl))
                {
                    baseUrl = !baseUrl.StartsWith("/")
                                ? $"/{baseUrl}"
                                : baseUrl;

                    baseUrl = !baseUrl.EndsWith("/")
                                ? $"{baseUrl}/"
                                : baseUrl;

                    return baseUrl;
                }
                return DefaultBaseUrl;
            }
        }
        catch (Exception ex)
        {
            Console.WriteLine("Error reading app settings: " + ex.Message);
        }

        return DefaultBaseUrl;
    }

    private static void SetBaseUrl(string filePath, string value)
    {

        var baseUrl = !value.StartsWith("/")
            ? $"/{value}"
            : value;

        baseUrl = !baseUrl.EndsWith("/")
                    ? $"{baseUrl}/"
                    : baseUrl;

        try
        {
            var json = File.ReadAllText(filePath);
            var jsonObj = JsonSerializer.Deserialize<AppSettings>(json);
            jsonObj.BaseUrl = baseUrl;
            json = JsonSerializer.Serialize(jsonObj, new JsonSerializerOptions { WriteIndented = true });
            File.WriteAllText(filePath, json);
        }
        catch (Exception)
        {
            /* Swallow exception */
        }
    }
    #endregion

    #region XFrameOrigins
    private static string GetXFrameOptions(string filePath)
    {
        if (new OsInfo(Array.Empty<IOsVersionAdapter>()).IsDocker)
        {
            return DefaultBaseUrl;
        }

        try
        {
            var json = File.ReadAllText(filePath);
            var jsonObj = JsonSerializer.Deserialize<dynamic>(json);
            const string key = "XFrameOrigins";

            if (jsonObj.TryGetProperty(key, out JsonElement tokenElement))
            {
                var origins = tokenElement.GetString();
                return !string.IsNullOrEmpty(origins) ? origins : DefaultBaseUrl;
            }
        }
        catch (Exception ex)
        {
            Console.WriteLine("Error reading app settings: " + ex.Message);
        }

        return DefaultXFrameOptions;
    }
    #endregion

    private sealed class AppSettings
    {
        public string TokenKey { get; set; }
        // ReSharper disable once MemberHidesStaticFromOuterClass
        public int Port { get; set; }
        // ReSharper disable once MemberHidesStaticFromOuterClass
        public string IpAddresses { get; set; }
        // ReSharper disable once MemberHidesStaticFromOuterClass
        public string BaseUrl { get; set; }
=======
        return DefaultIPAddresses;
    }
    #endregion

    private class AppSettings
    {
        public string TokenKey { get; set; }
        public int Port { get; set; }
        public string IpAddresses { get; set; }
>>>>>>> 30bc7ccc
    }
}<|MERGE_RESOLUTION|>--- conflicted
+++ resolved
@@ -8,15 +8,8 @@
 
 public static class Configuration
 {
-<<<<<<< HEAD
-    public const string DefaultIpAddresses = "0.0.0.0,::";
-    public const string DefaultBaseUrl = "/";
-    public const string DefaultXFrameOptions = "SAMEORIGIN";
-    private static readonly string AppSettingsFilename = Path.Join("config", GetAppSettingFilename());
-=======
     public const string DefaultIPAddresses = "0.0.0.0,::";
     public static readonly string AppSettingsFilename = Path.Join("config", GetAppSettingFilename());
->>>>>>> 30bc7ccc
 
     public static int Port
     {
@@ -35,14 +28,6 @@
         get => GetJwtToken(GetAppSettingFilename());
         set => SetJwtToken(GetAppSettingFilename(), value);
     }
-
-    public static string BaseUrl
-    {
-        get => GetBaseUrl(GetAppSettingFilename());
-        set => SetBaseUrl(GetAppSettingFilename(), value);
-    }
-
-    public static string XFrameOptions => GetXFrameOptions(GetAppSettingFilename());
 
     private static string GetAppSettingFilename()
     {
@@ -192,11 +177,7 @@
     {
         if (new OsInfo(Array.Empty<IOsVersionAdapter>()).IsDocker)
         {
-<<<<<<< HEAD
-            return string.Empty;
-=======
             return DefaultIPAddresses;
->>>>>>> 30bc7ccc
         }
 
         try
@@ -215,112 +196,6 @@
             Console.WriteLine("Error writing app settings: " + ex.Message);
         }
 
-<<<<<<< HEAD
-        return string.Empty;
-    }
-    #endregion
-
-    #region BaseUrl
-    private static string GetBaseUrl(string filePath)
-    {
-
-        try
-        {
-            var json = File.ReadAllText(filePath);
-            var jsonObj = JsonSerializer.Deserialize<dynamic>(json);
-            const string key = "BaseUrl";
-
-            if (jsonObj.TryGetProperty(key, out JsonElement tokenElement))
-            {
-                var baseUrl = tokenElement.GetString();
-                if (!string.IsNullOrEmpty(baseUrl))
-                {
-                    baseUrl = !baseUrl.StartsWith("/")
-                                ? $"/{baseUrl}"
-                                : baseUrl;
-
-                    baseUrl = !baseUrl.EndsWith("/")
-                                ? $"{baseUrl}/"
-                                : baseUrl;
-
-                    return baseUrl;
-                }
-                return DefaultBaseUrl;
-            }
-        }
-        catch (Exception ex)
-        {
-            Console.WriteLine("Error reading app settings: " + ex.Message);
-        }
-
-        return DefaultBaseUrl;
-    }
-
-    private static void SetBaseUrl(string filePath, string value)
-    {
-
-        var baseUrl = !value.StartsWith("/")
-            ? $"/{value}"
-            : value;
-
-        baseUrl = !baseUrl.EndsWith("/")
-                    ? $"{baseUrl}/"
-                    : baseUrl;
-
-        try
-        {
-            var json = File.ReadAllText(filePath);
-            var jsonObj = JsonSerializer.Deserialize<AppSettings>(json);
-            jsonObj.BaseUrl = baseUrl;
-            json = JsonSerializer.Serialize(jsonObj, new JsonSerializerOptions { WriteIndented = true });
-            File.WriteAllText(filePath, json);
-        }
-        catch (Exception)
-        {
-            /* Swallow exception */
-        }
-    }
-    #endregion
-
-    #region XFrameOrigins
-    private static string GetXFrameOptions(string filePath)
-    {
-        if (new OsInfo(Array.Empty<IOsVersionAdapter>()).IsDocker)
-        {
-            return DefaultBaseUrl;
-        }
-
-        try
-        {
-            var json = File.ReadAllText(filePath);
-            var jsonObj = JsonSerializer.Deserialize<dynamic>(json);
-            const string key = "XFrameOrigins";
-
-            if (jsonObj.TryGetProperty(key, out JsonElement tokenElement))
-            {
-                var origins = tokenElement.GetString();
-                return !string.IsNullOrEmpty(origins) ? origins : DefaultBaseUrl;
-            }
-        }
-        catch (Exception ex)
-        {
-            Console.WriteLine("Error reading app settings: " + ex.Message);
-        }
-
-        return DefaultXFrameOptions;
-    }
-    #endregion
-
-    private sealed class AppSettings
-    {
-        public string TokenKey { get; set; }
-        // ReSharper disable once MemberHidesStaticFromOuterClass
-        public int Port { get; set; }
-        // ReSharper disable once MemberHidesStaticFromOuterClass
-        public string IpAddresses { get; set; }
-        // ReSharper disable once MemberHidesStaticFromOuterClass
-        public string BaseUrl { get; set; }
-=======
         return DefaultIPAddresses;
     }
     #endregion
@@ -330,6 +205,5 @@
         public string TokenKey { get; set; }
         public int Port { get; set; }
         public string IpAddresses { get; set; }
->>>>>>> 30bc7ccc
     }
 }