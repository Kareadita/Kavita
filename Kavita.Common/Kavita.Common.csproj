<Project Sdk="Microsoft.NET.Sdk">

    <PropertyGroup>
        <TargetFramework>net6.0</TargetFramework>
        <Company>kavitareader.com</Company>
        <Product>Kavita</Product>
<<<<<<< HEAD
        <AssemblyVersion>0.7.0.2</AssemblyVersion>
=======
        <AssemblyVersion>0.7.0.0</AssemblyVersion>
>>>>>>> 8141e9f6
        <NeutralLanguage>en</NeutralLanguage>
        <TieredPGO>true</TieredPGO>
    </PropertyGroup>

    <ItemGroup>
      <PackageReference Include="DotNet.Glob" Version="3.1.3" />
      <PackageReference Include="Flurl.Http" Version="3.2.4" />
      <PackageReference Include="Microsoft.Extensions.Configuration.Abstractions" Version="6.0.0" />
      <PackageReference Include="Microsoft.Extensions.Hosting" Version="6.0.1" />
      <PackageReference Include="SonarAnalyzer.CSharp" Version="8.47.0.55603">
        <PrivateAssets>all</PrivateAssets>
        <IncludeAssets>runtime; build; native; contentfiles; analyzers; buildtransitive</IncludeAssets>
      </PackageReference>
    </ItemGroup>


</Project><|MERGE_RESOLUTION|>--- conflicted
+++ resolved
@@ -4,11 +4,7 @@
         <TargetFramework>net6.0</TargetFramework>
         <Company>kavitareader.com</Company>
         <Product>Kavita</Product>
-<<<<<<< HEAD
-        <AssemblyVersion>0.7.0.2</AssemblyVersion>
-=======
         <AssemblyVersion>0.7.0.0</AssemblyVersion>
->>>>>>> 8141e9f6
         <NeutralLanguage>en</NeutralLanguage>
         <TieredPGO>true</TieredPGO>
     </PropertyGroup>
