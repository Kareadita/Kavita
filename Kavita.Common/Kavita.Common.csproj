<Project Sdk="Microsoft.NET.Sdk">

    <PropertyGroup>
        <TargetFramework>net8.0</TargetFramework>
        <Company>kavitareader.com</Company>
        <Product>Kavita</Product>
<<<<<<< HEAD
        <AssemblyVersion>0.7.14.10</AssemblyVersion>
=======
        <AssemblyVersion>0.7.14.13</AssemblyVersion>
>>>>>>> 6ed634f5
        <NeutralLanguage>en</NeutralLanguage>
        <TieredPGO>true</TieredPGO>
    </PropertyGroup>

    <ItemGroup>
      <PackageReference Include="Cronos" Version="0.8.4" />
      <PackageReference Include="DotNet.Glob" Version="3.1.3" />
      <PackageReference Include="Flurl.Http" Version="3.2.4" />
      <PackageReference Include="Microsoft.Extensions.Configuration.Abstractions" Version="8.0.0" />
      <PackageReference Include="Microsoft.Extensions.Hosting" Version="8.0.0" />
<<<<<<< HEAD
      <PackageReference Include="SonarAnalyzer.CSharp" Version="9.21.0.86780">
=======
      <PackageReference Include="SonarAnalyzer.CSharp" Version="9.23.0.88079">
>>>>>>> 6ed634f5
        <PrivateAssets>all</PrivateAssets>
        <IncludeAssets>runtime; build; native; contentfiles; analyzers; buildtransitive</IncludeAssets>
      </PackageReference>
      <PackageReference Include="xunit.assert" Version="2.7.0" />
    </ItemGroup>
</Project><|MERGE_RESOLUTION|>--- conflicted
+++ resolved
@@ -4,11 +4,7 @@
         <TargetFramework>net8.0</TargetFramework>
         <Company>kavitareader.com</Company>
         <Product>Kavita</Product>
-<<<<<<< HEAD
-        <AssemblyVersion>0.7.14.10</AssemblyVersion>
-=======
         <AssemblyVersion>0.7.14.13</AssemblyVersion>
->>>>>>> 6ed634f5
         <NeutralLanguage>en</NeutralLanguage>
         <TieredPGO>true</TieredPGO>
     </PropertyGroup>
@@ -19,11 +15,7 @@
       <PackageReference Include="Flurl.Http" Version="3.2.4" />
       <PackageReference Include="Microsoft.Extensions.Configuration.Abstractions" Version="8.0.0" />
       <PackageReference Include="Microsoft.Extensions.Hosting" Version="8.0.0" />
-<<<<<<< HEAD
-      <PackageReference Include="SonarAnalyzer.CSharp" Version="9.21.0.86780">
-=======
       <PackageReference Include="SonarAnalyzer.CSharp" Version="9.23.0.88079">
->>>>>>> 6ed634f5
         <PrivateAssets>all</PrivateAssets>
         <IncludeAssets>runtime; build; native; contentfiles; analyzers; buildtransitive</IncludeAssets>
       </PackageReference>
