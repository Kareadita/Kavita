@import '../../../theme/colors';

$triangle-size: 40px;
$image-height: 230px;
$image-width: 160px;

.error-banner {
    width: 160px;
    height: 18px;
    background-color: $error-color;
    font-size: 12px;
    color: white;
    text-transform: uppercase;
    text-align: center;

    position: absolute;
    top: 0px;
    right: 0px;
}

<<<<<<< HEAD

=======
>>>>>>> 7b18dc92
.card {
    margin: 5px;
    max-width: $image-width;
    cursor: pointer;
    padding-left: 0px;
    padding-right: 0px;
    box-sizing: border-box;
}

.card-title {
    font-size: 13px;
    width: 130px;
    text-overflow: ellipsis;
    white-space: nowrap;
    overflow: hidden;
    display: block;
    margin-top: 2px;
    margin-bottom: 0px;
}

.card-img-top {
    height: $image-height;
}

.progress-banner {
    width: 160px;
    height: 5px;

    .progress {
        color: $primary-color;
        background-color: transparent;
    }
}

.not-read-badge {
    position: absolute;
    top: 0px;
    right: 0px;
    width: 0;
    height: 0;
    border-style: solid;
    border-width: 0 $triangle-size $triangle-size 0;
    border-color: transparent $primary-color transparent transparent;
}

.overlay {
    height: $image-height;
    &:hover {
        //background-color: rgba(0, 0, 0, 0.4);
        visibility: visible;

        .overlay-item {
            visibility: visible;
        }
    }
    
    .overlay-item {
        visibility: hidden;
    }
    
    z-index: 10;
}

.card-actions {
    position: absolute;
    top: 228px;
    right: 5px;
    width: 20px;
}

.card-body {
    padding: 5px !important;
}

.library {
    font-size: 13px;
    text-decoration: none;
    margin-top: 0px;
}<|MERGE_RESOLUTION|>--- conflicted
+++ resolved
@@ -18,10 +18,6 @@
     right: 0px;
 }
 
-<<<<<<< HEAD
-
-=======
->>>>>>> 7b18dc92
 .card {
     margin: 5px;
     max-width: $image-width;
