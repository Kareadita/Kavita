--- conflicted
+++ resolved
@@ -1,11 +1,7 @@
 import { Component, Input, OnDestroy, OnInit } from '@angular/core';
 import { FormBuilder, FormControl, FormGroup } from '@angular/forms';
 import { NgbActiveModal } from '@ng-bootstrap/ng-bootstrap';
-<<<<<<< HEAD
 import { forkJoin, Subject } from 'rxjs';
-=======
-import { Subject } from 'rxjs';
->>>>>>> 7b18dc92
 import { takeUntil } from 'rxjs/operators';
 import { UtilityService } from 'src/app/shared/_services/utility.service';
 import { TypeaheadSettings } from 'src/app/typeahead/typeahead-settings';
@@ -41,21 +37,13 @@
   tags: CollectionTag[] = [];
   metadata!: SeriesMetadata;
 
-<<<<<<< HEAD
-
-=======
->>>>>>> 7b18dc92
   constructor(public modal: NgbActiveModal,
               private seriesService: SeriesService,
               public utilityService: UtilityService,
               private fb: FormBuilder,
               public imageService: ImageService, 
-<<<<<<< HEAD
               private libraryService: LibraryService,
               private collectionService: CollectionTagService) { }
-=======
-              private libraryService: LibraryService) { }
->>>>>>> 7b18dc92
 
   ngOnInit(): void {
 
@@ -63,13 +51,10 @@
       this.libraryName = names[this.series.libraryId];
     });
 
-<<<<<<< HEAD
     this.setupTypeaheadSettings();
 
     
 
-=======
->>>>>>> 7b18dc92
     this.editSeriesForm = this.fb.group({
       id: new FormControl(this.series.id, []),
       summary: new FormControl(this.series.summary, []),
@@ -113,7 +98,6 @@
     this.onDestroy.next();
   }
 
-<<<<<<< HEAD
   setupTypeaheadSettings() {
     this.settings.minCharacters = 0;
     this.settings.multiple = true;
@@ -130,8 +114,6 @@
     }
   }
 
-=======
->>>>>>> 7b18dc92
   close() {
     this.modal.close({success: false, series: undefined});
   }
