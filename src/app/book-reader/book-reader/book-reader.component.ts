--- conflicted
+++ resolved
@@ -759,7 +759,6 @@
 
   }
 
-<<<<<<< HEAD
   getElementFromXPath(path: string) {
     const node = document.evaluate(path, document, null, XPathResult.FIRST_ORDERED_NODE_TYPE, null).singleNodeValue;
     if (node?.nodeType === Node.ELEMENT_NODE) {
@@ -788,7 +787,4 @@
     return '';
   }
 
-}
-=======
-}
->>>>>>> 4d50e912
+}