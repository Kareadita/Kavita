--- conflicted
+++ resolved
@@ -1,5 +1,4 @@
 /* Importing Bootstrap SCSS file. */
-<<<<<<< HEAD
 
 $theme-colors: (
   "primary": #4ac694,
@@ -9,23 +8,6 @@
 
 @import '~bootstrap/scss/bootstrap';
 @import '~bootstrap/scss/mixins/_breakpoints.scss';
-=======
-@import '~bootstrap/scss/bootstrap';
-@import '~bootstrap/scss/mixins/_breakpoints.scss';
-
-@import '~swiper/swiper.scss';
-
-
-
-@font-face {
-  font-family: "EBGarmond";
-  src: url(assets/fonts/EBGarmond/EBGaramond-VariableFont_wght.ttf) format("truetype");
-}
-
-.disabled, :disabled {
-  cursor: not-allowed !important;
-}
->>>>>>> 7b18dc92
 
 @import '~swiper/swiper.scss';
 
@@ -63,7 +45,6 @@
   color: white;
 }
 
-<<<<<<< HEAD
 
 
 html, body { height: 100%; }
@@ -89,12 +70,4 @@
   .not-phone-hidden {
     display: none;
   }
-=======
-
-// TODO: Move the Plex theme into a separate file and copy how  https://bootswatch.com/darkly/ did it
-html, body { height: 100%; }
-body {
-  margin: 0; 
-  font-family: "EBGaramond", Roboto, "Helvetica Neue", sans-serif;
->>>>>>> 7b18dc92
 }